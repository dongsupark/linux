/*
 * Copyright (C) 2007 Oracle.  All rights reserved.
 *
 * This program is free software; you can redistribute it and/or
 * modify it under the terms of the GNU General Public
 * License v2 as published by the Free Software Foundation.
 *
 * This program is distributed in the hope that it will be useful,
 * but WITHOUT ANY WARRANTY; without even the implied warranty of
 * MERCHANTABILITY or FITNESS FOR A PARTICULAR PURPOSE.  See the GNU
 * General Public License for more details.
 *
 * You should have received a copy of the GNU General Public
 * License along with this program; if not, write to the
 * Free Software Foundation, Inc., 59 Temple Place - Suite 330,
 * Boston, MA 021110-1307, USA.
 */

#include <linux/fs.h>
#include <linux/slab.h>
#include <linux/sched.h>
#include <linux/writeback.h>
#include <linux/pagemap.h>
#include <linux/blkdev.h>
#include "ctree.h"
#include "disk-io.h"
#include "transaction.h"
#include "locking.h"
#include "tree-log.h"
#include "inode-map.h"

#define BTRFS_ROOT_TRANS_TAG 0

static noinline void put_transaction(struct btrfs_transaction *transaction)
{
	WARN_ON(atomic_read(&transaction->use_count) == 0);
	if (atomic_dec_and_test(&transaction->use_count)) {
		BUG_ON(!list_empty(&transaction->list));
		memset(transaction, 0, sizeof(*transaction));
		kmem_cache_free(btrfs_transaction_cachep, transaction);
	}
}

static noinline void switch_commit_root(struct btrfs_root *root)
{
	free_extent_buffer(root->commit_root);
	root->commit_root = btrfs_root_node(root);
}

/*
 * either allocate a new transaction or hop into the existing one
 */
static noinline int join_transaction(struct btrfs_root *root, int nofail)
{
	struct btrfs_transaction *cur_trans;

	spin_lock(&root->fs_info->trans_lock);
	if (root->fs_info->trans_no_join) {
		if (!nofail) {
			spin_unlock(&root->fs_info->trans_lock);
			return -EBUSY;
		}
	}

	cur_trans = root->fs_info->running_transaction;
	if (cur_trans) {
		atomic_inc(&cur_trans->use_count);
		atomic_inc(&cur_trans->num_writers);
		cur_trans->num_joined++;
		spin_unlock(&root->fs_info->trans_lock);
		return 0;
	}
	spin_unlock(&root->fs_info->trans_lock);

	cur_trans = kmem_cache_alloc(btrfs_transaction_cachep, GFP_NOFS);
	if (!cur_trans)
		return -ENOMEM;
	spin_lock(&root->fs_info->trans_lock);
	if (root->fs_info->running_transaction) {
		kmem_cache_free(btrfs_transaction_cachep, cur_trans);
		cur_trans = root->fs_info->running_transaction;
		atomic_inc(&cur_trans->use_count);
		atomic_inc(&cur_trans->num_writers);
		cur_trans->num_joined++;
		spin_unlock(&root->fs_info->trans_lock);
		return 0;
	}
	atomic_set(&cur_trans->num_writers, 1);
	cur_trans->num_joined = 0;
	init_waitqueue_head(&cur_trans->writer_wait);
	init_waitqueue_head(&cur_trans->commit_wait);
	cur_trans->in_commit = 0;
	cur_trans->blocked = 0;
	/*
	 * One for this trans handle, one so it will live on until we
	 * commit the transaction.
	 */
	atomic_set(&cur_trans->use_count, 2);
	cur_trans->commit_done = 0;
	cur_trans->start_time = get_seconds();

	cur_trans->delayed_refs.root = RB_ROOT;
	cur_trans->delayed_refs.num_entries = 0;
	cur_trans->delayed_refs.num_heads_ready = 0;
	cur_trans->delayed_refs.num_heads = 0;
	cur_trans->delayed_refs.flushing = 0;
	cur_trans->delayed_refs.run_delayed_start = 0;
	spin_lock_init(&cur_trans->commit_lock);
	spin_lock_init(&cur_trans->delayed_refs.lock);

	INIT_LIST_HEAD(&cur_trans->pending_snapshots);
	list_add_tail(&cur_trans->list, &root->fs_info->trans_list);
	extent_io_tree_init(&cur_trans->dirty_pages,
			     root->fs_info->btree_inode->i_mapping);
	root->fs_info->generation++;
	cur_trans->transid = root->fs_info->generation;
	root->fs_info->running_transaction = cur_trans;
	spin_unlock(&root->fs_info->trans_lock);

	return 0;
}

/*
 * this does all the record keeping required to make sure that a reference
 * counted root is properly recorded in a given transaction.  This is required
 * to make sure the old root from before we joined the transaction is deleted
 * when the transaction commits
 */
static int record_root_in_trans(struct btrfs_trans_handle *trans,
			       struct btrfs_root *root)
{
	if (root->ref_cows && root->last_trans < trans->transid) {
		WARN_ON(root == root->fs_info->extent_root);
		WARN_ON(root->commit_root != root->node);

		/*
		 * see below for in_trans_setup usage rules
		 * we have the reloc mutex held now, so there
		 * is only one writer in this function
		 */
		root->in_trans_setup = 1;

		/* make sure readers find in_trans_setup before
		 * they find our root->last_trans update
		 */
		smp_wmb();

		spin_lock(&root->fs_info->fs_roots_radix_lock);
		if (root->last_trans == trans->transid) {
			spin_unlock(&root->fs_info->fs_roots_radix_lock);
			return 0;
		}
		radix_tree_tag_set(&root->fs_info->fs_roots_radix,
			   (unsigned long)root->root_key.objectid,
			   BTRFS_ROOT_TRANS_TAG);
		spin_unlock(&root->fs_info->fs_roots_radix_lock);
		root->last_trans = trans->transid;

		/* this is pretty tricky.  We don't want to
		 * take the relocation lock in btrfs_record_root_in_trans
		 * unless we're really doing the first setup for this root in
		 * this transaction.
		 *
		 * Normally we'd use root->last_trans as a flag to decide
		 * if we want to take the expensive mutex.
		 *
		 * But, we have to set root->last_trans before we
		 * init the relocation root, otherwise, we trip over warnings
		 * in ctree.c.  The solution used here is to flag ourselves
		 * with root->in_trans_setup.  When this is 1, we're still
		 * fixing up the reloc trees and everyone must wait.
		 *
		 * When this is zero, they can trust root->last_trans and fly
		 * through btrfs_record_root_in_trans without having to take the
		 * lock.  smp_wmb() makes sure that all the writes above are
		 * done before we pop in the zero below
		 */
		btrfs_init_reloc_root(trans, root);
		smp_wmb();
		root->in_trans_setup = 0;
	}
	return 0;
}


int btrfs_record_root_in_trans(struct btrfs_trans_handle *trans,
			       struct btrfs_root *root)
{
	if (!root->ref_cows)
		return 0;

	/*
	 * see record_root_in_trans for comments about in_trans_setup usage
	 * and barriers
	 */
	smp_rmb();
	if (root->last_trans == trans->transid &&
	    !root->in_trans_setup)
		return 0;

	mutex_lock(&root->fs_info->reloc_mutex);
	record_root_in_trans(trans, root);
	mutex_unlock(&root->fs_info->reloc_mutex);

	return 0;
}

/* wait for commit against the current transaction to become unblocked
 * when this is done, it is safe to start a new transaction, but the current
 * transaction might not be fully on disk.
 */
static void wait_current_trans(struct btrfs_root *root)
{
	struct btrfs_transaction *cur_trans;

	spin_lock(&root->fs_info->trans_lock);
	cur_trans = root->fs_info->running_transaction;
	if (cur_trans && cur_trans->blocked) {
		DEFINE_WAIT(wait);
		atomic_inc(&cur_trans->use_count);
		spin_unlock(&root->fs_info->trans_lock);
		while (1) {
			prepare_to_wait(&root->fs_info->transaction_wait, &wait,
					TASK_UNINTERRUPTIBLE);
			if (!cur_trans->blocked)
				break;
			schedule();
		}
		finish_wait(&root->fs_info->transaction_wait, &wait);
		put_transaction(cur_trans);
	} else {
		spin_unlock(&root->fs_info->trans_lock);
	}
}

enum btrfs_trans_type {
	TRANS_START,
	TRANS_JOIN,
	TRANS_USERSPACE,
	TRANS_JOIN_NOLOCK,
};

static int may_wait_transaction(struct btrfs_root *root, int type)
{
	if (root->fs_info->log_root_recovering)
		return 0;

	if (type == TRANS_USERSPACE)
<<<<<<< HEAD
		return 1;

	if (type == TRANS_START &&
	    !atomic_read(&root->fs_info->open_ioctl_trans))
		return 1;

=======
		return 1;

	if (type == TRANS_START &&
	    !atomic_read(&root->fs_info->open_ioctl_trans))
		return 1;

>>>>>>> acfe7d74
	return 0;
}

static struct btrfs_trans_handle *start_transaction(struct btrfs_root *root,
						    u64 num_items, int type)
{
	struct btrfs_trans_handle *h;
	struct btrfs_transaction *cur_trans;
	u64 num_bytes = 0;
	int ret;

	if (root->fs_info->fs_state & BTRFS_SUPER_FLAG_ERROR)
		return ERR_PTR(-EROFS);

	if (current->journal_info) {
		WARN_ON(type != TRANS_JOIN && type != TRANS_JOIN_NOLOCK);
		h = current->journal_info;
		h->use_count++;
		h->orig_rsv = h->block_rsv;
		h->block_rsv = NULL;
		goto got_it;
	}
<<<<<<< HEAD
=======

	/*
	 * Do the reservation before we join the transaction so we can do all
	 * the appropriate flushing if need be.
	 */
	if (num_items > 0 && root != root->fs_info->chunk_root) {
		num_bytes = btrfs_calc_trans_metadata_size(root, num_items);
		ret = btrfs_block_rsv_add(NULL, root,
					  &root->fs_info->trans_block_rsv,
					  num_bytes);
		if (ret)
			return ERR_PTR(ret);
	}
>>>>>>> acfe7d74
again:
	h = kmem_cache_alloc(btrfs_trans_handle_cachep, GFP_NOFS);
	if (!h)
		return ERR_PTR(-ENOMEM);

	if (may_wait_transaction(root, type))
		wait_current_trans(root);

	do {
		ret = join_transaction(root, type == TRANS_JOIN_NOLOCK);
		if (ret == -EBUSY)
			wait_current_trans(root);
	} while (ret == -EBUSY);

	if (ret < 0) {
		kmem_cache_free(btrfs_trans_handle_cachep, h);
		return ERR_PTR(ret);
	}

	cur_trans = root->fs_info->running_transaction;

	h->transid = cur_trans->transid;
	h->transaction = cur_trans;
	h->blocks_used = 0;
	h->bytes_reserved = 0;
	h->delayed_ref_updates = 0;
	h->use_count = 1;
	h->block_rsv = NULL;
	h->orig_rsv = NULL;

	smp_mb();
	if (cur_trans->blocked && may_wait_transaction(root, type)) {
		btrfs_commit_transaction(h, root);
		goto again;
	}

	if (num_bytes) {
		h->block_rsv = &root->fs_info->trans_block_rsv;
		h->bytes_reserved = num_bytes;
	}

got_it:
	btrfs_record_root_in_trans(h, root);

	if (!current->journal_info && type != TRANS_USERSPACE)
		current->journal_info = h;
	return h;
}

struct btrfs_trans_handle *btrfs_start_transaction(struct btrfs_root *root,
						   int num_items)
{
	return start_transaction(root, num_items, TRANS_START);
}
struct btrfs_trans_handle *btrfs_join_transaction(struct btrfs_root *root)
{
	return start_transaction(root, 0, TRANS_JOIN);
}

struct btrfs_trans_handle *btrfs_join_transaction_nolock(struct btrfs_root *root)
{
	return start_transaction(root, 0, TRANS_JOIN_NOLOCK);
}

struct btrfs_trans_handle *btrfs_start_ioctl_transaction(struct btrfs_root *root)
{
	return start_transaction(root, 0, TRANS_USERSPACE);
}

/* wait for a transaction commit to be fully complete */
static noinline int wait_for_commit(struct btrfs_root *root,
				    struct btrfs_transaction *commit)
{
	DEFINE_WAIT(wait);
	while (!commit->commit_done) {
		prepare_to_wait(&commit->commit_wait, &wait,
				TASK_UNINTERRUPTIBLE);
		if (commit->commit_done)
			break;
		schedule();
	}
	finish_wait(&commit->commit_wait, &wait);
	return 0;
}

int btrfs_wait_for_commit(struct btrfs_root *root, u64 transid)
{
	struct btrfs_transaction *cur_trans = NULL, *t;
	int ret;

	ret = 0;
	if (transid) {
		if (transid <= root->fs_info->last_trans_committed)
			goto out;

		/* find specified transaction */
		spin_lock(&root->fs_info->trans_lock);
		list_for_each_entry(t, &root->fs_info->trans_list, list) {
			if (t->transid == transid) {
				cur_trans = t;
				atomic_inc(&cur_trans->use_count);
				break;
			}
			if (t->transid > transid)
				break;
		}
		spin_unlock(&root->fs_info->trans_lock);
		ret = -EINVAL;
		if (!cur_trans)
			goto out;  /* bad transid */
	} else {
		/* find newest transaction that is committing | committed */
		spin_lock(&root->fs_info->trans_lock);
		list_for_each_entry_reverse(t, &root->fs_info->trans_list,
					    list) {
			if (t->in_commit) {
				if (t->commit_done)
					break;
				cur_trans = t;
				atomic_inc(&cur_trans->use_count);
				break;
			}
		}
		spin_unlock(&root->fs_info->trans_lock);
		if (!cur_trans)
			goto out;  /* nothing committing|committed */
	}

	wait_for_commit(root, cur_trans);

	put_transaction(cur_trans);
	ret = 0;
out:
	return ret;
}

void btrfs_throttle(struct btrfs_root *root)
{
	if (!atomic_read(&root->fs_info->open_ioctl_trans))
		wait_current_trans(root);
}

static int should_end_transaction(struct btrfs_trans_handle *trans,
				  struct btrfs_root *root)
{
	int ret;
	ret = btrfs_block_rsv_check(trans, root,
				    &root->fs_info->global_block_rsv, 0, 5);
	return ret ? 1 : 0;
}

int btrfs_should_end_transaction(struct btrfs_trans_handle *trans,
				 struct btrfs_root *root)
{
	struct btrfs_transaction *cur_trans = trans->transaction;
	int updates;

	smp_mb();
	if (cur_trans->blocked || cur_trans->delayed_refs.flushing)
		return 1;

	updates = trans->delayed_ref_updates;
	trans->delayed_ref_updates = 0;
	if (updates)
		btrfs_run_delayed_refs(trans, root, updates);

	return should_end_transaction(trans, root);
}

static int __btrfs_end_transaction(struct btrfs_trans_handle *trans,
			  struct btrfs_root *root, int throttle, int lock)
{
	struct btrfs_transaction *cur_trans = trans->transaction;
	struct btrfs_fs_info *info = root->fs_info;
	int count = 0;

	if (--trans->use_count) {
		trans->block_rsv = trans->orig_rsv;
		return 0;
	}

	while (count < 4) {
		unsigned long cur = trans->delayed_ref_updates;
		trans->delayed_ref_updates = 0;
		if (cur &&
		    trans->transaction->delayed_refs.num_heads_ready > 64) {
			trans->delayed_ref_updates = 0;

			/*
			 * do a full flush if the transaction is trying
			 * to close
			 */
			if (trans->transaction->delayed_refs.flushing)
				cur = 0;
			btrfs_run_delayed_refs(trans, root, cur);
		} else {
			break;
		}
		count++;
	}

	btrfs_trans_release_metadata(trans, root);

	if (lock && !atomic_read(&root->fs_info->open_ioctl_trans) &&
	    should_end_transaction(trans, root)) {
		trans->transaction->blocked = 1;
		smp_wmb();
	}

	if (lock && cur_trans->blocked && !cur_trans->in_commit) {
		if (throttle) {
			/*
			 * We may race with somebody else here so end up having
			 * to call end_transaction on ourselves again, so inc
			 * our use_count.
			 */
			trans->use_count++;
			return btrfs_commit_transaction(trans, root);
		} else {
			wake_up_process(info->transaction_kthread);
		}
	}

	WARN_ON(cur_trans != info->running_transaction);
	WARN_ON(atomic_read(&cur_trans->num_writers) < 1);
	atomic_dec(&cur_trans->num_writers);

	smp_mb();
	if (waitqueue_active(&cur_trans->writer_wait))
		wake_up(&cur_trans->writer_wait);
	put_transaction(cur_trans);

	if (current->journal_info == trans)
		current->journal_info = NULL;
	memset(trans, 0, sizeof(*trans));
	kmem_cache_free(btrfs_trans_handle_cachep, trans);

	if (throttle)
		btrfs_run_delayed_iputs(root);

	return 0;
}

int btrfs_end_transaction(struct btrfs_trans_handle *trans,
			  struct btrfs_root *root)
{
	int ret;

	ret = __btrfs_end_transaction(trans, root, 0, 1);
	if (ret)
		return ret;
	return 0;
}

int btrfs_end_transaction_throttle(struct btrfs_trans_handle *trans,
				   struct btrfs_root *root)
{
	int ret;

	ret = __btrfs_end_transaction(trans, root, 1, 1);
	if (ret)
		return ret;
	return 0;
}

int btrfs_end_transaction_nolock(struct btrfs_trans_handle *trans,
				 struct btrfs_root *root)
{
	int ret;

	ret = __btrfs_end_transaction(trans, root, 0, 0);
	if (ret)
		return ret;
	return 0;
}

int btrfs_end_transaction_dmeta(struct btrfs_trans_handle *trans,
				struct btrfs_root *root)
{
	return __btrfs_end_transaction(trans, root, 1, 1);
}

/*
 * when btree blocks are allocated, they have some corresponding bits set for
 * them in one of two extent_io trees.  This is used to make sure all of
 * those extents are sent to disk but does not wait on them
 */
int btrfs_write_marked_extents(struct btrfs_root *root,
			       struct extent_io_tree *dirty_pages, int mark)
{
	int ret;
	int err = 0;
	int werr = 0;
	struct page *page;
	struct inode *btree_inode = root->fs_info->btree_inode;
	u64 start = 0;
	u64 end;
	unsigned long index;

	while (1) {
		ret = find_first_extent_bit(dirty_pages, start, &start, &end,
					    mark);
		if (ret)
			break;
		while (start <= end) {
			cond_resched();

			index = start >> PAGE_CACHE_SHIFT;
			start = (u64)(index + 1) << PAGE_CACHE_SHIFT;
			page = find_get_page(btree_inode->i_mapping, index);
			if (!page)
				continue;

			btree_lock_page_hook(page);
			if (!page->mapping) {
				unlock_page(page);
				page_cache_release(page);
				continue;
			}

			if (PageWriteback(page)) {
				if (PageDirty(page))
					wait_on_page_writeback(page);
				else {
					unlock_page(page);
					page_cache_release(page);
					continue;
				}
			}
			err = write_one_page(page, 0);
			if (err)
				werr = err;
			page_cache_release(page);
		}
	}
	if (err)
		werr = err;
	return werr;
}

/*
 * when btree blocks are allocated, they have some corresponding bits set for
 * them in one of two extent_io trees.  This is used to make sure all of
 * those extents are on disk for transaction or log commit.  We wait
 * on all the pages and clear them from the dirty pages state tree
 */
int btrfs_wait_marked_extents(struct btrfs_root *root,
			      struct extent_io_tree *dirty_pages, int mark)
{
	int ret;
	int err = 0;
	int werr = 0;
	struct page *page;
	struct inode *btree_inode = root->fs_info->btree_inode;
	u64 start = 0;
	u64 end;
	unsigned long index;

	while (1) {
		ret = find_first_extent_bit(dirty_pages, start, &start, &end,
					    mark);
		if (ret)
			break;

		clear_extent_bits(dirty_pages, start, end, mark, GFP_NOFS);
		while (start <= end) {
			index = start >> PAGE_CACHE_SHIFT;
			start = (u64)(index + 1) << PAGE_CACHE_SHIFT;
			page = find_get_page(btree_inode->i_mapping, index);
			if (!page)
				continue;
			if (PageDirty(page)) {
				btree_lock_page_hook(page);
				wait_on_page_writeback(page);
				err = write_one_page(page, 0);
				if (err)
					werr = err;
			}
			wait_on_page_writeback(page);
			page_cache_release(page);
			cond_resched();
		}
	}
	if (err)
		werr = err;
	return werr;
}

/*
 * when btree blocks are allocated, they have some corresponding bits set for
 * them in one of two extent_io trees.  This is used to make sure all of
 * those extents are on disk for transaction or log commit
 */
int btrfs_write_and_wait_marked_extents(struct btrfs_root *root,
				struct extent_io_tree *dirty_pages, int mark)
{
	int ret;
	int ret2;

	ret = btrfs_write_marked_extents(root, dirty_pages, mark);
	ret2 = btrfs_wait_marked_extents(root, dirty_pages, mark);
	return ret || ret2;
}

int btrfs_write_and_wait_transaction(struct btrfs_trans_handle *trans,
				     struct btrfs_root *root)
{
	if (!trans || !trans->transaction) {
		struct inode *btree_inode;
		btree_inode = root->fs_info->btree_inode;
		return filemap_write_and_wait(btree_inode->i_mapping);
	}
	return btrfs_write_and_wait_marked_extents(root,
					   &trans->transaction->dirty_pages,
					   EXTENT_DIRTY);
}

/*
 * this is used to update the root pointer in the tree of tree roots.
 *
 * But, in the case of the extent allocation tree, updating the root
 * pointer may allocate blocks which may change the root of the extent
 * allocation tree.
 *
 * So, this loops and repeats and makes sure the cowonly root didn't
 * change while the root pointer was being updated in the metadata.
 */
static int update_cowonly_root(struct btrfs_trans_handle *trans,
			       struct btrfs_root *root)
{
	int ret;
	u64 old_root_bytenr;
	u64 old_root_used;
	struct btrfs_root *tree_root = root->fs_info->tree_root;

	old_root_used = btrfs_root_used(&root->root_item);
	btrfs_write_dirty_block_groups(trans, root);

	while (1) {
		old_root_bytenr = btrfs_root_bytenr(&root->root_item);
		if (old_root_bytenr == root->node->start &&
		    old_root_used == btrfs_root_used(&root->root_item))
			break;

		btrfs_set_root_node(&root->root_item, root->node);
		ret = btrfs_update_root(trans, tree_root,
					&root->root_key,
					&root->root_item);
		BUG_ON(ret);

		old_root_used = btrfs_root_used(&root->root_item);
		ret = btrfs_write_dirty_block_groups(trans, root);
		BUG_ON(ret);
	}

	if (root != root->fs_info->extent_root)
		switch_commit_root(root);

	return 0;
}

/*
 * update all the cowonly tree roots on disk
 */
static noinline int commit_cowonly_roots(struct btrfs_trans_handle *trans,
					 struct btrfs_root *root)
{
	struct btrfs_fs_info *fs_info = root->fs_info;
	struct list_head *next;
	struct extent_buffer *eb;
	int ret;

	ret = btrfs_run_delayed_refs(trans, root, (unsigned long)-1);
	BUG_ON(ret);

	eb = btrfs_lock_root_node(fs_info->tree_root);
	btrfs_cow_block(trans, fs_info->tree_root, eb, NULL, 0, &eb);
	btrfs_tree_unlock(eb);
	free_extent_buffer(eb);

	ret = btrfs_run_delayed_refs(trans, root, (unsigned long)-1);
	BUG_ON(ret);

	while (!list_empty(&fs_info->dirty_cowonly_roots)) {
		next = fs_info->dirty_cowonly_roots.next;
		list_del_init(next);
		root = list_entry(next, struct btrfs_root, dirty_list);

		update_cowonly_root(trans, root);
	}

	down_write(&fs_info->extent_commit_sem);
	switch_commit_root(fs_info->extent_root);
	up_write(&fs_info->extent_commit_sem);

	return 0;
}

/*
 * dead roots are old snapshots that need to be deleted.  This allocates
 * a dirty root struct and adds it into the list of dead roots that need to
 * be deleted
 */
int btrfs_add_dead_root(struct btrfs_root *root)
{
	spin_lock(&root->fs_info->trans_lock);
	list_add(&root->root_list, &root->fs_info->dead_roots);
	spin_unlock(&root->fs_info->trans_lock);
	return 0;
}

/*
 * update all the cowonly tree roots on disk
 */
static noinline int commit_fs_roots(struct btrfs_trans_handle *trans,
				    struct btrfs_root *root)
{
	struct btrfs_root *gang[8];
	struct btrfs_fs_info *fs_info = root->fs_info;
	int i;
	int ret;
	int err = 0;

	spin_lock(&fs_info->fs_roots_radix_lock);
	while (1) {
		ret = radix_tree_gang_lookup_tag(&fs_info->fs_roots_radix,
						 (void **)gang, 0,
						 ARRAY_SIZE(gang),
						 BTRFS_ROOT_TRANS_TAG);
		if (ret == 0)
			break;
		for (i = 0; i < ret; i++) {
			root = gang[i];
			radix_tree_tag_clear(&fs_info->fs_roots_radix,
					(unsigned long)root->root_key.objectid,
					BTRFS_ROOT_TRANS_TAG);
			spin_unlock(&fs_info->fs_roots_radix_lock);

			btrfs_free_log(trans, root);
			btrfs_update_reloc_root(trans, root);
			btrfs_orphan_commit_root(trans, root);

			btrfs_save_ino_cache(root, trans);

			if (root->commit_root != root->node) {
				mutex_lock(&root->fs_commit_mutex);
				switch_commit_root(root);
				btrfs_unpin_free_ino(root);
				mutex_unlock(&root->fs_commit_mutex);

				btrfs_set_root_node(&root->root_item,
						    root->node);
			}

			err = btrfs_update_root(trans, fs_info->tree_root,
						&root->root_key,
						&root->root_item);
			spin_lock(&fs_info->fs_roots_radix_lock);
			if (err)
				break;
		}
	}
	spin_unlock(&fs_info->fs_roots_radix_lock);
	return err;
}

/*
 * defrag a given btree.  If cacheonly == 1, this won't read from the disk,
 * otherwise every leaf in the btree is read and defragged.
 */
int btrfs_defrag_root(struct btrfs_root *root, int cacheonly)
{
	struct btrfs_fs_info *info = root->fs_info;
	struct btrfs_trans_handle *trans;
	int ret;
	unsigned long nr;

	if (xchg(&root->defrag_running, 1))
		return 0;

	while (1) {
		trans = btrfs_start_transaction(root, 0);
		if (IS_ERR(trans))
			return PTR_ERR(trans);

		ret = btrfs_defrag_leaves(trans, root, cacheonly);

		nr = trans->blocks_used;
		btrfs_end_transaction(trans, root);
		btrfs_btree_balance_dirty(info->tree_root, nr);
		cond_resched();

		if (btrfs_fs_closing(root->fs_info) || ret != -EAGAIN)
			break;
	}
	root->defrag_running = 0;
	return ret;
}

/*
 * new snapshots need to be created at a very specific time in the
 * transaction commit.  This does the actual creation
 */
static noinline int create_pending_snapshot(struct btrfs_trans_handle *trans,
				   struct btrfs_fs_info *fs_info,
				   struct btrfs_pending_snapshot *pending)
{
	struct btrfs_key key;
	struct btrfs_root_item *new_root_item;
	struct btrfs_root *tree_root = fs_info->tree_root;
	struct btrfs_root *root = pending->root;
	struct btrfs_root *parent_root;
	struct inode *parent_inode;
	struct dentry *parent;
	struct dentry *dentry;
	struct extent_buffer *tmp;
	struct extent_buffer *old;
	int ret;
	u64 to_reserve = 0;
	u64 index = 0;
	u64 objectid;
	u64 root_flags;

	new_root_item = kmalloc(sizeof(*new_root_item), GFP_NOFS);
	if (!new_root_item) {
		pending->error = -ENOMEM;
		goto fail;
	}

	ret = btrfs_find_free_objectid(tree_root, &objectid);
	if (ret) {
		pending->error = ret;
		goto fail;
	}

	btrfs_reloc_pre_snapshot(trans, pending, &to_reserve);
	btrfs_orphan_pre_snapshot(trans, pending, &to_reserve);

	if (to_reserve > 0) {
		ret = btrfs_block_rsv_add(trans, root, &pending->block_rsv,
					  to_reserve);
		if (ret) {
			pending->error = ret;
			goto fail;
		}
	}

	key.objectid = objectid;
	key.offset = (u64)-1;
	key.type = BTRFS_ROOT_ITEM_KEY;

	trans->block_rsv = &pending->block_rsv;

	dentry = pending->dentry;
	parent = dget_parent(dentry);
	parent_inode = parent->d_inode;
	parent_root = BTRFS_I(parent_inode)->root;
	record_root_in_trans(trans, parent_root);

	/*
	 * insert the directory item
	 */
	ret = btrfs_set_inode_index(parent_inode, &index);
	BUG_ON(ret);
	ret = btrfs_insert_dir_item(trans, parent_root,
				dentry->d_name.name, dentry->d_name.len,
				parent_inode, &key,
				BTRFS_FT_DIR, index);
	BUG_ON(ret);

	btrfs_i_size_write(parent_inode, parent_inode->i_size +
					 dentry->d_name.len * 2);
	ret = btrfs_update_inode(trans, parent_root, parent_inode);
	BUG_ON(ret);

	/*
	 * pull in the delayed directory update
	 * and the delayed inode item
	 * otherwise we corrupt the FS during
	 * snapshot
	 */
	ret = btrfs_run_delayed_items(trans, root);
	BUG_ON(ret);

	record_root_in_trans(trans, root);
	btrfs_set_root_last_snapshot(&root->root_item, trans->transid);
	memcpy(new_root_item, &root->root_item, sizeof(*new_root_item));
	btrfs_check_and_init_root_item(new_root_item);

	root_flags = btrfs_root_flags(new_root_item);
	if (pending->readonly)
		root_flags |= BTRFS_ROOT_SUBVOL_RDONLY;
	else
		root_flags &= ~BTRFS_ROOT_SUBVOL_RDONLY;
	btrfs_set_root_flags(new_root_item, root_flags);

	old = btrfs_lock_root_node(root);
	btrfs_cow_block(trans, root, old, NULL, 0, &old);
	btrfs_set_lock_blocking(old);

	btrfs_copy_root(trans, root, old, &tmp, objectid);
	btrfs_tree_unlock(old);
	free_extent_buffer(old);

	btrfs_set_root_node(new_root_item, tmp);
	/* record when the snapshot was created in key.offset */
	key.offset = trans->transid;
	ret = btrfs_insert_root(trans, tree_root, &key, new_root_item);
	btrfs_tree_unlock(tmp);
	free_extent_buffer(tmp);
	BUG_ON(ret);

	/*
	 * insert root back/forward references
	 */
	ret = btrfs_add_root_ref(trans, tree_root, objectid,
				 parent_root->root_key.objectid,
				 btrfs_ino(parent_inode), index,
				 dentry->d_name.name, dentry->d_name.len);
	BUG_ON(ret);
	dput(parent);

	key.offset = (u64)-1;
	pending->snap = btrfs_read_fs_root_no_name(root->fs_info, &key);
	BUG_ON(IS_ERR(pending->snap));

	btrfs_reloc_post_snapshot(trans, pending);
	btrfs_orphan_post_snapshot(trans, pending);
fail:
	kfree(new_root_item);
	btrfs_block_rsv_release(root, &pending->block_rsv, (u64)-1);
	return 0;
}

/*
 * create all the snapshots we've scheduled for creation
 */
static noinline int create_pending_snapshots(struct btrfs_trans_handle *trans,
					     struct btrfs_fs_info *fs_info)
{
	struct btrfs_pending_snapshot *pending;
	struct list_head *head = &trans->transaction->pending_snapshots;
	int ret;

	list_for_each_entry(pending, head, list) {
		ret = create_pending_snapshot(trans, fs_info, pending);
		BUG_ON(ret);
	}
	return 0;
}

static void update_super_roots(struct btrfs_root *root)
{
	struct btrfs_root_item *root_item;
	struct btrfs_super_block *super;

	super = &root->fs_info->super_copy;

	root_item = &root->fs_info->chunk_root->root_item;
	super->chunk_root = root_item->bytenr;
	super->chunk_root_generation = root_item->generation;
	super->chunk_root_level = root_item->level;

	root_item = &root->fs_info->tree_root->root_item;
	super->root = root_item->bytenr;
	super->generation = root_item->generation;
	super->root_level = root_item->level;
	if (super->cache_generation != 0 || btrfs_test_opt(root, SPACE_CACHE))
		super->cache_generation = root_item->generation;
}

int btrfs_transaction_in_commit(struct btrfs_fs_info *info)
{
	int ret = 0;
	spin_lock(&info->trans_lock);
	if (info->running_transaction)
		ret = info->running_transaction->in_commit;
	spin_unlock(&info->trans_lock);
	return ret;
}

int btrfs_transaction_blocked(struct btrfs_fs_info *info)
{
	int ret = 0;
	spin_lock(&info->trans_lock);
	if (info->running_transaction)
		ret = info->running_transaction->blocked;
	spin_unlock(&info->trans_lock);
	return ret;
}

/*
 * wait for the current transaction commit to start and block subsequent
 * transaction joins
 */
static void wait_current_trans_commit_start(struct btrfs_root *root,
					    struct btrfs_transaction *trans)
{
	DEFINE_WAIT(wait);

	if (trans->in_commit)
		return;

	while (1) {
		prepare_to_wait(&root->fs_info->transaction_blocked_wait, &wait,
				TASK_UNINTERRUPTIBLE);
		if (trans->in_commit) {
			finish_wait(&root->fs_info->transaction_blocked_wait,
				    &wait);
			break;
		}
		schedule();
		finish_wait(&root->fs_info->transaction_blocked_wait, &wait);
	}
}

/*
 * wait for the current transaction to start and then become unblocked.
 * caller holds ref.
 */
static void wait_current_trans_commit_start_and_unblock(struct btrfs_root *root,
					 struct btrfs_transaction *trans)
{
	DEFINE_WAIT(wait);

	if (trans->commit_done || (trans->in_commit && !trans->blocked))
		return;

	while (1) {
		prepare_to_wait(&root->fs_info->transaction_wait, &wait,
				TASK_UNINTERRUPTIBLE);
		if (trans->commit_done ||
		    (trans->in_commit && !trans->blocked)) {
			finish_wait(&root->fs_info->transaction_wait,
				    &wait);
			break;
		}
		schedule();
		finish_wait(&root->fs_info->transaction_wait,
			    &wait);
	}
}

/*
 * commit transactions asynchronously. once btrfs_commit_transaction_async
 * returns, any subsequent transaction will not be allowed to join.
 */
struct btrfs_async_commit {
	struct btrfs_trans_handle *newtrans;
	struct btrfs_root *root;
	struct delayed_work work;
};

static void do_async_commit(struct work_struct *work)
{
	struct btrfs_async_commit *ac =
		container_of(work, struct btrfs_async_commit, work.work);

	btrfs_commit_transaction(ac->newtrans, ac->root);
	kfree(ac);
}

int btrfs_commit_transaction_async(struct btrfs_trans_handle *trans,
				   struct btrfs_root *root,
				   int wait_for_unblock)
{
	struct btrfs_async_commit *ac;
	struct btrfs_transaction *cur_trans;

	ac = kmalloc(sizeof(*ac), GFP_NOFS);
	if (!ac)
		return -ENOMEM;

	INIT_DELAYED_WORK(&ac->work, do_async_commit);
	ac->root = root;
	ac->newtrans = btrfs_join_transaction(root);
	if (IS_ERR(ac->newtrans)) {
		int err = PTR_ERR(ac->newtrans);
		kfree(ac);
		return err;
	}

	/* take transaction reference */
	cur_trans = trans->transaction;
	atomic_inc(&cur_trans->use_count);

	btrfs_end_transaction(trans, root);
	schedule_delayed_work(&ac->work, 0);

	/* wait for transaction to start and unblock */
	if (wait_for_unblock)
		wait_current_trans_commit_start_and_unblock(root, cur_trans);
	else
		wait_current_trans_commit_start(root, cur_trans);

	if (current->journal_info == trans)
		current->journal_info = NULL;

	put_transaction(cur_trans);
	return 0;
}

/*
 * btrfs_transaction state sequence:
 *    in_commit = 0, blocked = 0  (initial)
 *    in_commit = 1, blocked = 1
 *    blocked = 0
 *    commit_done = 1
 */
int btrfs_commit_transaction(struct btrfs_trans_handle *trans,
			     struct btrfs_root *root)
{
	unsigned long joined = 0;
	struct btrfs_transaction *cur_trans;
	struct btrfs_transaction *prev_trans = NULL;
	DEFINE_WAIT(wait);
	int ret;
	int should_grow = 0;
	unsigned long now = get_seconds();
	int flush_on_commit = btrfs_test_opt(root, FLUSHONCOMMIT);

	btrfs_run_ordered_operations(root, 0);

	/* make a pass through all the delayed refs we have so far
	 * any runnings procs may add more while we are here
	 */
	ret = btrfs_run_delayed_refs(trans, root, 0);
	BUG_ON(ret);

	btrfs_trans_release_metadata(trans, root);

	cur_trans = trans->transaction;
	/*
	 * set the flushing flag so procs in this transaction have to
	 * start sending their work down.
	 */
	cur_trans->delayed_refs.flushing = 1;

	ret = btrfs_run_delayed_refs(trans, root, 0);
	BUG_ON(ret);

	spin_lock(&cur_trans->commit_lock);
	if (cur_trans->in_commit) {
		spin_unlock(&cur_trans->commit_lock);
		atomic_inc(&cur_trans->use_count);
		btrfs_end_transaction(trans, root);

		ret = wait_for_commit(root, cur_trans);
		BUG_ON(ret);

		put_transaction(cur_trans);

		return 0;
	}

	trans->transaction->in_commit = 1;
	trans->transaction->blocked = 1;
	spin_unlock(&cur_trans->commit_lock);
	wake_up(&root->fs_info->transaction_blocked_wait);

	spin_lock(&root->fs_info->trans_lock);
	if (cur_trans->list.prev != &root->fs_info->trans_list) {
		prev_trans = list_entry(cur_trans->list.prev,
					struct btrfs_transaction, list);
		if (!prev_trans->commit_done) {
			atomic_inc(&prev_trans->use_count);
			spin_unlock(&root->fs_info->trans_lock);

			wait_for_commit(root, prev_trans);

			put_transaction(prev_trans);
		} else {
			spin_unlock(&root->fs_info->trans_lock);
		}
	} else {
		spin_unlock(&root->fs_info->trans_lock);
	}

	if (now < cur_trans->start_time || now - cur_trans->start_time < 1)
		should_grow = 1;

	do {
		int snap_pending = 0;

		joined = cur_trans->num_joined;
		if (!list_empty(&trans->transaction->pending_snapshots))
			snap_pending = 1;

		WARN_ON(cur_trans != trans->transaction);

		if (flush_on_commit || snap_pending) {
			btrfs_start_delalloc_inodes(root, 1);
			ret = btrfs_wait_ordered_extents(root, 0, 1);
			BUG_ON(ret);
		}

		ret = btrfs_run_delayed_items(trans, root);
		BUG_ON(ret);

		/*
		 * rename don't use btrfs_join_transaction, so, once we
		 * set the transaction to blocked above, we aren't going
		 * to get any new ordered operations.  We can safely run
		 * it here and no for sure that nothing new will be added
		 * to the list
		 */
		btrfs_run_ordered_operations(root, 1);

		prepare_to_wait(&cur_trans->writer_wait, &wait,
				TASK_UNINTERRUPTIBLE);

		if (atomic_read(&cur_trans->num_writers) > 1)
			schedule_timeout(MAX_SCHEDULE_TIMEOUT);
		else if (should_grow)
			schedule_timeout(1);

		finish_wait(&cur_trans->writer_wait, &wait);
	} while (atomic_read(&cur_trans->num_writers) > 1 ||
		 (should_grow && cur_trans->num_joined != joined));

	/*
	 * Ok now we need to make sure to block out any other joins while we
	 * commit the transaction.  We could have started a join before setting
	 * no_join so make sure to wait for num_writers to == 1 again.
	 */
	spin_lock(&root->fs_info->trans_lock);
	root->fs_info->trans_no_join = 1;
	spin_unlock(&root->fs_info->trans_lock);
	wait_event(cur_trans->writer_wait,
		   atomic_read(&cur_trans->num_writers) == 1);

	/*
	 * the reloc mutex makes sure that we stop
	 * the balancing code from coming in and moving
	 * extents around in the middle of the commit
	 */
	mutex_lock(&root->fs_info->reloc_mutex);

	ret = btrfs_run_delayed_items(trans, root);
	BUG_ON(ret);

	ret = create_pending_snapshots(trans, root->fs_info);
	BUG_ON(ret);

	ret = btrfs_run_delayed_refs(trans, root, (unsigned long)-1);
	BUG_ON(ret);

	/*
	 * make sure none of the code above managed to slip in a
	 * delayed item
	 */
	btrfs_assert_delayed_root_empty(root);

	WARN_ON(cur_trans != trans->transaction);

	btrfs_scrub_pause(root);
	/* btrfs_commit_tree_roots is responsible for getting the
	 * various roots consistent with each other.  Every pointer
	 * in the tree of tree roots has to point to the most up to date
	 * root for every subvolume and other tree.  So, we have to keep
	 * the tree logging code from jumping in and changing any
	 * of the trees.
	 *
	 * At this point in the commit, there can't be any tree-log
	 * writers, but a little lower down we drop the trans mutex
	 * and let new people in.  By holding the tree_log_mutex
	 * from now until after the super is written, we avoid races
	 * with the tree-log code.
	 */
	mutex_lock(&root->fs_info->tree_log_mutex);

	ret = commit_fs_roots(trans, root);
	BUG_ON(ret);

	/* commit_fs_roots gets rid of all the tree log roots, it is now
	 * safe to free the root of tree log roots
	 */
	btrfs_free_log_root_tree(trans, root->fs_info);

	ret = commit_cowonly_roots(trans, root);
	BUG_ON(ret);

	btrfs_prepare_extent_commit(trans, root);

	cur_trans = root->fs_info->running_transaction;

	btrfs_set_root_node(&root->fs_info->tree_root->root_item,
			    root->fs_info->tree_root->node);
	switch_commit_root(root->fs_info->tree_root);

	btrfs_set_root_node(&root->fs_info->chunk_root->root_item,
			    root->fs_info->chunk_root->node);
	switch_commit_root(root->fs_info->chunk_root);

	update_super_roots(root);

	if (!root->fs_info->log_root_recovering) {
		btrfs_set_super_log_root(&root->fs_info->super_copy, 0);
		btrfs_set_super_log_root_level(&root->fs_info->super_copy, 0);
	}

	memcpy(&root->fs_info->super_for_commit, &root->fs_info->super_copy,
	       sizeof(root->fs_info->super_copy));

	trans->transaction->blocked = 0;
	spin_lock(&root->fs_info->trans_lock);
	root->fs_info->running_transaction = NULL;
	root->fs_info->trans_no_join = 0;
	spin_unlock(&root->fs_info->trans_lock);
	mutex_unlock(&root->fs_info->reloc_mutex);

	wake_up(&root->fs_info->transaction_wait);

	ret = btrfs_write_and_wait_transaction(trans, root);
	BUG_ON(ret);
	write_ctree_super(trans, root, 0);

	/*
	 * the super is written, we can safely allow the tree-loggers
	 * to go about their business
	 */
	mutex_unlock(&root->fs_info->tree_log_mutex);

	btrfs_finish_extent_commit(trans, root);

	cur_trans->commit_done = 1;

	root->fs_info->last_trans_committed = cur_trans->transid;

	wake_up(&cur_trans->commit_wait);

	spin_lock(&root->fs_info->trans_lock);
	list_del_init(&cur_trans->list);
	spin_unlock(&root->fs_info->trans_lock);

	put_transaction(cur_trans);
	put_transaction(cur_trans);

	trace_btrfs_transaction_commit(root);

	btrfs_scrub_continue(root);

	if (current->journal_info == trans)
		current->journal_info = NULL;

	kmem_cache_free(btrfs_trans_handle_cachep, trans);

	if (current != root->fs_info->transaction_kthread)
		btrfs_run_delayed_iputs(root);

	return ret;
}

/*
 * interface function to delete all the snapshots we have scheduled for deletion
 */
int btrfs_clean_old_snapshots(struct btrfs_root *root)
{
	LIST_HEAD(list);
	struct btrfs_fs_info *fs_info = root->fs_info;

	spin_lock(&fs_info->trans_lock);
	list_splice_init(&fs_info->dead_roots, &list);
	spin_unlock(&fs_info->trans_lock);

	while (!list_empty(&list)) {
		root = list_entry(list.next, struct btrfs_root, root_list);
		list_del(&root->root_list);

		btrfs_kill_all_delayed_nodes(root);

		if (btrfs_header_backref_rev(root->node) <
		    BTRFS_MIXED_BACKREF_REV)
			btrfs_drop_snapshot(root, NULL, 0);
		else
			btrfs_drop_snapshot(root, NULL, 1);
	}
	return 0;
}<|MERGE_RESOLUTION|>--- conflicted
+++ resolved
@@ -246,21 +246,12 @@
 		return 0;
 
 	if (type == TRANS_USERSPACE)
-<<<<<<< HEAD
 		return 1;
 
 	if (type == TRANS_START &&
 	    !atomic_read(&root->fs_info->open_ioctl_trans))
 		return 1;
 
-=======
-		return 1;
-
-	if (type == TRANS_START &&
-	    !atomic_read(&root->fs_info->open_ioctl_trans))
-		return 1;
-
->>>>>>> acfe7d74
 	return 0;
 }
 
@@ -283,8 +274,6 @@
 		h->block_rsv = NULL;
 		goto got_it;
 	}
-<<<<<<< HEAD
-=======
 
 	/*
 	 * Do the reservation before we join the transaction so we can do all
@@ -298,7 +287,6 @@
 		if (ret)
 			return ERR_PTR(ret);
 	}
->>>>>>> acfe7d74
 again:
 	h = kmem_cache_alloc(btrfs_trans_handle_cachep, GFP_NOFS);
 	if (!h)
