--- conflicted
+++ resolved
@@ -113,12 +113,6 @@
 int btrfs_trim_block_group(struct btrfs_block_group_cache *block_group,
 			   u64 *trimmed, u64 start, u64 end, u64 minlen);
 
-<<<<<<< HEAD
-#ifdef CONFIG_BTRFS_FS_RUN_SANITY_TESTS
 void btrfs_test_free_space_cache(void);
-#endif
-=======
-void btrfs_test_free_space_cache(void);
->>>>>>> d0e0ac97
 
 #endif