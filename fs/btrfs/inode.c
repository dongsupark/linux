--- conflicted
+++ resolved
@@ -42,10 +42,7 @@
 #include <linux/mount.h>
 #include <linux/btrfs.h>
 #include <linux/blkdev.h>
-<<<<<<< HEAD
-=======
 #include <linux/posix_acl_xattr.h>
->>>>>>> d0e0ac97
 #include "compat.h"
 #include "ctree.h"
 #include "disk-io.h"
@@ -61,10 +58,7 @@
 #include "free-space-cache.h"
 #include "inode-map.h"
 #include "backref.h"
-<<<<<<< HEAD
-=======
 #include "hash.h"
->>>>>>> d0e0ac97
 
 struct btrfs_iget_args {
 	u64 ino;
@@ -709,17 +703,12 @@
 			async_extent->nr_pages = 0;
 			async_extent->pages = NULL;
 
-<<<<<<< HEAD
-			if (ret == -ENOSPC)
-				goto retry;
-=======
 			if (ret == -ENOSPC) {
 				unlock_extent(io_tree, async_extent->start,
 					      async_extent->start +
 					      async_extent->ram_size - 1);
 				goto retry;
 			}
->>>>>>> d0e0ac97
 			goto out_free;
 		}
 
@@ -1618,21 +1607,8 @@
 		spin_lock(&BTRFS_I(inode)->lock);
 		BTRFS_I(inode)->delalloc_bytes += len;
 		if (do_list && !test_bit(BTRFS_INODE_IN_DELALLOC_LIST,
-<<<<<<< HEAD
-					 &BTRFS_I(inode)->runtime_flags)) {
-			spin_lock(&root->fs_info->delalloc_lock);
-			if (list_empty(&BTRFS_I(inode)->delalloc_inodes)) {
-				list_add_tail(&BTRFS_I(inode)->delalloc_inodes,
-					      &root->fs_info->delalloc_inodes);
-				set_bit(BTRFS_INODE_IN_DELALLOC_LIST,
-					&BTRFS_I(inode)->runtime_flags);
-			}
-			spin_unlock(&root->fs_info->delalloc_lock);
-		}
-=======
 					 &BTRFS_I(inode)->runtime_flags))
 			btrfs_add_delalloc_inodes(root, inode);
->>>>>>> d0e0ac97
 		spin_unlock(&BTRFS_I(inode)->lock);
 	}
 }
@@ -1675,20 +1651,8 @@
 		BTRFS_I(inode)->delalloc_bytes -= len;
 		if (do_list && BTRFS_I(inode)->delalloc_bytes == 0 &&
 		    test_bit(BTRFS_INODE_IN_DELALLOC_LIST,
-<<<<<<< HEAD
-			     &BTRFS_I(inode)->runtime_flags)) {
-			spin_lock(&root->fs_info->delalloc_lock);
-			if (!list_empty(&BTRFS_I(inode)->delalloc_inodes)) {
-				list_del_init(&BTRFS_I(inode)->delalloc_inodes);
-				clear_bit(BTRFS_INODE_IN_DELALLOC_LIST,
-					  &BTRFS_I(inode)->runtime_flags);
-			}
-			spin_unlock(&root->fs_info->delalloc_lock);
-		}
-=======
 			     &BTRFS_I(inode)->runtime_flags))
 			btrfs_del_delalloc_inode(root, inode);
->>>>>>> d0e0ac97
 		spin_unlock(&BTRFS_I(inode)->lock);
 	}
 }
@@ -2136,777 +2100,6 @@
 	int ret;
 	u64 extent_offset;
 	u64 num_bytes;
-
-	if (BTRFS_I(inode)->root->root_key.objectid == root_id &&
-	    inum == btrfs_ino(inode))
-		return 0;
-
-	key.objectid = root_id;
-	key.type = BTRFS_ROOT_ITEM_KEY;
-	key.offset = (u64)-1;
-
-	fs_info = BTRFS_I(inode)->root->fs_info;
-	root = btrfs_read_fs_root_no_name(fs_info, &key);
-	if (IS_ERR(root)) {
-		if (PTR_ERR(root) == -ENOENT)
-			return 0;
-		WARN_ON(1);
-		pr_debug("inum=%llu, offset=%llu, root_id=%llu\n",
-			 inum, offset, root_id);
-		return PTR_ERR(root);
-	}
-
-	key.objectid = inum;
-	key.type = BTRFS_EXTENT_DATA_KEY;
-	if (offset > (u64)-1 << 32)
-		key.offset = 0;
-	else
-		key.offset = offset;
-
-	ret = btrfs_search_slot(NULL, root, &key, path, 0, 0);
-	if (ret < 0) {
-		WARN_ON(1);
-		return ret;
-	}
-
-	while (1) {
-		cond_resched();
-
-		leaf = path->nodes[0];
-		slot = path->slots[0];
-
-		if (slot >= btrfs_header_nritems(leaf)) {
-			ret = btrfs_next_leaf(root, path);
-			if (ret < 0) {
-				goto out;
-			} else if (ret > 0) {
-				ret = 0;
-				goto out;
-			}
-			continue;
-		}
-
-		path->slots[0]++;
-
-		btrfs_item_key_to_cpu(leaf, &key, slot);
-
-		if (key.objectid > inum)
-			goto out;
-
-		if (key.objectid < inum || key.type != BTRFS_EXTENT_DATA_KEY)
-			continue;
-
-		extent = btrfs_item_ptr(leaf, slot,
-					struct btrfs_file_extent_item);
-
-		if (btrfs_file_extent_disk_bytenr(leaf, extent) != old->bytenr)
-			continue;
-
-		extent_offset = btrfs_file_extent_offset(leaf, extent);
-		if (key.offset - extent_offset != offset)
-			continue;
-
-		num_bytes = btrfs_file_extent_num_bytes(leaf, extent);
-		if (extent_offset >= old->extent_offset + old->offset +
-		    old->len || extent_offset + num_bytes <=
-		    old->extent_offset + old->offset)
-			continue;
-
-		break;
-	}
-
-	backref = kmalloc(sizeof(*backref), GFP_NOFS);
-	if (!backref) {
-		ret = -ENOENT;
-		goto out;
-	}
-
-	backref->root_id = root_id;
-	backref->inum = inum;
-	backref->file_pos = offset + extent_offset;
-	backref->num_bytes = num_bytes;
-	backref->extent_offset = extent_offset;
-	backref->generation = btrfs_file_extent_generation(leaf, extent);
-	backref->old = old;
-	backref_insert(&new->root, backref);
-	old->count++;
-out:
-	btrfs_release_path(path);
-	WARN_ON(ret);
-	return ret;
-}
-
-static noinline bool record_extent_backrefs(struct btrfs_path *path,
-				   struct new_sa_defrag_extent *new)
-{
-	struct btrfs_fs_info *fs_info = BTRFS_I(new->inode)->root->fs_info;
-	struct old_sa_defrag_extent *old, *tmp;
-	int ret;
-
-	new->path = path;
-
-	list_for_each_entry_safe(old, tmp, &new->head, list) {
-		ret = iterate_inodes_from_logical(old->bytenr, fs_info,
-						  path, record_one_backref,
-						  old);
-		BUG_ON(ret < 0 && ret != -ENOENT);
-
-		/* no backref to be processed for this extent */
-		if (!old->count) {
-			list_del(&old->list);
-			kfree(old);
-		}
-	}
-
-	if (list_empty(&new->head))
-		return false;
-
-	return true;
-}
-
-static int relink_is_mergable(struct extent_buffer *leaf,
-			      struct btrfs_file_extent_item *fi,
-			      u64 disk_bytenr)
-{
-	if (btrfs_file_extent_disk_bytenr(leaf, fi) != disk_bytenr)
-		return 0;
-
-	if (btrfs_file_extent_type(leaf, fi) != BTRFS_FILE_EXTENT_REG)
-		return 0;
-
-	if (btrfs_file_extent_compression(leaf, fi) ||
-	    btrfs_file_extent_encryption(leaf, fi) ||
-	    btrfs_file_extent_other_encoding(leaf, fi))
-		return 0;
-
-	return 1;
-}
-
-/*
- * Note the backref might has changed, and in this case we just return 0.
- */
-static noinline int relink_extent_backref(struct btrfs_path *path,
-				 struct sa_defrag_extent_backref *prev,
-				 struct sa_defrag_extent_backref *backref)
-{
-	struct btrfs_file_extent_item *extent;
-	struct btrfs_file_extent_item *item;
-	struct btrfs_ordered_extent *ordered;
-	struct btrfs_trans_handle *trans;
-	struct btrfs_fs_info *fs_info;
-	struct btrfs_root *root;
-	struct btrfs_key key;
-	struct extent_buffer *leaf;
-	struct old_sa_defrag_extent *old = backref->old;
-	struct new_sa_defrag_extent *new = old->new;
-	struct inode *src_inode = new->inode;
-	struct inode *inode;
-	struct extent_state *cached = NULL;
-	int ret = 0;
-	u64 start;
-	u64 len;
-	u64 lock_start;
-	u64 lock_end;
-	bool merge = false;
-	int index;
-
-	if (prev && prev->root_id == backref->root_id &&
-	    prev->inum == backref->inum &&
-	    prev->file_pos + prev->num_bytes == backref->file_pos)
-		merge = true;
-
-	/* step 1: get root */
-	key.objectid = backref->root_id;
-	key.type = BTRFS_ROOT_ITEM_KEY;
-	key.offset = (u64)-1;
-
-	fs_info = BTRFS_I(src_inode)->root->fs_info;
-	index = srcu_read_lock(&fs_info->subvol_srcu);
-
-	root = btrfs_read_fs_root_no_name(fs_info, &key);
-	if (IS_ERR(root)) {
-		srcu_read_unlock(&fs_info->subvol_srcu, index);
-		if (PTR_ERR(root) == -ENOENT)
-			return 0;
-		return PTR_ERR(root);
-	}
-	if (btrfs_root_refs(&root->root_item) == 0) {
-		srcu_read_unlock(&fs_info->subvol_srcu, index);
-		/* parse ENOENT to 0 */
-		return 0;
-	}
-
-	/* step 2: get inode */
-	key.objectid = backref->inum;
-	key.type = BTRFS_INODE_ITEM_KEY;
-	key.offset = 0;
-
-	inode = btrfs_iget(fs_info->sb, &key, root, NULL);
-	if (IS_ERR(inode)) {
-		srcu_read_unlock(&fs_info->subvol_srcu, index);
-		return 0;
-	}
-
-	srcu_read_unlock(&fs_info->subvol_srcu, index);
-
-	/* step 3: relink backref */
-	lock_start = backref->file_pos;
-	lock_end = backref->file_pos + backref->num_bytes - 1;
-	lock_extent_bits(&BTRFS_I(inode)->io_tree, lock_start, lock_end,
-			 0, &cached);
-
-	ordered = btrfs_lookup_first_ordered_extent(inode, lock_end);
-	if (ordered) {
-		btrfs_put_ordered_extent(ordered);
-		goto out_unlock;
-	}
-
-	trans = btrfs_join_transaction(root);
-	if (IS_ERR(trans)) {
-		ret = PTR_ERR(trans);
-		goto out_unlock;
-	}
-
-	key.objectid = backref->inum;
-	key.type = BTRFS_EXTENT_DATA_KEY;
-	key.offset = backref->file_pos;
-
-	ret = btrfs_search_slot(NULL, root, &key, path, 0, 0);
-	if (ret < 0) {
-		goto out_free_path;
-	} else if (ret > 0) {
-		ret = 0;
-		goto out_free_path;
-	}
-
-	extent = btrfs_item_ptr(path->nodes[0], path->slots[0],
-				struct btrfs_file_extent_item);
-
-	if (btrfs_file_extent_generation(path->nodes[0], extent) !=
-	    backref->generation)
-		goto out_free_path;
-
-	btrfs_release_path(path);
-
-	start = backref->file_pos;
-	if (backref->extent_offset < old->extent_offset + old->offset)
-		start += old->extent_offset + old->offset -
-			 backref->extent_offset;
-
-	len = min(backref->extent_offset + backref->num_bytes,
-		  old->extent_offset + old->offset + old->len);
-	len -= max(backref->extent_offset, old->extent_offset + old->offset);
-
-	ret = btrfs_drop_extents(trans, root, inode, start,
-				 start + len, 1);
-	if (ret)
-		goto out_free_path;
-again:
-	key.objectid = btrfs_ino(inode);
-	key.type = BTRFS_EXTENT_DATA_KEY;
-	key.offset = start;
-
-	path->leave_spinning = 1;
-	if (merge) {
-		struct btrfs_file_extent_item *fi;
-		u64 extent_len;
-		struct btrfs_key found_key;
-
-		ret = btrfs_search_slot(trans, root, &key, path, 1, 1);
-		if (ret < 0)
-			goto out_free_path;
-
-		path->slots[0]--;
-		leaf = path->nodes[0];
-		btrfs_item_key_to_cpu(leaf, &found_key, path->slots[0]);
-
-		fi = btrfs_item_ptr(leaf, path->slots[0],
-				    struct btrfs_file_extent_item);
-		extent_len = btrfs_file_extent_num_bytes(leaf, fi);
-
-		if (relink_is_mergable(leaf, fi, new->bytenr) &&
-		    extent_len + found_key.offset == start) {
-			btrfs_set_file_extent_num_bytes(leaf, fi,
-							extent_len + len);
-			btrfs_mark_buffer_dirty(leaf);
-			inode_add_bytes(inode, len);
-
-			ret = 1;
-			goto out_free_path;
-		} else {
-			merge = false;
-			btrfs_release_path(path);
-			goto again;
-		}
-	}
-
-	ret = btrfs_insert_empty_item(trans, root, path, &key,
-					sizeof(*extent));
-	if (ret) {
-		btrfs_abort_transaction(trans, root, ret);
-		goto out_free_path;
-	}
-
-	leaf = path->nodes[0];
-	item = btrfs_item_ptr(leaf, path->slots[0],
-				struct btrfs_file_extent_item);
-	btrfs_set_file_extent_disk_bytenr(leaf, item, new->bytenr);
-	btrfs_set_file_extent_disk_num_bytes(leaf, item, new->disk_len);
-	btrfs_set_file_extent_offset(leaf, item, start - new->file_pos);
-	btrfs_set_file_extent_num_bytes(leaf, item, len);
-	btrfs_set_file_extent_ram_bytes(leaf, item, new->len);
-	btrfs_set_file_extent_generation(leaf, item, trans->transid);
-	btrfs_set_file_extent_type(leaf, item, BTRFS_FILE_EXTENT_REG);
-	btrfs_set_file_extent_compression(leaf, item, new->compress_type);
-	btrfs_set_file_extent_encryption(leaf, item, 0);
-	btrfs_set_file_extent_other_encoding(leaf, item, 0);
-
-	btrfs_mark_buffer_dirty(leaf);
-	inode_add_bytes(inode, len);
-	btrfs_release_path(path);
-
-	ret = btrfs_inc_extent_ref(trans, root, new->bytenr,
-			new->disk_len, 0,
-			backref->root_id, backref->inum,
-			new->file_pos, 0);	/* start - extent_offset */
-	if (ret) {
-		btrfs_abort_transaction(trans, root, ret);
-		goto out_free_path;
-	}
-
-	ret = 1;
-out_free_path:
-	btrfs_release_path(path);
-	path->leave_spinning = 0;
-	btrfs_end_transaction(trans, root);
-out_unlock:
-	unlock_extent_cached(&BTRFS_I(inode)->io_tree, lock_start, lock_end,
-			     &cached, GFP_NOFS);
-	iput(inode);
-	return ret;
-}
-
-static void relink_file_extents(struct new_sa_defrag_extent *new)
-{
-	struct btrfs_path *path;
-	struct old_sa_defrag_extent *old, *tmp;
-	struct sa_defrag_extent_backref *backref;
-	struct sa_defrag_extent_backref *prev = NULL;
-	struct inode *inode;
-	struct btrfs_root *root;
-	struct rb_node *node;
-	int ret;
-
-	inode = new->inode;
-	root = BTRFS_I(inode)->root;
-
-	path = btrfs_alloc_path();
-	if (!path)
-		return;
-
-	if (!record_extent_backrefs(path, new)) {
-		btrfs_free_path(path);
-		goto out;
-	}
-	btrfs_release_path(path);
-
-	while (1) {
-		node = rb_first(&new->root);
-		if (!node)
-			break;
-		rb_erase(node, &new->root);
-
-		backref = rb_entry(node, struct sa_defrag_extent_backref, node);
-
-		ret = relink_extent_backref(path, prev, backref);
-		WARN_ON(ret < 0);
-
-		kfree(prev);
-
-		if (ret == 1)
-			prev = backref;
-		else
-			prev = NULL;
-		cond_resched();
-	}
-	kfree(prev);
-
-	btrfs_free_path(path);
-
-	list_for_each_entry_safe(old, tmp, &new->head, list) {
-		list_del(&old->list);
-		kfree(old);
-	}
-out:
-	atomic_dec(&root->fs_info->defrag_running);
-	wake_up(&root->fs_info->transaction_wait);
-
-	kfree(new);
-}
-
-static struct new_sa_defrag_extent *
-record_old_file_extents(struct inode *inode,
-			struct btrfs_ordered_extent *ordered)
-{
-	struct btrfs_root *root = BTRFS_I(inode)->root;
-	struct btrfs_path *path;
-	struct btrfs_key key;
-	struct old_sa_defrag_extent *old, *tmp;
-	struct new_sa_defrag_extent *new;
-	int ret;
-
-	new = kmalloc(sizeof(*new), GFP_NOFS);
-	if (!new)
-		return NULL;
-
-	new->inode = inode;
-	new->file_pos = ordered->file_offset;
-	new->len = ordered->len;
-	new->bytenr = ordered->start;
-	new->disk_len = ordered->disk_len;
-	new->compress_type = ordered->compress_type;
-	new->root = RB_ROOT;
-	INIT_LIST_HEAD(&new->head);
-
-	path = btrfs_alloc_path();
-	if (!path)
-		goto out_kfree;
-
-	key.objectid = btrfs_ino(inode);
-	key.type = BTRFS_EXTENT_DATA_KEY;
-	key.offset = new->file_pos;
-
-	ret = btrfs_search_slot(NULL, root, &key, path, 0, 0);
-	if (ret < 0)
-		goto out_free_path;
-	if (ret > 0 && path->slots[0] > 0)
-		path->slots[0]--;
-
-	/* find out all the old extents for the file range */
-	while (1) {
-		struct btrfs_file_extent_item *extent;
-		struct extent_buffer *l;
-		int slot;
-		u64 num_bytes;
-		u64 offset;
-		u64 end;
-		u64 disk_bytenr;
-		u64 extent_offset;
-
-		l = path->nodes[0];
-		slot = path->slots[0];
-
-		if (slot >= btrfs_header_nritems(l)) {
-			ret = btrfs_next_leaf(root, path);
-			if (ret < 0)
-				goto out_free_list;
-			else if (ret > 0)
-				break;
-			continue;
-		}
-
-		btrfs_item_key_to_cpu(l, &key, slot);
-
-		if (key.objectid != btrfs_ino(inode))
-			break;
-		if (key.type != BTRFS_EXTENT_DATA_KEY)
-			break;
-		if (key.offset >= new->file_pos + new->len)
-			break;
-
-		extent = btrfs_item_ptr(l, slot, struct btrfs_file_extent_item);
-
-		num_bytes = btrfs_file_extent_num_bytes(l, extent);
-		if (key.offset + num_bytes < new->file_pos)
-			goto next;
-
-		disk_bytenr = btrfs_file_extent_disk_bytenr(l, extent);
-		if (!disk_bytenr)
-			goto next;
-
-		extent_offset = btrfs_file_extent_offset(l, extent);
-
-		old = kmalloc(sizeof(*old), GFP_NOFS);
-		if (!old)
-			goto out_free_list;
-
-		offset = max(new->file_pos, key.offset);
-		end = min(new->file_pos + new->len, key.offset + num_bytes);
-
-		old->bytenr = disk_bytenr;
-		old->extent_offset = extent_offset;
-		old->offset = offset - key.offset;
-		old->len = end - offset;
-		old->new = new;
-		old->count = 0;
-		list_add_tail(&old->list, &new->head);
-next:
-		path->slots[0]++;
-		cond_resched();
-	}
-
-	btrfs_free_path(path);
-	atomic_inc(&root->fs_info->defrag_running);
-
-	return new;
-
-out_free_list:
-	list_for_each_entry_safe(old, tmp, &new->head, list) {
-		list_del(&old->list);
-		kfree(old);
-	}
-out_free_path:
-	btrfs_free_path(path);
-out_kfree:
-	kfree(new);
-	return NULL;
-}
-
-<<<<<<< HEAD
-/*
- * helper function for btrfs_finish_ordered_io, this
- * just reads in some of the csum leaves to prime them into ram
- * before we start the transaction.  It limits the amount of btree
- * reads required while inside the transaction.
- */
-/* as ordered data IO finishes, this gets called so we can finish
- * an ordered extent if the range of bytes in the file it covers are
- * fully written.
- */
-static int btrfs_finish_ordered_io(struct btrfs_ordered_extent *ordered_extent)
-{
-	struct inode *inode = ordered_extent->inode;
-	struct btrfs_root *root = BTRFS_I(inode)->root;
-	struct btrfs_trans_handle *trans = NULL;
-	struct extent_io_tree *io_tree = &BTRFS_I(inode)->io_tree;
-	struct extent_state *cached_state = NULL;
-	struct new_sa_defrag_extent *new = NULL;
-	int compress_type = 0;
-	int ret;
-	bool nolock;
-
-	nolock = btrfs_is_free_space_inode(inode);
-
-	if (test_bit(BTRFS_ORDERED_IOERR, &ordered_extent->flags)) {
-		ret = -EIO;
-		goto out;
-	}
-
-	if (test_bit(BTRFS_ORDERED_NOCOW, &ordered_extent->flags)) {
-		BUG_ON(!list_empty(&ordered_extent->list)); /* Logic error */
-		btrfs_ordered_update_i_size(inode, 0, ordered_extent);
-		if (nolock)
-			trans = btrfs_join_transaction_nolock(root);
-		else
-			trans = btrfs_join_transaction(root);
-		if (IS_ERR(trans)) {
-			ret = PTR_ERR(trans);
-			trans = NULL;
-			goto out;
-		}
-		trans->block_rsv = &root->fs_info->delalloc_block_rsv;
-		ret = btrfs_update_inode_fallback(trans, root, inode);
-		if (ret) /* -ENOMEM or corruption */
-			btrfs_abort_transaction(trans, root, ret);
-		goto out;
-	}
-=======
-/* snapshot-aware defrag */
-struct sa_defrag_extent_backref {
-	struct rb_node node;
-	struct old_sa_defrag_extent *old;
-	u64 root_id;
-	u64 inum;
-	u64 file_pos;
-	u64 extent_offset;
-	u64 num_bytes;
-	u64 generation;
-};
->>>>>>> d0e0ac97
-
-struct old_sa_defrag_extent {
-	struct list_head list;
-	struct new_sa_defrag_extent *new;
-
-<<<<<<< HEAD
-	ret = test_range_bit(io_tree, ordered_extent->file_offset,
-			ordered_extent->file_offset + ordered_extent->len - 1,
-			EXTENT_DEFRAG, 1, cached_state);
-	if (ret) {
-		u64 last_snapshot = btrfs_root_last_snapshot(&root->root_item);
-		if (last_snapshot >= BTRFS_I(inode)->generation)
-			/* the inode is shared */
-			new = record_old_file_extents(inode, ordered_extent);
-
-		clear_extent_bit(io_tree, ordered_extent->file_offset,
-			ordered_extent->file_offset + ordered_extent->len - 1,
-			EXTENT_DEFRAG, 0, 0, &cached_state, GFP_NOFS);
-	}
-
-	if (nolock)
-		trans = btrfs_join_transaction_nolock(root);
-	else
-		trans = btrfs_join_transaction(root);
-	if (IS_ERR(trans)) {
-		ret = PTR_ERR(trans);
-		trans = NULL;
-		goto out_unlock;
-	}
-	trans->block_rsv = &root->fs_info->delalloc_block_rsv;
-=======
-	u64 extent_offset;
-	u64 bytenr;
-	u64 offset;
-	u64 len;
-	int count;
-};
->>>>>>> d0e0ac97
-
-struct new_sa_defrag_extent {
-	struct rb_root root;
-	struct list_head head;
-	struct btrfs_path *path;
-	struct inode *inode;
-	u64 file_pos;
-	u64 len;
-	u64 bytenr;
-	u64 disk_len;
-	u8 compress_type;
-};
-
-static int backref_comp(struct sa_defrag_extent_backref *b1,
-			struct sa_defrag_extent_backref *b2)
-{
-	if (b1->root_id < b2->root_id)
-		return -1;
-	else if (b1->root_id > b2->root_id)
-		return 1;
-
-	if (b1->inum < b2->inum)
-		return -1;
-	else if (b1->inum > b2->inum)
-		return 1;
-
-<<<<<<< HEAD
-	if (ret) {
-		clear_extent_uptodate(io_tree, ordered_extent->file_offset,
-				      ordered_extent->file_offset +
-				      ordered_extent->len - 1, NULL, GFP_NOFS);
-=======
-	if (b1->file_pos < b2->file_pos)
-		return -1;
-	else if (b1->file_pos > b2->file_pos)
-		return 1;
->>>>>>> d0e0ac97
-
-		/*
-		 * If the ordered extent had an IOERR or something else went
-		 * wrong we need to return the space for this ordered extent
-		 * back to the allocator.
-		 */
-		if (!test_bit(BTRFS_ORDERED_NOCOW, &ordered_extent->flags) &&
-		    !test_bit(BTRFS_ORDERED_PREALLOC, &ordered_extent->flags))
-			btrfs_free_reserved_extent(root, ordered_extent->start,
-						   ordered_extent->disk_len);
-	}
-
-
-	/*
-	 * [------------------------------] ===> (a range of space)
-	 *     |<--->|   |<---->| =============> (fs/file tree A)
-	 * |<---------------------------->| ===> (fs/file tree B)
-	 *
-	 * A range of space can refer to two file extents in one tree while
-	 * refer to only one file extent in another tree.
-	 *
-	 * So we may process a disk offset more than one time(two extents in A)
-	 * and locate at the same extent(one extent in B), then insert two same
-	 * backrefs(both refer to the extent in B).
-	 */
-<<<<<<< HEAD
-	btrfs_remove_ordered_extent(inode, ordered_extent);
-
-	/* for snapshot-aware defrag */
-	if (new)
-		relink_file_extents(new);
-
-	/* once for us */
-	btrfs_put_ordered_extent(ordered_extent);
-	/* once for the tree */
-	btrfs_put_ordered_extent(ordered_extent);
-
-	return ret;
-}
-
-static void finish_ordered_fn(struct btrfs_work *work)
-{
-	struct btrfs_ordered_extent *ordered_extent;
-	ordered_extent = container_of(work, struct btrfs_ordered_extent, work);
-	btrfs_finish_ordered_io(ordered_extent);
-=======
-	return 0;
->>>>>>> d0e0ac97
-}
-
-static void backref_insert(struct rb_root *root,
-			   struct sa_defrag_extent_backref *backref)
-{
-	struct rb_node **p = &root->rb_node;
-	struct rb_node *parent = NULL;
-	struct sa_defrag_extent_backref *entry;
-	int ret;
-
-	while (*p) {
-		parent = *p;
-		entry = rb_entry(parent, struct sa_defrag_extent_backref, node);
-
-		ret = backref_comp(backref, entry);
-		if (ret < 0)
-			p = &(*p)->rb_left;
-		else
-			p = &(*p)->rb_right;
-	}
-
-	rb_link_node(&backref->node, parent, p);
-	rb_insert_color(&backref->node, root);
-}
-
-/*
- * Note the backref might has changed, and in this case we just return 0.
- */
-<<<<<<< HEAD
-static int btrfs_readpage_end_io_hook(struct page *page, u64 start, u64 end,
-			       struct extent_state *state, int mirror)
-{
-	size_t offset = start - page_offset(page);
-	struct inode *inode = page->mapping->host;
-	struct extent_io_tree *io_tree = &BTRFS_I(inode)->io_tree;
-	char *kaddr;
-	u64 private = ~(u32)0;
-	int ret;
-	struct btrfs_root *root = BTRFS_I(inode)->root;
-	u32 csum = ~(u32)0;
-	static DEFINE_RATELIMIT_STATE(_rs, DEFAULT_RATELIMIT_INTERVAL,
-	                              DEFAULT_RATELIMIT_BURST);
-=======
-static noinline int record_one_backref(u64 inum, u64 offset, u64 root_id,
-				       void *ctx)
-{
-	struct btrfs_file_extent_item *extent;
-	struct btrfs_fs_info *fs_info;
-	struct old_sa_defrag_extent *old = ctx;
-	struct new_sa_defrag_extent *new = old->new;
-	struct btrfs_path *path = new->path;
-	struct btrfs_key key;
-	struct btrfs_root *root;
-	struct sa_defrag_extent_backref *backref;
-	struct extent_buffer *leaf;
-	struct inode *inode = new->inode;
-	int slot;
-	int ret;
-	u64 extent_offset;
-	u64 num_bytes;
->>>>>>> d0e0ac97
 
 	if (BTRFS_I(inode)->root->root_key.objectid == root_id &&
 	    inum == btrfs_ino(inode))
@@ -4048,24 +3241,16 @@
 			/* 1 for the orphan item deletion. */
 			trans = btrfs_start_transaction(root, 1);
 			if (IS_ERR(trans)) {
-<<<<<<< HEAD
-=======
 				iput(inode);
->>>>>>> d0e0ac97
 				ret = PTR_ERR(trans);
 				goto out;
 			}
 			ret = btrfs_orphan_add(trans, inode);
 			btrfs_end_transaction(trans, root);
-<<<<<<< HEAD
-			if (ret)
-				goto out;
-=======
 			if (ret) {
 				iput(inode);
 				goto out;
 			}
->>>>>>> d0e0ac97
 
 			ret = btrfs_truncate(inode);
 			if (ret)
@@ -4302,7 +3487,6 @@
 			    struct inode *inode)
 {
 	struct btrfs_map_token token;
-<<<<<<< HEAD
 
 	btrfs_init_map_token(&token);
 
@@ -4323,28 +3507,6 @@
 	btrfs_set_token_timespec_nsec(leaf, btrfs_inode_mtime(item),
 				      inode->i_mtime.tv_nsec, &token);
 
-=======
-
-	btrfs_init_map_token(&token);
-
-	btrfs_set_token_inode_uid(leaf, item, i_uid_read(inode), &token);
-	btrfs_set_token_inode_gid(leaf, item, i_gid_read(inode), &token);
-	btrfs_set_token_inode_size(leaf, item, BTRFS_I(inode)->disk_i_size,
-				   &token);
-	btrfs_set_token_inode_mode(leaf, item, inode->i_mode, &token);
-	btrfs_set_token_inode_nlink(leaf, item, inode->i_nlink, &token);
-
-	btrfs_set_token_timespec_sec(leaf, btrfs_inode_atime(item),
-				     inode->i_atime.tv_sec, &token);
-	btrfs_set_token_timespec_nsec(leaf, btrfs_inode_atime(item),
-				      inode->i_atime.tv_nsec, &token);
-
-	btrfs_set_token_timespec_sec(leaf, btrfs_inode_mtime(item),
-				     inode->i_mtime.tv_sec, &token);
-	btrfs_set_token_timespec_nsec(leaf, btrfs_inode_mtime(item),
-				      inode->i_mtime.tv_nsec, &token);
-
->>>>>>> d0e0ac97
 	btrfs_set_token_timespec_sec(leaf, btrfs_inode_ctime(item),
 				     inode->i_ctime.tv_sec, &token);
 	btrfs_set_token_timespec_nsec(leaf, btrfs_inode_ctime(item),
@@ -4536,206 +3698,6 @@
 	if (!ret) {
 		btrfs_drop_nlink(inode);
 		ret = btrfs_update_inode(trans, root, inode);
-<<<<<<< HEAD
-	}
-	return ret;
-}
-		
-
-/* helper to check if there is any shared block in the path */
-static int check_path_shared(struct btrfs_root *root,
-			     struct btrfs_path *path)
-{
-	struct extent_buffer *eb;
-	int level;
-	u64 refs = 1;
-
-	for (level = 0; level < BTRFS_MAX_LEVEL; level++) {
-		int ret;
-
-		if (!path->nodes[level])
-			break;
-		eb = path->nodes[level];
-		if (!btrfs_block_can_be_shared(root, eb))
-			continue;
-		ret = btrfs_lookup_extent_info(NULL, root, eb->start, level, 1,
-					       &refs, NULL);
-		if (refs > 1)
-			return 1;
-	}
-	return 0;
-}
-
-/*
- * helper to start transaction for unlink and rmdir.
- *
- * unlink and rmdir are special in btrfs, they do not always free space.
- * so in enospc case, we should make sure they will free space before
- * allowing them to use the global metadata reservation.
- */
-static struct btrfs_trans_handle *__unlink_start_trans(struct inode *dir,
-						       struct dentry *dentry)
-{
-	struct btrfs_trans_handle *trans;
-	struct btrfs_root *root = BTRFS_I(dir)->root;
-	struct btrfs_path *path;
-	struct btrfs_dir_item *di;
-	struct inode *inode = dentry->d_inode;
-	u64 index;
-	int check_link = 1;
-	int err = -ENOSPC;
-	int ret;
-	u64 ino = btrfs_ino(inode);
-	u64 dir_ino = btrfs_ino(dir);
-
-	/*
-	 * 1 for the possible orphan item
-	 * 1 for the dir item
-	 * 1 for the dir index
-	 * 1 for the inode ref
-	 * 1 for the inode
-	 */
-	trans = btrfs_start_transaction(root, 5);
-	if (!IS_ERR(trans) || PTR_ERR(trans) != -ENOSPC)
-		return trans;
-
-	if (ino == BTRFS_EMPTY_SUBVOL_DIR_OBJECTID)
-		return ERR_PTR(-ENOSPC);
-
-	/* check if there is someone else holds reference */
-	if (S_ISDIR(inode->i_mode) && atomic_read(&inode->i_count) > 1)
-		return ERR_PTR(-ENOSPC);
-
-	if (atomic_read(&inode->i_count) > 2)
-		return ERR_PTR(-ENOSPC);
-
-	if (xchg(&root->fs_info->enospc_unlink, 1))
-		return ERR_PTR(-ENOSPC);
-
-	path = btrfs_alloc_path();
-	if (!path) {
-		root->fs_info->enospc_unlink = 0;
-		return ERR_PTR(-ENOMEM);
-	}
-
-	/* 1 for the orphan item */
-	trans = btrfs_start_transaction(root, 1);
-	if (IS_ERR(trans)) {
-		btrfs_free_path(path);
-		root->fs_info->enospc_unlink = 0;
-		return trans;
-	}
-
-	path->skip_locking = 1;
-	path->search_commit_root = 1;
-
-	ret = btrfs_lookup_inode(trans, root, path,
-				&BTRFS_I(dir)->location, 0);
-	if (ret < 0) {
-		err = ret;
-		goto out;
-	}
-	if (ret == 0) {
-		if (check_path_shared(root, path))
-			goto out;
-	} else {
-		check_link = 0;
-	}
-	btrfs_release_path(path);
-
-	ret = btrfs_lookup_inode(trans, root, path,
-				&BTRFS_I(inode)->location, 0);
-	if (ret < 0) {
-		err = ret;
-		goto out;
-	}
-	if (ret == 0) {
-		if (check_path_shared(root, path))
-			goto out;
-	} else {
-		check_link = 0;
-	}
-	btrfs_release_path(path);
-
-	if (ret == 0 && S_ISREG(inode->i_mode)) {
-		ret = btrfs_lookup_file_extent(trans, root, path,
-					       ino, (u64)-1, 0);
-		if (ret < 0) {
-			err = ret;
-			goto out;
-		}
-		BUG_ON(ret == 0); /* Corruption */
-		if (check_path_shared(root, path))
-			goto out;
-		btrfs_release_path(path);
-	}
-
-	if (!check_link) {
-		err = 0;
-		goto out;
-	}
-
-	di = btrfs_lookup_dir_item(trans, root, path, dir_ino,
-				dentry->d_name.name, dentry->d_name.len, 0);
-	if (IS_ERR(di)) {
-		err = PTR_ERR(di);
-		goto out;
-	}
-	if (di) {
-		if (check_path_shared(root, path))
-			goto out;
-	} else {
-		err = 0;
-		goto out;
-	}
-	btrfs_release_path(path);
-
-	ret = btrfs_get_inode_ref_index(trans, root, path, dentry->d_name.name,
-					dentry->d_name.len, ino, dir_ino, 0,
-					&index);
-	if (ret) {
-		err = ret;
-		goto out;
-	}
-
-	if (check_path_shared(root, path))
-		goto out;
-
-	btrfs_release_path(path);
-
-	/*
-	 * This is a commit root search, if we can lookup inode item and other
-	 * relative items in the commit root, it means the transaction of
-	 * dir/file creation has been committed, and the dir index item that we
-	 * delay to insert has also been inserted into the commit root. So
-	 * we needn't worry about the delayed insertion of the dir index item
-	 * here.
-	 */
-	di = btrfs_lookup_dir_index_item(trans, root, path, dir_ino, index,
-				dentry->d_name.name, dentry->d_name.len, 0);
-	if (IS_ERR(di)) {
-		err = PTR_ERR(di);
-		goto out;
-	}
-	BUG_ON(ret == -ENOENT);
-	if (check_path_shared(root, path))
-		goto out;
-
-	err = 0;
-out:
-	btrfs_free_path(path);
-	/* Migrate the orphan reservation over */
-	if (!err)
-		err = btrfs_block_rsv_migrate(trans->block_rsv,
-				&root->fs_info->global_block_rsv,
-				trans->bytes_reserved);
-
-	if (err) {
-		btrfs_end_transaction(trans, root);
-		root->fs_info->enospc_unlink = 0;
-		return ERR_PTR(err);
-=======
->>>>>>> d0e0ac97
 	}
 	return ret;
 }
@@ -6056,11 +5018,7 @@
 
 static int btrfs_real_readdir(struct file *file, struct dir_context *ctx)
 {
-<<<<<<< HEAD
-	struct inode *inode = file_inode(filp);
-=======
 	struct inode *inode = file_inode(file);
->>>>>>> d0e0ac97
 	struct btrfs_root *root = BTRFS_I(inode)->root;
 	struct btrfs_item *item;
 	struct btrfs_dir_item *di;
@@ -7422,17 +6380,10 @@
  * returns 1 when the nocow is safe, < 1 on error, 0 if the
  * block must be cow'd
  */
-<<<<<<< HEAD
-static noinline int can_nocow_odirect(struct btrfs_trans_handle *trans,
-				      struct inode *inode, u64 offset, u64 *len,
-				      u64 *orig_start, u64 *orig_block_len,
-				      u64 *ram_bytes)
-=======
 noinline int can_nocow_extent(struct btrfs_trans_handle *trans,
 			      struct inode *inode, u64 offset, u64 *len,
 			      u64 *orig_start, u64 *orig_block_len,
 			      u64 *ram_bytes)
->>>>>>> d0e0ac97
 {
 	struct btrfs_path *path;
 	int ret;
@@ -7494,19 +6445,9 @@
 	if (disk_bytenr == 0)
 		goto out;
 
-<<<<<<< HEAD
-	*orig_start = key.offset - backref_offset;
-	*orig_block_len = btrfs_file_extent_disk_num_bytes(leaf, fi);
-	*ram_bytes = btrfs_file_extent_ram_bytes(leaf, fi);
-
-	extent_end = key.offset + btrfs_file_extent_num_bytes(leaf, fi);
-	if (extent_end < offset + *len) {
-		/* extent doesn't include our full range, must cow */
-=======
 	if (btrfs_file_extent_compression(leaf, fi) ||
 	    btrfs_file_extent_encryption(leaf, fi) ||
 	    btrfs_file_extent_other_encoding(leaf, fi))
->>>>>>> d0e0ac97
 		goto out;
 
 	backref_offset = btrfs_file_extent_offset(leaf, fi);
@@ -7761,13 +6702,8 @@
 		if (IS_ERR(trans))
 			goto must_cow;
 
-<<<<<<< HEAD
-		if (can_nocow_odirect(trans, inode, start, &len, &orig_start,
-				      &orig_block_len, &ram_bytes) == 1) {
-=======
 		if (can_nocow_extent(trans, inode, start, &len, &orig_start,
 				     &orig_block_len, &ram_bytes) == 1) {
->>>>>>> d0e0ac97
 			if (type == BTRFS_ORDERED_PREALLOC) {
 				free_extent_map(em);
 				em = create_pinned_em(inode, start, len,
@@ -8196,10 +7132,6 @@
 {
 	struct btrfs_root *root = BTRFS_I(inode)->root;
 	struct btrfs_dio_private *dip;
-<<<<<<< HEAD
-	struct bio_vec *bvec = dio_bio->bi_io_vec;
-=======
->>>>>>> d0e0ac97
 	struct bio *io_bio;
 	int skip_sum;
 	int write = rw & REQ_WRITE;
@@ -8221,22 +7153,9 @@
 	}
 
 	dip->private = dio_bio->bi_private;
-<<<<<<< HEAD
-	io_bio->bi_private = dio_bio->bi_private;
-	dip->inode = inode;
-	dip->logical_offset = file_offset;
-
-	dip->bytes = 0;
-	do {
-		dip->bytes += bvec->bv_len;
-		bvec++;
-	} while (bvec <= (dio_bio->bi_io_vec + dio_bio->bi_vcnt - 1));
-
-=======
 	dip->inode = inode;
 	dip->logical_offset = file_offset;
 	dip->bytes = dio_bio->bi_size;
->>>>>>> d0e0ac97
 	dip->disk_bytenr = (u64)dio_bio->bi_sector << 9;
 	io_bio->bi_private = dip;
 	dip->errors = 0;
@@ -8335,10 +7254,6 @@
 	atomic_inc(&inode->i_dio_count);
 	smp_mb__after_atomic_inc();
 
-<<<<<<< HEAD
-	if (rw & WRITE) {
-		count = iov_length(iov, nr_segs);
-=======
 	/*
 	 * The generic stuff only does filemap_write_and_wait_range, which isn't
 	 * enough if we've written compressed pages to this area, so we need to
@@ -8349,7 +7264,6 @@
 	btrfs_wait_ordered_range(inode, offset, count);
 
 	if (rw & WRITE) {
->>>>>>> d0e0ac97
 		/*
 		 * If the write DIO is beyond the EOF, we need update
 		 * the isize, but it is protected by i_mutex. So we can
@@ -8967,12 +7881,9 @@
 {
 	struct btrfs_root *root = BTRFS_I(inode)->root;
 
-<<<<<<< HEAD
-=======
 	if (root == NULL)
 		return 1;
 
->>>>>>> d0e0ac97
 	/* the snap/subvol tree is on deleting */
 	if (btrfs_root_refs(&root->root_item) == 0 &&
 	    root != root->fs_info->tree_root)
@@ -9319,31 +8230,12 @@
 	INIT_LIST_HEAD(&works);
 	INIT_LIST_HEAD(&splice);
 
-<<<<<<< HEAD
-	spin_lock(&root->fs_info->delalloc_lock);
-	list_splice_init(&root->fs_info->delalloc_inodes, &splice);
-=======
 	spin_lock(&root->delalloc_lock);
 	list_splice_init(&root->delalloc_inodes, &splice);
->>>>>>> d0e0ac97
 	while (!list_empty(&splice)) {
 		binode = list_entry(splice.next, struct btrfs_inode,
 				    delalloc_inodes);
 
-<<<<<<< HEAD
-		list_del_init(&binode->delalloc_inodes);
-
-		inode = igrab(&binode->vfs_inode);
-		if (!inode) {
-			clear_bit(BTRFS_INODE_IN_DELALLOC_LIST,
-				  &binode->runtime_flags);
-			continue;
-		}
-
-		list_add_tail(&binode->delalloc_inodes,
-			      &root->fs_info->delalloc_inodes);
-		spin_unlock(&root->fs_info->delalloc_lock);
-=======
 		list_move_tail(&binode->delalloc_inodes,
 			       &root->delalloc_inodes);
 		inode = igrab(&binode->vfs_inode);
@@ -9352,7 +8244,6 @@
 			continue;
 		}
 		spin_unlock(&root->delalloc_lock);
->>>>>>> d0e0ac97
 
 		work = btrfs_alloc_delalloc_work(inode, 0, delay_iput);
 		if (unlikely(!work)) {
@@ -9394,18 +8285,9 @@
 	if (root->fs_info->sb->s_flags & MS_RDONLY)
 		return -EROFS;
 
-<<<<<<< HEAD
-	list_for_each_entry_safe(work, next, &works, list) {
-		list_del_init(&work->list);
-		btrfs_wait_and_free_delalloc_work(work);
-	}
-
-	/* the filemap_flush will queue IO into the worker threads, but
-=======
 	ret = __start_delalloc_inodes(root, delay_iput);
 	/*
 	 * the filemap_flush will queue IO into the worker threads, but
->>>>>>> d0e0ac97
 	 * we have to make sure the IO is actually started and that
 	 * ordered extents get created before we return
 	 */
@@ -9417,8 +8299,6 @@
 		    atomic_read(&root->fs_info->async_delalloc_pages) == 0));
 	}
 	atomic_dec(&root->fs_info->async_submit_draining);
-<<<<<<< HEAD
-=======
 	return ret;
 }
 
@@ -9462,19 +8342,12 @@
 		    atomic_read(&fs_info->async_delalloc_pages) == 0));
 	}
 	atomic_dec(&fs_info->async_submit_draining);
->>>>>>> d0e0ac97
 	return 0;
 out:
 	if (!list_empty_careful(&splice)) {
 		spin_lock(&fs_info->delalloc_root_lock);
 		list_splice_tail(&splice, &fs_info->delalloc_roots);
 		spin_unlock(&fs_info->delalloc_root_lock);
-	}
-
-	if (!list_empty_careful(&splice)) {
-		spin_lock(&root->fs_info->delalloc_lock);
-		list_splice_tail(&splice, &root->fs_info->delalloc_inodes);
-		spin_unlock(&root->fs_info->delalloc_lock);
 	}
 	return ret;
 }
