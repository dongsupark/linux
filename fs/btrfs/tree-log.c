/*
 * Copyright (C) 2008 Oracle.  All rights reserved.
 *
 * This program is free software; you can redistribute it and/or
 * modify it under the terms of the GNU General Public
 * License v2 as published by the Free Software Foundation.
 *
 * This program is distributed in the hope that it will be useful,
 * but WITHOUT ANY WARRANTY; without even the implied warranty of
 * MERCHANTABILITY or FITNESS FOR A PARTICULAR PURPOSE.  See the GNU
 * General Public License for more details.
 *
 * You should have received a copy of the GNU General Public
 * License along with this program; if not, write to the
 * Free Software Foundation, Inc., 59 Temple Place - Suite 330,
 * Boston, MA 021110-1307, USA.
 */

#include <linux/sched.h>
#include <linux/slab.h>
#include <linux/blkdev.h>
#include <linux/list_sort.h>
#include "ctree.h"
#include "transaction.h"
#include "disk-io.h"
#include "locking.h"
#include "print-tree.h"
#include "backref.h"
#include "compat.h"
#include "tree-log.h"
#include "hash.h"

/* magic values for the inode_only field in btrfs_log_inode:
 *
 * LOG_INODE_ALL means to log everything
 * LOG_INODE_EXISTS means to log just enough to recreate the inode
 * during log replay
 */
#define LOG_INODE_ALL 0
#define LOG_INODE_EXISTS 1

/*
 * directory trouble cases
 *
 * 1) on rename or unlink, if the inode being unlinked isn't in the fsync
 * log, we must force a full commit before doing an fsync of the directory
 * where the unlink was done.
 * ---> record transid of last unlink/rename per directory
 *
 * mkdir foo/some_dir
 * normal commit
 * rename foo/some_dir foo2/some_dir
 * mkdir foo/some_dir
 * fsync foo/some_dir/some_file
 *
 * The fsync above will unlink the original some_dir without recording
 * it in its new location (foo2).  After a crash, some_dir will be gone
 * unless the fsync of some_file forces a full commit
 *
 * 2) we must log any new names for any file or dir that is in the fsync
 * log. ---> check inode while renaming/linking.
 *
 * 2a) we must log any new names for any file or dir during rename
 * when the directory they are being removed from was logged.
 * ---> check inode and old parent dir during rename
 *
 *  2a is actually the more important variant.  With the extra logging
 *  a crash might unlink the old name without recreating the new one
 *
 * 3) after a crash, we must go through any directories with a link count
 * of zero and redo the rm -rf
 *
 * mkdir f1/foo
 * normal commit
 * rm -rf f1/foo
 * fsync(f1)
 *
 * The directory f1 was fully removed from the FS, but fsync was never
 * called on f1, only its parent dir.  After a crash the rm -rf must
 * be replayed.  This must be able to recurse down the entire
 * directory tree.  The inode link count fixup code takes care of the
 * ugly details.
 */

/*
 * stages for the tree walking.  The first
 * stage (0) is to only pin down the blocks we find
 * the second stage (1) is to make sure that all the inodes
 * we find in the log are created in the subvolume.
 *
 * The last stage is to deal with directories and links and extents
 * and all the other fun semantics
 */
#define LOG_WALK_PIN_ONLY 0
#define LOG_WALK_REPLAY_INODES 1
#define LOG_WALK_REPLAY_ALL 2

static int btrfs_log_inode(struct btrfs_trans_handle *trans,
			     struct btrfs_root *root, struct inode *inode,
			     int inode_only);
static int link_to_fixup_dir(struct btrfs_trans_handle *trans,
			     struct btrfs_root *root,
			     struct btrfs_path *path, u64 objectid);
static noinline int replay_dir_deletes(struct btrfs_trans_handle *trans,
				       struct btrfs_root *root,
				       struct btrfs_root *log,
				       struct btrfs_path *path,
				       u64 dirid, int del_all);

/*
 * tree logging is a special write ahead log used to make sure that
 * fsyncs and O_SYNCs can happen without doing full tree commits.
 *
 * Full tree commits are expensive because they require commonly
 * modified blocks to be recowed, creating many dirty pages in the
 * extent tree an 4x-6x higher write load than ext3.
 *
 * Instead of doing a tree commit on every fsync, we use the
 * key ranges and transaction ids to find items for a given file or directory
 * that have changed in this transaction.  Those items are copied into
 * a special tree (one per subvolume root), that tree is written to disk
 * and then the fsync is considered complete.
 *
 * After a crash, items are copied out of the log-tree back into the
 * subvolume tree.  Any file data extents found are recorded in the extent
 * allocation tree, and the log-tree freed.
 *
 * The log tree is read three times, once to pin down all the extents it is
 * using in ram and once, once to create all the inodes logged in the tree
 * and once to do all the other items.
 */

/*
 * start a sub transaction and setup the log tree
 * this increments the log tree writer count to make the people
 * syncing the tree wait for us to finish
 */
static int start_log_trans(struct btrfs_trans_handle *trans,
			   struct btrfs_root *root)
{
	int ret;
	int err = 0;

	mutex_lock(&root->log_mutex);
	if (root->log_root) {
		if (!root->log_start_pid) {
			root->log_start_pid = current->pid;
			root->log_multiple_pids = false;
		} else if (root->log_start_pid != current->pid) {
			root->log_multiple_pids = true;
		}

		atomic_inc(&root->log_batch);
		atomic_inc(&root->log_writers);
		mutex_unlock(&root->log_mutex);
		return 0;
	}
	root->log_multiple_pids = false;
	root->log_start_pid = current->pid;
	mutex_lock(&root->fs_info->tree_log_mutex);
	if (!root->fs_info->log_root_tree) {
		ret = btrfs_init_log_root_tree(trans, root->fs_info);
		if (ret)
			err = ret;
	}
	if (err == 0 && !root->log_root) {
		ret = btrfs_add_log_tree(trans, root);
		if (ret)
			err = ret;
	}
	mutex_unlock(&root->fs_info->tree_log_mutex);
	atomic_inc(&root->log_batch);
	atomic_inc(&root->log_writers);
	mutex_unlock(&root->log_mutex);
	return err;
}

/*
 * returns 0 if there was a log transaction running and we were able
 * to join, or returns -ENOENT if there were not transactions
 * in progress
 */
static int join_running_log_trans(struct btrfs_root *root)
{
	int ret = -ENOENT;

	smp_mb();
	if (!root->log_root)
		return -ENOENT;

	mutex_lock(&root->log_mutex);
	if (root->log_root) {
		ret = 0;
		atomic_inc(&root->log_writers);
	}
	mutex_unlock(&root->log_mutex);
	return ret;
}

/*
 * This either makes the current running log transaction wait
 * until you call btrfs_end_log_trans() or it makes any future
 * log transactions wait until you call btrfs_end_log_trans()
 */
int btrfs_pin_log_trans(struct btrfs_root *root)
{
	int ret = -ENOENT;

	mutex_lock(&root->log_mutex);
	atomic_inc(&root->log_writers);
	mutex_unlock(&root->log_mutex);
	return ret;
}

/*
 * indicate we're done making changes to the log tree
 * and wake up anyone waiting to do a sync
 */
void btrfs_end_log_trans(struct btrfs_root *root)
{
	if (atomic_dec_and_test(&root->log_writers)) {
		smp_mb();
		if (waitqueue_active(&root->log_writer_wait))
			wake_up(&root->log_writer_wait);
	}
}


/*
 * the walk control struct is used to pass state down the chain when
 * processing the log tree.  The stage field tells us which part
 * of the log tree processing we are currently doing.  The others
 * are state fields used for that specific part
 */
struct walk_control {
	/* should we free the extent on disk when done?  This is used
	 * at transaction commit time while freeing a log tree
	 */
	int free;

	/* should we write out the extent buffer?  This is used
	 * while flushing the log tree to disk during a sync
	 */
	int write;

	/* should we wait for the extent buffer io to finish?  Also used
	 * while flushing the log tree to disk for a sync
	 */
	int wait;

	/* pin only walk, we record which extents on disk belong to the
	 * log trees
	 */
	int pin;

	/* what stage of the replay code we're currently in */
	int stage;

	/* the root we are currently replaying */
	struct btrfs_root *replay_dest;

	/* the trans handle for the current replay */
	struct btrfs_trans_handle *trans;

	/* the function that gets used to process blocks we find in the
	 * tree.  Note the extent_buffer might not be up to date when it is
	 * passed in, and it must be checked or read if you need the data
	 * inside it
	 */
	int (*process_func)(struct btrfs_root *log, struct extent_buffer *eb,
			    struct walk_control *wc, u64 gen);
};

/*
 * process_func used to pin down extents, write them or wait on them
 */
static int process_one_buffer(struct btrfs_root *log,
			      struct extent_buffer *eb,
			      struct walk_control *wc, u64 gen)
{
	int ret = 0;

<<<<<<< HEAD
=======
	/*
	 * If this fs is mixed then we need to be able to process the leaves to
	 * pin down any logged extents, so we have to read the block.
	 */
	if (btrfs_fs_incompat(log->fs_info, MIXED_GROUPS)) {
		ret = btrfs_read_buffer(eb, gen);
		if (ret)
			return ret;
	}

>>>>>>> d0e0ac97
	if (wc->pin)
		ret = btrfs_pin_extent_for_log_replay(log->fs_info->extent_root,
						      eb->start, eb->len);

	if (!ret && btrfs_buffer_uptodate(eb, gen, 0)) {
<<<<<<< HEAD
=======
		if (wc->pin && btrfs_header_level(eb) == 0)
			ret = btrfs_exclude_logged_extents(log, eb);
>>>>>>> d0e0ac97
		if (wc->write)
			btrfs_write_tree_block(eb);
		if (wc->wait)
			btrfs_wait_tree_block_writeback(eb);
	}
	return ret;
}

/*
 * Item overwrite used by replay and tree logging.  eb, slot and key all refer
 * to the src data we are copying out.
 *
 * root is the tree we are copying into, and path is a scratch
 * path for use in this function (it should be released on entry and
 * will be released on exit).
 *
 * If the key is already in the destination tree the existing item is
 * overwritten.  If the existing item isn't big enough, it is extended.
 * If it is too large, it is truncated.
 *
 * If the key isn't in the destination yet, a new item is inserted.
 */
static noinline int overwrite_item(struct btrfs_trans_handle *trans,
				   struct btrfs_root *root,
				   struct btrfs_path *path,
				   struct extent_buffer *eb, int slot,
				   struct btrfs_key *key)
{
	int ret;
	u32 item_size;
	u64 saved_i_size = 0;
	int save_old_i_size = 0;
	unsigned long src_ptr;
	unsigned long dst_ptr;
	int overwrite_root = 0;
	bool inode_item = key->type == BTRFS_INODE_ITEM_KEY;

	if (root->root_key.objectid != BTRFS_TREE_LOG_OBJECTID)
		overwrite_root = 1;

	item_size = btrfs_item_size_nr(eb, slot);
	src_ptr = btrfs_item_ptr_offset(eb, slot);

	/* look for the key in the destination tree */
	ret = btrfs_search_slot(NULL, root, key, path, 0, 0);
	if (ret < 0)
		return ret;

	if (ret == 0) {
		char *src_copy;
		char *dst_copy;
		u32 dst_size = btrfs_item_size_nr(path->nodes[0],
						  path->slots[0]);
		if (dst_size != item_size)
			goto insert;

		if (item_size == 0) {
			btrfs_release_path(path);
			return 0;
		}
		dst_copy = kmalloc(item_size, GFP_NOFS);
		src_copy = kmalloc(item_size, GFP_NOFS);
		if (!dst_copy || !src_copy) {
			btrfs_release_path(path);
			kfree(dst_copy);
			kfree(src_copy);
			return -ENOMEM;
		}

		read_extent_buffer(eb, src_copy, src_ptr, item_size);

		dst_ptr = btrfs_item_ptr_offset(path->nodes[0], path->slots[0]);
		read_extent_buffer(path->nodes[0], dst_copy, dst_ptr,
				   item_size);
		ret = memcmp(dst_copy, src_copy, item_size);

		kfree(dst_copy);
		kfree(src_copy);
		/*
		 * they have the same contents, just return, this saves
		 * us from cowing blocks in the destination tree and doing
		 * extra writes that may not have been done by a previous
		 * sync
		 */
		if (ret == 0) {
			btrfs_release_path(path);
			return 0;
		}

		/*
		 * We need to load the old nbytes into the inode so when we
		 * replay the extents we've logged we get the right nbytes.
		 */
		if (inode_item) {
			struct btrfs_inode_item *item;
			u64 nbytes;

			item = btrfs_item_ptr(path->nodes[0], path->slots[0],
					      struct btrfs_inode_item);
			nbytes = btrfs_inode_nbytes(path->nodes[0], item);
			item = btrfs_item_ptr(eb, slot,
					      struct btrfs_inode_item);
			btrfs_set_inode_nbytes(eb, item, nbytes);
		}
	} else if (inode_item) {
		struct btrfs_inode_item *item;

		/*
		 * New inode, set nbytes to 0 so that the nbytes comes out
		 * properly when we replay the extents.
		 */
		item = btrfs_item_ptr(eb, slot, struct btrfs_inode_item);
		btrfs_set_inode_nbytes(eb, item, 0);
	}
insert:
	btrfs_release_path(path);
	/* try to insert the key into the destination tree */
	ret = btrfs_insert_empty_item(trans, root, path,
				      key, item_size);

	/* make sure any existing item is the correct size */
	if (ret == -EEXIST) {
		u32 found_size;
		found_size = btrfs_item_size_nr(path->nodes[0],
						path->slots[0]);
		if (found_size > item_size)
			btrfs_truncate_item(root, path, item_size, 1);
		else if (found_size < item_size)
			btrfs_extend_item(root, path,
					  item_size - found_size);
	} else if (ret) {
		return ret;
	}
	dst_ptr = btrfs_item_ptr_offset(path->nodes[0],
					path->slots[0]);

	/* don't overwrite an existing inode if the generation number
	 * was logged as zero.  This is done when the tree logging code
	 * is just logging an inode to make sure it exists after recovery.
	 *
	 * Also, don't overwrite i_size on directories during replay.
	 * log replay inserts and removes directory items based on the
	 * state of the tree found in the subvolume, and i_size is modified
	 * as it goes
	 */
	if (key->type == BTRFS_INODE_ITEM_KEY && ret == -EEXIST) {
		struct btrfs_inode_item *src_item;
		struct btrfs_inode_item *dst_item;

		src_item = (struct btrfs_inode_item *)src_ptr;
		dst_item = (struct btrfs_inode_item *)dst_ptr;

		if (btrfs_inode_generation(eb, src_item) == 0)
			goto no_copy;

		if (overwrite_root &&
		    S_ISDIR(btrfs_inode_mode(eb, src_item)) &&
		    S_ISDIR(btrfs_inode_mode(path->nodes[0], dst_item))) {
			save_old_i_size = 1;
			saved_i_size = btrfs_inode_size(path->nodes[0],
							dst_item);
		}
	}

	copy_extent_buffer(path->nodes[0], eb, dst_ptr,
			   src_ptr, item_size);

	if (save_old_i_size) {
		struct btrfs_inode_item *dst_item;
		dst_item = (struct btrfs_inode_item *)dst_ptr;
		btrfs_set_inode_size(path->nodes[0], dst_item, saved_i_size);
	}

	/* make sure the generation is filled in */
	if (key->type == BTRFS_INODE_ITEM_KEY) {
		struct btrfs_inode_item *dst_item;
		dst_item = (struct btrfs_inode_item *)dst_ptr;
		if (btrfs_inode_generation(path->nodes[0], dst_item) == 0) {
			btrfs_set_inode_generation(path->nodes[0], dst_item,
						   trans->transid);
		}
	}
no_copy:
	btrfs_mark_buffer_dirty(path->nodes[0]);
	btrfs_release_path(path);
	return 0;
}

/*
 * simple helper to read an inode off the disk from a given root
 * This can only be called for subvolume roots and not for the log
 */
static noinline struct inode *read_one_inode(struct btrfs_root *root,
					     u64 objectid)
{
	struct btrfs_key key;
	struct inode *inode;

	key.objectid = objectid;
	key.type = BTRFS_INODE_ITEM_KEY;
	key.offset = 0;
	inode = btrfs_iget(root->fs_info->sb, &key, root, NULL);
	if (IS_ERR(inode)) {
		inode = NULL;
	} else if (is_bad_inode(inode)) {
		iput(inode);
		inode = NULL;
	}
	return inode;
}

/* replays a single extent in 'eb' at 'slot' with 'key' into the
 * subvolume 'root'.  path is released on entry and should be released
 * on exit.
 *
 * extents in the log tree have not been allocated out of the extent
 * tree yet.  So, this completes the allocation, taking a reference
 * as required if the extent already exists or creating a new extent
 * if it isn't in the extent allocation tree yet.
 *
 * The extent is inserted into the file, dropping any existing extents
 * from the file that overlap the new one.
 */
static noinline int replay_one_extent(struct btrfs_trans_handle *trans,
				      struct btrfs_root *root,
				      struct btrfs_path *path,
				      struct extent_buffer *eb, int slot,
				      struct btrfs_key *key)
{
	int found_type;
	u64 extent_end;
	u64 start = key->offset;
	u64 nbytes = 0;
	struct btrfs_file_extent_item *item;
	struct inode *inode = NULL;
	unsigned long size;
	int ret = 0;

	item = btrfs_item_ptr(eb, slot, struct btrfs_file_extent_item);
	found_type = btrfs_file_extent_type(eb, item);

	if (found_type == BTRFS_FILE_EXTENT_REG ||
	    found_type == BTRFS_FILE_EXTENT_PREALLOC) {
		nbytes = btrfs_file_extent_num_bytes(eb, item);
		extent_end = start + nbytes;

		/*
		 * We don't add to the inodes nbytes if we are prealloc or a
		 * hole.
		 */
		if (btrfs_file_extent_disk_bytenr(eb, item) == 0)
			nbytes = 0;
	} else if (found_type == BTRFS_FILE_EXTENT_INLINE) {
		size = btrfs_file_extent_inline_len(eb, item);
		nbytes = btrfs_file_extent_ram_bytes(eb, item);
		extent_end = ALIGN(start + size, root->sectorsize);
	} else {
		ret = 0;
		goto out;
	}

	inode = read_one_inode(root, key->objectid);
	if (!inode) {
		ret = -EIO;
		goto out;
	}

	/*
	 * first check to see if we already have this extent in the
	 * file.  This must be done before the btrfs_drop_extents run
	 * so we don't try to drop this extent.
	 */
	ret = btrfs_lookup_file_extent(trans, root, path, btrfs_ino(inode),
				       start, 0);

	if (ret == 0 &&
	    (found_type == BTRFS_FILE_EXTENT_REG ||
	     found_type == BTRFS_FILE_EXTENT_PREALLOC)) {
		struct btrfs_file_extent_item cmp1;
		struct btrfs_file_extent_item cmp2;
		struct btrfs_file_extent_item *existing;
		struct extent_buffer *leaf;

		leaf = path->nodes[0];
		existing = btrfs_item_ptr(leaf, path->slots[0],
					  struct btrfs_file_extent_item);

		read_extent_buffer(eb, &cmp1, (unsigned long)item,
				   sizeof(cmp1));
		read_extent_buffer(leaf, &cmp2, (unsigned long)existing,
				   sizeof(cmp2));

		/*
		 * we already have a pointer to this exact extent,
		 * we don't have to do anything
		 */
		if (memcmp(&cmp1, &cmp2, sizeof(cmp1)) == 0) {
			btrfs_release_path(path);
			goto out;
		}
	}
	btrfs_release_path(path);

	/* drop any overlapping extents */
	ret = btrfs_drop_extents(trans, root, inode, start, extent_end, 1);
	if (ret)
		goto out;

	if (found_type == BTRFS_FILE_EXTENT_REG ||
	    found_type == BTRFS_FILE_EXTENT_PREALLOC) {
		u64 offset;
		unsigned long dest_offset;
		struct btrfs_key ins;

		ret = btrfs_insert_empty_item(trans, root, path, key,
					      sizeof(*item));
		if (ret)
			goto out;
		dest_offset = btrfs_item_ptr_offset(path->nodes[0],
						    path->slots[0]);
		copy_extent_buffer(path->nodes[0], eb, dest_offset,
				(unsigned long)item,  sizeof(*item));

		ins.objectid = btrfs_file_extent_disk_bytenr(eb, item);
		ins.offset = btrfs_file_extent_disk_num_bytes(eb, item);
		ins.type = BTRFS_EXTENT_ITEM_KEY;
		offset = key->offset - btrfs_file_extent_offset(eb, item);

		if (ins.objectid > 0) {
			u64 csum_start;
			u64 csum_end;
			LIST_HEAD(ordered_sums);
			/*
			 * is this extent already allocated in the extent
			 * allocation tree?  If so, just add a reference
			 */
			ret = btrfs_lookup_extent(root, ins.objectid,
						ins.offset);
			if (ret == 0) {
				ret = btrfs_inc_extent_ref(trans, root,
						ins.objectid, ins.offset,
						0, root->root_key.objectid,
						key->objectid, offset, 0);
				if (ret)
					goto out;
			} else {
				/*
				 * insert the extent pointer in the extent
				 * allocation tree
				 */
				ret = btrfs_alloc_logged_file_extent(trans,
						root, root->root_key.objectid,
						key->objectid, offset, &ins);
				if (ret)
					goto out;
			}
			btrfs_release_path(path);

			if (btrfs_file_extent_compression(eb, item)) {
				csum_start = ins.objectid;
				csum_end = csum_start + ins.offset;
			} else {
				csum_start = ins.objectid +
					btrfs_file_extent_offset(eb, item);
				csum_end = csum_start +
					btrfs_file_extent_num_bytes(eb, item);
			}

			ret = btrfs_lookup_csums_range(root->log_root,
						csum_start, csum_end - 1,
						&ordered_sums, 0);
			if (ret)
				goto out;
			while (!list_empty(&ordered_sums)) {
				struct btrfs_ordered_sum *sums;
				sums = list_entry(ordered_sums.next,
						struct btrfs_ordered_sum,
						list);
				if (!ret)
					ret = btrfs_csum_file_blocks(trans,
						root->fs_info->csum_root,
						sums);
				list_del(&sums->list);
				kfree(sums);
			}
			if (ret)
				goto out;
		} else {
			btrfs_release_path(path);
		}
	} else if (found_type == BTRFS_FILE_EXTENT_INLINE) {
		/* inline extents are easy, we just overwrite them */
		ret = overwrite_item(trans, root, path, eb, slot, key);
		if (ret)
			goto out;
	}

	inode_add_bytes(inode, nbytes);
	ret = btrfs_update_inode(trans, root, inode);
out:
	if (inode)
		iput(inode);
	return ret;
}

/*
 * when cleaning up conflicts between the directory names in the
 * subvolume, directory names in the log and directory names in the
 * inode back references, we may have to unlink inodes from directories.
 *
 * This is a helper function to do the unlink of a specific directory
 * item
 */
static noinline int drop_one_dir_item(struct btrfs_trans_handle *trans,
				      struct btrfs_root *root,
				      struct btrfs_path *path,
				      struct inode *dir,
				      struct btrfs_dir_item *di)
{
	struct inode *inode;
	char *name;
	int name_len;
	struct extent_buffer *leaf;
	struct btrfs_key location;
	int ret;

	leaf = path->nodes[0];

	btrfs_dir_item_key_to_cpu(leaf, di, &location);
	name_len = btrfs_dir_name_len(leaf, di);
	name = kmalloc(name_len, GFP_NOFS);
	if (!name)
		return -ENOMEM;

	read_extent_buffer(leaf, name, (unsigned long)(di + 1), name_len);
	btrfs_release_path(path);

	inode = read_one_inode(root, location.objectid);
	if (!inode) {
		ret = -EIO;
		goto out;
	}

	ret = link_to_fixup_dir(trans, root, path, location.objectid);
	if (ret)
		goto out;

	ret = btrfs_unlink_inode(trans, root, dir, inode, name, name_len);
	if (ret)
		goto out;
	btrfs_run_delayed_items(trans, root);
out:
	kfree(name);
	iput(inode);
	return ret;
}

/*
 * helper function to see if a given name and sequence number found
 * in an inode back reference are already in a directory and correctly
 * point to this inode
 */
static noinline int inode_in_dir(struct btrfs_root *root,
				 struct btrfs_path *path,
				 u64 dirid, u64 objectid, u64 index,
				 const char *name, int name_len)
{
	struct btrfs_dir_item *di;
	struct btrfs_key location;
	int match = 0;

	di = btrfs_lookup_dir_index_item(NULL, root, path, dirid,
					 index, name, name_len, 0);
	if (di && !IS_ERR(di)) {
		btrfs_dir_item_key_to_cpu(path->nodes[0], di, &location);
		if (location.objectid != objectid)
			goto out;
	} else
		goto out;
	btrfs_release_path(path);

	di = btrfs_lookup_dir_item(NULL, root, path, dirid, name, name_len, 0);
	if (di && !IS_ERR(di)) {
		btrfs_dir_item_key_to_cpu(path->nodes[0], di, &location);
		if (location.objectid != objectid)
			goto out;
	} else
		goto out;
	match = 1;
out:
	btrfs_release_path(path);
	return match;
}

/*
 * helper function to check a log tree for a named back reference in
 * an inode.  This is used to decide if a back reference that is
 * found in the subvolume conflicts with what we find in the log.
 *
 * inode backreferences may have multiple refs in a single item,
 * during replay we process one reference at a time, and we don't
 * want to delete valid links to a file from the subvolume if that
 * link is also in the log.
 */
static noinline int backref_in_log(struct btrfs_root *log,
				   struct btrfs_key *key,
				   u64 ref_objectid,
				   char *name, int namelen)
{
	struct btrfs_path *path;
	struct btrfs_inode_ref *ref;
	unsigned long ptr;
	unsigned long ptr_end;
	unsigned long name_ptr;
	int found_name_len;
	int item_size;
	int ret;
	int match = 0;

	path = btrfs_alloc_path();
	if (!path)
		return -ENOMEM;

	ret = btrfs_search_slot(NULL, log, key, path, 0, 0);
	if (ret != 0)
		goto out;

	ptr = btrfs_item_ptr_offset(path->nodes[0], path->slots[0]);

	if (key->type == BTRFS_INODE_EXTREF_KEY) {
		if (btrfs_find_name_in_ext_backref(path, ref_objectid,
						   name, namelen, NULL))
			match = 1;

		goto out;
	}

	item_size = btrfs_item_size_nr(path->nodes[0], path->slots[0]);
	ptr_end = ptr + item_size;
	while (ptr < ptr_end) {
		ref = (struct btrfs_inode_ref *)ptr;
		found_name_len = btrfs_inode_ref_name_len(path->nodes[0], ref);
		if (found_name_len == namelen) {
			name_ptr = (unsigned long)(ref + 1);
			ret = memcmp_extent_buffer(path->nodes[0], name,
						   name_ptr, namelen);
			if (ret == 0) {
				match = 1;
				goto out;
			}
		}
		ptr = (unsigned long)(ref + 1) + found_name_len;
	}
out:
	btrfs_free_path(path);
	return match;
}

static inline int __add_inode_ref(struct btrfs_trans_handle *trans,
				  struct btrfs_root *root,
				  struct btrfs_path *path,
				  struct btrfs_root *log_root,
				  struct inode *dir, struct inode *inode,
				  struct extent_buffer *eb,
				  u64 inode_objectid, u64 parent_objectid,
				  u64 ref_index, char *name, int namelen,
				  int *search_done)
{
	int ret;
	char *victim_name;
	int victim_name_len;
	struct extent_buffer *leaf;
	struct btrfs_dir_item *di;
	struct btrfs_key search_key;
	struct btrfs_inode_extref *extref;

again:
	/* Search old style refs */
	search_key.objectid = inode_objectid;
	search_key.type = BTRFS_INODE_REF_KEY;
	search_key.offset = parent_objectid;
	ret = btrfs_search_slot(NULL, root, &search_key, path, 0, 0);
	if (ret == 0) {
		struct btrfs_inode_ref *victim_ref;
		unsigned long ptr;
		unsigned long ptr_end;

		leaf = path->nodes[0];

		/* are we trying to overwrite a back ref for the root directory
		 * if so, just jump out, we're done
		 */
		if (search_key.objectid == search_key.offset)
			return 1;

		/* check all the names in this back reference to see
		 * if they are in the log.  if so, we allow them to stay
		 * otherwise they must be unlinked as a conflict
		 */
		ptr = btrfs_item_ptr_offset(leaf, path->slots[0]);
		ptr_end = ptr + btrfs_item_size_nr(leaf, path->slots[0]);
		while (ptr < ptr_end) {
			victim_ref = (struct btrfs_inode_ref *)ptr;
			victim_name_len = btrfs_inode_ref_name_len(leaf,
								   victim_ref);
			victim_name = kmalloc(victim_name_len, GFP_NOFS);
			if (!victim_name)
				return -ENOMEM;

			read_extent_buffer(leaf, victim_name,
					   (unsigned long)(victim_ref + 1),
					   victim_name_len);

			if (!backref_in_log(log_root, &search_key,
					    parent_objectid,
					    victim_name,
					    victim_name_len)) {
				btrfs_inc_nlink(inode);
				btrfs_release_path(path);

				ret = btrfs_unlink_inode(trans, root, dir,
							 inode, victim_name,
							 victim_name_len);
				kfree(victim_name);
				if (ret)
					return ret;
				btrfs_run_delayed_items(trans, root);
				*search_done = 1;
				goto again;
			}
			kfree(victim_name);

			ptr = (unsigned long)(victim_ref + 1) + victim_name_len;
		}

		/*
		 * NOTE: we have searched root tree and checked the
		 * coresponding ref, it does not need to check again.
		 */
		*search_done = 1;
	}
	btrfs_release_path(path);

	/* Same search but for extended refs */
	extref = btrfs_lookup_inode_extref(NULL, root, path, name, namelen,
					   inode_objectid, parent_objectid, 0,
					   0);
	if (!IS_ERR_OR_NULL(extref)) {
		u32 item_size;
		u32 cur_offset = 0;
		unsigned long base;
		struct inode *victim_parent;

		leaf = path->nodes[0];

		item_size = btrfs_item_size_nr(leaf, path->slots[0]);
		base = btrfs_item_ptr_offset(leaf, path->slots[0]);

		while (cur_offset < item_size) {
			extref = (struct btrfs_inode_extref *)base + cur_offset;

			victim_name_len = btrfs_inode_extref_name_len(leaf, extref);

			if (btrfs_inode_extref_parent(leaf, extref) != parent_objectid)
				goto next;

			victim_name = kmalloc(victim_name_len, GFP_NOFS);
			if (!victim_name)
				return -ENOMEM;
			read_extent_buffer(leaf, victim_name, (unsigned long)&extref->name,
					   victim_name_len);

			search_key.objectid = inode_objectid;
			search_key.type = BTRFS_INODE_EXTREF_KEY;
			search_key.offset = btrfs_extref_hash(parent_objectid,
							      victim_name,
							      victim_name_len);
			ret = 0;
			if (!backref_in_log(log_root, &search_key,
					    parent_objectid, victim_name,
					    victim_name_len)) {
				ret = -ENOENT;
				victim_parent = read_one_inode(root,
							       parent_objectid);
				if (victim_parent) {
					btrfs_inc_nlink(inode);
					btrfs_release_path(path);

					ret = btrfs_unlink_inode(trans, root,
								 victim_parent,
								 inode,
								 victim_name,
								 victim_name_len);
					btrfs_run_delayed_items(trans, root);
				}
				iput(victim_parent);
				kfree(victim_name);
				if (ret)
					return ret;
				*search_done = 1;
				goto again;
			}
			kfree(victim_name);
			if (ret)
				return ret;
next:
			cur_offset += victim_name_len + sizeof(*extref);
		}
		*search_done = 1;
	}
	btrfs_release_path(path);

	/* look for a conflicting sequence number */
	di = btrfs_lookup_dir_index_item(trans, root, path, btrfs_ino(dir),
					 ref_index, name, namelen, 0);
	if (di && !IS_ERR(di)) {
		ret = drop_one_dir_item(trans, root, path, dir, di);
		if (ret)
			return ret;
	}
	btrfs_release_path(path);

	/* look for a conflicing name */
	di = btrfs_lookup_dir_item(trans, root, path, btrfs_ino(dir),
				   name, namelen, 0);
	if (di && !IS_ERR(di)) {
		ret = drop_one_dir_item(trans, root, path, dir, di);
		if (ret)
			return ret;
	}
	btrfs_release_path(path);

	return 0;
}

static int extref_get_fields(struct extent_buffer *eb, unsigned long ref_ptr,
			     u32 *namelen, char **name, u64 *index,
			     u64 *parent_objectid)
{
	struct btrfs_inode_extref *extref;

	extref = (struct btrfs_inode_extref *)ref_ptr;

	*namelen = btrfs_inode_extref_name_len(eb, extref);
	*name = kmalloc(*namelen, GFP_NOFS);
	if (*name == NULL)
		return -ENOMEM;

	read_extent_buffer(eb, *name, (unsigned long)&extref->name,
			   *namelen);

	*index = btrfs_inode_extref_index(eb, extref);
	if (parent_objectid)
		*parent_objectid = btrfs_inode_extref_parent(eb, extref);

	return 0;
}

static int ref_get_fields(struct extent_buffer *eb, unsigned long ref_ptr,
			  u32 *namelen, char **name, u64 *index)
{
	struct btrfs_inode_ref *ref;

	ref = (struct btrfs_inode_ref *)ref_ptr;

	*namelen = btrfs_inode_ref_name_len(eb, ref);
	*name = kmalloc(*namelen, GFP_NOFS);
	if (*name == NULL)
		return -ENOMEM;

	read_extent_buffer(eb, *name, (unsigned long)(ref + 1), *namelen);

	*index = btrfs_inode_ref_index(eb, ref);

	return 0;
}

/*
 * replay one inode back reference item found in the log tree.
 * eb, slot and key refer to the buffer and key found in the log tree.
 * root is the destination we are replaying into, and path is for temp
 * use by this function.  (it should be released on return).
 */
static noinline int add_inode_ref(struct btrfs_trans_handle *trans,
				  struct btrfs_root *root,
				  struct btrfs_root *log,
				  struct btrfs_path *path,
				  struct extent_buffer *eb, int slot,
				  struct btrfs_key *key)
{
	struct inode *dir;
	struct inode *inode;
	unsigned long ref_ptr;
	unsigned long ref_end;
	char *name;
	int namelen;
	int ret;
	int search_done = 0;
	int log_ref_ver = 0;
	u64 parent_objectid;
	u64 inode_objectid;
	u64 ref_index = 0;
	int ref_struct_size;

	ref_ptr = btrfs_item_ptr_offset(eb, slot);
	ref_end = ref_ptr + btrfs_item_size_nr(eb, slot);

	if (key->type == BTRFS_INODE_EXTREF_KEY) {
		struct btrfs_inode_extref *r;

		ref_struct_size = sizeof(struct btrfs_inode_extref);
		log_ref_ver = 1;
		r = (struct btrfs_inode_extref *)ref_ptr;
		parent_objectid = btrfs_inode_extref_parent(eb, r);
	} else {
		ref_struct_size = sizeof(struct btrfs_inode_ref);
		parent_objectid = key->offset;
	}
	inode_objectid = key->objectid;

	/*
	 * it is possible that we didn't log all the parent directories
	 * for a given inode.  If we don't find the dir, just don't
	 * copy the back ref in.  The link count fixup code will take
	 * care of the rest
	 */
	dir = read_one_inode(root, parent_objectid);
	if (!dir)
		return -ENOENT;

	inode = read_one_inode(root, inode_objectid);
	if (!inode) {
		iput(dir);
		return -EIO;
	}

	while (ref_ptr < ref_end) {
		if (log_ref_ver) {
			ret = extref_get_fields(eb, ref_ptr, &namelen, &name,
						&ref_index, &parent_objectid);
			/*
			 * parent object can change from one array
			 * item to another.
			 */
			if (!dir)
				dir = read_one_inode(root, parent_objectid);
			if (!dir)
				return -ENOENT;
		} else {
			ret = ref_get_fields(eb, ref_ptr, &namelen, &name,
					     &ref_index);
		}
		if (ret)
			return ret;

		/* if we already have a perfect match, we're done */
		if (!inode_in_dir(root, path, btrfs_ino(dir), btrfs_ino(inode),
				  ref_index, name, namelen)) {
			/*
			 * look for a conflicting back reference in the
			 * metadata. if we find one we have to unlink that name
			 * of the file before we add our new link.  Later on, we
			 * overwrite any existing back reference, and we don't
			 * want to create dangling pointers in the directory.
			 */

			if (!search_done) {
				ret = __add_inode_ref(trans, root, path, log,
						      dir, inode, eb,
						      inode_objectid,
						      parent_objectid,
						      ref_index, name, namelen,
						      &search_done);
				if (ret == 1) {
					ret = 0;
					goto out;
				}
				if (ret)
					goto out;
			}

			/* insert our name */
			ret = btrfs_add_link(trans, dir, inode, name, namelen,
					     0, ref_index);
			if (ret)
				goto out;

			btrfs_update_inode(trans, root, inode);
		}

		ref_ptr = (unsigned long)(ref_ptr + ref_struct_size) + namelen;
		kfree(name);
		if (log_ref_ver) {
			iput(dir);
			dir = NULL;
		}
	}

	/* finally write the back reference in the inode */
	ret = overwrite_item(trans, root, path, eb, slot, key);
out:
	btrfs_release_path(path);
	iput(dir);
	iput(inode);
	return ret;
}

static int insert_orphan_item(struct btrfs_trans_handle *trans,
			      struct btrfs_root *root, u64 offset)
{
	int ret;
	ret = btrfs_find_orphan_item(root, offset);
	if (ret > 0)
		ret = btrfs_insert_orphan_item(trans, root, offset);
	return ret;
}

static int count_inode_extrefs(struct btrfs_root *root,
			       struct inode *inode, struct btrfs_path *path)
{
	int ret = 0;
	int name_len;
	unsigned int nlink = 0;
	u32 item_size;
	u32 cur_offset = 0;
	u64 inode_objectid = btrfs_ino(inode);
	u64 offset = 0;
	unsigned long ptr;
	struct btrfs_inode_extref *extref;
	struct extent_buffer *leaf;

	while (1) {
		ret = btrfs_find_one_extref(root, inode_objectid, offset, path,
					    &extref, &offset);
		if (ret)
			break;

		leaf = path->nodes[0];
		item_size = btrfs_item_size_nr(leaf, path->slots[0]);
		ptr = btrfs_item_ptr_offset(leaf, path->slots[0]);

		while (cur_offset < item_size) {
			extref = (struct btrfs_inode_extref *) (ptr + cur_offset);
			name_len = btrfs_inode_extref_name_len(leaf, extref);

			nlink++;

			cur_offset += name_len + sizeof(*extref);
		}

		offset++;
		btrfs_release_path(path);
	}
	btrfs_release_path(path);

	if (ret < 0)
		return ret;
	return nlink;
}

static int count_inode_refs(struct btrfs_root *root,
			       struct inode *inode, struct btrfs_path *path)
{
	int ret;
	struct btrfs_key key;
	unsigned int nlink = 0;
	unsigned long ptr;
	unsigned long ptr_end;
	int name_len;
	u64 ino = btrfs_ino(inode);

	key.objectid = ino;
	key.type = BTRFS_INODE_REF_KEY;
	key.offset = (u64)-1;

	while (1) {
		ret = btrfs_search_slot(NULL, root, &key, path, 0, 0);
		if (ret < 0)
			break;
		if (ret > 0) {
			if (path->slots[0] == 0)
				break;
			path->slots[0]--;
		}
		btrfs_item_key_to_cpu(path->nodes[0], &key,
				      path->slots[0]);
		if (key.objectid != ino ||
		    key.type != BTRFS_INODE_REF_KEY)
			break;
		ptr = btrfs_item_ptr_offset(path->nodes[0], path->slots[0]);
		ptr_end = ptr + btrfs_item_size_nr(path->nodes[0],
						   path->slots[0]);
		while (ptr < ptr_end) {
			struct btrfs_inode_ref *ref;

			ref = (struct btrfs_inode_ref *)ptr;
			name_len = btrfs_inode_ref_name_len(path->nodes[0],
							    ref);
			ptr = (unsigned long)(ref + 1) + name_len;
			nlink++;
		}

		if (key.offset == 0)
			break;
		key.offset--;
		btrfs_release_path(path);
	}
	btrfs_release_path(path);

	return nlink;
}

/*
 * There are a few corners where the link count of the file can't
 * be properly maintained during replay.  So, instead of adding
 * lots of complexity to the log code, we just scan the backrefs
 * for any file that has been through replay.
 *
 * The scan will update the link count on the inode to reflect the
 * number of back refs found.  If it goes down to zero, the iput
 * will free the inode.
 */
static noinline int fixup_inode_link_count(struct btrfs_trans_handle *trans,
					   struct btrfs_root *root,
					   struct inode *inode)
{
	struct btrfs_path *path;
	int ret;
	u64 nlink = 0;
	u64 ino = btrfs_ino(inode);

	path = btrfs_alloc_path();
	if (!path)
		return -ENOMEM;

	ret = count_inode_refs(root, inode, path);
	if (ret < 0)
		goto out;

	nlink = ret;

	ret = count_inode_extrefs(root, inode, path);
	if (ret == -ENOENT)
		ret = 0;

	if (ret < 0)
		goto out;

	nlink += ret;

	ret = 0;

	if (nlink != inode->i_nlink) {
		set_nlink(inode, nlink);
		btrfs_update_inode(trans, root, inode);
	}
	BTRFS_I(inode)->index_cnt = (u64)-1;

	if (inode->i_nlink == 0) {
		if (S_ISDIR(inode->i_mode)) {
			ret = replay_dir_deletes(trans, root, NULL, path,
						 ino, 1);
			if (ret)
				goto out;
		}
		ret = insert_orphan_item(trans, root, ino);
	}

out:
	btrfs_free_path(path);
	return ret;
}

static noinline int fixup_inode_link_counts(struct btrfs_trans_handle *trans,
					    struct btrfs_root *root,
					    struct btrfs_path *path)
{
	int ret;
	struct btrfs_key key;
	struct inode *inode;

	key.objectid = BTRFS_TREE_LOG_FIXUP_OBJECTID;
	key.type = BTRFS_ORPHAN_ITEM_KEY;
	key.offset = (u64)-1;
	while (1) {
		ret = btrfs_search_slot(trans, root, &key, path, -1, 1);
		if (ret < 0)
			break;

		if (ret == 1) {
			if (path->slots[0] == 0)
				break;
			path->slots[0]--;
		}

		btrfs_item_key_to_cpu(path->nodes[0], &key, path->slots[0]);
		if (key.objectid != BTRFS_TREE_LOG_FIXUP_OBJECTID ||
		    key.type != BTRFS_ORPHAN_ITEM_KEY)
			break;

		ret = btrfs_del_item(trans, root, path);
		if (ret)
			goto out;

		btrfs_release_path(path);
		inode = read_one_inode(root, key.offset);
		if (!inode)
			return -EIO;

		ret = fixup_inode_link_count(trans, root, inode);
		iput(inode);
		if (ret)
			goto out;

		/*
		 * fixup on a directory may create new entries,
		 * make sure we always look for the highset possible
		 * offset
		 */
		key.offset = (u64)-1;
	}
	ret = 0;
out:
	btrfs_release_path(path);
	return ret;
}


/*
 * record a given inode in the fixup dir so we can check its link
 * count when replay is done.  The link count is incremented here
 * so the inode won't go away until we check it
 */
static noinline int link_to_fixup_dir(struct btrfs_trans_handle *trans,
				      struct btrfs_root *root,
				      struct btrfs_path *path,
				      u64 objectid)
{
	struct btrfs_key key;
	int ret = 0;
	struct inode *inode;

	inode = read_one_inode(root, objectid);
	if (!inode)
		return -EIO;

	key.objectid = BTRFS_TREE_LOG_FIXUP_OBJECTID;
	btrfs_set_key_type(&key, BTRFS_ORPHAN_ITEM_KEY);
	key.offset = objectid;

	ret = btrfs_insert_empty_item(trans, root, path, &key, 0);

	btrfs_release_path(path);
	if (ret == 0) {
		if (!inode->i_nlink)
			set_nlink(inode, 1);
		else
			btrfs_inc_nlink(inode);
		ret = btrfs_update_inode(trans, root, inode);
	} else if (ret == -EEXIST) {
		ret = 0;
	} else {
		BUG(); /* Logic Error */
	}
	iput(inode);

	return ret;
}

/*
 * when replaying the log for a directory, we only insert names
 * for inodes that actually exist.  This means an fsync on a directory
 * does not implicitly fsync all the new files in it
 */
static noinline int insert_one_name(struct btrfs_trans_handle *trans,
				    struct btrfs_root *root,
				    struct btrfs_path *path,
				    u64 dirid, u64 index,
				    char *name, int name_len, u8 type,
				    struct btrfs_key *location)
{
	struct inode *inode;
	struct inode *dir;
	int ret;

	inode = read_one_inode(root, location->objectid);
	if (!inode)
		return -ENOENT;

	dir = read_one_inode(root, dirid);
	if (!dir) {
		iput(inode);
		return -EIO;
	}
	ret = btrfs_add_link(trans, dir, inode, name, name_len, 1, index);

	/* FIXME, put inode into FIXUP list */

	iput(inode);
	iput(dir);
	return ret;
}

/*
 * take a single entry in a log directory item and replay it into
 * the subvolume.
 *
 * if a conflicting item exists in the subdirectory already,
 * the inode it points to is unlinked and put into the link count
 * fix up tree.
 *
 * If a name from the log points to a file or directory that does
 * not exist in the FS, it is skipped.  fsyncs on directories
 * do not force down inodes inside that directory, just changes to the
 * names or unlinks in a directory.
 */
static noinline int replay_one_name(struct btrfs_trans_handle *trans,
				    struct btrfs_root *root,
				    struct btrfs_path *path,
				    struct extent_buffer *eb,
				    struct btrfs_dir_item *di,
				    struct btrfs_key *key)
{
	char *name;
	int name_len;
	struct btrfs_dir_item *dst_di;
	struct btrfs_key found_key;
	struct btrfs_key log_key;
	struct inode *dir;
	u8 log_type;
	int exists;
	int ret = 0;

	dir = read_one_inode(root, key->objectid);
	if (!dir)
		return -EIO;

	name_len = btrfs_dir_name_len(eb, di);
	name = kmalloc(name_len, GFP_NOFS);
	if (!name)
		return -ENOMEM;

	log_type = btrfs_dir_type(eb, di);
	read_extent_buffer(eb, name, (unsigned long)(di + 1),
		   name_len);

	btrfs_dir_item_key_to_cpu(eb, di, &log_key);
	exists = btrfs_lookup_inode(trans, root, path, &log_key, 0);
	if (exists == 0)
		exists = 1;
	else
		exists = 0;
	btrfs_release_path(path);

	if (key->type == BTRFS_DIR_ITEM_KEY) {
		dst_di = btrfs_lookup_dir_item(trans, root, path, key->objectid,
				       name, name_len, 1);
	} else if (key->type == BTRFS_DIR_INDEX_KEY) {
		dst_di = btrfs_lookup_dir_index_item(trans, root, path,
						     key->objectid,
						     key->offset, name,
						     name_len, 1);
	} else {
		/* Corruption */
		ret = -EINVAL;
		goto out;
	}
	if (IS_ERR_OR_NULL(dst_di)) {
		/* we need a sequence number to insert, so we only
		 * do inserts for the BTRFS_DIR_INDEX_KEY types
		 */
		if (key->type != BTRFS_DIR_INDEX_KEY)
			goto out;
		goto insert;
	}

	btrfs_dir_item_key_to_cpu(path->nodes[0], dst_di, &found_key);
	/* the existing item matches the logged item */
	if (found_key.objectid == log_key.objectid &&
	    found_key.type == log_key.type &&
	    found_key.offset == log_key.offset &&
	    btrfs_dir_type(path->nodes[0], dst_di) == log_type) {
		goto out;
	}

	/*
	 * don't drop the conflicting directory entry if the inode
	 * for the new entry doesn't exist
	 */
	if (!exists)
		goto out;

	ret = drop_one_dir_item(trans, root, path, dir, dst_di);
	if (ret)
		goto out;

	if (key->type == BTRFS_DIR_INDEX_KEY)
		goto insert;
out:
	btrfs_release_path(path);
	kfree(name);
	iput(dir);
	return ret;

insert:
	btrfs_release_path(path);
	ret = insert_one_name(trans, root, path, key->objectid, key->offset,
			      name, name_len, log_type, &log_key);
	if (ret && ret != -ENOENT)
		goto out;
	ret = 0;
	goto out;
}

/*
 * find all the names in a directory item and reconcile them into
 * the subvolume.  Only BTRFS_DIR_ITEM_KEY types will have more than
 * one name in a directory item, but the same code gets used for
 * both directory index types
 */
static noinline int replay_one_dir_item(struct btrfs_trans_handle *trans,
					struct btrfs_root *root,
					struct btrfs_path *path,
					struct extent_buffer *eb, int slot,
					struct btrfs_key *key)
{
	int ret;
	u32 item_size = btrfs_item_size_nr(eb, slot);
	struct btrfs_dir_item *di;
	int name_len;
	unsigned long ptr;
	unsigned long ptr_end;

	ptr = btrfs_item_ptr_offset(eb, slot);
	ptr_end = ptr + item_size;
	while (ptr < ptr_end) {
		di = (struct btrfs_dir_item *)ptr;
		if (verify_dir_item(root, eb, di))
			return -EIO;
		name_len = btrfs_dir_name_len(eb, di);
		ret = replay_one_name(trans, root, path, eb, di, key);
		if (ret)
			return ret;
		ptr = (unsigned long)(di + 1);
		ptr += name_len;
	}
	return 0;
}

/*
 * directory replay has two parts.  There are the standard directory
 * items in the log copied from the subvolume, and range items
 * created in the log while the subvolume was logged.
 *
 * The range items tell us which parts of the key space the log
 * is authoritative for.  During replay, if a key in the subvolume
 * directory is in a logged range item, but not actually in the log
 * that means it was deleted from the directory before the fsync
 * and should be removed.
 */
static noinline int find_dir_range(struct btrfs_root *root,
				   struct btrfs_path *path,
				   u64 dirid, int key_type,
				   u64 *start_ret, u64 *end_ret)
{
	struct btrfs_key key;
	u64 found_end;
	struct btrfs_dir_log_item *item;
	int ret;
	int nritems;

	if (*start_ret == (u64)-1)
		return 1;

	key.objectid = dirid;
	key.type = key_type;
	key.offset = *start_ret;

	ret = btrfs_search_slot(NULL, root, &key, path, 0, 0);
	if (ret < 0)
		goto out;
	if (ret > 0) {
		if (path->slots[0] == 0)
			goto out;
		path->slots[0]--;
	}
	if (ret != 0)
		btrfs_item_key_to_cpu(path->nodes[0], &key, path->slots[0]);

	if (key.type != key_type || key.objectid != dirid) {
		ret = 1;
		goto next;
	}
	item = btrfs_item_ptr(path->nodes[0], path->slots[0],
			      struct btrfs_dir_log_item);
	found_end = btrfs_dir_log_end(path->nodes[0], item);

	if (*start_ret >= key.offset && *start_ret <= found_end) {
		ret = 0;
		*start_ret = key.offset;
		*end_ret = found_end;
		goto out;
	}
	ret = 1;
next:
	/* check the next slot in the tree to see if it is a valid item */
	nritems = btrfs_header_nritems(path->nodes[0]);
	if (path->slots[0] >= nritems) {
		ret = btrfs_next_leaf(root, path);
		if (ret)
			goto out;
	} else {
		path->slots[0]++;
	}

	btrfs_item_key_to_cpu(path->nodes[0], &key, path->slots[0]);

	if (key.type != key_type || key.objectid != dirid) {
		ret = 1;
		goto out;
	}
	item = btrfs_item_ptr(path->nodes[0], path->slots[0],
			      struct btrfs_dir_log_item);
	found_end = btrfs_dir_log_end(path->nodes[0], item);
	*start_ret = key.offset;
	*end_ret = found_end;
	ret = 0;
out:
	btrfs_release_path(path);
	return ret;
}

/*
 * this looks for a given directory item in the log.  If the directory
 * item is not in the log, the item is removed and the inode it points
 * to is unlinked
 */
static noinline int check_item_in_log(struct btrfs_trans_handle *trans,
				      struct btrfs_root *root,
				      struct btrfs_root *log,
				      struct btrfs_path *path,
				      struct btrfs_path *log_path,
				      struct inode *dir,
				      struct btrfs_key *dir_key)
{
	int ret;
	struct extent_buffer *eb;
	int slot;
	u32 item_size;
	struct btrfs_dir_item *di;
	struct btrfs_dir_item *log_di;
	int name_len;
	unsigned long ptr;
	unsigned long ptr_end;
	char *name;
	struct inode *inode;
	struct btrfs_key location;

again:
	eb = path->nodes[0];
	slot = path->slots[0];
	item_size = btrfs_item_size_nr(eb, slot);
	ptr = btrfs_item_ptr_offset(eb, slot);
	ptr_end = ptr + item_size;
	while (ptr < ptr_end) {
		di = (struct btrfs_dir_item *)ptr;
		if (verify_dir_item(root, eb, di)) {
			ret = -EIO;
			goto out;
		}

		name_len = btrfs_dir_name_len(eb, di);
		name = kmalloc(name_len, GFP_NOFS);
		if (!name) {
			ret = -ENOMEM;
			goto out;
		}
		read_extent_buffer(eb, name, (unsigned long)(di + 1),
				  name_len);
		log_di = NULL;
		if (log && dir_key->type == BTRFS_DIR_ITEM_KEY) {
			log_di = btrfs_lookup_dir_item(trans, log, log_path,
						       dir_key->objectid,
						       name, name_len, 0);
		} else if (log && dir_key->type == BTRFS_DIR_INDEX_KEY) {
			log_di = btrfs_lookup_dir_index_item(trans, log,
						     log_path,
						     dir_key->objectid,
						     dir_key->offset,
						     name, name_len, 0);
		}
		if (IS_ERR_OR_NULL(log_di)) {
			btrfs_dir_item_key_to_cpu(eb, di, &location);
			btrfs_release_path(path);
			btrfs_release_path(log_path);
			inode = read_one_inode(root, location.objectid);
			if (!inode) {
				kfree(name);
				return -EIO;
			}

			ret = link_to_fixup_dir(trans, root,
						path, location.objectid);
			if (ret) {
				kfree(name);
				iput(inode);
				goto out;
			}

			btrfs_inc_nlink(inode);
			ret = btrfs_unlink_inode(trans, root, dir, inode,
						 name, name_len);
			if (!ret)
				btrfs_run_delayed_items(trans, root);
			kfree(name);
			iput(inode);
			if (ret)
				goto out;

			/* there might still be more names under this key
			 * check and repeat if required
			 */
			ret = btrfs_search_slot(NULL, root, dir_key, path,
						0, 0);
			if (ret == 0)
				goto again;
			ret = 0;
			goto out;
		}
		btrfs_release_path(log_path);
		kfree(name);

		ptr = (unsigned long)(di + 1);
		ptr += name_len;
	}
	ret = 0;
out:
	btrfs_release_path(path);
	btrfs_release_path(log_path);
	return ret;
}

/*
 * deletion replay happens before we copy any new directory items
 * out of the log or out of backreferences from inodes.  It
 * scans the log to find ranges of keys that log is authoritative for,
 * and then scans the directory to find items in those ranges that are
 * not present in the log.
 *
 * Anything we don't find in the log is unlinked and removed from the
 * directory.
 */
static noinline int replay_dir_deletes(struct btrfs_trans_handle *trans,
				       struct btrfs_root *root,
				       struct btrfs_root *log,
				       struct btrfs_path *path,
				       u64 dirid, int del_all)
{
	u64 range_start;
	u64 range_end;
	int key_type = BTRFS_DIR_LOG_ITEM_KEY;
	int ret = 0;
	struct btrfs_key dir_key;
	struct btrfs_key found_key;
	struct btrfs_path *log_path;
	struct inode *dir;

	dir_key.objectid = dirid;
	dir_key.type = BTRFS_DIR_ITEM_KEY;
	log_path = btrfs_alloc_path();
	if (!log_path)
		return -ENOMEM;

	dir = read_one_inode(root, dirid);
	/* it isn't an error if the inode isn't there, that can happen
	 * because we replay the deletes before we copy in the inode item
	 * from the log
	 */
	if (!dir) {
		btrfs_free_path(log_path);
		return 0;
	}
again:
	range_start = 0;
	range_end = 0;
	while (1) {
		if (del_all)
			range_end = (u64)-1;
		else {
			ret = find_dir_range(log, path, dirid, key_type,
					     &range_start, &range_end);
			if (ret != 0)
				break;
		}

		dir_key.offset = range_start;
		while (1) {
			int nritems;
			ret = btrfs_search_slot(NULL, root, &dir_key, path,
						0, 0);
			if (ret < 0)
				goto out;

			nritems = btrfs_header_nritems(path->nodes[0]);
			if (path->slots[0] >= nritems) {
				ret = btrfs_next_leaf(root, path);
				if (ret)
					break;
			}
			btrfs_item_key_to_cpu(path->nodes[0], &found_key,
					      path->slots[0]);
			if (found_key.objectid != dirid ||
			    found_key.type != dir_key.type)
				goto next_type;

			if (found_key.offset > range_end)
				break;

			ret = check_item_in_log(trans, root, log, path,
						log_path, dir,
						&found_key);
			if (ret)
				goto out;
			if (found_key.offset == (u64)-1)
				break;
			dir_key.offset = found_key.offset + 1;
		}
		btrfs_release_path(path);
		if (range_end == (u64)-1)
			break;
		range_start = range_end + 1;
	}

next_type:
	ret = 0;
	if (key_type == BTRFS_DIR_LOG_ITEM_KEY) {
		key_type = BTRFS_DIR_LOG_INDEX_KEY;
		dir_key.type = BTRFS_DIR_INDEX_KEY;
		btrfs_release_path(path);
		goto again;
	}
out:
	btrfs_release_path(path);
	btrfs_free_path(log_path);
	iput(dir);
	return ret;
}

/*
 * the process_func used to replay items from the log tree.  This
 * gets called in two different stages.  The first stage just looks
 * for inodes and makes sure they are all copied into the subvolume.
 *
 * The second stage copies all the other item types from the log into
 * the subvolume.  The two stage approach is slower, but gets rid of
 * lots of complexity around inodes referencing other inodes that exist
 * only in the log (references come from either directory items or inode
 * back refs).
 */
static int replay_one_buffer(struct btrfs_root *log, struct extent_buffer *eb,
			     struct walk_control *wc, u64 gen)
{
	int nritems;
	struct btrfs_path *path;
	struct btrfs_root *root = wc->replay_dest;
	struct btrfs_key key;
	int level;
	int i;
	int ret;

	ret = btrfs_read_buffer(eb, gen);
	if (ret)
		return ret;

	level = btrfs_header_level(eb);

	if (level != 0)
		return 0;

	path = btrfs_alloc_path();
	if (!path)
		return -ENOMEM;

	nritems = btrfs_header_nritems(eb);
	for (i = 0; i < nritems; i++) {
		btrfs_item_key_to_cpu(eb, &key, i);

		/* inode keys are done during the first stage */
		if (key.type == BTRFS_INODE_ITEM_KEY &&
		    wc->stage == LOG_WALK_REPLAY_INODES) {
			struct btrfs_inode_item *inode_item;
			u32 mode;

			inode_item = btrfs_item_ptr(eb, i,
					    struct btrfs_inode_item);
			mode = btrfs_inode_mode(eb, inode_item);
			if (S_ISDIR(mode)) {
				ret = replay_dir_deletes(wc->trans,
					 root, log, path, key.objectid, 0);
				if (ret)
					break;
			}
			ret = overwrite_item(wc->trans, root, path,
					     eb, i, &key);
			if (ret)
				break;

			/* for regular files, make sure corresponding
			 * orhpan item exist. extents past the new EOF
			 * will be truncated later by orphan cleanup.
			 */
			if (S_ISREG(mode)) {
				ret = insert_orphan_item(wc->trans, root,
							 key.objectid);
				if (ret)
					break;
			}

			ret = link_to_fixup_dir(wc->trans, root,
						path, key.objectid);
			if (ret)
				break;
		}
		if (wc->stage < LOG_WALK_REPLAY_ALL)
			continue;

		/* these keys are simply copied */
		if (key.type == BTRFS_XATTR_ITEM_KEY) {
			ret = overwrite_item(wc->trans, root, path,
					     eb, i, &key);
			if (ret)
				break;
<<<<<<< HEAD
		} else if (key.type == BTRFS_INODE_REF_KEY) {
			ret = add_inode_ref(wc->trans, root, log, path,
					    eb, i, &key);
			if (ret && ret != -ENOENT)
				break;
			ret = 0;
		} else if (key.type == BTRFS_INODE_EXTREF_KEY) {
=======
		} else if (key.type == BTRFS_INODE_REF_KEY ||
			   key.type == BTRFS_INODE_EXTREF_KEY) {
>>>>>>> d0e0ac97
			ret = add_inode_ref(wc->trans, root, log, path,
					    eb, i, &key);
			if (ret && ret != -ENOENT)
				break;
			ret = 0;
		} else if (key.type == BTRFS_EXTENT_DATA_KEY) {
			ret = replay_one_extent(wc->trans, root, path,
						eb, i, &key);
			if (ret)
				break;
		} else if (key.type == BTRFS_DIR_ITEM_KEY ||
			   key.type == BTRFS_DIR_INDEX_KEY) {
			ret = replay_one_dir_item(wc->trans, root, path,
						  eb, i, &key);
			if (ret)
				break;
		}
	}
	btrfs_free_path(path);
	return ret;
}

static noinline int walk_down_log_tree(struct btrfs_trans_handle *trans,
				   struct btrfs_root *root,
				   struct btrfs_path *path, int *level,
				   struct walk_control *wc)
{
	u64 root_owner;
	u64 bytenr;
	u64 ptr_gen;
	struct extent_buffer *next;
	struct extent_buffer *cur;
	struct extent_buffer *parent;
	u32 blocksize;
	int ret = 0;

	WARN_ON(*level < 0);
	WARN_ON(*level >= BTRFS_MAX_LEVEL);

	while (*level > 0) {
		WARN_ON(*level < 0);
		WARN_ON(*level >= BTRFS_MAX_LEVEL);
		cur = path->nodes[*level];

		if (btrfs_header_level(cur) != *level)
			WARN_ON(1);

		if (path->slots[*level] >=
		    btrfs_header_nritems(cur))
			break;

		bytenr = btrfs_node_blockptr(cur, path->slots[*level]);
		ptr_gen = btrfs_node_ptr_generation(cur, path->slots[*level]);
		blocksize = btrfs_level_size(root, *level - 1);

		parent = path->nodes[*level];
		root_owner = btrfs_header_owner(parent);

		next = btrfs_find_create_tree_block(root, bytenr, blocksize);
		if (!next)
			return -ENOMEM;

		if (*level == 1) {
			ret = wc->process_func(root, next, wc, ptr_gen);
			if (ret) {
				free_extent_buffer(next);
				return ret;
			}

			path->slots[*level]++;
			if (wc->free) {
				ret = btrfs_read_buffer(next, ptr_gen);
				if (ret) {
					free_extent_buffer(next);
					return ret;
				}

				btrfs_tree_lock(next);
				btrfs_set_lock_blocking(next);
				clean_tree_block(trans, root, next);
				btrfs_wait_tree_block_writeback(next);
				btrfs_tree_unlock(next);

				WARN_ON(root_owner !=
					BTRFS_TREE_LOG_OBJECTID);
				ret = btrfs_free_and_pin_reserved_extent(root,
							 bytenr, blocksize);
				if (ret) {
					free_extent_buffer(next);
					return ret;
				}
			}
			free_extent_buffer(next);
			continue;
		}
		ret = btrfs_read_buffer(next, ptr_gen);
		if (ret) {
			free_extent_buffer(next);
			return ret;
		}

		WARN_ON(*level <= 0);
		if (path->nodes[*level-1])
			free_extent_buffer(path->nodes[*level-1]);
		path->nodes[*level-1] = next;
		*level = btrfs_header_level(next);
		path->slots[*level] = 0;
		cond_resched();
	}
	WARN_ON(*level < 0);
	WARN_ON(*level >= BTRFS_MAX_LEVEL);

	path->slots[*level] = btrfs_header_nritems(path->nodes[*level]);

	cond_resched();
	return 0;
}

static noinline int walk_up_log_tree(struct btrfs_trans_handle *trans,
				 struct btrfs_root *root,
				 struct btrfs_path *path, int *level,
				 struct walk_control *wc)
{
	u64 root_owner;
	int i;
	int slot;
	int ret;

	for (i = *level; i < BTRFS_MAX_LEVEL - 1 && path->nodes[i]; i++) {
		slot = path->slots[i];
		if (slot + 1 < btrfs_header_nritems(path->nodes[i])) {
			path->slots[i]++;
			*level = i;
			WARN_ON(*level == 0);
			return 0;
		} else {
			struct extent_buffer *parent;
			if (path->nodes[*level] == root->node)
				parent = path->nodes[*level];
			else
				parent = path->nodes[*level + 1];

			root_owner = btrfs_header_owner(parent);
			ret = wc->process_func(root, path->nodes[*level], wc,
				 btrfs_header_generation(path->nodes[*level]));
			if (ret)
				return ret;

			if (wc->free) {
				struct extent_buffer *next;

				next = path->nodes[*level];

				btrfs_tree_lock(next);
				btrfs_set_lock_blocking(next);
				clean_tree_block(trans, root, next);
				btrfs_wait_tree_block_writeback(next);
				btrfs_tree_unlock(next);

				WARN_ON(root_owner != BTRFS_TREE_LOG_OBJECTID);
				ret = btrfs_free_and_pin_reserved_extent(root,
						path->nodes[*level]->start,
						path->nodes[*level]->len);
				if (ret)
					return ret;
			}
			free_extent_buffer(path->nodes[*level]);
			path->nodes[*level] = NULL;
			*level = i + 1;
		}
	}
	return 1;
}

/*
 * drop the reference count on the tree rooted at 'snap'.  This traverses
 * the tree freeing any blocks that have a ref count of zero after being
 * decremented.
 */
static int walk_log_tree(struct btrfs_trans_handle *trans,
			 struct btrfs_root *log, struct walk_control *wc)
{
	int ret = 0;
	int wret;
	int level;
	struct btrfs_path *path;
	int orig_level;

	path = btrfs_alloc_path();
	if (!path)
		return -ENOMEM;

	level = btrfs_header_level(log->node);
	orig_level = level;
	path->nodes[level] = log->node;
	extent_buffer_get(log->node);
	path->slots[level] = 0;

	while (1) {
		wret = walk_down_log_tree(trans, log, path, &level, wc);
		if (wret > 0)
			break;
		if (wret < 0) {
			ret = wret;
			goto out;
		}

		wret = walk_up_log_tree(trans, log, path, &level, wc);
		if (wret > 0)
			break;
		if (wret < 0) {
			ret = wret;
			goto out;
		}
	}

	/* was the root node processed? if not, catch it here */
	if (path->nodes[orig_level]) {
		ret = wc->process_func(log, path->nodes[orig_level], wc,
			 btrfs_header_generation(path->nodes[orig_level]));
		if (ret)
			goto out;
		if (wc->free) {
			struct extent_buffer *next;

			next = path->nodes[orig_level];

			btrfs_tree_lock(next);
			btrfs_set_lock_blocking(next);
			clean_tree_block(trans, log, next);
			btrfs_wait_tree_block_writeback(next);
			btrfs_tree_unlock(next);

			WARN_ON(log->root_key.objectid !=
				BTRFS_TREE_LOG_OBJECTID);
			ret = btrfs_free_and_pin_reserved_extent(log, next->start,
							 next->len);
			if (ret)
				goto out;
		}
	}

out:
	btrfs_free_path(path);
	return ret;
}

/*
 * helper function to update the item for a given subvolumes log root
 * in the tree of log roots
 */
static int update_log_root(struct btrfs_trans_handle *trans,
			   struct btrfs_root *log)
{
	int ret;

	if (log->log_transid == 1) {
		/* insert root item on the first sync */
		ret = btrfs_insert_root(trans, log->fs_info->log_root_tree,
				&log->root_key, &log->root_item);
	} else {
		ret = btrfs_update_root(trans, log->fs_info->log_root_tree,
				&log->root_key, &log->root_item);
	}
	return ret;
}

static int wait_log_commit(struct btrfs_trans_handle *trans,
			   struct btrfs_root *root, unsigned long transid)
{
	DEFINE_WAIT(wait);
	int index = transid % 2;

	/*
	 * we only allow two pending log transactions at a time,
	 * so we know that if ours is more than 2 older than the
	 * current transaction, we're done
	 */
	do {
		prepare_to_wait(&root->log_commit_wait[index],
				&wait, TASK_UNINTERRUPTIBLE);
		mutex_unlock(&root->log_mutex);

		if (root->fs_info->last_trans_log_full_commit !=
		    trans->transid && root->log_transid < transid + 2 &&
		    atomic_read(&root->log_commit[index]))
			schedule();

		finish_wait(&root->log_commit_wait[index], &wait);
		mutex_lock(&root->log_mutex);
	} while (root->fs_info->last_trans_log_full_commit !=
		 trans->transid && root->log_transid < transid + 2 &&
		 atomic_read(&root->log_commit[index]));
	return 0;
}

static void wait_for_writer(struct btrfs_trans_handle *trans,
			    struct btrfs_root *root)
{
	DEFINE_WAIT(wait);
	while (root->fs_info->last_trans_log_full_commit !=
	       trans->transid && atomic_read(&root->log_writers)) {
		prepare_to_wait(&root->log_writer_wait,
				&wait, TASK_UNINTERRUPTIBLE);
		mutex_unlock(&root->log_mutex);
		if (root->fs_info->last_trans_log_full_commit !=
		    trans->transid && atomic_read(&root->log_writers))
			schedule();
		mutex_lock(&root->log_mutex);
		finish_wait(&root->log_writer_wait, &wait);
	}
}

/*
 * btrfs_sync_log does sends a given tree log down to the disk and
 * updates the super blocks to record it.  When this call is done,
 * you know that any inodes previously logged are safely on disk only
 * if it returns 0.
 *
 * Any other return value means you need to call btrfs_commit_transaction.
 * Some of the edge cases for fsyncing directories that have had unlinks
 * or renames done in the past mean that sometimes the only safe
 * fsync is to commit the whole FS.  When btrfs_sync_log returns -EAGAIN,
 * that has happened.
 */
int btrfs_sync_log(struct btrfs_trans_handle *trans,
		   struct btrfs_root *root)
{
	int index1;
	int index2;
	int mark;
	int ret;
	struct btrfs_root *log = root->log_root;
	struct btrfs_root *log_root_tree = root->fs_info->log_root_tree;
	unsigned long log_transid = 0;
	struct blk_plug plug;

	mutex_lock(&root->log_mutex);
	log_transid = root->log_transid;
	index1 = root->log_transid % 2;
	if (atomic_read(&root->log_commit[index1])) {
		wait_log_commit(trans, root, root->log_transid);
		mutex_unlock(&root->log_mutex);
		return 0;
	}
	atomic_set(&root->log_commit[index1], 1);

	/* wait for previous tree log sync to complete */
	if (atomic_read(&root->log_commit[(index1 + 1) % 2]))
		wait_log_commit(trans, root, root->log_transid - 1);
	while (1) {
		int batch = atomic_read(&root->log_batch);
		/* when we're on an ssd, just kick the log commit out */
		if (!btrfs_test_opt(root, SSD) && root->log_multiple_pids) {
			mutex_unlock(&root->log_mutex);
			schedule_timeout_uninterruptible(1);
			mutex_lock(&root->log_mutex);
		}
		wait_for_writer(trans, root);
		if (batch == atomic_read(&root->log_batch))
			break;
	}

	/* bail out if we need to do a full commit */
	if (root->fs_info->last_trans_log_full_commit == trans->transid) {
		ret = -EAGAIN;
		btrfs_free_logged_extents(log, log_transid);
		mutex_unlock(&root->log_mutex);
		goto out;
	}

	if (log_transid % 2 == 0)
		mark = EXTENT_DIRTY;
	else
		mark = EXTENT_NEW;

	/* we start IO on  all the marked extents here, but we don't actually
	 * wait for them until later.
	 */
	blk_start_plug(&plug);
	ret = btrfs_write_marked_extents(log, &log->dirty_log_pages, mark);
	if (ret) {
		blk_finish_plug(&plug);
		btrfs_abort_transaction(trans, root, ret);
		btrfs_free_logged_extents(log, log_transid);
		mutex_unlock(&root->log_mutex);
		goto out;
	}

	btrfs_set_root_node(&log->root_item, log->node);

	root->log_transid++;
	log->log_transid = root->log_transid;
	root->log_start_pid = 0;
	smp_mb();
	/*
	 * IO has been started, blocks of the log tree have WRITTEN flag set
	 * in their headers. new modifications of the log will be written to
	 * new positions. so it's safe to allow log writers to go in.
	 */
	mutex_unlock(&root->log_mutex);

	mutex_lock(&log_root_tree->log_mutex);
	atomic_inc(&log_root_tree->log_batch);
	atomic_inc(&log_root_tree->log_writers);
	mutex_unlock(&log_root_tree->log_mutex);

	ret = update_log_root(trans, log);

	mutex_lock(&log_root_tree->log_mutex);
	if (atomic_dec_and_test(&log_root_tree->log_writers)) {
		smp_mb();
		if (waitqueue_active(&log_root_tree->log_writer_wait))
			wake_up(&log_root_tree->log_writer_wait);
	}

	if (ret) {
		blk_finish_plug(&plug);
		if (ret != -ENOSPC) {
			btrfs_abort_transaction(trans, root, ret);
			mutex_unlock(&log_root_tree->log_mutex);
			goto out;
		}
		root->fs_info->last_trans_log_full_commit = trans->transid;
		btrfs_wait_marked_extents(log, &log->dirty_log_pages, mark);
		btrfs_free_logged_extents(log, log_transid);
		mutex_unlock(&log_root_tree->log_mutex);
		ret = -EAGAIN;
		goto out;
	}

	index2 = log_root_tree->log_transid % 2;
	if (atomic_read(&log_root_tree->log_commit[index2])) {
		blk_finish_plug(&plug);
		btrfs_wait_marked_extents(log, &log->dirty_log_pages, mark);
		wait_log_commit(trans, log_root_tree,
				log_root_tree->log_transid);
		btrfs_free_logged_extents(log, log_transid);
		mutex_unlock(&log_root_tree->log_mutex);
		ret = 0;
		goto out;
	}
	atomic_set(&log_root_tree->log_commit[index2], 1);

	if (atomic_read(&log_root_tree->log_commit[(index2 + 1) % 2])) {
		wait_log_commit(trans, log_root_tree,
				log_root_tree->log_transid - 1);
	}

	wait_for_writer(trans, log_root_tree);

	/*
	 * now that we've moved on to the tree of log tree roots,
	 * check the full commit flag again
	 */
	if (root->fs_info->last_trans_log_full_commit == trans->transid) {
		blk_finish_plug(&plug);
		btrfs_wait_marked_extents(log, &log->dirty_log_pages, mark);
		btrfs_free_logged_extents(log, log_transid);
		mutex_unlock(&log_root_tree->log_mutex);
		ret = -EAGAIN;
		goto out_wake_log_root;
	}

	ret = btrfs_write_marked_extents(log_root_tree,
					 &log_root_tree->dirty_log_pages,
					 EXTENT_DIRTY | EXTENT_NEW);
	blk_finish_plug(&plug);
	if (ret) {
		btrfs_abort_transaction(trans, root, ret);
		btrfs_free_logged_extents(log, log_transid);
		mutex_unlock(&log_root_tree->log_mutex);
		goto out_wake_log_root;
	}
	btrfs_wait_marked_extents(log, &log->dirty_log_pages, mark);
<<<<<<< HEAD
=======
	btrfs_wait_marked_extents(log_root_tree,
				  &log_root_tree->dirty_log_pages,
				  EXTENT_NEW | EXTENT_DIRTY);
>>>>>>> d0e0ac97
	btrfs_wait_logged_extents(log, log_transid);

	btrfs_set_super_log_root(root->fs_info->super_for_commit,
				log_root_tree->node->start);
	btrfs_set_super_log_root_level(root->fs_info->super_for_commit,
				btrfs_header_level(log_root_tree->node));

	log_root_tree->log_transid++;
	smp_mb();

	mutex_unlock(&log_root_tree->log_mutex);

	/*
	 * nobody else is going to jump in and write the the ctree
	 * super here because the log_commit atomic below is protecting
	 * us.  We must be called with a transaction handle pinning
	 * the running transaction open, so a full commit can't hop
	 * in and cause problems either.
	 */
	btrfs_scrub_pause_super(root);
	ret = write_ctree_super(trans, root->fs_info->tree_root, 1);
	btrfs_scrub_continue_super(root);
	if (ret) {
		btrfs_abort_transaction(trans, root, ret);
		goto out_wake_log_root;
	}

	mutex_lock(&root->log_mutex);
	if (root->last_log_commit < log_transid)
		root->last_log_commit = log_transid;
	mutex_unlock(&root->log_mutex);

out_wake_log_root:
	atomic_set(&log_root_tree->log_commit[index2], 0);
	smp_mb();
	if (waitqueue_active(&log_root_tree->log_commit_wait[index2]))
		wake_up(&log_root_tree->log_commit_wait[index2]);
out:
	atomic_set(&root->log_commit[index1], 0);
	smp_mb();
	if (waitqueue_active(&root->log_commit_wait[index1]))
		wake_up(&root->log_commit_wait[index1]);
	return ret;
}

static void free_log_tree(struct btrfs_trans_handle *trans,
			  struct btrfs_root *log)
{
	int ret;
	u64 start;
	u64 end;
	struct walk_control wc = {
		.free = 1,
		.process_func = process_one_buffer
	};

	if (trans) {
		ret = walk_log_tree(trans, log, &wc);

		/* I don't think this can happen but just in case */
		if (ret)
			btrfs_abort_transaction(trans, log, ret);
	}

	while (1) {
		ret = find_first_extent_bit(&log->dirty_log_pages,
				0, &start, &end, EXTENT_DIRTY | EXTENT_NEW,
				NULL);
		if (ret)
			break;

		clear_extent_bits(&log->dirty_log_pages, start, end,
				  EXTENT_DIRTY | EXTENT_NEW, GFP_NOFS);
	}

	/*
	 * We may have short-circuited the log tree with the full commit logic
	 * and left ordered extents on our list, so clear these out to keep us
	 * from leaking inodes and memory.
	 */
	btrfs_free_logged_extents(log, 0);
	btrfs_free_logged_extents(log, 1);

	free_extent_buffer(log->node);
	kfree(log);
}

/*
 * free all the extents used by the tree log.  This should be called
 * at commit time of the full transaction
 */
int btrfs_free_log(struct btrfs_trans_handle *trans, struct btrfs_root *root)
{
	if (root->log_root) {
		free_log_tree(trans, root->log_root);
		root->log_root = NULL;
	}
	return 0;
}

int btrfs_free_log_root_tree(struct btrfs_trans_handle *trans,
			     struct btrfs_fs_info *fs_info)
{
	if (fs_info->log_root_tree) {
		free_log_tree(trans, fs_info->log_root_tree);
		fs_info->log_root_tree = NULL;
	}
	return 0;
}

/*
 * If both a file and directory are logged, and unlinks or renames are
 * mixed in, we have a few interesting corners:
 *
 * create file X in dir Y
 * link file X to X.link in dir Y
 * fsync file X
 * unlink file X but leave X.link
 * fsync dir Y
 *
 * After a crash we would expect only X.link to exist.  But file X
 * didn't get fsync'd again so the log has back refs for X and X.link.
 *
 * We solve this by removing directory entries and inode backrefs from the
 * log when a file that was logged in the current transaction is
 * unlinked.  Any later fsync will include the updated log entries, and
 * we'll be able to reconstruct the proper directory items from backrefs.
 *
 * This optimizations allows us to avoid relogging the entire inode
 * or the entire directory.
 */
int btrfs_del_dir_entries_in_log(struct btrfs_trans_handle *trans,
				 struct btrfs_root *root,
				 const char *name, int name_len,
				 struct inode *dir, u64 index)
{
	struct btrfs_root *log;
	struct btrfs_dir_item *di;
	struct btrfs_path *path;
	int ret;
	int err = 0;
	int bytes_del = 0;
	u64 dir_ino = btrfs_ino(dir);

	if (BTRFS_I(dir)->logged_trans < trans->transid)
		return 0;

	ret = join_running_log_trans(root);
	if (ret)
		return 0;

	mutex_lock(&BTRFS_I(dir)->log_mutex);

	log = root->log_root;
	path = btrfs_alloc_path();
	if (!path) {
		err = -ENOMEM;
		goto out_unlock;
	}

	di = btrfs_lookup_dir_item(trans, log, path, dir_ino,
				   name, name_len, -1);
	if (IS_ERR(di)) {
		err = PTR_ERR(di);
		goto fail;
	}
	if (di) {
		ret = btrfs_delete_one_dir_name(trans, log, path, di);
		bytes_del += name_len;
		if (ret) {
			err = ret;
			goto fail;
		}
	}
	btrfs_release_path(path);
	di = btrfs_lookup_dir_index_item(trans, log, path, dir_ino,
					 index, name, name_len, -1);
	if (IS_ERR(di)) {
		err = PTR_ERR(di);
		goto fail;
	}
	if (di) {
		ret = btrfs_delete_one_dir_name(trans, log, path, di);
		bytes_del += name_len;
		if (ret) {
			err = ret;
			goto fail;
		}
	}

	/* update the directory size in the log to reflect the names
	 * we have removed
	 */
	if (bytes_del) {
		struct btrfs_key key;

		key.objectid = dir_ino;
		key.offset = 0;
		key.type = BTRFS_INODE_ITEM_KEY;
		btrfs_release_path(path);

		ret = btrfs_search_slot(trans, log, &key, path, 0, 1);
		if (ret < 0) {
			err = ret;
			goto fail;
		}
		if (ret == 0) {
			struct btrfs_inode_item *item;
			u64 i_size;

			item = btrfs_item_ptr(path->nodes[0], path->slots[0],
					      struct btrfs_inode_item);
			i_size = btrfs_inode_size(path->nodes[0], item);
			if (i_size > bytes_del)
				i_size -= bytes_del;
			else
				i_size = 0;
			btrfs_set_inode_size(path->nodes[0], item, i_size);
			btrfs_mark_buffer_dirty(path->nodes[0]);
		} else
			ret = 0;
		btrfs_release_path(path);
	}
fail:
	btrfs_free_path(path);
out_unlock:
	mutex_unlock(&BTRFS_I(dir)->log_mutex);
	if (ret == -ENOSPC) {
		root->fs_info->last_trans_log_full_commit = trans->transid;
		ret = 0;
	} else if (ret < 0)
		btrfs_abort_transaction(trans, root, ret);

	btrfs_end_log_trans(root);

	return err;
}

/* see comments for btrfs_del_dir_entries_in_log */
int btrfs_del_inode_ref_in_log(struct btrfs_trans_handle *trans,
			       struct btrfs_root *root,
			       const char *name, int name_len,
			       struct inode *inode, u64 dirid)
{
	struct btrfs_root *log;
	u64 index;
	int ret;

	if (BTRFS_I(inode)->logged_trans < trans->transid)
		return 0;

	ret = join_running_log_trans(root);
	if (ret)
		return 0;
	log = root->log_root;
	mutex_lock(&BTRFS_I(inode)->log_mutex);

	ret = btrfs_del_inode_ref(trans, log, name, name_len, btrfs_ino(inode),
				  dirid, &index);
	mutex_unlock(&BTRFS_I(inode)->log_mutex);
	if (ret == -ENOSPC) {
		root->fs_info->last_trans_log_full_commit = trans->transid;
		ret = 0;
	} else if (ret < 0 && ret != -ENOENT)
		btrfs_abort_transaction(trans, root, ret);
	btrfs_end_log_trans(root);

	return ret;
}

/*
 * creates a range item in the log for 'dirid'.  first_offset and
 * last_offset tell us which parts of the key space the log should
 * be considered authoritative for.
 */
static noinline int insert_dir_log_key(struct btrfs_trans_handle *trans,
				       struct btrfs_root *log,
				       struct btrfs_path *path,
				       int key_type, u64 dirid,
				       u64 first_offset, u64 last_offset)
{
	int ret;
	struct btrfs_key key;
	struct btrfs_dir_log_item *item;

	key.objectid = dirid;
	key.offset = first_offset;
	if (key_type == BTRFS_DIR_ITEM_KEY)
		key.type = BTRFS_DIR_LOG_ITEM_KEY;
	else
		key.type = BTRFS_DIR_LOG_INDEX_KEY;
	ret = btrfs_insert_empty_item(trans, log, path, &key, sizeof(*item));
	if (ret)
		return ret;

	item = btrfs_item_ptr(path->nodes[0], path->slots[0],
			      struct btrfs_dir_log_item);
	btrfs_set_dir_log_end(path->nodes[0], item, last_offset);
	btrfs_mark_buffer_dirty(path->nodes[0]);
	btrfs_release_path(path);
	return 0;
}

/*
 * log all the items included in the current transaction for a given
 * directory.  This also creates the range items in the log tree required
 * to replay anything deleted before the fsync
 */
static noinline int log_dir_items(struct btrfs_trans_handle *trans,
			  struct btrfs_root *root, struct inode *inode,
			  struct btrfs_path *path,
			  struct btrfs_path *dst_path, int key_type,
			  u64 min_offset, u64 *last_offset_ret)
{
	struct btrfs_key min_key;
	struct btrfs_key max_key;
	struct btrfs_root *log = root->log_root;
	struct extent_buffer *src;
	int err = 0;
	int ret;
	int i;
	int nritems;
	u64 first_offset = min_offset;
	u64 last_offset = (u64)-1;
	u64 ino = btrfs_ino(inode);

	log = root->log_root;
	max_key.objectid = ino;
	max_key.offset = (u64)-1;
	max_key.type = key_type;

	min_key.objectid = ino;
	min_key.type = key_type;
	min_key.offset = min_offset;

	path->keep_locks = 1;

	ret = btrfs_search_forward(root, &min_key, &max_key,
				   path, trans->transid);

	/*
	 * we didn't find anything from this transaction, see if there
	 * is anything at all
	 */
	if (ret != 0 || min_key.objectid != ino || min_key.type != key_type) {
		min_key.objectid = ino;
		min_key.type = key_type;
		min_key.offset = (u64)-1;
		btrfs_release_path(path);
		ret = btrfs_search_slot(NULL, root, &min_key, path, 0, 0);
		if (ret < 0) {
			btrfs_release_path(path);
			return ret;
		}
		ret = btrfs_previous_item(root, path, ino, key_type);

		/* if ret == 0 there are items for this type,
		 * create a range to tell us the last key of this type.
		 * otherwise, there are no items in this directory after
		 * *min_offset, and we create a range to indicate that.
		 */
		if (ret == 0) {
			struct btrfs_key tmp;
			btrfs_item_key_to_cpu(path->nodes[0], &tmp,
					      path->slots[0]);
			if (key_type == tmp.type)
				first_offset = max(min_offset, tmp.offset) + 1;
		}
		goto done;
	}

	/* go backward to find any previous key */
	ret = btrfs_previous_item(root, path, ino, key_type);
	if (ret == 0) {
		struct btrfs_key tmp;
		btrfs_item_key_to_cpu(path->nodes[0], &tmp, path->slots[0]);
		if (key_type == tmp.type) {
			first_offset = tmp.offset;
			ret = overwrite_item(trans, log, dst_path,
					     path->nodes[0], path->slots[0],
					     &tmp);
			if (ret) {
				err = ret;
				goto done;
			}
		}
	}
	btrfs_release_path(path);

	/* find the first key from this transaction again */
	ret = btrfs_search_slot(NULL, root, &min_key, path, 0, 0);
	if (ret != 0) {
		WARN_ON(1);
		goto done;
	}

	/*
	 * we have a block from this transaction, log every item in it
	 * from our directory
	 */
	while (1) {
		struct btrfs_key tmp;
		src = path->nodes[0];
		nritems = btrfs_header_nritems(src);
		for (i = path->slots[0]; i < nritems; i++) {
			btrfs_item_key_to_cpu(src, &min_key, i);

			if (min_key.objectid != ino || min_key.type != key_type)
				goto done;
			ret = overwrite_item(trans, log, dst_path, src, i,
					     &min_key);
			if (ret) {
				err = ret;
				goto done;
			}
		}
		path->slots[0] = nritems;

		/*
		 * look ahead to the next item and see if it is also
		 * from this directory and from this transaction
		 */
		ret = btrfs_next_leaf(root, path);
		if (ret == 1) {
			last_offset = (u64)-1;
			goto done;
		}
		btrfs_item_key_to_cpu(path->nodes[0], &tmp, path->slots[0]);
		if (tmp.objectid != ino || tmp.type != key_type) {
			last_offset = (u64)-1;
			goto done;
		}
		if (btrfs_header_generation(path->nodes[0]) != trans->transid) {
			ret = overwrite_item(trans, log, dst_path,
					     path->nodes[0], path->slots[0],
					     &tmp);
			if (ret)
				err = ret;
			else
				last_offset = tmp.offset;
			goto done;
		}
	}
done:
	btrfs_release_path(path);
	btrfs_release_path(dst_path);

	if (err == 0) {
		*last_offset_ret = last_offset;
		/*
		 * insert the log range keys to indicate where the log
		 * is valid
		 */
		ret = insert_dir_log_key(trans, log, path, key_type,
					 ino, first_offset, last_offset);
		if (ret)
			err = ret;
	}
	return err;
}

/*
 * logging directories is very similar to logging inodes, We find all the items
 * from the current transaction and write them to the log.
 *
 * The recovery code scans the directory in the subvolume, and if it finds a
 * key in the range logged that is not present in the log tree, then it means
 * that dir entry was unlinked during the transaction.
 *
 * In order for that scan to work, we must include one key smaller than
 * the smallest logged by this transaction and one key larger than the largest
 * key logged by this transaction.
 */
static noinline int log_directory_changes(struct btrfs_trans_handle *trans,
			  struct btrfs_root *root, struct inode *inode,
			  struct btrfs_path *path,
			  struct btrfs_path *dst_path)
{
	u64 min_key;
	u64 max_key;
	int ret;
	int key_type = BTRFS_DIR_ITEM_KEY;

again:
	min_key = 0;
	max_key = 0;
	while (1) {
		ret = log_dir_items(trans, root, inode, path,
				    dst_path, key_type, min_key,
				    &max_key);
		if (ret)
			return ret;
		if (max_key == (u64)-1)
			break;
		min_key = max_key + 1;
	}

	if (key_type == BTRFS_DIR_ITEM_KEY) {
		key_type = BTRFS_DIR_INDEX_KEY;
		goto again;
	}
	return 0;
}

/*
 * a helper function to drop items from the log before we relog an
 * inode.  max_key_type indicates the highest item type to remove.
 * This cannot be run for file data extents because it does not
 * free the extents they point to.
 */
static int drop_objectid_items(struct btrfs_trans_handle *trans,
				  struct btrfs_root *log,
				  struct btrfs_path *path,
				  u64 objectid, int max_key_type)
{
	int ret;
	struct btrfs_key key;
	struct btrfs_key found_key;
	int start_slot;

	key.objectid = objectid;
	key.type = max_key_type;
	key.offset = (u64)-1;

	while (1) {
		ret = btrfs_search_slot(trans, log, &key, path, -1, 1);
		BUG_ON(ret == 0); /* Logic error */
		if (ret < 0)
			break;

		if (path->slots[0] == 0)
			break;

		path->slots[0]--;
		btrfs_item_key_to_cpu(path->nodes[0], &found_key,
				      path->slots[0]);

		if (found_key.objectid != objectid)
			break;

		found_key.offset = 0;
		found_key.type = 0;
		ret = btrfs_bin_search(path->nodes[0], &found_key, 0,
				       &start_slot);

		ret = btrfs_del_items(trans, log, path, start_slot,
				      path->slots[0] - start_slot + 1);
		/*
		 * If start slot isn't 0 then we don't need to re-search, we've
		 * found the last guy with the objectid in this tree.
		 */
		if (ret || start_slot != 0)
			break;
		btrfs_release_path(path);
	}
	btrfs_release_path(path);
	if (ret > 0)
		ret = 0;
	return ret;
}

static void fill_inode_item(struct btrfs_trans_handle *trans,
			    struct extent_buffer *leaf,
			    struct btrfs_inode_item *item,
			    struct inode *inode, int log_inode_only)
{
	struct btrfs_map_token token;

	btrfs_init_map_token(&token);

	if (log_inode_only) {
		/* set the generation to zero so the recover code
		 * can tell the difference between an logging
		 * just to say 'this inode exists' and a logging
		 * to say 'update this inode with these values'
		 */
		btrfs_set_token_inode_generation(leaf, item, 0, &token);
		btrfs_set_token_inode_size(leaf, item, 0, &token);
	} else {
		btrfs_set_token_inode_generation(leaf, item,
						 BTRFS_I(inode)->generation,
						 &token);
		btrfs_set_token_inode_size(leaf, item, inode->i_size, &token);
	}

	btrfs_set_token_inode_uid(leaf, item, i_uid_read(inode), &token);
	btrfs_set_token_inode_gid(leaf, item, i_gid_read(inode), &token);
	btrfs_set_token_inode_mode(leaf, item, inode->i_mode, &token);
	btrfs_set_token_inode_nlink(leaf, item, inode->i_nlink, &token);

	btrfs_set_token_timespec_sec(leaf, btrfs_inode_atime(item),
				     inode->i_atime.tv_sec, &token);
	btrfs_set_token_timespec_nsec(leaf, btrfs_inode_atime(item),
				      inode->i_atime.tv_nsec, &token);

	btrfs_set_token_timespec_sec(leaf, btrfs_inode_mtime(item),
				     inode->i_mtime.tv_sec, &token);
	btrfs_set_token_timespec_nsec(leaf, btrfs_inode_mtime(item),
				      inode->i_mtime.tv_nsec, &token);

	btrfs_set_token_timespec_sec(leaf, btrfs_inode_ctime(item),
				     inode->i_ctime.tv_sec, &token);
	btrfs_set_token_timespec_nsec(leaf, btrfs_inode_ctime(item),
				      inode->i_ctime.tv_nsec, &token);

	btrfs_set_token_inode_nbytes(leaf, item, inode_get_bytes(inode),
				     &token);

	btrfs_set_token_inode_sequence(leaf, item, inode->i_version, &token);
	btrfs_set_token_inode_transid(leaf, item, trans->transid, &token);
	btrfs_set_token_inode_rdev(leaf, item, inode->i_rdev, &token);
	btrfs_set_token_inode_flags(leaf, item, BTRFS_I(inode)->flags, &token);
	btrfs_set_token_inode_block_group(leaf, item, 0, &token);
}

static int log_inode_item(struct btrfs_trans_handle *trans,
			  struct btrfs_root *log, struct btrfs_path *path,
			  struct inode *inode)
{
	struct btrfs_inode_item *inode_item;
	struct btrfs_key key;
	int ret;

	memcpy(&key, &BTRFS_I(inode)->location, sizeof(key));
	ret = btrfs_insert_empty_item(trans, log, path, &key,
				      sizeof(*inode_item));
	if (ret && ret != -EEXIST)
		return ret;
	inode_item = btrfs_item_ptr(path->nodes[0], path->slots[0],
				    struct btrfs_inode_item);
	fill_inode_item(trans, path->nodes[0], inode_item, inode, 0);
	btrfs_release_path(path);
	return 0;
}

static noinline int copy_items(struct btrfs_trans_handle *trans,
			       struct inode *inode,
			       struct btrfs_path *dst_path,
			       struct extent_buffer *src,
			       int start_slot, int nr, int inode_only)
{
	unsigned long src_offset;
	unsigned long dst_offset;
	struct btrfs_root *log = BTRFS_I(inode)->root->log_root;
	struct btrfs_file_extent_item *extent;
	struct btrfs_inode_item *inode_item;
	int ret;
	struct btrfs_key *ins_keys;
	u32 *ins_sizes;
	char *ins_data;
	int i;
	struct list_head ordered_sums;
	int skip_csum = BTRFS_I(inode)->flags & BTRFS_INODE_NODATASUM;

	INIT_LIST_HEAD(&ordered_sums);

	ins_data = kmalloc(nr * sizeof(struct btrfs_key) +
			   nr * sizeof(u32), GFP_NOFS);
	if (!ins_data)
		return -ENOMEM;

	ins_sizes = (u32 *)ins_data;
	ins_keys = (struct btrfs_key *)(ins_data + nr * sizeof(u32));

	for (i = 0; i < nr; i++) {
		ins_sizes[i] = btrfs_item_size_nr(src, i + start_slot);
		btrfs_item_key_to_cpu(src, ins_keys + i, i + start_slot);
	}
	ret = btrfs_insert_empty_items(trans, log, dst_path,
				       ins_keys, ins_sizes, nr);
	if (ret) {
		kfree(ins_data);
		return ret;
	}

	for (i = 0; i < nr; i++, dst_path->slots[0]++) {
		dst_offset = btrfs_item_ptr_offset(dst_path->nodes[0],
						   dst_path->slots[0]);

		src_offset = btrfs_item_ptr_offset(src, start_slot + i);

		if (ins_keys[i].type == BTRFS_INODE_ITEM_KEY) {
			inode_item = btrfs_item_ptr(dst_path->nodes[0],
						    dst_path->slots[0],
						    struct btrfs_inode_item);
			fill_inode_item(trans, dst_path->nodes[0], inode_item,
					inode, inode_only == LOG_INODE_EXISTS);
		} else {
			copy_extent_buffer(dst_path->nodes[0], src, dst_offset,
					   src_offset, ins_sizes[i]);
		}

		/* take a reference on file data extents so that truncates
		 * or deletes of this inode don't have to relog the inode
		 * again
		 */
		if (btrfs_key_type(ins_keys + i) == BTRFS_EXTENT_DATA_KEY &&
		    !skip_csum) {
			int found_type;
			extent = btrfs_item_ptr(src, start_slot + i,
						struct btrfs_file_extent_item);

			if (btrfs_file_extent_generation(src, extent) < trans->transid)
				continue;

			found_type = btrfs_file_extent_type(src, extent);
			if (found_type == BTRFS_FILE_EXTENT_REG) {
				u64 ds, dl, cs, cl;
				ds = btrfs_file_extent_disk_bytenr(src,
								extent);
				/* ds == 0 is a hole */
				if (ds == 0)
					continue;

				dl = btrfs_file_extent_disk_num_bytes(src,
								extent);
				cs = btrfs_file_extent_offset(src, extent);
				cl = btrfs_file_extent_num_bytes(src,
								extent);
				if (btrfs_file_extent_compression(src,
								  extent)) {
					cs = 0;
					cl = dl;
				}

				ret = btrfs_lookup_csums_range(
						log->fs_info->csum_root,
						ds + cs, ds + cs + cl - 1,
						&ordered_sums, 0);
				if (ret) {
					btrfs_release_path(dst_path);
					kfree(ins_data);
					return ret;
				}
			}
		}
	}

	btrfs_mark_buffer_dirty(dst_path->nodes[0]);
	btrfs_release_path(dst_path);
	kfree(ins_data);

	/*
	 * we have to do this after the loop above to avoid changing the
	 * log tree while trying to change the log tree.
	 */
	ret = 0;
	while (!list_empty(&ordered_sums)) {
		struct btrfs_ordered_sum *sums = list_entry(ordered_sums.next,
						   struct btrfs_ordered_sum,
						   list);
		if (!ret)
			ret = btrfs_csum_file_blocks(trans, log, sums);
		list_del(&sums->list);
		kfree(sums);
	}
	return ret;
}

static int extent_cmp(void *priv, struct list_head *a, struct list_head *b)
{
	struct extent_map *em1, *em2;

	em1 = list_entry(a, struct extent_map, list);
	em2 = list_entry(b, struct extent_map, list);

	if (em1->start < em2->start)
		return -1;
	else if (em1->start > em2->start)
		return 1;
	return 0;
}

static int log_one_extent(struct btrfs_trans_handle *trans,
			  struct inode *inode, struct btrfs_root *root,
			  struct extent_map *em, struct btrfs_path *path)
{
	struct btrfs_root *log = root->log_root;
	struct btrfs_file_extent_item *fi;
	struct extent_buffer *leaf;
	struct btrfs_ordered_extent *ordered;
	struct list_head ordered_sums;
	struct btrfs_map_token token;
	struct btrfs_key key;
	u64 mod_start = em->mod_start;
	u64 mod_len = em->mod_len;
	u64 csum_offset;
	u64 csum_len;
	u64 extent_offset = em->start - em->orig_start;
	u64 block_len;
	int ret;
	int index = log->log_transid % 2;
	bool skip_csum = BTRFS_I(inode)->flags & BTRFS_INODE_NODATASUM;

	ret = __btrfs_drop_extents(trans, log, inode, path, em->start,
				   em->start + em->len, NULL, 0);
	if (ret)
		return ret;

	INIT_LIST_HEAD(&ordered_sums);
	btrfs_init_map_token(&token);
	key.objectid = btrfs_ino(inode);
	key.type = BTRFS_EXTENT_DATA_KEY;
	key.offset = em->start;

	ret = btrfs_insert_empty_item(trans, log, path, &key, sizeof(*fi));
	if (ret)
		return ret;
	leaf = path->nodes[0];
	fi = btrfs_item_ptr(leaf, path->slots[0],
			    struct btrfs_file_extent_item);

	btrfs_set_token_file_extent_generation(leaf, fi, em->generation,
					       &token);
	if (test_bit(EXTENT_FLAG_PREALLOC, &em->flags)) {
		skip_csum = true;
		btrfs_set_token_file_extent_type(leaf, fi,
						 BTRFS_FILE_EXTENT_PREALLOC,
						 &token);
	} else {
		btrfs_set_token_file_extent_type(leaf, fi,
						 BTRFS_FILE_EXTENT_REG,
						 &token);
		if (em->block_start == 0)
			skip_csum = true;
	}

	block_len = max(em->block_len, em->orig_block_len);
	if (em->compress_type != BTRFS_COMPRESS_NONE) {
		btrfs_set_token_file_extent_disk_bytenr(leaf, fi,
							em->block_start,
							&token);
		btrfs_set_token_file_extent_disk_num_bytes(leaf, fi, block_len,
							   &token);
	} else if (em->block_start < EXTENT_MAP_LAST_BYTE) {
		btrfs_set_token_file_extent_disk_bytenr(leaf, fi,
							em->block_start -
							extent_offset, &token);
		btrfs_set_token_file_extent_disk_num_bytes(leaf, fi, block_len,
							   &token);
	} else {
		btrfs_set_token_file_extent_disk_bytenr(leaf, fi, 0, &token);
		btrfs_set_token_file_extent_disk_num_bytes(leaf, fi, 0,
							   &token);
	}

	btrfs_set_token_file_extent_offset(leaf, fi,
					   em->start - em->orig_start,
					   &token);
	btrfs_set_token_file_extent_num_bytes(leaf, fi, em->len, &token);
	btrfs_set_token_file_extent_ram_bytes(leaf, fi, em->ram_bytes, &token);
	btrfs_set_token_file_extent_compression(leaf, fi, em->compress_type,
						&token);
	btrfs_set_token_file_extent_encryption(leaf, fi, 0, &token);
	btrfs_set_token_file_extent_other_encoding(leaf, fi, 0, &token);
	btrfs_mark_buffer_dirty(leaf);

	btrfs_release_path(path);
	if (ret) {
		return ret;
	}

	if (skip_csum)
		return 0;

	if (em->compress_type) {
		csum_offset = 0;
		csum_len = block_len;
	}

	/*
	 * First check and see if our csums are on our outstanding ordered
	 * extents.
	 */
again:
	spin_lock_irq(&log->log_extents_lock[index]);
	list_for_each_entry(ordered, &log->logged_list[index], log_list) {
		struct btrfs_ordered_sum *sum;

		if (!mod_len)
			break;

		if (ordered->inode != inode)
			continue;

		if (ordered->file_offset + ordered->len <= mod_start ||
		    mod_start + mod_len <= ordered->file_offset)
			continue;

		/*
		 * We are going to copy all the csums on this ordered extent, so
		 * go ahead and adjust mod_start and mod_len in case this
		 * ordered extent has already been logged.
		 */
		if (ordered->file_offset > mod_start) {
			if (ordered->file_offset + ordered->len >=
			    mod_start + mod_len)
				mod_len = ordered->file_offset - mod_start;
			/*
			 * If we have this case
			 *
			 * |--------- logged extent ---------|
			 *       |----- ordered extent ----|
			 *
			 * Just don't mess with mod_start and mod_len, we'll
			 * just end up logging more csums than we need and it
			 * will be ok.
			 */
		} else {
			if (ordered->file_offset + ordered->len <
			    mod_start + mod_len) {
				mod_len = (mod_start + mod_len) -
					(ordered->file_offset + ordered->len);
				mod_start = ordered->file_offset +
					ordered->len;
			} else {
				mod_len = 0;
			}
		}

		/*
		 * To keep us from looping for the above case of an ordered
		 * extent that falls inside of the logged extent.
		 */
		if (test_and_set_bit(BTRFS_ORDERED_LOGGED_CSUM,
				     &ordered->flags))
			continue;
		atomic_inc(&ordered->refs);
		spin_unlock_irq(&log->log_extents_lock[index]);
		/*
		 * we've dropped the lock, we must either break or
		 * start over after this.
		 */

		wait_event(ordered->wait, ordered->csum_bytes_left == 0);

		list_for_each_entry(sum, &ordered->list, list) {
			ret = btrfs_csum_file_blocks(trans, log, sum);
			if (ret) {
				btrfs_put_ordered_extent(ordered);
				goto unlocked;
			}
		}
		btrfs_put_ordered_extent(ordered);
		goto again;

	}
	spin_unlock_irq(&log->log_extents_lock[index]);
unlocked:

	if (!mod_len || ret)
		return ret;

	csum_offset = mod_start - em->start;
	csum_len = mod_len;

	/* block start is already adjusted for the file extent offset. */
	ret = btrfs_lookup_csums_range(log->fs_info->csum_root,
				       em->block_start + csum_offset,
				       em->block_start + csum_offset +
				       csum_len - 1, &ordered_sums, 0);
	if (ret)
		return ret;

	while (!list_empty(&ordered_sums)) {
		struct btrfs_ordered_sum *sums = list_entry(ordered_sums.next,
						   struct btrfs_ordered_sum,
						   list);
		if (!ret)
			ret = btrfs_csum_file_blocks(trans, log, sums);
		list_del(&sums->list);
		kfree(sums);
	}

	return ret;
}

static int btrfs_log_changed_extents(struct btrfs_trans_handle *trans,
				     struct btrfs_root *root,
				     struct inode *inode,
				     struct btrfs_path *path)
{
	struct extent_map *em, *n;
	struct list_head extents;
	struct extent_map_tree *tree = &BTRFS_I(inode)->extent_tree;
	u64 test_gen;
	int ret = 0;
	int num = 0;

	INIT_LIST_HEAD(&extents);

	write_lock(&tree->lock);
	test_gen = root->fs_info->last_trans_committed;

	list_for_each_entry_safe(em, n, &tree->modified_extents, list) {
		list_del_init(&em->list);

		/*
		 * Just an arbitrary number, this can be really CPU intensive
		 * once we start getting a lot of extents, and really once we
		 * have a bunch of extents we just want to commit since it will
		 * be faster.
		 */
		if (++num > 32768) {
			list_del_init(&tree->modified_extents);
			ret = -EFBIG;
			goto process;
		}

		if (em->generation <= test_gen)
			continue;
		/* Need a ref to keep it from getting evicted from cache */
		atomic_inc(&em->refs);
		set_bit(EXTENT_FLAG_LOGGING, &em->flags);
		list_add_tail(&em->list, &extents);
		num++;
	}

	list_sort(NULL, &extents, extent_cmp);

process:
	while (!list_empty(&extents)) {
		em = list_entry(extents.next, struct extent_map, list);

		list_del_init(&em->list);

		/*
		 * If we had an error we just need to delete everybody from our
		 * private list.
		 */
		if (ret) {
			clear_em_logging(tree, em);
			free_extent_map(em);
			continue;
		}

		write_unlock(&tree->lock);

		ret = log_one_extent(trans, inode, root, em, path);
		write_lock(&tree->lock);
		clear_em_logging(tree, em);
		free_extent_map(em);
	}
	WARN_ON(!list_empty(&extents));
	write_unlock(&tree->lock);

	btrfs_release_path(path);
	return ret;
}

/* log a single inode in the tree log.
 * At least one parent directory for this inode must exist in the tree
 * or be logged already.
 *
 * Any items from this inode changed by the current transaction are copied
 * to the log tree.  An extra reference is taken on any extents in this
 * file, allowing us to avoid a whole pile of corner cases around logging
 * blocks that have been removed from the tree.
 *
 * See LOG_INODE_ALL and related defines for a description of what inode_only
 * does.
 *
 * This handles both files and directories.
 */
static int btrfs_log_inode(struct btrfs_trans_handle *trans,
			     struct btrfs_root *root, struct inode *inode,
			     int inode_only)
{
	struct btrfs_path *path;
	struct btrfs_path *dst_path;
	struct btrfs_key min_key;
	struct btrfs_key max_key;
	struct btrfs_root *log = root->log_root;
	struct extent_buffer *src = NULL;
	int err = 0;
	int ret;
	int nritems;
	int ins_start_slot = 0;
	int ins_nr;
	bool fast_search = false;
	u64 ino = btrfs_ino(inode);

	path = btrfs_alloc_path();
	if (!path)
		return -ENOMEM;
	dst_path = btrfs_alloc_path();
	if (!dst_path) {
		btrfs_free_path(path);
		return -ENOMEM;
	}

	min_key.objectid = ino;
	min_key.type = BTRFS_INODE_ITEM_KEY;
	min_key.offset = 0;

	max_key.objectid = ino;


	/* today the code can only do partial logging of directories */
	if (S_ISDIR(inode->i_mode) ||
	    (!test_bit(BTRFS_INODE_NEEDS_FULL_SYNC,
		       &BTRFS_I(inode)->runtime_flags) &&
	     inode_only == LOG_INODE_EXISTS))
		max_key.type = BTRFS_XATTR_ITEM_KEY;
	else
		max_key.type = (u8)-1;
	max_key.offset = (u64)-1;

	/* Only run delayed items if we are a dir or a new file */
	if (S_ISDIR(inode->i_mode) ||
	    BTRFS_I(inode)->generation > root->fs_info->last_trans_committed) {
		ret = btrfs_commit_inode_delayed_items(trans, inode);
		if (ret) {
			btrfs_free_path(path);
			btrfs_free_path(dst_path);
			return ret;
		}
	}

	mutex_lock(&BTRFS_I(inode)->log_mutex);

	btrfs_get_logged_extents(log, inode);

	/*
	 * a brute force approach to making sure we get the most uptodate
	 * copies of everything.
	 */
	if (S_ISDIR(inode->i_mode)) {
		int max_key_type = BTRFS_DIR_LOG_INDEX_KEY;

		if (inode_only == LOG_INODE_EXISTS)
			max_key_type = BTRFS_XATTR_ITEM_KEY;
		ret = drop_objectid_items(trans, log, path, ino, max_key_type);
	} else {
		if (test_and_clear_bit(BTRFS_INODE_NEEDS_FULL_SYNC,
				       &BTRFS_I(inode)->runtime_flags)) {
			clear_bit(BTRFS_INODE_COPY_EVERYTHING,
				  &BTRFS_I(inode)->runtime_flags);
			ret = btrfs_truncate_inode_items(trans, log,
							 inode, 0, 0);
		} else if (test_and_clear_bit(BTRFS_INODE_COPY_EVERYTHING,
					      &BTRFS_I(inode)->runtime_flags)) {
			if (inode_only == LOG_INODE_ALL)
				fast_search = true;
			max_key.type = BTRFS_XATTR_ITEM_KEY;
			ret = drop_objectid_items(trans, log, path, ino,
						  max_key.type);
		} else {
			if (inode_only == LOG_INODE_ALL)
				fast_search = true;
			ret = log_inode_item(trans, log, dst_path, inode);
			if (ret) {
				err = ret;
				goto out_unlock;
			}
			goto log_extents;
		}

	}
	if (ret) {
		err = ret;
		goto out_unlock;
	}
	path->keep_locks = 1;

	while (1) {
		ins_nr = 0;
		ret = btrfs_search_forward(root, &min_key, &max_key,
					   path, trans->transid);
		if (ret != 0)
			break;
again:
		/* note, ins_nr might be > 0 here, cleanup outside the loop */
		if (min_key.objectid != ino)
			break;
		if (min_key.type > max_key.type)
			break;

		src = path->nodes[0];
		if (ins_nr && ins_start_slot + ins_nr == path->slots[0]) {
			ins_nr++;
			goto next_slot;
		} else if (!ins_nr) {
			ins_start_slot = path->slots[0];
			ins_nr = 1;
			goto next_slot;
		}

		ret = copy_items(trans, inode, dst_path, src, ins_start_slot,
				 ins_nr, inode_only);
		if (ret) {
			err = ret;
			goto out_unlock;
		}
		ins_nr = 1;
		ins_start_slot = path->slots[0];
next_slot:

		nritems = btrfs_header_nritems(path->nodes[0]);
		path->slots[0]++;
		if (path->slots[0] < nritems) {
			btrfs_item_key_to_cpu(path->nodes[0], &min_key,
					      path->slots[0]);
			goto again;
		}
		if (ins_nr) {
			ret = copy_items(trans, inode, dst_path, src,
					 ins_start_slot,
					 ins_nr, inode_only);
			if (ret) {
				err = ret;
				goto out_unlock;
			}
			ins_nr = 0;
		}
		btrfs_release_path(path);

		if (min_key.offset < (u64)-1)
			min_key.offset++;
		else if (min_key.type < (u8)-1)
			min_key.type++;
		else if (min_key.objectid < (u64)-1)
			min_key.objectid++;
		else
			break;
	}
	if (ins_nr) {
		ret = copy_items(trans, inode, dst_path, src, ins_start_slot,
				 ins_nr, inode_only);
		if (ret) {
			err = ret;
			goto out_unlock;
		}
		ins_nr = 0;
	}

log_extents:
	if (fast_search) {
		btrfs_release_path(dst_path);
		ret = btrfs_log_changed_extents(trans, root, inode, dst_path);
		if (ret) {
			err = ret;
			goto out_unlock;
		}
	} else {
		struct extent_map_tree *tree = &BTRFS_I(inode)->extent_tree;
		struct extent_map *em, *n;

		write_lock(&tree->lock);
		list_for_each_entry_safe(em, n, &tree->modified_extents, list)
			list_del_init(&em->list);
		write_unlock(&tree->lock);
	}

	if (inode_only == LOG_INODE_ALL && S_ISDIR(inode->i_mode)) {
		btrfs_release_path(path);
		btrfs_release_path(dst_path);
		ret = log_directory_changes(trans, root, inode, path, dst_path);
		if (ret) {
			err = ret;
			goto out_unlock;
		}
	}
	BTRFS_I(inode)->logged_trans = trans->transid;
	BTRFS_I(inode)->last_log_commit = BTRFS_I(inode)->last_sub_trans;
out_unlock:
	if (err)
		btrfs_free_logged_extents(log, log->log_transid);
	mutex_unlock(&BTRFS_I(inode)->log_mutex);

	btrfs_free_path(path);
	btrfs_free_path(dst_path);
	return err;
}

/*
 * follow the dentry parent pointers up the chain and see if any
 * of the directories in it require a full commit before they can
 * be logged.  Returns zero if nothing special needs to be done or 1 if
 * a full commit is required.
 */
static noinline int check_parent_dirs_for_sync(struct btrfs_trans_handle *trans,
					       struct inode *inode,
					       struct dentry *parent,
					       struct super_block *sb,
					       u64 last_committed)
{
	int ret = 0;
	struct btrfs_root *root;
	struct dentry *old_parent = NULL;

	/*
	 * for regular files, if its inode is already on disk, we don't
	 * have to worry about the parents at all.  This is because
	 * we can use the last_unlink_trans field to record renames
	 * and other fun in this file.
	 */
	if (S_ISREG(inode->i_mode) &&
	    BTRFS_I(inode)->generation <= last_committed &&
	    BTRFS_I(inode)->last_unlink_trans <= last_committed)
			goto out;

	if (!S_ISDIR(inode->i_mode)) {
		if (!parent || !parent->d_inode || sb != parent->d_inode->i_sb)
			goto out;
		inode = parent->d_inode;
	}

	while (1) {
		BTRFS_I(inode)->logged_trans = trans->transid;
		smp_mb();

		if (BTRFS_I(inode)->last_unlink_trans > last_committed) {
			root = BTRFS_I(inode)->root;

			/*
			 * make sure any commits to the log are forced
			 * to be full commits
			 */
			root->fs_info->last_trans_log_full_commit =
				trans->transid;
			ret = 1;
			break;
		}

		if (!parent || !parent->d_inode || sb != parent->d_inode->i_sb)
			break;

		if (IS_ROOT(parent))
			break;

		parent = dget_parent(parent);
		dput(old_parent);
		old_parent = parent;
		inode = parent->d_inode;

	}
	dput(old_parent);
out:
	return ret;
}

/*
 * helper function around btrfs_log_inode to make sure newly created
 * parent directories also end up in the log.  A minimal inode and backref
 * only logging is done of any parent directories that are older than
 * the last committed transaction
 */
static int btrfs_log_inode_parent(struct btrfs_trans_handle *trans,
			    	  struct btrfs_root *root, struct inode *inode,
			    	  struct dentry *parent, int exists_only)
{
	int inode_only = exists_only ? LOG_INODE_EXISTS : LOG_INODE_ALL;
	struct super_block *sb;
	struct dentry *old_parent = NULL;
	int ret = 0;
	u64 last_committed = root->fs_info->last_trans_committed;

	sb = inode->i_sb;

	if (btrfs_test_opt(root, NOTREELOG)) {
		ret = 1;
		goto end_no_trans;
	}

	if (root->fs_info->last_trans_log_full_commit >
	    root->fs_info->last_trans_committed) {
		ret = 1;
		goto end_no_trans;
	}

	if (root != BTRFS_I(inode)->root ||
	    btrfs_root_refs(&root->root_item) == 0) {
		ret = 1;
		goto end_no_trans;
	}

	ret = check_parent_dirs_for_sync(trans, inode, parent,
					 sb, last_committed);
	if (ret)
		goto end_no_trans;

	if (btrfs_inode_in_log(inode, trans->transid)) {
		ret = BTRFS_NO_LOG_SYNC;
		goto end_no_trans;
	}

	ret = start_log_trans(trans, root);
	if (ret)
		goto end_trans;

	ret = btrfs_log_inode(trans, root, inode, inode_only);
	if (ret)
		goto end_trans;

	/*
	 * for regular files, if its inode is already on disk, we don't
	 * have to worry about the parents at all.  This is because
	 * we can use the last_unlink_trans field to record renames
	 * and other fun in this file.
	 */
	if (S_ISREG(inode->i_mode) &&
	    BTRFS_I(inode)->generation <= last_committed &&
	    BTRFS_I(inode)->last_unlink_trans <= last_committed) {
		ret = 0;
		goto end_trans;
	}

	inode_only = LOG_INODE_EXISTS;
	while (1) {
		if (!parent || !parent->d_inode || sb != parent->d_inode->i_sb)
			break;

		inode = parent->d_inode;
		if (root != BTRFS_I(inode)->root)
			break;

		if (BTRFS_I(inode)->generation >
		    root->fs_info->last_trans_committed) {
			ret = btrfs_log_inode(trans, root, inode, inode_only);
			if (ret)
				goto end_trans;
		}
		if (IS_ROOT(parent))
			break;

		parent = dget_parent(parent);
		dput(old_parent);
		old_parent = parent;
	}
	ret = 0;
end_trans:
	dput(old_parent);
	if (ret < 0) {
		root->fs_info->last_trans_log_full_commit = trans->transid;
		ret = 1;
	}
	btrfs_end_log_trans(root);
end_no_trans:
	return ret;
}

/*
 * it is not safe to log dentry if the chunk root has added new
 * chunks.  This returns 0 if the dentry was logged, and 1 otherwise.
 * If this returns 1, you must commit the transaction to safely get your
 * data on disk.
 */
int btrfs_log_dentry_safe(struct btrfs_trans_handle *trans,
			  struct btrfs_root *root, struct dentry *dentry)
{
	struct dentry *parent = dget_parent(dentry);
	int ret;

	ret = btrfs_log_inode_parent(trans, root, dentry->d_inode, parent, 0);
	dput(parent);

	return ret;
}

/*
 * should be called during mount to recover any replay any log trees
 * from the FS
 */
int btrfs_recover_log_trees(struct btrfs_root *log_root_tree)
{
	int ret;
	struct btrfs_path *path;
	struct btrfs_trans_handle *trans;
	struct btrfs_key key;
	struct btrfs_key found_key;
	struct btrfs_key tmp_key;
	struct btrfs_root *log;
	struct btrfs_fs_info *fs_info = log_root_tree->fs_info;
	struct walk_control wc = {
		.process_func = process_one_buffer,
		.stage = 0,
	};

	path = btrfs_alloc_path();
	if (!path)
		return -ENOMEM;

	fs_info->log_root_recovering = 1;

	trans = btrfs_start_transaction(fs_info->tree_root, 0);
	if (IS_ERR(trans)) {
		ret = PTR_ERR(trans);
		goto error;
	}

	wc.trans = trans;
	wc.pin = 1;

	ret = walk_log_tree(trans, log_root_tree, &wc);
	if (ret) {
		btrfs_error(fs_info, ret, "Failed to pin buffers while "
			    "recovering log root tree.");
		goto error;
	}

again:
	key.objectid = BTRFS_TREE_LOG_OBJECTID;
	key.offset = (u64)-1;
	btrfs_set_key_type(&key, BTRFS_ROOT_ITEM_KEY);

	while (1) {
		ret = btrfs_search_slot(NULL, log_root_tree, &key, path, 0, 0);

		if (ret < 0) {
			btrfs_error(fs_info, ret,
				    "Couldn't find tree log root.");
			goto error;
		}
		if (ret > 0) {
			if (path->slots[0] == 0)
				break;
			path->slots[0]--;
		}
		btrfs_item_key_to_cpu(path->nodes[0], &found_key,
				      path->slots[0]);
		btrfs_release_path(path);
		if (found_key.objectid != BTRFS_TREE_LOG_OBJECTID)
			break;

		log = btrfs_read_fs_root(log_root_tree, &found_key);
		if (IS_ERR(log)) {
			ret = PTR_ERR(log);
			btrfs_error(fs_info, ret,
				    "Couldn't read tree log root.");
			goto error;
		}

		tmp_key.objectid = found_key.offset;
		tmp_key.type = BTRFS_ROOT_ITEM_KEY;
		tmp_key.offset = (u64)-1;

		wc.replay_dest = btrfs_read_fs_root_no_name(fs_info, &tmp_key);
		if (IS_ERR(wc.replay_dest)) {
			ret = PTR_ERR(wc.replay_dest);
			free_extent_buffer(log->node);
			free_extent_buffer(log->commit_root);
			kfree(log);
			btrfs_error(fs_info, ret, "Couldn't read target root "
				    "for tree log recovery.");
			goto error;
		}

		wc.replay_dest->log_root = log;
		btrfs_record_root_in_trans(trans, wc.replay_dest);
		ret = walk_log_tree(trans, log, &wc);

		if (!ret && wc.stage == LOG_WALK_REPLAY_ALL) {
			ret = fixup_inode_link_counts(trans, wc.replay_dest,
						      path);
		}

		key.offset = found_key.offset - 1;
		wc.replay_dest->log_root = NULL;
		free_extent_buffer(log->node);
		free_extent_buffer(log->commit_root);
		kfree(log);

		if (ret)
			goto error;

		if (found_key.offset == 0)
			break;
	}
	btrfs_release_path(path);

	/* step one is to pin it all, step two is to replay just inodes */
	if (wc.pin) {
		wc.pin = 0;
		wc.process_func = replay_one_buffer;
		wc.stage = LOG_WALK_REPLAY_INODES;
		goto again;
	}
	/* step three is to replay everything */
	if (wc.stage < LOG_WALK_REPLAY_ALL) {
		wc.stage++;
		goto again;
	}

	btrfs_free_path(path);

	/* step 4: commit the transaction, which also unpins the blocks */
	ret = btrfs_commit_transaction(trans, fs_info->tree_root);
	if (ret)
		return ret;

	free_extent_buffer(log_root_tree->node);
	log_root_tree->log_root = NULL;
	fs_info->log_root_recovering = 0;
	kfree(log_root_tree);

	return 0;
error:
	if (wc.trans)
		btrfs_end_transaction(wc.trans, fs_info->tree_root);
	btrfs_free_path(path);
	return ret;
}

/*
 * there are some corner cases where we want to force a full
 * commit instead of allowing a directory to be logged.
 *
 * They revolve around files there were unlinked from the directory, and
 * this function updates the parent directory so that a full commit is
 * properly done if it is fsync'd later after the unlinks are done.
 */
void btrfs_record_unlink_dir(struct btrfs_trans_handle *trans,
			     struct inode *dir, struct inode *inode,
			     int for_rename)
{
	/*
	 * when we're logging a file, if it hasn't been renamed
	 * or unlinked, and its inode is fully committed on disk,
	 * we don't have to worry about walking up the directory chain
	 * to log its parents.
	 *
	 * So, we use the last_unlink_trans field to put this transid
	 * into the file.  When the file is logged we check it and
	 * don't log the parents if the file is fully on disk.
	 */
	if (S_ISREG(inode->i_mode))
		BTRFS_I(inode)->last_unlink_trans = trans->transid;

	/*
	 * if this directory was already logged any new
	 * names for this file/dir will get recorded
	 */
	smp_mb();
	if (BTRFS_I(dir)->logged_trans == trans->transid)
		return;

	/*
	 * if the inode we're about to unlink was logged,
	 * the log will be properly updated for any new names
	 */
	if (BTRFS_I(inode)->logged_trans == trans->transid)
		return;

	/*
	 * when renaming files across directories, if the directory
	 * there we're unlinking from gets fsync'd later on, there's
	 * no way to find the destination directory later and fsync it
	 * properly.  So, we have to be conservative and force commits
	 * so the new name gets discovered.
	 */
	if (for_rename)
		goto record;

	/* we can safely do the unlink without any special recording */
	return;

record:
	BTRFS_I(dir)->last_unlink_trans = trans->transid;
}

/*
 * Call this after adding a new name for a file and it will properly
 * update the log to reflect the new name.
 *
 * It will return zero if all goes well, and it will return 1 if a
 * full transaction commit is required.
 */
int btrfs_log_new_name(struct btrfs_trans_handle *trans,
			struct inode *inode, struct inode *old_dir,
			struct dentry *parent)
{
	struct btrfs_root * root = BTRFS_I(inode)->root;

	/*
	 * this will force the logging code to walk the dentry chain
	 * up for the file
	 */
	if (S_ISREG(inode->i_mode))
		BTRFS_I(inode)->last_unlink_trans = trans->transid;

	/*
	 * if this inode hasn't been logged and directory we're renaming it
	 * from hasn't been logged, we don't need to log it
	 */
	if (BTRFS_I(inode)->logged_trans <=
	    root->fs_info->last_trans_committed &&
	    (!old_dir || BTRFS_I(old_dir)->logged_trans <=
		    root->fs_info->last_trans_committed))
		return 0;

	return btrfs_log_inode_parent(trans, root, inode, parent, 1);
}
<|MERGE_RESOLUTION|>--- conflicted
+++ resolved
@@ -280,8 +280,6 @@
 {
 	int ret = 0;
 
-<<<<<<< HEAD
-=======
 	/*
 	 * If this fs is mixed then we need to be able to process the leaves to
 	 * pin down any logged extents, so we have to read the block.
@@ -292,17 +290,13 @@
 			return ret;
 	}
 
->>>>>>> d0e0ac97
 	if (wc->pin)
 		ret = btrfs_pin_extent_for_log_replay(log->fs_info->extent_root,
 						      eb->start, eb->len);
 
 	if (!ret && btrfs_buffer_uptodate(eb, gen, 0)) {
-<<<<<<< HEAD
-=======
 		if (wc->pin && btrfs_header_level(eb) == 0)
 			ret = btrfs_exclude_logged_extents(log, eb);
->>>>>>> d0e0ac97
 		if (wc->write)
 			btrfs_write_tree_block(eb);
 		if (wc->wait)
@@ -2035,18 +2029,8 @@
 					     eb, i, &key);
 			if (ret)
 				break;
-<<<<<<< HEAD
-		} else if (key.type == BTRFS_INODE_REF_KEY) {
-			ret = add_inode_ref(wc->trans, root, log, path,
-					    eb, i, &key);
-			if (ret && ret != -ENOENT)
-				break;
-			ret = 0;
-		} else if (key.type == BTRFS_INODE_EXTREF_KEY) {
-=======
 		} else if (key.type == BTRFS_INODE_REF_KEY ||
 			   key.type == BTRFS_INODE_EXTREF_KEY) {
->>>>>>> d0e0ac97
 			ret = add_inode_ref(wc->trans, root, log, path,
 					    eb, i, &key);
 			if (ret && ret != -ENOENT)
@@ -2522,12 +2506,9 @@
 		goto out_wake_log_root;
 	}
 	btrfs_wait_marked_extents(log, &log->dirty_log_pages, mark);
-<<<<<<< HEAD
-=======
 	btrfs_wait_marked_extents(log_root_tree,
 				  &log_root_tree->dirty_log_pages,
 				  EXTENT_NEW | EXTENT_DIRTY);
->>>>>>> d0e0ac97
 	btrfs_wait_logged_extents(log, log_transid);
 
 	btrfs_set_super_log_root(root->fs_info->super_for_commit,
