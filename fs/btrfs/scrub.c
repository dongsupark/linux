--- conflicted
+++ resolved
@@ -1308,11 +1308,7 @@
 			continue;
 		}
 		bio->bi_bdev = page->dev->bdev;
-<<<<<<< HEAD
-		bio->bi_sector = page->physical >> 9;
-=======
 		bio->bi_iter.bi_sector = page->physical >> 9;
->>>>>>> 391b7a7b
 
 		bio_add_page(bio, page->page, PAGE_SIZE, 0);
 		if (btrfsic_submit_bio_wait(READ, bio))
@@ -1431,11 +1427,7 @@
 		if (!bio)
 			return -EIO;
 		bio->bi_bdev = page_bad->dev->bdev;
-<<<<<<< HEAD
-		bio->bi_sector = page_bad->physical >> 9;
-=======
 		bio->bi_iter.bi_sector = page_bad->physical >> 9;
->>>>>>> 391b7a7b
 
 		ret = bio_add_page(bio, page_good->page, PAGE_SIZE, 0);
 		if (PAGE_SIZE != ret) {
@@ -3379,13 +3371,8 @@
 		spin_unlock(&sctx->stat_lock);
 		return -ENOMEM;
 	}
-<<<<<<< HEAD
-	bio->bi_size = 0;
-	bio->bi_sector = physical_for_dev_replace >> 9;
-=======
 	bio->bi_iter.bi_size = 0;
 	bio->bi_iter.bi_sector = physical_for_dev_replace >> 9;
->>>>>>> 391b7a7b
 	bio->bi_bdev = dev->bdev;
 	ret = bio_add_page(bio, page, PAGE_CACHE_SIZE, 0);
 	if (ret != PAGE_CACHE_SIZE) {
