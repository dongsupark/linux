--- conflicted
+++ resolved
@@ -1556,12 +1556,8 @@
 	ret = 0;
 
 	/* Notify udev that device has changed */
-<<<<<<< HEAD
-	btrfs_kobject_uevent(bdev, KOBJ_CHANGE);
-=======
 	if (bdev)
 		btrfs_kobject_uevent(bdev, KOBJ_CHANGE);
->>>>>>> 836dc9e3
 
 error_brelse:
 	brelse(bh);
