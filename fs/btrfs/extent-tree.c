/*
 * Copyright (C) 2007 Oracle.  All rights reserved.
 *
 * This program is free software; you can redistribute it and/or
 * modify it under the terms of the GNU General Public
 * License v2 as published by the Free Software Foundation.
 *
 * This program is distributed in the hope that it will be useful,
 * but WITHOUT ANY WARRANTY; without even the implied warranty of
 * MERCHANTABILITY or FITNESS FOR A PARTICULAR PURPOSE.  See the GNU
 * General Public License for more details.
 *
 * You should have received a copy of the GNU General Public
 * License along with this program; if not, write to the
 * Free Software Foundation, Inc., 59 Temple Place - Suite 330,
 * Boston, MA 021110-1307, USA.
 */
#include <linux/sched.h>
#include <linux/pagemap.h>
#include <linux/writeback.h>
#include <linux/blkdev.h>
#include <linux/sort.h>
#include <linux/rcupdate.h>
#include <linux/kthread.h>
#include <linux/slab.h>
#include <linux/ratelimit.h>
#include "compat.h"
#include "hash.h"
#include "ctree.h"
#include "disk-io.h"
#include "print-tree.h"
#include "transaction.h"
#include "volumes.h"
#include "locking.h"
#include "free-space-cache.h"
#include "math.h"

#undef SCRAMBLE_DELAYED_REFS

/*
 * control flags for do_chunk_alloc's force field
 * CHUNK_ALLOC_NO_FORCE means to only allocate a chunk
 * if we really need one.
 *
 * CHUNK_ALLOC_LIMITED means to only try and allocate one
 * if we have very few chunks already allocated.  This is
 * used as part of the clustering code to help make sure
 * we have a good pool of storage to cluster in, without
 * filling the FS with empty chunks
 *
 * CHUNK_ALLOC_FORCE means it must try to allocate one
 *
 */
enum {
	CHUNK_ALLOC_NO_FORCE = 0,
	CHUNK_ALLOC_LIMITED = 1,
	CHUNK_ALLOC_FORCE = 2,
};

/*
 * Control how reservations are dealt with.
 *
 * RESERVE_FREE - freeing a reservation.
 * RESERVE_ALLOC - allocating space and we need to update bytes_may_use for
 *   ENOSPC accounting
 * RESERVE_ALLOC_NO_ACCOUNT - allocating space and we should not update
 *   bytes_may_use as the ENOSPC accounting is done elsewhere
 */
enum {
	RESERVE_FREE = 0,
	RESERVE_ALLOC = 1,
	RESERVE_ALLOC_NO_ACCOUNT = 2,
};

static int update_block_group(struct btrfs_trans_handle *trans,
			      struct btrfs_root *root,
			      u64 bytenr, u64 num_bytes, int alloc);
static int __btrfs_free_extent(struct btrfs_trans_handle *trans,
				struct btrfs_root *root,
				u64 bytenr, u64 num_bytes, u64 parent,
				u64 root_objectid, u64 owner_objectid,
				u64 owner_offset, int refs_to_drop,
				struct btrfs_delayed_extent_op *extra_op);
static void __run_delayed_extent_op(struct btrfs_delayed_extent_op *extent_op,
				    struct extent_buffer *leaf,
				    struct btrfs_extent_item *ei);
static int alloc_reserved_file_extent(struct btrfs_trans_handle *trans,
				      struct btrfs_root *root,
				      u64 parent, u64 root_objectid,
				      u64 flags, u64 owner, u64 offset,
				      struct btrfs_key *ins, int ref_mod);
static int alloc_reserved_tree_block(struct btrfs_trans_handle *trans,
				     struct btrfs_root *root,
				     u64 parent, u64 root_objectid,
				     u64 flags, struct btrfs_disk_key *key,
				     int level, struct btrfs_key *ins);
static int do_chunk_alloc(struct btrfs_trans_handle *trans,
			  struct btrfs_root *extent_root, u64 flags,
			  int force);
static int find_next_key(struct btrfs_path *path, int level,
			 struct btrfs_key *key);
static void dump_space_info(struct btrfs_space_info *info, u64 bytes,
			    int dump_block_groups);
static int btrfs_update_reserved_bytes(struct btrfs_block_group_cache *cache,
				       u64 num_bytes, int reserve);

static noinline int
block_group_cache_done(struct btrfs_block_group_cache *cache)
{
	smp_mb();
	return cache->cached == BTRFS_CACHE_FINISHED;
}

static int block_group_bits(struct btrfs_block_group_cache *cache, u64 bits)
{
	return (cache->flags & bits) == bits;
}

static void btrfs_get_block_group(struct btrfs_block_group_cache *cache)
{
	atomic_inc(&cache->count);
}

void btrfs_put_block_group(struct btrfs_block_group_cache *cache)
{
	if (atomic_dec_and_test(&cache->count)) {
		WARN_ON(cache->pinned > 0);
		WARN_ON(cache->reserved > 0);
		kfree(cache->free_space_ctl);
		kfree(cache);
	}
}

/*
 * this adds the block group to the fs_info rb tree for the block group
 * cache
 */
static int btrfs_add_block_group_cache(struct btrfs_fs_info *info,
				struct btrfs_block_group_cache *block_group)
{
	struct rb_node **p;
	struct rb_node *parent = NULL;
	struct btrfs_block_group_cache *cache;

	spin_lock(&info->block_group_cache_lock);
	p = &info->block_group_cache_tree.rb_node;

	while (*p) {
		parent = *p;
		cache = rb_entry(parent, struct btrfs_block_group_cache,
				 cache_node);
		if (block_group->key.objectid < cache->key.objectid) {
			p = &(*p)->rb_left;
		} else if (block_group->key.objectid > cache->key.objectid) {
			p = &(*p)->rb_right;
		} else {
			spin_unlock(&info->block_group_cache_lock);
			return -EEXIST;
		}
	}

	rb_link_node(&block_group->cache_node, parent, p);
	rb_insert_color(&block_group->cache_node,
			&info->block_group_cache_tree);
	spin_unlock(&info->block_group_cache_lock);

	return 0;
}

/*
 * This will return the block group at or after bytenr if contains is 0, else
 * it will return the block group that contains the bytenr
 */
static struct btrfs_block_group_cache *
block_group_cache_tree_search(struct btrfs_fs_info *info, u64 bytenr,
			      int contains)
{
	struct btrfs_block_group_cache *cache, *ret = NULL;
	struct rb_node *n;
	u64 end, start;

	spin_lock(&info->block_group_cache_lock);
	n = info->block_group_cache_tree.rb_node;

	while (n) {
		cache = rb_entry(n, struct btrfs_block_group_cache,
				 cache_node);
		end = cache->key.objectid + cache->key.offset - 1;
		start = cache->key.objectid;

		if (bytenr < start) {
			if (!contains && (!ret || start < ret->key.objectid))
				ret = cache;
			n = n->rb_left;
		} else if (bytenr > start) {
			if (contains && bytenr <= end) {
				ret = cache;
				break;
			}
			n = n->rb_right;
		} else {
			ret = cache;
			break;
		}
	}
	if (ret)
		btrfs_get_block_group(ret);
	spin_unlock(&info->block_group_cache_lock);

	return ret;
}

static int add_excluded_extent(struct btrfs_root *root,
			       u64 start, u64 num_bytes)
{
	u64 end = start + num_bytes - 1;
	set_extent_bits(&root->fs_info->freed_extents[0],
			start, end, EXTENT_UPTODATE, GFP_NOFS);
	set_extent_bits(&root->fs_info->freed_extents[1],
			start, end, EXTENT_UPTODATE, GFP_NOFS);
	return 0;
}

static void free_excluded_extents(struct btrfs_root *root,
				  struct btrfs_block_group_cache *cache)
{
	u64 start, end;

	start = cache->key.objectid;
	end = start + cache->key.offset - 1;

	clear_extent_bits(&root->fs_info->freed_extents[0],
			  start, end, EXTENT_UPTODATE, GFP_NOFS);
	clear_extent_bits(&root->fs_info->freed_extents[1],
			  start, end, EXTENT_UPTODATE, GFP_NOFS);
}

static int exclude_super_stripes(struct btrfs_root *root,
				 struct btrfs_block_group_cache *cache)
{
	u64 bytenr;
	u64 *logical;
	int stripe_len;
	int i, nr, ret;

	if (cache->key.objectid < BTRFS_SUPER_INFO_OFFSET) {
		stripe_len = BTRFS_SUPER_INFO_OFFSET - cache->key.objectid;
		cache->bytes_super += stripe_len;
		ret = add_excluded_extent(root, cache->key.objectid,
					  stripe_len);
		BUG_ON(ret); /* -ENOMEM */
	}

	for (i = 0; i < BTRFS_SUPER_MIRROR_MAX; i++) {
		bytenr = btrfs_sb_offset(i);
		ret = btrfs_rmap_block(&root->fs_info->mapping_tree,
				       cache->key.objectid, bytenr,
				       0, &logical, &nr, &stripe_len);
		BUG_ON(ret); /* -ENOMEM */

		while (nr--) {
			cache->bytes_super += stripe_len;
			ret = add_excluded_extent(root, logical[nr],
						  stripe_len);
			BUG_ON(ret); /* -ENOMEM */
		}

		kfree(logical);
	}
	return 0;
}

static struct btrfs_caching_control *
get_caching_control(struct btrfs_block_group_cache *cache)
{
	struct btrfs_caching_control *ctl;

	spin_lock(&cache->lock);
	if (cache->cached != BTRFS_CACHE_STARTED) {
		spin_unlock(&cache->lock);
		return NULL;
	}

	/* We're loading it the fast way, so we don't have a caching_ctl. */
	if (!cache->caching_ctl) {
		spin_unlock(&cache->lock);
		return NULL;
	}

	ctl = cache->caching_ctl;
	atomic_inc(&ctl->count);
	spin_unlock(&cache->lock);
	return ctl;
}

static void put_caching_control(struct btrfs_caching_control *ctl)
{
	if (atomic_dec_and_test(&ctl->count))
		kfree(ctl);
}

/*
 * this is only called by cache_block_group, since we could have freed extents
 * we need to check the pinned_extents for any extents that can't be used yet
 * since their free space will be released as soon as the transaction commits.
 */
static u64 add_new_free_space(struct btrfs_block_group_cache *block_group,
			      struct btrfs_fs_info *info, u64 start, u64 end)
{
	u64 extent_start, extent_end, size, total_added = 0;
	int ret;

	while (start < end) {
		ret = find_first_extent_bit(info->pinned_extents, start,
					    &extent_start, &extent_end,
					    EXTENT_DIRTY | EXTENT_UPTODATE,
					    NULL);
		if (ret)
			break;

		if (extent_start <= start) {
			start = extent_end + 1;
		} else if (extent_start > start && extent_start < end) {
			size = extent_start - start;
			total_added += size;
			ret = btrfs_add_free_space(block_group, start,
						   size);
			BUG_ON(ret); /* -ENOMEM or logic error */
			start = extent_end + 1;
		} else {
			break;
		}
	}

	if (start < end) {
		size = end - start;
		total_added += size;
		ret = btrfs_add_free_space(block_group, start, size);
		BUG_ON(ret); /* -ENOMEM or logic error */
	}

	return total_added;
}

static noinline void caching_thread(struct btrfs_work *work)
{
	struct btrfs_block_group_cache *block_group;
	struct btrfs_fs_info *fs_info;
	struct btrfs_caching_control *caching_ctl;
	struct btrfs_root *extent_root;
	struct btrfs_path *path;
	struct extent_buffer *leaf;
	struct btrfs_key key;
	u64 total_found = 0;
	u64 last = 0;
	u32 nritems;
	int ret = 0;

	caching_ctl = container_of(work, struct btrfs_caching_control, work);
	block_group = caching_ctl->block_group;
	fs_info = block_group->fs_info;
	extent_root = fs_info->extent_root;

	path = btrfs_alloc_path();
	if (!path)
		goto out;

	last = max_t(u64, block_group->key.objectid, BTRFS_SUPER_INFO_OFFSET);

	/*
	 * We don't want to deadlock with somebody trying to allocate a new
	 * extent for the extent root while also trying to search the extent
	 * root to add free space.  So we skip locking and search the commit
	 * root, since its read-only
	 */
	path->skip_locking = 1;
	path->search_commit_root = 1;
	path->reada = 1;

	key.objectid = last;
	key.offset = 0;
	key.type = BTRFS_EXTENT_ITEM_KEY;
again:
	mutex_lock(&caching_ctl->mutex);
	/* need to make sure the commit_root doesn't disappear */
	down_read(&fs_info->extent_commit_sem);

	ret = btrfs_search_slot(NULL, extent_root, &key, path, 0, 0);
	if (ret < 0)
		goto err;

	leaf = path->nodes[0];
	nritems = btrfs_header_nritems(leaf);

	while (1) {
		if (btrfs_fs_closing(fs_info) > 1) {
			last = (u64)-1;
			break;
		}

		if (path->slots[0] < nritems) {
			btrfs_item_key_to_cpu(leaf, &key, path->slots[0]);
		} else {
			ret = find_next_key(path, 0, &key);
			if (ret)
				break;

			if (need_resched() ||
			    btrfs_next_leaf(extent_root, path)) {
				caching_ctl->progress = last;
				btrfs_release_path(path);
				up_read(&fs_info->extent_commit_sem);
				mutex_unlock(&caching_ctl->mutex);
				cond_resched();
				goto again;
			}
			leaf = path->nodes[0];
			nritems = btrfs_header_nritems(leaf);
			continue;
		}

		if (key.objectid < block_group->key.objectid) {
			path->slots[0]++;
			continue;
		}

		if (key.objectid >= block_group->key.objectid +
		    block_group->key.offset)
			break;

		if (key.type == BTRFS_EXTENT_ITEM_KEY) {
			total_found += add_new_free_space(block_group,
							  fs_info, last,
							  key.objectid);
			last = key.objectid + key.offset;

			if (total_found > (1024 * 1024 * 2)) {
				total_found = 0;
				wake_up(&caching_ctl->wait);
			}
		}
		path->slots[0]++;
	}
	ret = 0;

	total_found += add_new_free_space(block_group, fs_info, last,
					  block_group->key.objectid +
					  block_group->key.offset);
	caching_ctl->progress = (u64)-1;

	spin_lock(&block_group->lock);
	block_group->caching_ctl = NULL;
	block_group->cached = BTRFS_CACHE_FINISHED;
	spin_unlock(&block_group->lock);

err:
	btrfs_free_path(path);
	up_read(&fs_info->extent_commit_sem);

	free_excluded_extents(extent_root, block_group);

	mutex_unlock(&caching_ctl->mutex);
out:
	wake_up(&caching_ctl->wait);

	put_caching_control(caching_ctl);
	btrfs_put_block_group(block_group);
}

static int cache_block_group(struct btrfs_block_group_cache *cache,
			     struct btrfs_trans_handle *trans,
			     struct btrfs_root *root,
			     int load_cache_only)
{
	DEFINE_WAIT(wait);
	struct btrfs_fs_info *fs_info = cache->fs_info;
	struct btrfs_caching_control *caching_ctl;
	int ret = 0;

	caching_ctl = kzalloc(sizeof(*caching_ctl), GFP_NOFS);
	if (!caching_ctl)
		return -ENOMEM;

	INIT_LIST_HEAD(&caching_ctl->list);
	mutex_init(&caching_ctl->mutex);
	init_waitqueue_head(&caching_ctl->wait);
	caching_ctl->block_group = cache;
	caching_ctl->progress = cache->key.objectid;
	atomic_set(&caching_ctl->count, 1);
	caching_ctl->work.func = caching_thread;

	spin_lock(&cache->lock);
	/*
	 * This should be a rare occasion, but this could happen I think in the
	 * case where one thread starts to load the space cache info, and then
	 * some other thread starts a transaction commit which tries to do an
	 * allocation while the other thread is still loading the space cache
	 * info.  The previous loop should have kept us from choosing this block
	 * group, but if we've moved to the state where we will wait on caching
	 * block groups we need to first check if we're doing a fast load here,
	 * so we can wait for it to finish, otherwise we could end up allocating
	 * from a block group who's cache gets evicted for one reason or
	 * another.
	 */
	while (cache->cached == BTRFS_CACHE_FAST) {
		struct btrfs_caching_control *ctl;

		ctl = cache->caching_ctl;
		atomic_inc(&ctl->count);
		prepare_to_wait(&ctl->wait, &wait, TASK_UNINTERRUPTIBLE);
		spin_unlock(&cache->lock);

		schedule();

		finish_wait(&ctl->wait, &wait);
		put_caching_control(ctl);
		spin_lock(&cache->lock);
	}

	if (cache->cached != BTRFS_CACHE_NO) {
		spin_unlock(&cache->lock);
		kfree(caching_ctl);
		return 0;
	}
	WARN_ON(cache->caching_ctl);
	cache->caching_ctl = caching_ctl;
	cache->cached = BTRFS_CACHE_FAST;
	spin_unlock(&cache->lock);

	/*
	 * We can't do the read from on-disk cache during a commit since we need
	 * to have the normal tree locking.  Also if we are currently trying to
	 * allocate blocks for the tree root we can't do the fast caching since
	 * we likely hold important locks.
	 */
	if (fs_info->mount_opt & BTRFS_MOUNT_SPACE_CACHE) {
		ret = load_free_space_cache(fs_info, cache);

		spin_lock(&cache->lock);
		if (ret == 1) {
			cache->caching_ctl = NULL;
			cache->cached = BTRFS_CACHE_FINISHED;
			cache->last_byte_to_unpin = (u64)-1;
		} else {
			if (load_cache_only) {
				cache->caching_ctl = NULL;
				cache->cached = BTRFS_CACHE_NO;
			} else {
				cache->cached = BTRFS_CACHE_STARTED;
			}
		}
		spin_unlock(&cache->lock);
		wake_up(&caching_ctl->wait);
		if (ret == 1) {
			put_caching_control(caching_ctl);
			free_excluded_extents(fs_info->extent_root, cache);
			return 0;
		}
	} else {
		/*
		 * We are not going to do the fast caching, set cached to the
		 * appropriate value and wakeup any waiters.
		 */
		spin_lock(&cache->lock);
		if (load_cache_only) {
			cache->caching_ctl = NULL;
			cache->cached = BTRFS_CACHE_NO;
		} else {
			cache->cached = BTRFS_CACHE_STARTED;
		}
		spin_unlock(&cache->lock);
		wake_up(&caching_ctl->wait);
	}

	if (load_cache_only) {
		put_caching_control(caching_ctl);
		return 0;
	}

	down_write(&fs_info->extent_commit_sem);
	atomic_inc(&caching_ctl->count);
	list_add_tail(&caching_ctl->list, &fs_info->caching_block_groups);
	up_write(&fs_info->extent_commit_sem);

	btrfs_get_block_group(cache);

	btrfs_queue_worker(&fs_info->caching_workers, &caching_ctl->work);

	return ret;
}

/*
 * return the block group that starts at or after bytenr
 */
static struct btrfs_block_group_cache *
btrfs_lookup_first_block_group(struct btrfs_fs_info *info, u64 bytenr)
{
	struct btrfs_block_group_cache *cache;

	cache = block_group_cache_tree_search(info, bytenr, 0);

	return cache;
}

/*
 * return the block group that contains the given bytenr
 */
struct btrfs_block_group_cache *btrfs_lookup_block_group(
						 struct btrfs_fs_info *info,
						 u64 bytenr)
{
	struct btrfs_block_group_cache *cache;

	cache = block_group_cache_tree_search(info, bytenr, 1);

	return cache;
}

static struct btrfs_space_info *__find_space_info(struct btrfs_fs_info *info,
						  u64 flags)
{
	struct list_head *head = &info->space_info;
	struct btrfs_space_info *found;

	flags &= BTRFS_BLOCK_GROUP_TYPE_MASK;

	rcu_read_lock();
	list_for_each_entry_rcu(found, head, list) {
		if (found->flags & flags) {
			rcu_read_unlock();
			return found;
		}
	}
	rcu_read_unlock();
	return NULL;
}

/*
 * after adding space to the filesystem, we need to clear the full flags
 * on all the space infos.
 */
void btrfs_clear_space_info_full(struct btrfs_fs_info *info)
{
	struct list_head *head = &info->space_info;
	struct btrfs_space_info *found;

	rcu_read_lock();
	list_for_each_entry_rcu(found, head, list)
		found->full = 0;
	rcu_read_unlock();
}

u64 btrfs_find_block_group(struct btrfs_root *root,
			   u64 search_start, u64 search_hint, int owner)
{
	struct btrfs_block_group_cache *cache;
	u64 used;
	u64 last = max(search_hint, search_start);
	u64 group_start = 0;
	int full_search = 0;
	int factor = 9;
	int wrapped = 0;
again:
	while (1) {
		cache = btrfs_lookup_first_block_group(root->fs_info, last);
		if (!cache)
			break;

		spin_lock(&cache->lock);
		last = cache->key.objectid + cache->key.offset;
		used = btrfs_block_group_used(&cache->item);

		if ((full_search || !cache->ro) &&
		    block_group_bits(cache, BTRFS_BLOCK_GROUP_METADATA)) {
			if (used + cache->pinned + cache->reserved <
			    div_factor(cache->key.offset, factor)) {
				group_start = cache->key.objectid;
				spin_unlock(&cache->lock);
				btrfs_put_block_group(cache);
				goto found;
			}
		}
		spin_unlock(&cache->lock);
		btrfs_put_block_group(cache);
		cond_resched();
	}
	if (!wrapped) {
		last = search_start;
		wrapped = 1;
		goto again;
	}
	if (!full_search && factor < 10) {
		last = search_start;
		full_search = 1;
		factor = 10;
		goto again;
	}
found:
	return group_start;
}

/* simple helper to search for an existing extent at a given offset */
int btrfs_lookup_extent(struct btrfs_root *root, u64 start, u64 len)
{
	int ret;
	struct btrfs_key key;
	struct btrfs_path *path;

	path = btrfs_alloc_path();
	if (!path)
		return -ENOMEM;

	key.objectid = start;
	key.offset = len;
	btrfs_set_key_type(&key, BTRFS_EXTENT_ITEM_KEY);
	ret = btrfs_search_slot(NULL, root->fs_info->extent_root, &key, path,
				0, 0);
	btrfs_free_path(path);
	return ret;
}

/*
 * helper function to lookup reference count and flags of extent.
 *
 * the head node for delayed ref is used to store the sum of all the
 * reference count modifications queued up in the rbtree. the head
 * node may also store the extent flags to set. This way you can check
 * to see what the reference count and extent flags would be if all of
 * the delayed refs are not processed.
 */
int btrfs_lookup_extent_info(struct btrfs_trans_handle *trans,
			     struct btrfs_root *root, u64 bytenr,
			     u64 num_bytes, u64 *refs, u64 *flags)
{
	struct btrfs_delayed_ref_head *head;
	struct btrfs_delayed_ref_root *delayed_refs;
	struct btrfs_path *path;
	struct btrfs_extent_item *ei;
	struct extent_buffer *leaf;
	struct btrfs_key key;
	u32 item_size;
	u64 num_refs;
	u64 extent_flags;
	int ret;

	path = btrfs_alloc_path();
	if (!path)
		return -ENOMEM;

	key.objectid = bytenr;
	key.type = BTRFS_EXTENT_ITEM_KEY;
	key.offset = num_bytes;
	if (!trans) {
		path->skip_locking = 1;
		path->search_commit_root = 1;
	}
again:
	ret = btrfs_search_slot(trans, root->fs_info->extent_root,
				&key, path, 0, 0);
	if (ret < 0)
		goto out_free;

	if (ret == 0) {
		leaf = path->nodes[0];
		item_size = btrfs_item_size_nr(leaf, path->slots[0]);
		if (item_size >= sizeof(*ei)) {
			ei = btrfs_item_ptr(leaf, path->slots[0],
					    struct btrfs_extent_item);
			num_refs = btrfs_extent_refs(leaf, ei);
			extent_flags = btrfs_extent_flags(leaf, ei);
		} else {
#ifdef BTRFS_COMPAT_EXTENT_TREE_V0
			struct btrfs_extent_item_v0 *ei0;
			BUG_ON(item_size != sizeof(*ei0));
			ei0 = btrfs_item_ptr(leaf, path->slots[0],
					     struct btrfs_extent_item_v0);
			num_refs = btrfs_extent_refs_v0(leaf, ei0);
			/* FIXME: this isn't correct for data */
			extent_flags = BTRFS_BLOCK_FLAG_FULL_BACKREF;
#else
			BUG();
#endif
		}
		BUG_ON(num_refs == 0);
	} else {
		num_refs = 0;
		extent_flags = 0;
		ret = 0;
	}

	if (!trans)
		goto out;

	delayed_refs = &trans->transaction->delayed_refs;
	spin_lock(&delayed_refs->lock);
	head = btrfs_find_delayed_ref_head(trans, bytenr);
	if (head) {
		if (!mutex_trylock(&head->mutex)) {
			atomic_inc(&head->node.refs);
			spin_unlock(&delayed_refs->lock);

			btrfs_release_path(path);

			/*
			 * Mutex was contended, block until it's released and try
			 * again
			 */
			mutex_lock(&head->mutex);
			mutex_unlock(&head->mutex);
			btrfs_put_delayed_ref(&head->node);
			goto again;
		}
		if (head->extent_op && head->extent_op->update_flags)
			extent_flags |= head->extent_op->flags_to_set;
		else
			BUG_ON(num_refs == 0);

		num_refs += head->node.ref_mod;
		mutex_unlock(&head->mutex);
	}
	spin_unlock(&delayed_refs->lock);
out:
	WARN_ON(num_refs == 0);
	if (refs)
		*refs = num_refs;
	if (flags)
		*flags = extent_flags;
out_free:
	btrfs_free_path(path);
	return ret;
}

/*
 * Back reference rules.  Back refs have three main goals:
 *
 * 1) differentiate between all holders of references to an extent so that
 *    when a reference is dropped we can make sure it was a valid reference
 *    before freeing the extent.
 *
 * 2) Provide enough information to quickly find the holders of an extent
 *    if we notice a given block is corrupted or bad.
 *
 * 3) Make it easy to migrate blocks for FS shrinking or storage pool
 *    maintenance.  This is actually the same as #2, but with a slightly
 *    different use case.
 *
 * There are two kinds of back refs. The implicit back refs is optimized
 * for pointers in non-shared tree blocks. For a given pointer in a block,
 * back refs of this kind provide information about the block's owner tree
 * and the pointer's key. These information allow us to find the block by
 * b-tree searching. The full back refs is for pointers in tree blocks not
 * referenced by their owner trees. The location of tree block is recorded
 * in the back refs. Actually the full back refs is generic, and can be
 * used in all cases the implicit back refs is used. The major shortcoming
 * of the full back refs is its overhead. Every time a tree block gets
 * COWed, we have to update back refs entry for all pointers in it.
 *
 * For a newly allocated tree block, we use implicit back refs for
 * pointers in it. This means most tree related operations only involve
 * implicit back refs. For a tree block created in old transaction, the
 * only way to drop a reference to it is COW it. So we can detect the
 * event that tree block loses its owner tree's reference and do the
 * back refs conversion.
 *
 * When a tree block is COW'd through a tree, there are four cases:
 *
 * The reference count of the block is one and the tree is the block's
 * owner tree. Nothing to do in this case.
 *
 * The reference count of the block is one and the tree is not the
 * block's owner tree. In this case, full back refs is used for pointers
 * in the block. Remove these full back refs, add implicit back refs for
 * every pointers in the new block.
 *
 * The reference count of the block is greater than one and the tree is
 * the block's owner tree. In this case, implicit back refs is used for
 * pointers in the block. Add full back refs for every pointers in the
 * block, increase lower level extents' reference counts. The original
 * implicit back refs are entailed to the new block.
 *
 * The reference count of the block is greater than one and the tree is
 * not the block's owner tree. Add implicit back refs for every pointer in
 * the new block, increase lower level extents' reference count.
 *
 * Back Reference Key composing:
 *
 * The key objectid corresponds to the first byte in the extent,
 * The key type is used to differentiate between types of back refs.
 * There are different meanings of the key offset for different types
 * of back refs.
 *
 * File extents can be referenced by:
 *
 * - multiple snapshots, subvolumes, or different generations in one subvol
 * - different files inside a single subvolume
 * - different offsets inside a file (bookend extents in file.c)
 *
 * The extent ref structure for the implicit back refs has fields for:
 *
 * - Objectid of the subvolume root
 * - objectid of the file holding the reference
 * - original offset in the file
 * - how many bookend extents
 *
 * The key offset for the implicit back refs is hash of the first
 * three fields.
 *
 * The extent ref structure for the full back refs has field for:
 *
 * - number of pointers in the tree leaf
 *
 * The key offset for the implicit back refs is the first byte of
 * the tree leaf
 *
 * When a file extent is allocated, The implicit back refs is used.
 * the fields are filled in:
 *
 *     (root_key.objectid, inode objectid, offset in file, 1)
 *
 * When a file extent is removed file truncation, we find the
 * corresponding implicit back refs and check the following fields:
 *
 *     (btrfs_header_owner(leaf), inode objectid, offset in file)
 *
 * Btree extents can be referenced by:
 *
 * - Different subvolumes
 *
 * Both the implicit back refs and the full back refs for tree blocks
 * only consist of key. The key offset for the implicit back refs is
 * objectid of block's owner tree. The key offset for the full back refs
 * is the first byte of parent block.
 *
 * When implicit back refs is used, information about the lowest key and
 * level of the tree block are required. These information are stored in
 * tree block info structure.
 */

#ifdef BTRFS_COMPAT_EXTENT_TREE_V0
static int convert_extent_item_v0(struct btrfs_trans_handle *trans,
				  struct btrfs_root *root,
				  struct btrfs_path *path,
				  u64 owner, u32 extra_size)
{
	struct btrfs_extent_item *item;
	struct btrfs_extent_item_v0 *ei0;
	struct btrfs_extent_ref_v0 *ref0;
	struct btrfs_tree_block_info *bi;
	struct extent_buffer *leaf;
	struct btrfs_key key;
	struct btrfs_key found_key;
	u32 new_size = sizeof(*item);
	u64 refs;
	int ret;

	leaf = path->nodes[0];
	BUG_ON(btrfs_item_size_nr(leaf, path->slots[0]) != sizeof(*ei0));

	btrfs_item_key_to_cpu(leaf, &key, path->slots[0]);
	ei0 = btrfs_item_ptr(leaf, path->slots[0],
			     struct btrfs_extent_item_v0);
	refs = btrfs_extent_refs_v0(leaf, ei0);

	if (owner == (u64)-1) {
		while (1) {
			if (path->slots[0] >= btrfs_header_nritems(leaf)) {
				ret = btrfs_next_leaf(root, path);
				if (ret < 0)
					return ret;
				BUG_ON(ret > 0); /* Corruption */
				leaf = path->nodes[0];
			}
			btrfs_item_key_to_cpu(leaf, &found_key,
					      path->slots[0]);
			BUG_ON(key.objectid != found_key.objectid);
			if (found_key.type != BTRFS_EXTENT_REF_V0_KEY) {
				path->slots[0]++;
				continue;
			}
			ref0 = btrfs_item_ptr(leaf, path->slots[0],
					      struct btrfs_extent_ref_v0);
			owner = btrfs_ref_objectid_v0(leaf, ref0);
			break;
		}
	}
	btrfs_release_path(path);

	if (owner < BTRFS_FIRST_FREE_OBJECTID)
		new_size += sizeof(*bi);

	new_size -= sizeof(*ei0);
	ret = btrfs_search_slot(trans, root, &key, path,
				new_size + extra_size, 1);
	if (ret < 0)
		return ret;
	BUG_ON(ret); /* Corruption */

	btrfs_extend_item(trans, root, path, new_size);

	leaf = path->nodes[0];
	item = btrfs_item_ptr(leaf, path->slots[0], struct btrfs_extent_item);
	btrfs_set_extent_refs(leaf, item, refs);
	/* FIXME: get real generation */
	btrfs_set_extent_generation(leaf, item, 0);
	if (owner < BTRFS_FIRST_FREE_OBJECTID) {
		btrfs_set_extent_flags(leaf, item,
				       BTRFS_EXTENT_FLAG_TREE_BLOCK |
				       BTRFS_BLOCK_FLAG_FULL_BACKREF);
		bi = (struct btrfs_tree_block_info *)(item + 1);
		/* FIXME: get first key of the block */
		memset_extent_buffer(leaf, 0, (unsigned long)bi, sizeof(*bi));
		btrfs_set_tree_block_level(leaf, bi, (int)owner);
	} else {
		btrfs_set_extent_flags(leaf, item, BTRFS_EXTENT_FLAG_DATA);
	}
	btrfs_mark_buffer_dirty(leaf);
	return 0;
}
#endif

static u64 hash_extent_data_ref(u64 root_objectid, u64 owner, u64 offset)
{
	u32 high_crc = ~(u32)0;
	u32 low_crc = ~(u32)0;
	__le64 lenum;

	lenum = cpu_to_le64(root_objectid);
	high_crc = crc32c(high_crc, &lenum, sizeof(lenum));
	lenum = cpu_to_le64(owner);
	low_crc = crc32c(low_crc, &lenum, sizeof(lenum));
	lenum = cpu_to_le64(offset);
	low_crc = crc32c(low_crc, &lenum, sizeof(lenum));

	return ((u64)high_crc << 31) ^ (u64)low_crc;
}

static u64 hash_extent_data_ref_item(struct extent_buffer *leaf,
				     struct btrfs_extent_data_ref *ref)
{
	return hash_extent_data_ref(btrfs_extent_data_ref_root(leaf, ref),
				    btrfs_extent_data_ref_objectid(leaf, ref),
				    btrfs_extent_data_ref_offset(leaf, ref));
}

static int match_extent_data_ref(struct extent_buffer *leaf,
				 struct btrfs_extent_data_ref *ref,
				 u64 root_objectid, u64 owner, u64 offset)
{
	if (btrfs_extent_data_ref_root(leaf, ref) != root_objectid ||
	    btrfs_extent_data_ref_objectid(leaf, ref) != owner ||
	    btrfs_extent_data_ref_offset(leaf, ref) != offset)
		return 0;
	return 1;
}

static noinline int lookup_extent_data_ref(struct btrfs_trans_handle *trans,
					   struct btrfs_root *root,
					   struct btrfs_path *path,
					   u64 bytenr, u64 parent,
					   u64 root_objectid,
					   u64 owner, u64 offset)
{
	struct btrfs_key key;
	struct btrfs_extent_data_ref *ref;
	struct extent_buffer *leaf;
	u32 nritems;
	int ret;
	int recow;
	int err = -ENOENT;

	key.objectid = bytenr;
	if (parent) {
		key.type = BTRFS_SHARED_DATA_REF_KEY;
		key.offset = parent;
	} else {
		key.type = BTRFS_EXTENT_DATA_REF_KEY;
		key.offset = hash_extent_data_ref(root_objectid,
						  owner, offset);
	}
again:
	recow = 0;
	ret = btrfs_search_slot(trans, root, &key, path, -1, 1);
	if (ret < 0) {
		err = ret;
		goto fail;
	}

	if (parent) {
		if (!ret)
			return 0;
#ifdef BTRFS_COMPAT_EXTENT_TREE_V0
		key.type = BTRFS_EXTENT_REF_V0_KEY;
		btrfs_release_path(path);
		ret = btrfs_search_slot(trans, root, &key, path, -1, 1);
		if (ret < 0) {
			err = ret;
			goto fail;
		}
		if (!ret)
			return 0;
#endif
		goto fail;
	}

	leaf = path->nodes[0];
	nritems = btrfs_header_nritems(leaf);
	while (1) {
		if (path->slots[0] >= nritems) {
			ret = btrfs_next_leaf(root, path);
			if (ret < 0)
				err = ret;
			if (ret)
				goto fail;

			leaf = path->nodes[0];
			nritems = btrfs_header_nritems(leaf);
			recow = 1;
		}

		btrfs_item_key_to_cpu(leaf, &key, path->slots[0]);
		if (key.objectid != bytenr ||
		    key.type != BTRFS_EXTENT_DATA_REF_KEY)
			goto fail;

		ref = btrfs_item_ptr(leaf, path->slots[0],
				     struct btrfs_extent_data_ref);

		if (match_extent_data_ref(leaf, ref, root_objectid,
					  owner, offset)) {
			if (recow) {
				btrfs_release_path(path);
				goto again;
			}
			err = 0;
			break;
		}
		path->slots[0]++;
	}
fail:
	return err;
}

static noinline int insert_extent_data_ref(struct btrfs_trans_handle *trans,
					   struct btrfs_root *root,
					   struct btrfs_path *path,
					   u64 bytenr, u64 parent,
					   u64 root_objectid, u64 owner,
					   u64 offset, int refs_to_add)
{
	struct btrfs_key key;
	struct extent_buffer *leaf;
	u32 size;
	u32 num_refs;
	int ret;

	key.objectid = bytenr;
	if (parent) {
		key.type = BTRFS_SHARED_DATA_REF_KEY;
		key.offset = parent;
		size = sizeof(struct btrfs_shared_data_ref);
	} else {
		key.type = BTRFS_EXTENT_DATA_REF_KEY;
		key.offset = hash_extent_data_ref(root_objectid,
						  owner, offset);
		size = sizeof(struct btrfs_extent_data_ref);
	}

	ret = btrfs_insert_empty_item(trans, root, path, &key, size);
	if (ret && ret != -EEXIST)
		goto fail;

	leaf = path->nodes[0];
	if (parent) {
		struct btrfs_shared_data_ref *ref;
		ref = btrfs_item_ptr(leaf, path->slots[0],
				     struct btrfs_shared_data_ref);
		if (ret == 0) {
			btrfs_set_shared_data_ref_count(leaf, ref, refs_to_add);
		} else {
			num_refs = btrfs_shared_data_ref_count(leaf, ref);
			num_refs += refs_to_add;
			btrfs_set_shared_data_ref_count(leaf, ref, num_refs);
		}
	} else {
		struct btrfs_extent_data_ref *ref;
		while (ret == -EEXIST) {
			ref = btrfs_item_ptr(leaf, path->slots[0],
					     struct btrfs_extent_data_ref);
			if (match_extent_data_ref(leaf, ref, root_objectid,
						  owner, offset))
				break;
			btrfs_release_path(path);
			key.offset++;
			ret = btrfs_insert_empty_item(trans, root, path, &key,
						      size);
			if (ret && ret != -EEXIST)
				goto fail;

			leaf = path->nodes[0];
		}
		ref = btrfs_item_ptr(leaf, path->slots[0],
				     struct btrfs_extent_data_ref);
		if (ret == 0) {
			btrfs_set_extent_data_ref_root(leaf, ref,
						       root_objectid);
			btrfs_set_extent_data_ref_objectid(leaf, ref, owner);
			btrfs_set_extent_data_ref_offset(leaf, ref, offset);
			btrfs_set_extent_data_ref_count(leaf, ref, refs_to_add);
		} else {
			num_refs = btrfs_extent_data_ref_count(leaf, ref);
			num_refs += refs_to_add;
			btrfs_set_extent_data_ref_count(leaf, ref, num_refs);
		}
	}
	btrfs_mark_buffer_dirty(leaf);
	ret = 0;
fail:
	btrfs_release_path(path);
	return ret;
}

static noinline int remove_extent_data_ref(struct btrfs_trans_handle *trans,
					   struct btrfs_root *root,
					   struct btrfs_path *path,
					   int refs_to_drop)
{
	struct btrfs_key key;
	struct btrfs_extent_data_ref *ref1 = NULL;
	struct btrfs_shared_data_ref *ref2 = NULL;
	struct extent_buffer *leaf;
	u32 num_refs = 0;
	int ret = 0;

	leaf = path->nodes[0];
	btrfs_item_key_to_cpu(leaf, &key, path->slots[0]);

	if (key.type == BTRFS_EXTENT_DATA_REF_KEY) {
		ref1 = btrfs_item_ptr(leaf, path->slots[0],
				      struct btrfs_extent_data_ref);
		num_refs = btrfs_extent_data_ref_count(leaf, ref1);
	} else if (key.type == BTRFS_SHARED_DATA_REF_KEY) {
		ref2 = btrfs_item_ptr(leaf, path->slots[0],
				      struct btrfs_shared_data_ref);
		num_refs = btrfs_shared_data_ref_count(leaf, ref2);
#ifdef BTRFS_COMPAT_EXTENT_TREE_V0
	} else if (key.type == BTRFS_EXTENT_REF_V0_KEY) {
		struct btrfs_extent_ref_v0 *ref0;
		ref0 = btrfs_item_ptr(leaf, path->slots[0],
				      struct btrfs_extent_ref_v0);
		num_refs = btrfs_ref_count_v0(leaf, ref0);
#endif
	} else {
		BUG();
	}

	BUG_ON(num_refs < refs_to_drop);
	num_refs -= refs_to_drop;

	if (num_refs == 0) {
		ret = btrfs_del_item(trans, root, path);
	} else {
		if (key.type == BTRFS_EXTENT_DATA_REF_KEY)
			btrfs_set_extent_data_ref_count(leaf, ref1, num_refs);
		else if (key.type == BTRFS_SHARED_DATA_REF_KEY)
			btrfs_set_shared_data_ref_count(leaf, ref2, num_refs);
#ifdef BTRFS_COMPAT_EXTENT_TREE_V0
		else {
			struct btrfs_extent_ref_v0 *ref0;
			ref0 = btrfs_item_ptr(leaf, path->slots[0],
					struct btrfs_extent_ref_v0);
			btrfs_set_ref_count_v0(leaf, ref0, num_refs);
		}
#endif
		btrfs_mark_buffer_dirty(leaf);
	}
	return ret;
}

static noinline u32 extent_data_ref_count(struct btrfs_root *root,
					  struct btrfs_path *path,
					  struct btrfs_extent_inline_ref *iref)
{
	struct btrfs_key key;
	struct extent_buffer *leaf;
	struct btrfs_extent_data_ref *ref1;
	struct btrfs_shared_data_ref *ref2;
	u32 num_refs = 0;

	leaf = path->nodes[0];
	btrfs_item_key_to_cpu(leaf, &key, path->slots[0]);
	if (iref) {
		if (btrfs_extent_inline_ref_type(leaf, iref) ==
		    BTRFS_EXTENT_DATA_REF_KEY) {
			ref1 = (struct btrfs_extent_data_ref *)(&iref->offset);
			num_refs = btrfs_extent_data_ref_count(leaf, ref1);
		} else {
			ref2 = (struct btrfs_shared_data_ref *)(iref + 1);
			num_refs = btrfs_shared_data_ref_count(leaf, ref2);
		}
	} else if (key.type == BTRFS_EXTENT_DATA_REF_KEY) {
		ref1 = btrfs_item_ptr(leaf, path->slots[0],
				      struct btrfs_extent_data_ref);
		num_refs = btrfs_extent_data_ref_count(leaf, ref1);
	} else if (key.type == BTRFS_SHARED_DATA_REF_KEY) {
		ref2 = btrfs_item_ptr(leaf, path->slots[0],
				      struct btrfs_shared_data_ref);
		num_refs = btrfs_shared_data_ref_count(leaf, ref2);
#ifdef BTRFS_COMPAT_EXTENT_TREE_V0
	} else if (key.type == BTRFS_EXTENT_REF_V0_KEY) {
		struct btrfs_extent_ref_v0 *ref0;
		ref0 = btrfs_item_ptr(leaf, path->slots[0],
				      struct btrfs_extent_ref_v0);
		num_refs = btrfs_ref_count_v0(leaf, ref0);
#endif
	} else {
		WARN_ON(1);
	}
	return num_refs;
}

static noinline int lookup_tree_block_ref(struct btrfs_trans_handle *trans,
					  struct btrfs_root *root,
					  struct btrfs_path *path,
					  u64 bytenr, u64 parent,
					  u64 root_objectid)
{
	struct btrfs_key key;
	int ret;

	key.objectid = bytenr;
	if (parent) {
		key.type = BTRFS_SHARED_BLOCK_REF_KEY;
		key.offset = parent;
	} else {
		key.type = BTRFS_TREE_BLOCK_REF_KEY;
		key.offset = root_objectid;
	}

	ret = btrfs_search_slot(trans, root, &key, path, -1, 1);
	if (ret > 0)
		ret = -ENOENT;
#ifdef BTRFS_COMPAT_EXTENT_TREE_V0
	if (ret == -ENOENT && parent) {
		btrfs_release_path(path);
		key.type = BTRFS_EXTENT_REF_V0_KEY;
		ret = btrfs_search_slot(trans, root, &key, path, -1, 1);
		if (ret > 0)
			ret = -ENOENT;
	}
#endif
	return ret;
}

static noinline int insert_tree_block_ref(struct btrfs_trans_handle *trans,
					  struct btrfs_root *root,
					  struct btrfs_path *path,
					  u64 bytenr, u64 parent,
					  u64 root_objectid)
{
	struct btrfs_key key;
	int ret;

	key.objectid = bytenr;
	if (parent) {
		key.type = BTRFS_SHARED_BLOCK_REF_KEY;
		key.offset = parent;
	} else {
		key.type = BTRFS_TREE_BLOCK_REF_KEY;
		key.offset = root_objectid;
	}

	ret = btrfs_insert_empty_item(trans, root, path, &key, 0);
	btrfs_release_path(path);
	return ret;
}

static inline int extent_ref_type(u64 parent, u64 owner)
{
	int type;
	if (owner < BTRFS_FIRST_FREE_OBJECTID) {
		if (parent > 0)
			type = BTRFS_SHARED_BLOCK_REF_KEY;
		else
			type = BTRFS_TREE_BLOCK_REF_KEY;
	} else {
		if (parent > 0)
			type = BTRFS_SHARED_DATA_REF_KEY;
		else
			type = BTRFS_EXTENT_DATA_REF_KEY;
	}
	return type;
}

static int find_next_key(struct btrfs_path *path, int level,
			 struct btrfs_key *key)

{
	for (; level < BTRFS_MAX_LEVEL; level++) {
		if (!path->nodes[level])
			break;
		if (path->slots[level] + 1 >=
		    btrfs_header_nritems(path->nodes[level]))
			continue;
		if (level == 0)
			btrfs_item_key_to_cpu(path->nodes[level], key,
					      path->slots[level] + 1);
		else
			btrfs_node_key_to_cpu(path->nodes[level], key,
					      path->slots[level] + 1);
		return 0;
	}
	return 1;
}

/*
 * look for inline back ref. if back ref is found, *ref_ret is set
 * to the address of inline back ref, and 0 is returned.
 *
 * if back ref isn't found, *ref_ret is set to the address where it
 * should be inserted, and -ENOENT is returned.
 *
 * if insert is true and there are too many inline back refs, the path
 * points to the extent item, and -EAGAIN is returned.
 *
 * NOTE: inline back refs are ordered in the same way that back ref
 *	 items in the tree are ordered.
 */
static noinline_for_stack
int lookup_inline_extent_backref(struct btrfs_trans_handle *trans,
				 struct btrfs_root *root,
				 struct btrfs_path *path,
				 struct btrfs_extent_inline_ref **ref_ret,
				 u64 bytenr, u64 num_bytes,
				 u64 parent, u64 root_objectid,
				 u64 owner, u64 offset, int insert)
{
	struct btrfs_key key;
	struct extent_buffer *leaf;
	struct btrfs_extent_item *ei;
	struct btrfs_extent_inline_ref *iref;
	u64 flags;
	u64 item_size;
	unsigned long ptr;
	unsigned long end;
	int extra_size;
	int type;
	int want;
	int ret;
	int err = 0;

	key.objectid = bytenr;
	key.type = BTRFS_EXTENT_ITEM_KEY;
	key.offset = num_bytes;

	want = extent_ref_type(parent, owner);
	if (insert) {
		extra_size = btrfs_extent_inline_ref_size(want);
		path->keep_locks = 1;
	} else
		extra_size = -1;
	ret = btrfs_search_slot(trans, root, &key, path, extra_size, 1);
	if (ret < 0) {
		err = ret;
		goto out;
	}
	if (ret && !insert) {
		err = -ENOENT;
		goto out;
	}
	BUG_ON(ret); /* Corruption */

	leaf = path->nodes[0];
	item_size = btrfs_item_size_nr(leaf, path->slots[0]);
#ifdef BTRFS_COMPAT_EXTENT_TREE_V0
	if (item_size < sizeof(*ei)) {
		if (!insert) {
			err = -ENOENT;
			goto out;
		}
		ret = convert_extent_item_v0(trans, root, path, owner,
					     extra_size);
		if (ret < 0) {
			err = ret;
			goto out;
		}
		leaf = path->nodes[0];
		item_size = btrfs_item_size_nr(leaf, path->slots[0]);
	}
#endif
	BUG_ON(item_size < sizeof(*ei));

	ei = btrfs_item_ptr(leaf, path->slots[0], struct btrfs_extent_item);
	flags = btrfs_extent_flags(leaf, ei);

	ptr = (unsigned long)(ei + 1);
	end = (unsigned long)ei + item_size;

	if (flags & BTRFS_EXTENT_FLAG_TREE_BLOCK) {
		ptr += sizeof(struct btrfs_tree_block_info);
		BUG_ON(ptr > end);
	} else {
		BUG_ON(!(flags & BTRFS_EXTENT_FLAG_DATA));
	}

	err = -ENOENT;
	while (1) {
		if (ptr >= end) {
			WARN_ON(ptr > end);
			break;
		}
		iref = (struct btrfs_extent_inline_ref *)ptr;
		type = btrfs_extent_inline_ref_type(leaf, iref);
		if (want < type)
			break;
		if (want > type) {
			ptr += btrfs_extent_inline_ref_size(type);
			continue;
		}

		if (type == BTRFS_EXTENT_DATA_REF_KEY) {
			struct btrfs_extent_data_ref *dref;
			dref = (struct btrfs_extent_data_ref *)(&iref->offset);
			if (match_extent_data_ref(leaf, dref, root_objectid,
						  owner, offset)) {
				err = 0;
				break;
			}
			if (hash_extent_data_ref_item(leaf, dref) <
			    hash_extent_data_ref(root_objectid, owner, offset))
				break;
		} else {
			u64 ref_offset;
			ref_offset = btrfs_extent_inline_ref_offset(leaf, iref);
			if (parent > 0) {
				if (parent == ref_offset) {
					err = 0;
					break;
				}
				if (ref_offset < parent)
					break;
			} else {
				if (root_objectid == ref_offset) {
					err = 0;
					break;
				}
				if (ref_offset < root_objectid)
					break;
			}
		}
		ptr += btrfs_extent_inline_ref_size(type);
	}
	if (err == -ENOENT && insert) {
		if (item_size + extra_size >=
		    BTRFS_MAX_EXTENT_ITEM_SIZE(root)) {
			err = -EAGAIN;
			goto out;
		}
		/*
		 * To add new inline back ref, we have to make sure
		 * there is no corresponding back ref item.
		 * For simplicity, we just do not add new inline back
		 * ref if there is any kind of item for this block
		 */
		if (find_next_key(path, 0, &key) == 0 &&
		    key.objectid == bytenr &&
		    key.type < BTRFS_BLOCK_GROUP_ITEM_KEY) {
			err = -EAGAIN;
			goto out;
		}
	}
	*ref_ret = (struct btrfs_extent_inline_ref *)ptr;
out:
	if (insert) {
		path->keep_locks = 0;
		btrfs_unlock_up_safe(path, 1);
	}
	return err;
}

/*
 * helper to add new inline back ref
 */
static noinline_for_stack
void setup_inline_extent_backref(struct btrfs_trans_handle *trans,
				 struct btrfs_root *root,
				 struct btrfs_path *path,
				 struct btrfs_extent_inline_ref *iref,
				 u64 parent, u64 root_objectid,
				 u64 owner, u64 offset, int refs_to_add,
				 struct btrfs_delayed_extent_op *extent_op)
{
	struct extent_buffer *leaf;
	struct btrfs_extent_item *ei;
	unsigned long ptr;
	unsigned long end;
	unsigned long item_offset;
	u64 refs;
	int size;
	int type;

	leaf = path->nodes[0];
	ei = btrfs_item_ptr(leaf, path->slots[0], struct btrfs_extent_item);
	item_offset = (unsigned long)iref - (unsigned long)ei;

	type = extent_ref_type(parent, owner);
	size = btrfs_extent_inline_ref_size(type);

	btrfs_extend_item(trans, root, path, size);

	ei = btrfs_item_ptr(leaf, path->slots[0], struct btrfs_extent_item);
	refs = btrfs_extent_refs(leaf, ei);
	refs += refs_to_add;
	btrfs_set_extent_refs(leaf, ei, refs);
	if (extent_op)
		__run_delayed_extent_op(extent_op, leaf, ei);

	ptr = (unsigned long)ei + item_offset;
	end = (unsigned long)ei + btrfs_item_size_nr(leaf, path->slots[0]);
	if (ptr < end - size)
		memmove_extent_buffer(leaf, ptr + size, ptr,
				      end - size - ptr);

	iref = (struct btrfs_extent_inline_ref *)ptr;
	btrfs_set_extent_inline_ref_type(leaf, iref, type);
	if (type == BTRFS_EXTENT_DATA_REF_KEY) {
		struct btrfs_extent_data_ref *dref;
		dref = (struct btrfs_extent_data_ref *)(&iref->offset);
		btrfs_set_extent_data_ref_root(leaf, dref, root_objectid);
		btrfs_set_extent_data_ref_objectid(leaf, dref, owner);
		btrfs_set_extent_data_ref_offset(leaf, dref, offset);
		btrfs_set_extent_data_ref_count(leaf, dref, refs_to_add);
	} else if (type == BTRFS_SHARED_DATA_REF_KEY) {
		struct btrfs_shared_data_ref *sref;
		sref = (struct btrfs_shared_data_ref *)(iref + 1);
		btrfs_set_shared_data_ref_count(leaf, sref, refs_to_add);
		btrfs_set_extent_inline_ref_offset(leaf, iref, parent);
	} else if (type == BTRFS_SHARED_BLOCK_REF_KEY) {
		btrfs_set_extent_inline_ref_offset(leaf, iref, parent);
	} else {
		btrfs_set_extent_inline_ref_offset(leaf, iref, root_objectid);
	}
	btrfs_mark_buffer_dirty(leaf);
}

static int lookup_extent_backref(struct btrfs_trans_handle *trans,
				 struct btrfs_root *root,
				 struct btrfs_path *path,
				 struct btrfs_extent_inline_ref **ref_ret,
				 u64 bytenr, u64 num_bytes, u64 parent,
				 u64 root_objectid, u64 owner, u64 offset)
{
	int ret;

	ret = lookup_inline_extent_backref(trans, root, path, ref_ret,
					   bytenr, num_bytes, parent,
					   root_objectid, owner, offset, 0);
	if (ret != -ENOENT)
		return ret;

	btrfs_release_path(path);
	*ref_ret = NULL;

	if (owner < BTRFS_FIRST_FREE_OBJECTID) {
		ret = lookup_tree_block_ref(trans, root, path, bytenr, parent,
					    root_objectid);
	} else {
		ret = lookup_extent_data_ref(trans, root, path, bytenr, parent,
					     root_objectid, owner, offset);
	}
	return ret;
}

/*
 * helper to update/remove inline back ref
 */
static noinline_for_stack
void update_inline_extent_backref(struct btrfs_trans_handle *trans,
				  struct btrfs_root *root,
				  struct btrfs_path *path,
				  struct btrfs_extent_inline_ref *iref,
				  int refs_to_mod,
				  struct btrfs_delayed_extent_op *extent_op)
{
	struct extent_buffer *leaf;
	struct btrfs_extent_item *ei;
	struct btrfs_extent_data_ref *dref = NULL;
	struct btrfs_shared_data_ref *sref = NULL;
	unsigned long ptr;
	unsigned long end;
	u32 item_size;
	int size;
	int type;
	u64 refs;

	leaf = path->nodes[0];
	ei = btrfs_item_ptr(leaf, path->slots[0], struct btrfs_extent_item);
	refs = btrfs_extent_refs(leaf, ei);
	WARN_ON(refs_to_mod < 0 && refs + refs_to_mod <= 0);
	refs += refs_to_mod;
	btrfs_set_extent_refs(leaf, ei, refs);
	if (extent_op)
		__run_delayed_extent_op(extent_op, leaf, ei);

	type = btrfs_extent_inline_ref_type(leaf, iref);

	if (type == BTRFS_EXTENT_DATA_REF_KEY) {
		dref = (struct btrfs_extent_data_ref *)(&iref->offset);
		refs = btrfs_extent_data_ref_count(leaf, dref);
	} else if (type == BTRFS_SHARED_DATA_REF_KEY) {
		sref = (struct btrfs_shared_data_ref *)(iref + 1);
		refs = btrfs_shared_data_ref_count(leaf, sref);
	} else {
		refs = 1;
		BUG_ON(refs_to_mod != -1);
	}

	BUG_ON(refs_to_mod < 0 && refs < -refs_to_mod);
	refs += refs_to_mod;

	if (refs > 0) {
		if (type == BTRFS_EXTENT_DATA_REF_KEY)
			btrfs_set_extent_data_ref_count(leaf, dref, refs);
		else
			btrfs_set_shared_data_ref_count(leaf, sref, refs);
	} else {
		size =  btrfs_extent_inline_ref_size(type);
		item_size = btrfs_item_size_nr(leaf, path->slots[0]);
		ptr = (unsigned long)iref;
		end = (unsigned long)ei + item_size;
		if (ptr + size < end)
			memmove_extent_buffer(leaf, ptr, ptr + size,
					      end - ptr - size);
		item_size -= size;
		btrfs_truncate_item(trans, root, path, item_size, 1);
	}
	btrfs_mark_buffer_dirty(leaf);
}

static noinline_for_stack
int insert_inline_extent_backref(struct btrfs_trans_handle *trans,
				 struct btrfs_root *root,
				 struct btrfs_path *path,
				 u64 bytenr, u64 num_bytes, u64 parent,
				 u64 root_objectid, u64 owner,
				 u64 offset, int refs_to_add,
				 struct btrfs_delayed_extent_op *extent_op)
{
	struct btrfs_extent_inline_ref *iref;
	int ret;

	ret = lookup_inline_extent_backref(trans, root, path, &iref,
					   bytenr, num_bytes, parent,
					   root_objectid, owner, offset, 1);
	if (ret == 0) {
		BUG_ON(owner < BTRFS_FIRST_FREE_OBJECTID);
		update_inline_extent_backref(trans, root, path, iref,
					     refs_to_add, extent_op);
	} else if (ret == -ENOENT) {
		setup_inline_extent_backref(trans, root, path, iref, parent,
					    root_objectid, owner, offset,
					    refs_to_add, extent_op);
		ret = 0;
	}
	return ret;
}

static int insert_extent_backref(struct btrfs_trans_handle *trans,
				 struct btrfs_root *root,
				 struct btrfs_path *path,
				 u64 bytenr, u64 parent, u64 root_objectid,
				 u64 owner, u64 offset, int refs_to_add)
{
	int ret;
	if (owner < BTRFS_FIRST_FREE_OBJECTID) {
		BUG_ON(refs_to_add != 1);
		ret = insert_tree_block_ref(trans, root, path, bytenr,
					    parent, root_objectid);
	} else {
		ret = insert_extent_data_ref(trans, root, path, bytenr,
					     parent, root_objectid,
					     owner, offset, refs_to_add);
	}
	return ret;
}

static int remove_extent_backref(struct btrfs_trans_handle *trans,
				 struct btrfs_root *root,
				 struct btrfs_path *path,
				 struct btrfs_extent_inline_ref *iref,
				 int refs_to_drop, int is_data)
{
	int ret = 0;

	BUG_ON(!is_data && refs_to_drop != 1);
	if (iref) {
		update_inline_extent_backref(trans, root, path, iref,
					     -refs_to_drop, NULL);
	} else if (is_data) {
		ret = remove_extent_data_ref(trans, root, path, refs_to_drop);
	} else {
		ret = btrfs_del_item(trans, root, path);
	}
	return ret;
}

static int btrfs_issue_discard(struct block_device *bdev,
				u64 start, u64 len)
{
	return blkdev_issue_discard(bdev, start >> 9, len >> 9, GFP_NOFS, 0);
}

static int btrfs_discard_extent(struct btrfs_root *root, u64 bytenr,
				u64 num_bytes, u64 *actual_bytes)
{
	int ret;
	u64 discarded_bytes = 0;
	struct btrfs_bio *bbio = NULL;


	/* Tell the block device(s) that the sectors can be discarded */
	ret = btrfs_map_block(root->fs_info, REQ_DISCARD,
			      bytenr, &num_bytes, &bbio, 0);
	/* Error condition is -ENOMEM */
	if (!ret) {
		struct btrfs_bio_stripe *stripe = bbio->stripes;
		int i;


		for (i = 0; i < bbio->num_stripes; i++, stripe++) {
			if (!stripe->dev->can_discard)
				continue;

			ret = btrfs_issue_discard(stripe->dev->bdev,
						  stripe->physical,
						  stripe->length);
			if (!ret)
				discarded_bytes += stripe->length;
			else if (ret != -EOPNOTSUPP)
				break; /* Logic errors or -ENOMEM, or -EIO but I don't know how that could happen JDM */

			/*
			 * Just in case we get back EOPNOTSUPP for some reason,
			 * just ignore the return value so we don't screw up
			 * people calling discard_extent.
			 */
			ret = 0;
		}
		kfree(bbio);
	}

	if (actual_bytes)
		*actual_bytes = discarded_bytes;


	return ret;
}

/* Can return -ENOMEM */
int btrfs_inc_extent_ref(struct btrfs_trans_handle *trans,
			 struct btrfs_root *root,
			 u64 bytenr, u64 num_bytes, u64 parent,
			 u64 root_objectid, u64 owner, u64 offset, int for_cow)
{
	int ret;
	struct btrfs_fs_info *fs_info = root->fs_info;

	BUG_ON(owner < BTRFS_FIRST_FREE_OBJECTID &&
	       root_objectid == BTRFS_TREE_LOG_OBJECTID);

	if (owner < BTRFS_FIRST_FREE_OBJECTID) {
		ret = btrfs_add_delayed_tree_ref(fs_info, trans, bytenr,
					num_bytes,
					parent, root_objectid, (int)owner,
					BTRFS_ADD_DELAYED_REF, NULL, for_cow);
	} else {
		ret = btrfs_add_delayed_data_ref(fs_info, trans, bytenr,
					num_bytes,
					parent, root_objectid, owner, offset,
					BTRFS_ADD_DELAYED_REF, NULL, for_cow);
	}
	return ret;
}

static int __btrfs_inc_extent_ref(struct btrfs_trans_handle *trans,
				  struct btrfs_root *root,
				  u64 bytenr, u64 num_bytes,
				  u64 parent, u64 root_objectid,
				  u64 owner, u64 offset, int refs_to_add,
				  struct btrfs_delayed_extent_op *extent_op)
{
	struct btrfs_path *path;
	struct extent_buffer *leaf;
	struct btrfs_extent_item *item;
	u64 refs;
	int ret;
	int err = 0;

	path = btrfs_alloc_path();
	if (!path)
		return -ENOMEM;

	path->reada = 1;
	path->leave_spinning = 1;
	/* this will setup the path even if it fails to insert the back ref */
	ret = insert_inline_extent_backref(trans, root->fs_info->extent_root,
					   path, bytenr, num_bytes, parent,
					   root_objectid, owner, offset,
					   refs_to_add, extent_op);
	if (ret == 0)
		goto out;

	if (ret != -EAGAIN) {
		err = ret;
		goto out;
	}

	leaf = path->nodes[0];
	item = btrfs_item_ptr(leaf, path->slots[0], struct btrfs_extent_item);
	refs = btrfs_extent_refs(leaf, item);
	btrfs_set_extent_refs(leaf, item, refs + refs_to_add);
	if (extent_op)
		__run_delayed_extent_op(extent_op, leaf, item);

	btrfs_mark_buffer_dirty(leaf);
	btrfs_release_path(path);

	path->reada = 1;
	path->leave_spinning = 1;

	/* now insert the actual backref */
	ret = insert_extent_backref(trans, root->fs_info->extent_root,
				    path, bytenr, parent, root_objectid,
				    owner, offset, refs_to_add);
	if (ret)
		btrfs_abort_transaction(trans, root, ret);
out:
	btrfs_free_path(path);
	return err;
}

static int run_delayed_data_ref(struct btrfs_trans_handle *trans,
				struct btrfs_root *root,
				struct btrfs_delayed_ref_node *node,
				struct btrfs_delayed_extent_op *extent_op,
				int insert_reserved)
{
	int ret = 0;
	struct btrfs_delayed_data_ref *ref;
	struct btrfs_key ins;
	u64 parent = 0;
	u64 ref_root = 0;
	u64 flags = 0;

	ins.objectid = node->bytenr;
	ins.offset = node->num_bytes;
	ins.type = BTRFS_EXTENT_ITEM_KEY;

	ref = btrfs_delayed_node_to_data_ref(node);
	if (node->type == BTRFS_SHARED_DATA_REF_KEY)
		parent = ref->parent;
	else
		ref_root = ref->root;

	if (node->action == BTRFS_ADD_DELAYED_REF && insert_reserved) {
		if (extent_op) {
			BUG_ON(extent_op->update_key);
			flags |= extent_op->flags_to_set;
		}
		ret = alloc_reserved_file_extent(trans, root,
						 parent, ref_root, flags,
						 ref->objectid, ref->offset,
						 &ins, node->ref_mod);
	} else if (node->action == BTRFS_ADD_DELAYED_REF) {
		ret = __btrfs_inc_extent_ref(trans, root, node->bytenr,
					     node->num_bytes, parent,
					     ref_root, ref->objectid,
					     ref->offset, node->ref_mod,
					     extent_op);
	} else if (node->action == BTRFS_DROP_DELAYED_REF) {
		ret = __btrfs_free_extent(trans, root, node->bytenr,
					  node->num_bytes, parent,
					  ref_root, ref->objectid,
					  ref->offset, node->ref_mod,
					  extent_op);
	} else {
		BUG();
	}
	return ret;
}

static void __run_delayed_extent_op(struct btrfs_delayed_extent_op *extent_op,
				    struct extent_buffer *leaf,
				    struct btrfs_extent_item *ei)
{
	u64 flags = btrfs_extent_flags(leaf, ei);
	if (extent_op->update_flags) {
		flags |= extent_op->flags_to_set;
		btrfs_set_extent_flags(leaf, ei, flags);
	}

	if (extent_op->update_key) {
		struct btrfs_tree_block_info *bi;
		BUG_ON(!(flags & BTRFS_EXTENT_FLAG_TREE_BLOCK));
		bi = (struct btrfs_tree_block_info *)(ei + 1);
		btrfs_set_tree_block_key(leaf, bi, &extent_op->key);
	}
}

static int run_delayed_extent_op(struct btrfs_trans_handle *trans,
				 struct btrfs_root *root,
				 struct btrfs_delayed_ref_node *node,
				 struct btrfs_delayed_extent_op *extent_op)
{
	struct btrfs_key key;
	struct btrfs_path *path;
	struct btrfs_extent_item *ei;
	struct extent_buffer *leaf;
	u32 item_size;
	int ret;
	int err = 0;

	if (trans->aborted)
		return 0;

	path = btrfs_alloc_path();
	if (!path)
		return -ENOMEM;

	key.objectid = node->bytenr;
	key.type = BTRFS_EXTENT_ITEM_KEY;
	key.offset = node->num_bytes;

	path->reada = 1;
	path->leave_spinning = 1;
	ret = btrfs_search_slot(trans, root->fs_info->extent_root, &key,
				path, 0, 1);
	if (ret < 0) {
		err = ret;
		goto out;
	}
	if (ret > 0) {
		err = -EIO;
		goto out;
	}

	leaf = path->nodes[0];
	item_size = btrfs_item_size_nr(leaf, path->slots[0]);
#ifdef BTRFS_COMPAT_EXTENT_TREE_V0
	if (item_size < sizeof(*ei)) {
		ret = convert_extent_item_v0(trans, root->fs_info->extent_root,
					     path, (u64)-1, 0);
		if (ret < 0) {
			err = ret;
			goto out;
		}
		leaf = path->nodes[0];
		item_size = btrfs_item_size_nr(leaf, path->slots[0]);
	}
#endif
	BUG_ON(item_size < sizeof(*ei));
	ei = btrfs_item_ptr(leaf, path->slots[0], struct btrfs_extent_item);
	__run_delayed_extent_op(extent_op, leaf, ei);

	btrfs_mark_buffer_dirty(leaf);
out:
	btrfs_free_path(path);
	return err;
}

static int run_delayed_tree_ref(struct btrfs_trans_handle *trans,
				struct btrfs_root *root,
				struct btrfs_delayed_ref_node *node,
				struct btrfs_delayed_extent_op *extent_op,
				int insert_reserved)
{
	int ret = 0;
	struct btrfs_delayed_tree_ref *ref;
	struct btrfs_key ins;
	u64 parent = 0;
	u64 ref_root = 0;

	ins.objectid = node->bytenr;
	ins.offset = node->num_bytes;
	ins.type = BTRFS_EXTENT_ITEM_KEY;

	ref = btrfs_delayed_node_to_tree_ref(node);
	if (node->type == BTRFS_SHARED_BLOCK_REF_KEY)
		parent = ref->parent;
	else
		ref_root = ref->root;

	BUG_ON(node->ref_mod != 1);
	if (node->action == BTRFS_ADD_DELAYED_REF && insert_reserved) {
		BUG_ON(!extent_op || !extent_op->update_flags ||
		       !extent_op->update_key);
		ret = alloc_reserved_tree_block(trans, root,
						parent, ref_root,
						extent_op->flags_to_set,
						&extent_op->key,
						ref->level, &ins);
	} else if (node->action == BTRFS_ADD_DELAYED_REF) {
		ret = __btrfs_inc_extent_ref(trans, root, node->bytenr,
					     node->num_bytes, parent, ref_root,
					     ref->level, 0, 1, extent_op);
	} else if (node->action == BTRFS_DROP_DELAYED_REF) {
		ret = __btrfs_free_extent(trans, root, node->bytenr,
					  node->num_bytes, parent, ref_root,
					  ref->level, 0, 1, extent_op);
	} else {
		BUG();
	}
	return ret;
}

/* helper function to actually process a single delayed ref entry */
static int run_one_delayed_ref(struct btrfs_trans_handle *trans,
			       struct btrfs_root *root,
			       struct btrfs_delayed_ref_node *node,
			       struct btrfs_delayed_extent_op *extent_op,
			       int insert_reserved)
{
	int ret = 0;

	if (trans->aborted)
		return 0;

	if (btrfs_delayed_ref_is_head(node)) {
		struct btrfs_delayed_ref_head *head;
		/*
		 * we've hit the end of the chain and we were supposed
		 * to insert this extent into the tree.  But, it got
		 * deleted before we ever needed to insert it, so all
		 * we have to do is clean up the accounting
		 */
		BUG_ON(extent_op);
		head = btrfs_delayed_node_to_head(node);
		if (insert_reserved) {
			btrfs_pin_extent(root, node->bytenr,
					 node->num_bytes, 1);
			if (head->is_data) {
				ret = btrfs_del_csums(trans, root,
						      node->bytenr,
						      node->num_bytes);
			}
		}
		mutex_unlock(&head->mutex);
		return ret;
	}

	if (node->type == BTRFS_TREE_BLOCK_REF_KEY ||
	    node->type == BTRFS_SHARED_BLOCK_REF_KEY)
		ret = run_delayed_tree_ref(trans, root, node, extent_op,
					   insert_reserved);
	else if (node->type == BTRFS_EXTENT_DATA_REF_KEY ||
		 node->type == BTRFS_SHARED_DATA_REF_KEY)
		ret = run_delayed_data_ref(trans, root, node, extent_op,
					   insert_reserved);
	else
		BUG();
	return ret;
}

static noinline struct btrfs_delayed_ref_node *
select_delayed_ref(struct btrfs_delayed_ref_head *head)
{
	struct rb_node *node;
	struct btrfs_delayed_ref_node *ref;
	int action = BTRFS_ADD_DELAYED_REF;
again:
	/*
	 * select delayed ref of type BTRFS_ADD_DELAYED_REF first.
	 * this prevents ref count from going down to zero when
	 * there still are pending delayed ref.
	 */
	node = rb_prev(&head->node.rb_node);
	while (1) {
		if (!node)
			break;
		ref = rb_entry(node, struct btrfs_delayed_ref_node,
				rb_node);
		if (ref->bytenr != head->node.bytenr)
			break;
		if (ref->action == action)
			return ref;
		node = rb_prev(node);
	}
	if (action == BTRFS_ADD_DELAYED_REF) {
		action = BTRFS_DROP_DELAYED_REF;
		goto again;
	}
	return NULL;
}

/*
 * Returns 0 on success or if called with an already aborted transaction.
 * Returns -ENOMEM or -EIO on failure and will abort the transaction.
 */
static noinline int run_clustered_refs(struct btrfs_trans_handle *trans,
				       struct btrfs_root *root,
				       struct list_head *cluster)
{
	struct btrfs_delayed_ref_root *delayed_refs;
	struct btrfs_delayed_ref_node *ref;
	struct btrfs_delayed_ref_head *locked_ref = NULL;
	struct btrfs_delayed_extent_op *extent_op;
	struct btrfs_fs_info *fs_info = root->fs_info;
	int ret;
	int count = 0;
	int must_insert_reserved = 0;

	delayed_refs = &trans->transaction->delayed_refs;
	while (1) {
		if (!locked_ref) {
			/* pick a new head ref from the cluster list */
			if (list_empty(cluster))
				break;

			locked_ref = list_entry(cluster->next,
				     struct btrfs_delayed_ref_head, cluster);

			/* grab the lock that says we are going to process
			 * all the refs for this head */
			ret = btrfs_delayed_ref_lock(trans, locked_ref);

			/*
			 * we may have dropped the spin lock to get the head
			 * mutex lock, and that might have given someone else
			 * time to free the head.  If that's true, it has been
			 * removed from our list and we can move on.
			 */
			if (ret == -EAGAIN) {
				locked_ref = NULL;
				count++;
				continue;
			}
		}

		/*
		 * We need to try and merge add/drops of the same ref since we
		 * can run into issues with relocate dropping the implicit ref
		 * and then it being added back again before the drop can
		 * finish.  If we merged anything we need to re-loop so we can
		 * get a good ref.
		 */
		btrfs_merge_delayed_refs(trans, fs_info, delayed_refs,
					 locked_ref);

		/*
		 * locked_ref is the head node, so we have to go one
		 * node back for any delayed ref updates
		 */
		ref = select_delayed_ref(locked_ref);

		if (ref && ref->seq &&
		    btrfs_check_delayed_seq(fs_info, delayed_refs, ref->seq)) {
			/*
			 * there are still refs with lower seq numbers in the
			 * process of being added. Don't run this ref yet.
			 */
			list_del_init(&locked_ref->cluster);
			mutex_unlock(&locked_ref->mutex);
			locked_ref = NULL;
			delayed_refs->num_heads_ready++;
			spin_unlock(&delayed_refs->lock);
			cond_resched();
			spin_lock(&delayed_refs->lock);
			continue;
		}

		/*
		 * record the must insert reserved flag before we
		 * drop the spin lock.
		 */
		must_insert_reserved = locked_ref->must_insert_reserved;
		locked_ref->must_insert_reserved = 0;

		extent_op = locked_ref->extent_op;
		locked_ref->extent_op = NULL;

		if (!ref) {
			/* All delayed refs have been processed, Go ahead
			 * and send the head node to run_one_delayed_ref,
			 * so that any accounting fixes can happen
			 */
			ref = &locked_ref->node;

			if (extent_op && must_insert_reserved) {
				kfree(extent_op);
				extent_op = NULL;
			}

			if (extent_op) {
				spin_unlock(&delayed_refs->lock);

				ret = run_delayed_extent_op(trans, root,
							    ref, extent_op);
				kfree(extent_op);

				if (ret) {
					list_del_init(&locked_ref->cluster);
					mutex_unlock(&locked_ref->mutex);

					printk(KERN_DEBUG "btrfs: run_delayed_extent_op returned %d\n", ret);
					spin_lock(&delayed_refs->lock);
					return ret;
				}

				goto next;
			}

			list_del_init(&locked_ref->cluster);
			locked_ref = NULL;
		}

		ref->in_tree = 0;
		rb_erase(&ref->rb_node, &delayed_refs->root);
		delayed_refs->num_entries--;
		if (locked_ref) {
			/*
			 * when we play the delayed ref, also correct the
			 * ref_mod on head
			 */
			switch (ref->action) {
			case BTRFS_ADD_DELAYED_REF:
			case BTRFS_ADD_DELAYED_EXTENT:
				locked_ref->node.ref_mod -= ref->ref_mod;
				break;
			case BTRFS_DROP_DELAYED_REF:
				locked_ref->node.ref_mod += ref->ref_mod;
				break;
			default:
				WARN_ON(1);
			}
		}
		spin_unlock(&delayed_refs->lock);

		ret = run_one_delayed_ref(trans, root, ref, extent_op,
					  must_insert_reserved);

		btrfs_put_delayed_ref(ref);
		kfree(extent_op);
		count++;

		if (ret) {
			if (locked_ref) {
				list_del_init(&locked_ref->cluster);
				mutex_unlock(&locked_ref->mutex);
			}
			printk(KERN_DEBUG "btrfs: run_one_delayed_ref returned %d\n", ret);
			spin_lock(&delayed_refs->lock);
			return ret;
		}

next:
		cond_resched();
		spin_lock(&delayed_refs->lock);
	}
	return count;
}

#ifdef SCRAMBLE_DELAYED_REFS
/*
 * Normally delayed refs get processed in ascending bytenr order. This
 * correlates in most cases to the order added. To expose dependencies on this
 * order, we start to process the tree in the middle instead of the beginning
 */
static u64 find_middle(struct rb_root *root)
{
	struct rb_node *n = root->rb_node;
	struct btrfs_delayed_ref_node *entry;
	int alt = 1;
	u64 middle;
	u64 first = 0, last = 0;

	n = rb_first(root);
	if (n) {
		entry = rb_entry(n, struct btrfs_delayed_ref_node, rb_node);
		first = entry->bytenr;
	}
	n = rb_last(root);
	if (n) {
		entry = rb_entry(n, struct btrfs_delayed_ref_node, rb_node);
		last = entry->bytenr;
	}
	n = root->rb_node;

	while (n) {
		entry = rb_entry(n, struct btrfs_delayed_ref_node, rb_node);
		WARN_ON(!entry->in_tree);

		middle = entry->bytenr;

		if (alt)
			n = n->rb_left;
		else
			n = n->rb_right;

		alt = 1 - alt;
	}
	return middle;
}
#endif

int btrfs_delayed_refs_qgroup_accounting(struct btrfs_trans_handle *trans,
					 struct btrfs_fs_info *fs_info)
{
	struct qgroup_update *qgroup_update;
	int ret = 0;

	if (list_empty(&trans->qgroup_ref_list) !=
	    !trans->delayed_ref_elem.seq) {
		/* list without seq or seq without list */
		printk(KERN_ERR "btrfs: qgroup accounting update error, list is%s empty, seq is %llu\n",
			list_empty(&trans->qgroup_ref_list) ? "" : " not",
			trans->delayed_ref_elem.seq);
		BUG();
	}

	if (!trans->delayed_ref_elem.seq)
		return 0;

	while (!list_empty(&trans->qgroup_ref_list)) {
		qgroup_update = list_first_entry(&trans->qgroup_ref_list,
						 struct qgroup_update, list);
		list_del(&qgroup_update->list);
		if (!ret)
			ret = btrfs_qgroup_account_ref(
					trans, fs_info, qgroup_update->node,
					qgroup_update->extent_op);
		kfree(qgroup_update);
	}

	btrfs_put_tree_mod_seq(fs_info, &trans->delayed_ref_elem);

	return ret;
}

/*
 * this starts processing the delayed reference count updates and
 * extent insertions we have queued up so far.  count can be
 * 0, which means to process everything in the tree at the start
 * of the run (but not newly added entries), or it can be some target
 * number you'd like to process.
 *
 * Returns 0 on success or if called with an aborted transaction
 * Returns <0 on error and aborts the transaction
 */
int btrfs_run_delayed_refs(struct btrfs_trans_handle *trans,
			   struct btrfs_root *root, unsigned long count)
{
	struct rb_node *node;
	struct btrfs_delayed_ref_root *delayed_refs;
	struct btrfs_delayed_ref_node *ref;
	struct list_head cluster;
	int ret;
	u64 delayed_start;
	int run_all = count == (unsigned long)-1;
	int run_most = 0;
	int loops;

	/* We'll clean this up in btrfs_cleanup_transaction */
	if (trans->aborted)
		return 0;

	if (root == root->fs_info->extent_root)
		root = root->fs_info->tree_root;

	btrfs_delayed_refs_qgroup_accounting(trans, root->fs_info);

	delayed_refs = &trans->transaction->delayed_refs;
	INIT_LIST_HEAD(&cluster);
again:
	loops = 0;
	spin_lock(&delayed_refs->lock);

#ifdef SCRAMBLE_DELAYED_REFS
	delayed_refs->run_delayed_start = find_middle(&delayed_refs->root);
#endif

	if (count == 0) {
		count = delayed_refs->num_entries * 2;
		run_most = 1;
	}
	while (1) {
		if (!(run_all || run_most) &&
		    delayed_refs->num_heads_ready < 64)
			break;

		/*
		 * go find something we can process in the rbtree.  We start at
		 * the beginning of the tree, and then build a cluster
		 * of refs to process starting at the first one we are able to
		 * lock
		 */
		delayed_start = delayed_refs->run_delayed_start;
		ret = btrfs_find_ref_cluster(trans, &cluster,
					     delayed_refs->run_delayed_start);
		if (ret)
			break;

		ret = run_clustered_refs(trans, root, &cluster);
		if (ret < 0) {
			spin_unlock(&delayed_refs->lock);
			btrfs_abort_transaction(trans, root, ret);
			return ret;
		}

		count -= min_t(unsigned long, ret, count);

		if (count == 0)
			break;

		if (delayed_start >= delayed_refs->run_delayed_start) {
			if (loops == 0) {
				/*
				 * btrfs_find_ref_cluster looped. let's do one
				 * more cycle. if we don't run any delayed ref
				 * during that cycle (because we can't because
				 * all of them are blocked), bail out.
				 */
				loops = 1;
			} else {
				/*
				 * no runnable refs left, stop trying
				 */
				BUG_ON(run_all);
				break;
			}
		}
		if (ret) {
			/* refs were run, let's reset staleness detection */
			loops = 0;
		}
	}

	if (run_all) {
		if (!list_empty(&trans->new_bgs)) {
			spin_unlock(&delayed_refs->lock);
			btrfs_create_pending_block_groups(trans, root);
			spin_lock(&delayed_refs->lock);
		}

		node = rb_first(&delayed_refs->root);
		if (!node)
			goto out;
		count = (unsigned long)-1;

		while (node) {
			ref = rb_entry(node, struct btrfs_delayed_ref_node,
				       rb_node);
			if (btrfs_delayed_ref_is_head(ref)) {
				struct btrfs_delayed_ref_head *head;

				head = btrfs_delayed_node_to_head(ref);
				atomic_inc(&ref->refs);

				spin_unlock(&delayed_refs->lock);
				/*
				 * Mutex was contended, block until it's
				 * released and try again
				 */
				mutex_lock(&head->mutex);
				mutex_unlock(&head->mutex);

				btrfs_put_delayed_ref(ref);
				cond_resched();
				goto again;
			}
			node = rb_next(node);
		}
		spin_unlock(&delayed_refs->lock);
		schedule_timeout(1);
		goto again;
	}
out:
	spin_unlock(&delayed_refs->lock);
	assert_qgroups_uptodate(trans);
	return 0;
}

int btrfs_set_disk_extent_flags(struct btrfs_trans_handle *trans,
				struct btrfs_root *root,
				u64 bytenr, u64 num_bytes, u64 flags,
				int is_data)
{
	struct btrfs_delayed_extent_op *extent_op;
	int ret;

	extent_op = kmalloc(sizeof(*extent_op), GFP_NOFS);
	if (!extent_op)
		return -ENOMEM;

	extent_op->flags_to_set = flags;
	extent_op->update_flags = 1;
	extent_op->update_key = 0;
	extent_op->is_data = is_data ? 1 : 0;

	ret = btrfs_add_delayed_extent_op(root->fs_info, trans, bytenr,
					  num_bytes, extent_op);
	if (ret)
		kfree(extent_op);
	return ret;
}

static noinline int check_delayed_ref(struct btrfs_trans_handle *trans,
				      struct btrfs_root *root,
				      struct btrfs_path *path,
				      u64 objectid, u64 offset, u64 bytenr)
{
	struct btrfs_delayed_ref_head *head;
	struct btrfs_delayed_ref_node *ref;
	struct btrfs_delayed_data_ref *data_ref;
	struct btrfs_delayed_ref_root *delayed_refs;
	struct rb_node *node;
	int ret = 0;

	ret = -ENOENT;
	delayed_refs = &trans->transaction->delayed_refs;
	spin_lock(&delayed_refs->lock);
	head = btrfs_find_delayed_ref_head(trans, bytenr);
	if (!head)
		goto out;

	if (!mutex_trylock(&head->mutex)) {
		atomic_inc(&head->node.refs);
		spin_unlock(&delayed_refs->lock);

		btrfs_release_path(path);

		/*
		 * Mutex was contended, block until it's released and let
		 * caller try again
		 */
		mutex_lock(&head->mutex);
		mutex_unlock(&head->mutex);
		btrfs_put_delayed_ref(&head->node);
		return -EAGAIN;
	}

	node = rb_prev(&head->node.rb_node);
	if (!node)
		goto out_unlock;

	ref = rb_entry(node, struct btrfs_delayed_ref_node, rb_node);

	if (ref->bytenr != bytenr)
		goto out_unlock;

	ret = 1;
	if (ref->type != BTRFS_EXTENT_DATA_REF_KEY)
		goto out_unlock;

	data_ref = btrfs_delayed_node_to_data_ref(ref);

	node = rb_prev(node);
	if (node) {
		int seq = ref->seq;

		ref = rb_entry(node, struct btrfs_delayed_ref_node, rb_node);
		if (ref->bytenr == bytenr && ref->seq == seq)
			goto out_unlock;
	}

	if (data_ref->root != root->root_key.objectid ||
	    data_ref->objectid != objectid || data_ref->offset != offset)
		goto out_unlock;

	ret = 0;
out_unlock:
	mutex_unlock(&head->mutex);
out:
	spin_unlock(&delayed_refs->lock);
	return ret;
}

static noinline int check_committed_ref(struct btrfs_trans_handle *trans,
					struct btrfs_root *root,
					struct btrfs_path *path,
					u64 objectid, u64 offset, u64 bytenr)
{
	struct btrfs_root *extent_root = root->fs_info->extent_root;
	struct extent_buffer *leaf;
	struct btrfs_extent_data_ref *ref;
	struct btrfs_extent_inline_ref *iref;
	struct btrfs_extent_item *ei;
	struct btrfs_key key;
	u32 item_size;
	int ret;

	key.objectid = bytenr;
	key.offset = (u64)-1;
	key.type = BTRFS_EXTENT_ITEM_KEY;

	ret = btrfs_search_slot(NULL, extent_root, &key, path, 0, 0);
	if (ret < 0)
		goto out;
	BUG_ON(ret == 0); /* Corruption */

	ret = -ENOENT;
	if (path->slots[0] == 0)
		goto out;

	path->slots[0]--;
	leaf = path->nodes[0];
	btrfs_item_key_to_cpu(leaf, &key, path->slots[0]);

	if (key.objectid != bytenr || key.type != BTRFS_EXTENT_ITEM_KEY)
		goto out;

	ret = 1;
	item_size = btrfs_item_size_nr(leaf, path->slots[0]);
#ifdef BTRFS_COMPAT_EXTENT_TREE_V0
	if (item_size < sizeof(*ei)) {
		WARN_ON(item_size != sizeof(struct btrfs_extent_item_v0));
		goto out;
	}
#endif
	ei = btrfs_item_ptr(leaf, path->slots[0], struct btrfs_extent_item);

	if (item_size != sizeof(*ei) +
	    btrfs_extent_inline_ref_size(BTRFS_EXTENT_DATA_REF_KEY))
		goto out;

	if (btrfs_extent_generation(leaf, ei) <=
	    btrfs_root_last_snapshot(&root->root_item))
		goto out;

	iref = (struct btrfs_extent_inline_ref *)(ei + 1);
	if (btrfs_extent_inline_ref_type(leaf, iref) !=
	    BTRFS_EXTENT_DATA_REF_KEY)
		goto out;

	ref = (struct btrfs_extent_data_ref *)(&iref->offset);
	if (btrfs_extent_refs(leaf, ei) !=
	    btrfs_extent_data_ref_count(leaf, ref) ||
	    btrfs_extent_data_ref_root(leaf, ref) !=
	    root->root_key.objectid ||
	    btrfs_extent_data_ref_objectid(leaf, ref) != objectid ||
	    btrfs_extent_data_ref_offset(leaf, ref) != offset)
		goto out;

	ret = 0;
out:
	return ret;
}

int btrfs_cross_ref_exist(struct btrfs_trans_handle *trans,
			  struct btrfs_root *root,
			  u64 objectid, u64 offset, u64 bytenr)
{
	struct btrfs_path *path;
	int ret;
	int ret2;

	path = btrfs_alloc_path();
	if (!path)
		return -ENOENT;

	do {
		ret = check_committed_ref(trans, root, path, objectid,
					  offset, bytenr);
		if (ret && ret != -ENOENT)
			goto out;

		ret2 = check_delayed_ref(trans, root, path, objectid,
					 offset, bytenr);
	} while (ret2 == -EAGAIN);

	if (ret2 && ret2 != -ENOENT) {
		ret = ret2;
		goto out;
	}

	if (ret != -ENOENT || ret2 != -ENOENT)
		ret = 0;
out:
	btrfs_free_path(path);
	if (root->root_key.objectid == BTRFS_DATA_RELOC_TREE_OBJECTID)
		WARN_ON(ret > 0);
	return ret;
}

static int __btrfs_mod_ref(struct btrfs_trans_handle *trans,
			   struct btrfs_root *root,
			   struct extent_buffer *buf,
			   int full_backref, int inc, int for_cow)
{
	u64 bytenr;
	u64 num_bytes;
	u64 parent;
	u64 ref_root;
	u32 nritems;
	struct btrfs_key key;
	struct btrfs_file_extent_item *fi;
	int i;
	int level;
	int ret = 0;
	int (*process_func)(struct btrfs_trans_handle *, struct btrfs_root *,
			    u64, u64, u64, u64, u64, u64, int);

	ref_root = btrfs_header_owner(buf);
	nritems = btrfs_header_nritems(buf);
	level = btrfs_header_level(buf);

	if (!root->ref_cows && level == 0)
		return 0;

	if (inc)
		process_func = btrfs_inc_extent_ref;
	else
		process_func = btrfs_free_extent;

	if (full_backref)
		parent = buf->start;
	else
		parent = 0;

	for (i = 0; i < nritems; i++) {
		if (level == 0) {
			btrfs_item_key_to_cpu(buf, &key, i);
			if (btrfs_key_type(&key) != BTRFS_EXTENT_DATA_KEY)
				continue;
			fi = btrfs_item_ptr(buf, i,
					    struct btrfs_file_extent_item);
			if (btrfs_file_extent_type(buf, fi) ==
			    BTRFS_FILE_EXTENT_INLINE)
				continue;
			bytenr = btrfs_file_extent_disk_bytenr(buf, fi);
			if (bytenr == 0)
				continue;

			num_bytes = btrfs_file_extent_disk_num_bytes(buf, fi);
			key.offset -= btrfs_file_extent_offset(buf, fi);
			ret = process_func(trans, root, bytenr, num_bytes,
					   parent, ref_root, key.objectid,
					   key.offset, for_cow);
			if (ret)
				goto fail;
		} else {
			bytenr = btrfs_node_blockptr(buf, i);
			num_bytes = btrfs_level_size(root, level - 1);
			ret = process_func(trans, root, bytenr, num_bytes,
					   parent, ref_root, level - 1, 0,
					   for_cow);
			if (ret)
				goto fail;
		}
	}
	return 0;
fail:
	return ret;
}

int btrfs_inc_ref(struct btrfs_trans_handle *trans, struct btrfs_root *root,
		  struct extent_buffer *buf, int full_backref, int for_cow)
{
	return __btrfs_mod_ref(trans, root, buf, full_backref, 1, for_cow);
}

int btrfs_dec_ref(struct btrfs_trans_handle *trans, struct btrfs_root *root,
		  struct extent_buffer *buf, int full_backref, int for_cow)
{
	return __btrfs_mod_ref(trans, root, buf, full_backref, 0, for_cow);
}

static int write_one_cache_group(struct btrfs_trans_handle *trans,
				 struct btrfs_root *root,
				 struct btrfs_path *path,
				 struct btrfs_block_group_cache *cache)
{
	int ret;
	struct btrfs_root *extent_root = root->fs_info->extent_root;
	unsigned long bi;
	struct extent_buffer *leaf;

	ret = btrfs_search_slot(trans, extent_root, &cache->key, path, 0, 1);
	if (ret < 0)
		goto fail;
	BUG_ON(ret); /* Corruption */

	leaf = path->nodes[0];
	bi = btrfs_item_ptr_offset(leaf, path->slots[0]);
	write_extent_buffer(leaf, &cache->item, bi, sizeof(cache->item));
	btrfs_mark_buffer_dirty(leaf);
	btrfs_release_path(path);
fail:
	if (ret) {
		btrfs_abort_transaction(trans, root, ret);
		return ret;
	}
	return 0;

}

static struct btrfs_block_group_cache *
next_block_group(struct btrfs_root *root,
		 struct btrfs_block_group_cache *cache)
{
	struct rb_node *node;
	spin_lock(&root->fs_info->block_group_cache_lock);
	node = rb_next(&cache->cache_node);
	btrfs_put_block_group(cache);
	if (node) {
		cache = rb_entry(node, struct btrfs_block_group_cache,
				 cache_node);
		btrfs_get_block_group(cache);
	} else
		cache = NULL;
	spin_unlock(&root->fs_info->block_group_cache_lock);
	return cache;
}

static int cache_save_setup(struct btrfs_block_group_cache *block_group,
			    struct btrfs_trans_handle *trans,
			    struct btrfs_path *path)
{
	struct btrfs_root *root = block_group->fs_info->tree_root;
	struct inode *inode = NULL;
	u64 alloc_hint = 0;
	int dcs = BTRFS_DC_ERROR;
	int num_pages = 0;
	int retries = 0;
	int ret = 0;

	/*
	 * If this block group is smaller than 100 megs don't bother caching the
	 * block group.
	 */
	if (block_group->key.offset < (100 * 1024 * 1024)) {
		spin_lock(&block_group->lock);
		block_group->disk_cache_state = BTRFS_DC_WRITTEN;
		spin_unlock(&block_group->lock);
		return 0;
	}

again:
	inode = lookup_free_space_inode(root, block_group, path);
	if (IS_ERR(inode) && PTR_ERR(inode) != -ENOENT) {
		ret = PTR_ERR(inode);
		btrfs_release_path(path);
		goto out;
	}

	if (IS_ERR(inode)) {
		BUG_ON(retries);
		retries++;

		if (block_group->ro)
			goto out_free;

		ret = create_free_space_inode(root, trans, block_group, path);
		if (ret)
			goto out_free;
		goto again;
	}

	/* We've already setup this transaction, go ahead and exit */
	if (block_group->cache_generation == trans->transid &&
	    i_size_read(inode)) {
		dcs = BTRFS_DC_SETUP;
		goto out_put;
	}

	/*
	 * We want to set the generation to 0, that way if anything goes wrong
	 * from here on out we know not to trust this cache when we load up next
	 * time.
	 */
	BTRFS_I(inode)->generation = 0;
	ret = btrfs_update_inode(trans, root, inode);
	WARN_ON(ret);

	if (i_size_read(inode) > 0) {
		ret = btrfs_truncate_free_space_cache(root, trans, path,
						      inode);
		if (ret)
			goto out_put;
	}

	spin_lock(&block_group->lock);
	if (block_group->cached != BTRFS_CACHE_FINISHED ||
	    !btrfs_test_opt(root, SPACE_CACHE)) {
		/*
		 * don't bother trying to write stuff out _if_
		 * a) we're not cached,
		 * b) we're with nospace_cache mount option.
		 */
		dcs = BTRFS_DC_WRITTEN;
		spin_unlock(&block_group->lock);
		goto out_put;
	}
	spin_unlock(&block_group->lock);

	/*
	 * Try to preallocate enough space based on how big the block group is.
	 * Keep in mind this has to include any pinned space which could end up
	 * taking up quite a bit since it's not folded into the other space
	 * cache.
	 */
	num_pages = (int)div64_u64(block_group->key.offset, 256 * 1024 * 1024);
	if (!num_pages)
		num_pages = 1;

	num_pages *= 16;
	num_pages *= PAGE_CACHE_SIZE;

	ret = btrfs_check_data_free_space(inode, num_pages);
	if (ret)
		goto out_put;

	ret = btrfs_prealloc_file_range_trans(inode, trans, 0, 0, num_pages,
					      num_pages, num_pages,
					      &alloc_hint);
	if (!ret)
		dcs = BTRFS_DC_SETUP;
	btrfs_free_reserved_data_space(inode, num_pages);

out_put:
	iput(inode);
out_free:
	btrfs_release_path(path);
out:
	spin_lock(&block_group->lock);
	if (!ret && dcs == BTRFS_DC_SETUP)
		block_group->cache_generation = trans->transid;
	block_group->disk_cache_state = dcs;
	spin_unlock(&block_group->lock);

	return ret;
}

int btrfs_write_dirty_block_groups(struct btrfs_trans_handle *trans,
				   struct btrfs_root *root)
{
	struct btrfs_block_group_cache *cache;
	int err = 0;
	struct btrfs_path *path;
	u64 last = 0;

	path = btrfs_alloc_path();
	if (!path)
		return -ENOMEM;

again:
	while (1) {
		cache = btrfs_lookup_first_block_group(root->fs_info, last);
		while (cache) {
			if (cache->disk_cache_state == BTRFS_DC_CLEAR)
				break;
			cache = next_block_group(root, cache);
		}
		if (!cache) {
			if (last == 0)
				break;
			last = 0;
			continue;
		}
		err = cache_save_setup(cache, trans, path);
		last = cache->key.objectid + cache->key.offset;
		btrfs_put_block_group(cache);
	}

	while (1) {
		if (last == 0) {
			err = btrfs_run_delayed_refs(trans, root,
						     (unsigned long)-1);
			if (err) /* File system offline */
				goto out;
		}

		cache = btrfs_lookup_first_block_group(root->fs_info, last);
		while (cache) {
			if (cache->disk_cache_state == BTRFS_DC_CLEAR) {
				btrfs_put_block_group(cache);
				goto again;
			}

			if (cache->dirty)
				break;
			cache = next_block_group(root, cache);
		}
		if (!cache) {
			if (last == 0)
				break;
			last = 0;
			continue;
		}

		if (cache->disk_cache_state == BTRFS_DC_SETUP)
			cache->disk_cache_state = BTRFS_DC_NEED_WRITE;
		cache->dirty = 0;
		last = cache->key.objectid + cache->key.offset;

		err = write_one_cache_group(trans, root, path, cache);
		if (err) /* File system offline */
			goto out;

		btrfs_put_block_group(cache);
	}

	while (1) {
		/*
		 * I don't think this is needed since we're just marking our
		 * preallocated extent as written, but just in case it can't
		 * hurt.
		 */
		if (last == 0) {
			err = btrfs_run_delayed_refs(trans, root,
						     (unsigned long)-1);
			if (err) /* File system offline */
				goto out;
		}

		cache = btrfs_lookup_first_block_group(root->fs_info, last);
		while (cache) {
			/*
			 * Really this shouldn't happen, but it could if we
			 * couldn't write the entire preallocated extent and
			 * splitting the extent resulted in a new block.
			 */
			if (cache->dirty) {
				btrfs_put_block_group(cache);
				goto again;
			}
			if (cache->disk_cache_state == BTRFS_DC_NEED_WRITE)
				break;
			cache = next_block_group(root, cache);
		}
		if (!cache) {
			if (last == 0)
				break;
			last = 0;
			continue;
		}

		err = btrfs_write_out_cache(root, trans, cache, path);

		/*
		 * If we didn't have an error then the cache state is still
		 * NEED_WRITE, so we can set it to WRITTEN.
		 */
		if (!err && cache->disk_cache_state == BTRFS_DC_NEED_WRITE)
			cache->disk_cache_state = BTRFS_DC_WRITTEN;
		last = cache->key.objectid + cache->key.offset;
		btrfs_put_block_group(cache);
	}
out:

	btrfs_free_path(path);
	return err;
}

int btrfs_extent_readonly(struct btrfs_root *root, u64 bytenr)
{
	struct btrfs_block_group_cache *block_group;
	int readonly = 0;

	block_group = btrfs_lookup_block_group(root->fs_info, bytenr);
	if (!block_group || block_group->ro)
		readonly = 1;
	if (block_group)
		btrfs_put_block_group(block_group);
	return readonly;
}

static int update_space_info(struct btrfs_fs_info *info, u64 flags,
			     u64 total_bytes, u64 bytes_used,
			     struct btrfs_space_info **space_info)
{
	struct btrfs_space_info *found;
	int i;
	int factor;

	if (flags & (BTRFS_BLOCK_GROUP_DUP | BTRFS_BLOCK_GROUP_RAID1 |
		     BTRFS_BLOCK_GROUP_RAID10))
		factor = 2;
	else
		factor = 1;

	found = __find_space_info(info, flags);
	if (found) {
		spin_lock(&found->lock);
		found->total_bytes += total_bytes;
		found->disk_total += total_bytes * factor;
		found->bytes_used += bytes_used;
		found->disk_used += bytes_used * factor;
		found->full = 0;
		spin_unlock(&found->lock);
		*space_info = found;
		return 0;
	}
	found = kzalloc(sizeof(*found), GFP_NOFS);
	if (!found)
		return -ENOMEM;

	for (i = 0; i < BTRFS_NR_RAID_TYPES; i++)
		INIT_LIST_HEAD(&found->block_groups[i]);
	init_rwsem(&found->groups_sem);
	spin_lock_init(&found->lock);
	found->flags = flags & BTRFS_BLOCK_GROUP_TYPE_MASK;
	found->total_bytes = total_bytes;
	found->disk_total = total_bytes * factor;
	found->bytes_used = bytes_used;
	found->disk_used = bytes_used * factor;
	found->bytes_pinned = 0;
	found->bytes_reserved = 0;
	found->bytes_readonly = 0;
	found->bytes_may_use = 0;
	found->full = 0;
	found->force_alloc = CHUNK_ALLOC_NO_FORCE;
	found->chunk_alloc = 0;
	found->flush = 0;
	init_waitqueue_head(&found->wait);
	*space_info = found;
	list_add_rcu(&found->list, &info->space_info);
	if (flags & BTRFS_BLOCK_GROUP_DATA)
		info->data_sinfo = found;
	return 0;
}

static void set_avail_alloc_bits(struct btrfs_fs_info *fs_info, u64 flags)
{
	u64 extra_flags = chunk_to_extended(flags) &
				BTRFS_EXTENDED_PROFILE_MASK;

	if (flags & BTRFS_BLOCK_GROUP_DATA)
		fs_info->avail_data_alloc_bits |= extra_flags;
	if (flags & BTRFS_BLOCK_GROUP_METADATA)
		fs_info->avail_metadata_alloc_bits |= extra_flags;
	if (flags & BTRFS_BLOCK_GROUP_SYSTEM)
		fs_info->avail_system_alloc_bits |= extra_flags;
}

/*
 * returns target flags in extended format or 0 if restripe for this
 * chunk_type is not in progress
 *
 * should be called with either volume_mutex or balance_lock held
 */
static u64 get_restripe_target(struct btrfs_fs_info *fs_info, u64 flags)
{
	struct btrfs_balance_control *bctl = fs_info->balance_ctl;
	u64 target = 0;

	if (!bctl)
		return 0;

	if (flags & BTRFS_BLOCK_GROUP_DATA &&
	    bctl->data.flags & BTRFS_BALANCE_ARGS_CONVERT) {
		target = BTRFS_BLOCK_GROUP_DATA | bctl->data.target;
	} else if (flags & BTRFS_BLOCK_GROUP_SYSTEM &&
		   bctl->sys.flags & BTRFS_BALANCE_ARGS_CONVERT) {
		target = BTRFS_BLOCK_GROUP_SYSTEM | bctl->sys.target;
	} else if (flags & BTRFS_BLOCK_GROUP_METADATA &&
		   bctl->meta.flags & BTRFS_BALANCE_ARGS_CONVERT) {
		target = BTRFS_BLOCK_GROUP_METADATA | bctl->meta.target;
	}

	return target;
}

/*
 * @flags: available profiles in extended format (see ctree.h)
 *
 * Returns reduced profile in chunk format.  If profile changing is in
 * progress (either running or paused) picks the target profile (if it's
 * already available), otherwise falls back to plain reducing.
 */
u64 btrfs_reduce_alloc_profile(struct btrfs_root *root, u64 flags)
{
	/*
	 * we add in the count of missing devices because we want
	 * to make sure that any RAID levels on a degraded FS
	 * continue to be honored.
	 */
	u64 num_devices = root->fs_info->fs_devices->rw_devices +
		root->fs_info->fs_devices->missing_devices;
	u64 target;

	/*
	 * see if restripe for this chunk_type is in progress, if so
	 * try to reduce to the target profile
	 */
	spin_lock(&root->fs_info->balance_lock);
	target = get_restripe_target(root->fs_info, flags);
	if (target) {
		/* pick target profile only if it's already available */
		if ((flags & target) & BTRFS_EXTENDED_PROFILE_MASK) {
			spin_unlock(&root->fs_info->balance_lock);
			return extended_to_chunk(target);
		}
	}
	spin_unlock(&root->fs_info->balance_lock);

	if (num_devices == 1)
		flags &= ~(BTRFS_BLOCK_GROUP_RAID1 | BTRFS_BLOCK_GROUP_RAID0);
	if (num_devices < 4)
		flags &= ~BTRFS_BLOCK_GROUP_RAID10;

	if ((flags & BTRFS_BLOCK_GROUP_DUP) &&
	    (flags & (BTRFS_BLOCK_GROUP_RAID1 |
		      BTRFS_BLOCK_GROUP_RAID10))) {
		flags &= ~BTRFS_BLOCK_GROUP_DUP;
	}

	if ((flags & BTRFS_BLOCK_GROUP_RAID1) &&
	    (flags & BTRFS_BLOCK_GROUP_RAID10)) {
		flags &= ~BTRFS_BLOCK_GROUP_RAID1;
	}

	if ((flags & BTRFS_BLOCK_GROUP_RAID0) &&
	    ((flags & BTRFS_BLOCK_GROUP_RAID1) |
	     (flags & BTRFS_BLOCK_GROUP_RAID10) |
	     (flags & BTRFS_BLOCK_GROUP_DUP))) {
		flags &= ~BTRFS_BLOCK_GROUP_RAID0;
	}

	return extended_to_chunk(flags);
}

static u64 get_alloc_profile(struct btrfs_root *root, u64 flags)
{
	if (flags & BTRFS_BLOCK_GROUP_DATA)
		flags |= root->fs_info->avail_data_alloc_bits;
	else if (flags & BTRFS_BLOCK_GROUP_SYSTEM)
		flags |= root->fs_info->avail_system_alloc_bits;
	else if (flags & BTRFS_BLOCK_GROUP_METADATA)
		flags |= root->fs_info->avail_metadata_alloc_bits;

	return btrfs_reduce_alloc_profile(root, flags);
}

u64 btrfs_get_alloc_profile(struct btrfs_root *root, int data)
{
	u64 flags;

	if (data)
		flags = BTRFS_BLOCK_GROUP_DATA;
	else if (root == root->fs_info->chunk_root)
		flags = BTRFS_BLOCK_GROUP_SYSTEM;
	else
		flags = BTRFS_BLOCK_GROUP_METADATA;

	return get_alloc_profile(root, flags);
}

/*
 * This will check the space that the inode allocates from to make sure we have
 * enough space for bytes.
 */
int btrfs_check_data_free_space(struct inode *inode, u64 bytes)
{
	struct btrfs_space_info *data_sinfo;
	struct btrfs_root *root = BTRFS_I(inode)->root;
	struct btrfs_fs_info *fs_info = root->fs_info;
	u64 used;
	int ret = 0, committed = 0, alloc_chunk = 1;

	/* make sure bytes are sectorsize aligned */
	bytes = (bytes + root->sectorsize - 1) & ~((u64)root->sectorsize - 1);

	if (root == root->fs_info->tree_root ||
	    BTRFS_I(inode)->location.objectid == BTRFS_FREE_INO_OBJECTID) {
		alloc_chunk = 0;
		committed = 1;
	}

	data_sinfo = fs_info->data_sinfo;
	if (!data_sinfo)
		goto alloc;

again:
	/* make sure we have enough space to handle the data first */
	spin_lock(&data_sinfo->lock);
	used = data_sinfo->bytes_used + data_sinfo->bytes_reserved +
		data_sinfo->bytes_pinned + data_sinfo->bytes_readonly +
		data_sinfo->bytes_may_use;

	if (used + bytes > data_sinfo->total_bytes) {
		struct btrfs_trans_handle *trans;

		/*
		 * if we don't have enough free bytes in this space then we need
		 * to alloc a new chunk.
		 */
		if (!data_sinfo->full && alloc_chunk) {
			u64 alloc_target;

			data_sinfo->force_alloc = CHUNK_ALLOC_FORCE;
			spin_unlock(&data_sinfo->lock);
alloc:
			alloc_target = btrfs_get_alloc_profile(root, 1);
			trans = btrfs_join_transaction(root);
			if (IS_ERR(trans))
				return PTR_ERR(trans);

			ret = do_chunk_alloc(trans, root->fs_info->extent_root,
					     alloc_target,
					     CHUNK_ALLOC_NO_FORCE);
			btrfs_end_transaction(trans, root);
			if (ret < 0) {
				if (ret != -ENOSPC)
					return ret;
				else
					goto commit_trans;
			}

			if (!data_sinfo)
				data_sinfo = fs_info->data_sinfo;

			goto again;
		}

		/*
		 * If we have less pinned bytes than we want to allocate then
		 * don't bother committing the transaction, it won't help us.
		 */
		if (data_sinfo->bytes_pinned < bytes)
			committed = 1;
		spin_unlock(&data_sinfo->lock);

		/* commit the current transaction and try again */
commit_trans:
		if (!committed &&
		    !atomic_read(&root->fs_info->open_ioctl_trans)) {
			committed = 1;
			trans = btrfs_join_transaction(root);
			if (IS_ERR(trans))
				return PTR_ERR(trans);
			ret = btrfs_commit_transaction(trans, root);
			if (ret)
				return ret;
			goto again;
		}

		return -ENOSPC;
	}
	data_sinfo->bytes_may_use += bytes;
	trace_btrfs_space_reservation(root->fs_info, "space_info",
				      data_sinfo->flags, bytes, 1);
	spin_unlock(&data_sinfo->lock);

	return 0;
}

/*
 * Called if we need to clear a data reservation for this inode.
 */
void btrfs_free_reserved_data_space(struct inode *inode, u64 bytes)
{
	struct btrfs_root *root = BTRFS_I(inode)->root;
	struct btrfs_space_info *data_sinfo;

	/* make sure bytes are sectorsize aligned */
	bytes = (bytes + root->sectorsize - 1) & ~((u64)root->sectorsize - 1);

	data_sinfo = root->fs_info->data_sinfo;
	spin_lock(&data_sinfo->lock);
	data_sinfo->bytes_may_use -= bytes;
	trace_btrfs_space_reservation(root->fs_info, "space_info",
				      data_sinfo->flags, bytes, 0);
	spin_unlock(&data_sinfo->lock);
}

static void force_metadata_allocation(struct btrfs_fs_info *info)
{
	struct list_head *head = &info->space_info;
	struct btrfs_space_info *found;

	rcu_read_lock();
	list_for_each_entry_rcu(found, head, list) {
		if (found->flags & BTRFS_BLOCK_GROUP_METADATA)
			found->force_alloc = CHUNK_ALLOC_FORCE;
	}
	rcu_read_unlock();
}

static int should_alloc_chunk(struct btrfs_root *root,
			      struct btrfs_space_info *sinfo, int force)
{
	struct btrfs_block_rsv *global_rsv = &root->fs_info->global_block_rsv;
	u64 num_bytes = sinfo->total_bytes - sinfo->bytes_readonly;
	u64 num_allocated = sinfo->bytes_used + sinfo->bytes_reserved;
	u64 thresh;

	if (force == CHUNK_ALLOC_FORCE)
		return 1;

	/*
	 * We need to take into account the global rsv because for all intents
	 * and purposes it's used space.  Don't worry about locking the
	 * global_rsv, it doesn't change except when the transaction commits.
	 */
	if (sinfo->flags & BTRFS_BLOCK_GROUP_METADATA)
		num_allocated += global_rsv->size;

	/*
	 * in limited mode, we want to have some free space up to
	 * about 1% of the FS size.
	 */
	if (force == CHUNK_ALLOC_LIMITED) {
		thresh = btrfs_super_total_bytes(root->fs_info->super_copy);
		thresh = max_t(u64, 64 * 1024 * 1024,
			       div_factor_fine(thresh, 1));

		if (num_bytes - num_allocated < thresh)
			return 1;
	}

	if (num_allocated + 2 * 1024 * 1024 < div_factor(num_bytes, 8))
		return 0;
	return 1;
}

static u64 get_system_chunk_thresh(struct btrfs_root *root, u64 type)
{
	u64 num_dev;

	if (type & BTRFS_BLOCK_GROUP_RAID10 ||
	    type & BTRFS_BLOCK_GROUP_RAID0)
		num_dev = root->fs_info->fs_devices->rw_devices;
	else if (type & BTRFS_BLOCK_GROUP_RAID1)
		num_dev = 2;
	else
		num_dev = 1;	/* DUP or single */

	/* metadata for updaing devices and chunk tree */
	return btrfs_calc_trans_metadata_size(root, num_dev + 1);
}

static void check_system_chunk(struct btrfs_trans_handle *trans,
			       struct btrfs_root *root, u64 type)
{
	struct btrfs_space_info *info;
	u64 left;
	u64 thresh;

	info = __find_space_info(root->fs_info, BTRFS_BLOCK_GROUP_SYSTEM);
	spin_lock(&info->lock);
	left = info->total_bytes - info->bytes_used - info->bytes_pinned -
		info->bytes_reserved - info->bytes_readonly;
	spin_unlock(&info->lock);

	thresh = get_system_chunk_thresh(root, type);
	if (left < thresh && btrfs_test_opt(root, ENOSPC_DEBUG)) {
		printk(KERN_INFO "left=%llu, need=%llu, flags=%llu\n",
		       left, thresh, type);
		dump_space_info(info, 0, 0);
	}

	if (left < thresh) {
		u64 flags;

		flags = btrfs_get_alloc_profile(root->fs_info->chunk_root, 0);
		btrfs_alloc_chunk(trans, root, flags);
	}
}

static int do_chunk_alloc(struct btrfs_trans_handle *trans,
			  struct btrfs_root *extent_root, u64 flags, int force)
{
	struct btrfs_space_info *space_info;
	struct btrfs_fs_info *fs_info = extent_root->fs_info;
	int wait_for_alloc = 0;
	int ret = 0;

	space_info = __find_space_info(extent_root->fs_info, flags);
	if (!space_info) {
		ret = update_space_info(extent_root->fs_info, flags,
					0, 0, &space_info);
		BUG_ON(ret); /* -ENOMEM */
	}
	BUG_ON(!space_info); /* Logic error */

again:
	spin_lock(&space_info->lock);
	if (force < space_info->force_alloc)
		force = space_info->force_alloc;
	if (space_info->full) {
		spin_unlock(&space_info->lock);
		return 0;
	}

	if (!should_alloc_chunk(extent_root, space_info, force)) {
		spin_unlock(&space_info->lock);
		return 0;
	} else if (space_info->chunk_alloc) {
		wait_for_alloc = 1;
	} else {
		space_info->chunk_alloc = 1;
	}

	spin_unlock(&space_info->lock);

	mutex_lock(&fs_info->chunk_mutex);

	/*
	 * The chunk_mutex is held throughout the entirety of a chunk
	 * allocation, so once we've acquired the chunk_mutex we know that the
	 * other guy is done and we need to recheck and see if we should
	 * allocate.
	 */
	if (wait_for_alloc) {
		mutex_unlock(&fs_info->chunk_mutex);
		wait_for_alloc = 0;
		goto again;
	}

	/*
	 * If we have mixed data/metadata chunks we want to make sure we keep
	 * allocating mixed chunks instead of individual chunks.
	 */
	if (btrfs_mixed_space_info(space_info))
		flags |= (BTRFS_BLOCK_GROUP_DATA | BTRFS_BLOCK_GROUP_METADATA);

	/*
	 * if we're doing a data chunk, go ahead and make sure that
	 * we keep a reasonable number of metadata chunks allocated in the
	 * FS as well.
	 */
	if (flags & BTRFS_BLOCK_GROUP_DATA && fs_info->metadata_ratio) {
		fs_info->data_chunk_allocations++;
		if (!(fs_info->data_chunk_allocations %
		      fs_info->metadata_ratio))
			force_metadata_allocation(fs_info);
	}

	/*
	 * Check if we have enough space in SYSTEM chunk because we may need
	 * to update devices.
	 */
	check_system_chunk(trans, extent_root, flags);

	ret = btrfs_alloc_chunk(trans, extent_root, flags);
	if (ret < 0 && ret != -ENOSPC)
		goto out;

	spin_lock(&space_info->lock);
	if (ret)
		space_info->full = 1;
	else
		ret = 1;

	space_info->force_alloc = CHUNK_ALLOC_NO_FORCE;
	space_info->chunk_alloc = 0;
	spin_unlock(&space_info->lock);
out:
	mutex_unlock(&fs_info->chunk_mutex);
	return ret;
}

static int can_overcommit(struct btrfs_root *root,
			  struct btrfs_space_info *space_info, u64 bytes,
			  enum btrfs_reserve_flush_enum flush)
{
	u64 profile = btrfs_get_alloc_profile(root, 0);
	u64 avail;
	u64 used;

	used = space_info->bytes_used + space_info->bytes_reserved +
		space_info->bytes_pinned + space_info->bytes_readonly +
		space_info->bytes_may_use;

	spin_lock(&root->fs_info->free_chunk_lock);
	avail = root->fs_info->free_chunk_space;
	spin_unlock(&root->fs_info->free_chunk_lock);

	/*
	 * If we have dup, raid1 or raid10 then only half of the free
	 * space is actually useable.
	 */
	if (profile & (BTRFS_BLOCK_GROUP_DUP |
		       BTRFS_BLOCK_GROUP_RAID1 |
		       BTRFS_BLOCK_GROUP_RAID10))
		avail >>= 1;

	/*
	 * If we aren't flushing all things, let us overcommit up to
	 * 1/2th of the space. If we can flush, don't let us overcommit
	 * too much, let it overcommit up to 1/8 of the space.
	 */
	if (flush == BTRFS_RESERVE_FLUSH_ALL)
		avail >>= 3;
	else
		avail >>= 1;

	if (used + bytes < space_info->total_bytes + avail)
		return 1;
	return 0;
}

static int writeback_inodes_sb_nr_if_idle_safe(struct super_block *sb,
					       unsigned long nr_pages,
					       enum wb_reason reason)
{
	if (!writeback_in_progress(sb->s_bdi) &&
	    down_read_trylock(&sb->s_umount)) {
		writeback_inodes_sb_nr(sb, nr_pages, reason);
		up_read(&sb->s_umount);
		return 1;
	}

	return 0;
}

/*
 * shrink metadata reservation for delalloc
 */
static void shrink_delalloc(struct btrfs_root *root, u64 to_reclaim, u64 orig,
			    bool wait_ordered)
{
	struct btrfs_block_rsv *block_rsv;
	struct btrfs_space_info *space_info;
	struct btrfs_trans_handle *trans;
	u64 delalloc_bytes;
	u64 max_reclaim;
	long time_left;
	unsigned long nr_pages = (2 * 1024 * 1024) >> PAGE_CACHE_SHIFT;
	int loops = 0;
	enum btrfs_reserve_flush_enum flush;

	trans = (struct btrfs_trans_handle *)current->journal_info;
	block_rsv = &root->fs_info->delalloc_block_rsv;
	space_info = block_rsv->space_info;

	smp_mb();
	delalloc_bytes = root->fs_info->delalloc_bytes;
	if (delalloc_bytes == 0) {
		if (trans)
			return;
		btrfs_wait_ordered_extents(root, 0);
		return;
	}

	while (delalloc_bytes && loops < 3) {
		max_reclaim = min(delalloc_bytes, to_reclaim);
		nr_pages = max_reclaim >> PAGE_CACHE_SHIFT;
		writeback_inodes_sb_nr_if_idle_safe(root->fs_info->sb,
						    nr_pages,
						    WB_REASON_FS_FREE_SPACE);

		/*
		 * We need to wait for the async pages to actually start before
		 * we do anything.
		 */
		wait_event(root->fs_info->async_submit_wait,
			   !atomic_read(&root->fs_info->async_delalloc_pages));

		if (!trans)
			flush = BTRFS_RESERVE_FLUSH_ALL;
		else
			flush = BTRFS_RESERVE_NO_FLUSH;
		spin_lock(&space_info->lock);
		if (can_overcommit(root, space_info, orig, flush)) {
			spin_unlock(&space_info->lock);
			break;
		}
		spin_unlock(&space_info->lock);

		loops++;
		if (wait_ordered && !trans) {
			btrfs_wait_ordered_extents(root, 0);
		} else {
			time_left = schedule_timeout_killable(1);
			if (time_left)
				break;
		}
		smp_mb();
		delalloc_bytes = root->fs_info->delalloc_bytes;
	}
}

/**
 * maybe_commit_transaction - possibly commit the transaction if its ok to
 * @root - the root we're allocating for
 * @bytes - the number of bytes we want to reserve
 * @force - force the commit
 *
 * This will check to make sure that committing the transaction will actually
 * get us somewhere and then commit the transaction if it does.  Otherwise it
 * will return -ENOSPC.
 */
static int may_commit_transaction(struct btrfs_root *root,
				  struct btrfs_space_info *space_info,
				  u64 bytes, int force)
{
	struct btrfs_block_rsv *delayed_rsv = &root->fs_info->delayed_block_rsv;
	struct btrfs_trans_handle *trans;

	trans = (struct btrfs_trans_handle *)current->journal_info;
	if (trans)
		return -EAGAIN;

	if (force)
		goto commit;

	/* See if there is enough pinned space to make this reservation */
	spin_lock(&space_info->lock);
	if (space_info->bytes_pinned >= bytes) {
		spin_unlock(&space_info->lock);
		goto commit;
	}
	spin_unlock(&space_info->lock);

	/*
	 * See if there is some space in the delayed insertion reservation for
	 * this reservation.
	 */
	if (space_info != delayed_rsv->space_info)
		return -ENOSPC;

	spin_lock(&space_info->lock);
	spin_lock(&delayed_rsv->lock);
	if (space_info->bytes_pinned + delayed_rsv->size < bytes) {
		spin_unlock(&delayed_rsv->lock);
		spin_unlock(&space_info->lock);
		return -ENOSPC;
	}
	spin_unlock(&delayed_rsv->lock);
	spin_unlock(&space_info->lock);

commit:
	trans = btrfs_join_transaction(root);
	if (IS_ERR(trans))
		return -ENOSPC;

	return btrfs_commit_transaction(trans, root);
}

enum flush_state {
	FLUSH_DELAYED_ITEMS_NR	=	1,
	FLUSH_DELAYED_ITEMS	=	2,
	FLUSH_DELALLOC		=	3,
	FLUSH_DELALLOC_WAIT	=	4,
	ALLOC_CHUNK		=	5,
	COMMIT_TRANS		=	6,
};

static int flush_space(struct btrfs_root *root,
		       struct btrfs_space_info *space_info, u64 num_bytes,
		       u64 orig_bytes, int state)
{
	struct btrfs_trans_handle *trans;
	int nr;
	int ret = 0;

	switch (state) {
	case FLUSH_DELAYED_ITEMS_NR:
	case FLUSH_DELAYED_ITEMS:
		if (state == FLUSH_DELAYED_ITEMS_NR) {
			u64 bytes = btrfs_calc_trans_metadata_size(root, 1);

			nr = (int)div64_u64(num_bytes, bytes);
			if (!nr)
				nr = 1;
			nr *= 2;
		} else {
			nr = -1;
		}
		trans = btrfs_join_transaction(root);
		if (IS_ERR(trans)) {
			ret = PTR_ERR(trans);
			break;
		}
		ret = btrfs_run_delayed_items_nr(trans, root, nr);
		btrfs_end_transaction(trans, root);
		break;
	case FLUSH_DELALLOC:
	case FLUSH_DELALLOC_WAIT:
		shrink_delalloc(root, num_bytes, orig_bytes,
				state == FLUSH_DELALLOC_WAIT);
		break;
	case ALLOC_CHUNK:
		trans = btrfs_join_transaction(root);
		if (IS_ERR(trans)) {
			ret = PTR_ERR(trans);
			break;
		}
		ret = do_chunk_alloc(trans, root->fs_info->extent_root,
				     btrfs_get_alloc_profile(root, 0),
				     CHUNK_ALLOC_NO_FORCE);
		btrfs_end_transaction(trans, root);
		if (ret == -ENOSPC)
			ret = 0;
		break;
	case COMMIT_TRANS:
		ret = may_commit_transaction(root, space_info, orig_bytes, 0);
		break;
	default:
		ret = -ENOSPC;
		break;
	}

	return ret;
}
/**
 * reserve_metadata_bytes - try to reserve bytes from the block_rsv's space
 * @root - the root we're allocating for
 * @block_rsv - the block_rsv we're allocating for
 * @orig_bytes - the number of bytes we want
 * @flush - whether or not we can flush to make our reservation
 *
 * This will reserve orgi_bytes number of bytes from the space info associated
 * with the block_rsv.  If there is not enough space it will make an attempt to
 * flush out space to make room.  It will do this by flushing delalloc if
 * possible or committing the transaction.  If flush is 0 then no attempts to
 * regain reservations will be made and this will fail if there is not enough
 * space already.
 */
static int reserve_metadata_bytes(struct btrfs_root *root,
				  struct btrfs_block_rsv *block_rsv,
				  u64 orig_bytes,
				  enum btrfs_reserve_flush_enum flush)
{
	struct btrfs_space_info *space_info = block_rsv->space_info;
	u64 used;
	u64 num_bytes = orig_bytes;
	int flush_state = FLUSH_DELAYED_ITEMS_NR;
	int ret = 0;
	bool flushing = false;

again:
	ret = 0;
	spin_lock(&space_info->lock);
	/*
	 * We only want to wait if somebody other than us is flushing and we
	 * are actually allowed to flush all things.
	 */
	while (flush == BTRFS_RESERVE_FLUSH_ALL && !flushing &&
	       space_info->flush) {
		spin_unlock(&space_info->lock);
		/*
		 * If we have a trans handle we can't wait because the flusher
		 * may have to commit the transaction, which would mean we would
		 * deadlock since we are waiting for the flusher to finish, but
		 * hold the current transaction open.
		 */
		if (current->journal_info)
			return -EAGAIN;
		ret = wait_event_killable(space_info->wait, !space_info->flush);
		/* Must have been killed, return */
		if (ret)
			return -EINTR;

		spin_lock(&space_info->lock);
	}

	ret = -ENOSPC;
	used = space_info->bytes_used + space_info->bytes_reserved +
		space_info->bytes_pinned + space_info->bytes_readonly +
		space_info->bytes_may_use;

	/*
	 * The idea here is that we've not already over-reserved the block group
	 * then we can go ahead and save our reservation first and then start
	 * flushing if we need to.  Otherwise if we've already overcommitted
	 * lets start flushing stuff first and then come back and try to make
	 * our reservation.
	 */
	if (used <= space_info->total_bytes) {
		if (used + orig_bytes <= space_info->total_bytes) {
			space_info->bytes_may_use += orig_bytes;
			trace_btrfs_space_reservation(root->fs_info,
				"space_info", space_info->flags, orig_bytes, 1);
			ret = 0;
		} else {
			/*
			 * Ok set num_bytes to orig_bytes since we aren't
			 * overocmmitted, this way we only try and reclaim what
			 * we need.
			 */
			num_bytes = orig_bytes;
		}
	} else {
		/*
		 * Ok we're over committed, set num_bytes to the overcommitted
		 * amount plus the amount of bytes that we need for this
		 * reservation.
		 */
		num_bytes = used - space_info->total_bytes +
			(orig_bytes * 2);
	}

	if (ret && can_overcommit(root, space_info, orig_bytes, flush)) {
		space_info->bytes_may_use += orig_bytes;
		trace_btrfs_space_reservation(root->fs_info, "space_info",
					      space_info->flags, orig_bytes,
					      1);
		ret = 0;
	}

	/*
	 * Couldn't make our reservation, save our place so while we're trying
	 * to reclaim space we can actually use it instead of somebody else
	 * stealing it from us.
	 *
	 * We make the other tasks wait for the flush only when we can flush
	 * all things.
	 */
	if (ret && flush != BTRFS_RESERVE_NO_FLUSH) {
		flushing = true;
		space_info->flush = 1;
	}

	spin_unlock(&space_info->lock);

	if (!ret || flush == BTRFS_RESERVE_NO_FLUSH)
		goto out;

	ret = flush_space(root, space_info, num_bytes, orig_bytes,
			  flush_state);
	flush_state++;

	/*
	 * If we are FLUSH_LIMIT, we can not flush delalloc, or the deadlock
	 * would happen. So skip delalloc flush.
	 */
	if (flush == BTRFS_RESERVE_FLUSH_LIMIT &&
	    (flush_state == FLUSH_DELALLOC ||
	     flush_state == FLUSH_DELALLOC_WAIT))
		flush_state = ALLOC_CHUNK;

	if (!ret)
		goto again;
	else if (flush == BTRFS_RESERVE_FLUSH_LIMIT &&
		 flush_state < COMMIT_TRANS)
		goto again;
	else if (flush == BTRFS_RESERVE_FLUSH_ALL &&
		 flush_state <= COMMIT_TRANS)
		goto again;

out:
	if (flushing) {
		spin_lock(&space_info->lock);
		space_info->flush = 0;
		wake_up_all(&space_info->wait);
		spin_unlock(&space_info->lock);
	}
	return ret;
}

static struct btrfs_block_rsv *get_block_rsv(
					const struct btrfs_trans_handle *trans,
					const struct btrfs_root *root)
{
	struct btrfs_block_rsv *block_rsv = NULL;

	if (root->ref_cows)
		block_rsv = trans->block_rsv;

	if (root == root->fs_info->csum_root && trans->adding_csums)
		block_rsv = trans->block_rsv;

	if (!block_rsv)
		block_rsv = root->block_rsv;

	if (!block_rsv)
		block_rsv = &root->fs_info->empty_block_rsv;

	return block_rsv;
}

static int block_rsv_use_bytes(struct btrfs_block_rsv *block_rsv,
			       u64 num_bytes)
{
	int ret = -ENOSPC;
	spin_lock(&block_rsv->lock);
	if (block_rsv->reserved >= num_bytes) {
		block_rsv->reserved -= num_bytes;
		if (block_rsv->reserved < block_rsv->size)
			block_rsv->full = 0;
		ret = 0;
	}
	spin_unlock(&block_rsv->lock);
	return ret;
}

static void block_rsv_add_bytes(struct btrfs_block_rsv *block_rsv,
				u64 num_bytes, int update_size)
{
	spin_lock(&block_rsv->lock);
	block_rsv->reserved += num_bytes;
	if (update_size)
		block_rsv->size += num_bytes;
	else if (block_rsv->reserved >= block_rsv->size)
		block_rsv->full = 1;
	spin_unlock(&block_rsv->lock);
}

static void block_rsv_release_bytes(struct btrfs_fs_info *fs_info,
				    struct btrfs_block_rsv *block_rsv,
				    struct btrfs_block_rsv *dest, u64 num_bytes)
{
	struct btrfs_space_info *space_info = block_rsv->space_info;

	spin_lock(&block_rsv->lock);
	if (num_bytes == (u64)-1)
		num_bytes = block_rsv->size;
	block_rsv->size -= num_bytes;
	if (block_rsv->reserved >= block_rsv->size) {
		num_bytes = block_rsv->reserved - block_rsv->size;
		block_rsv->reserved = block_rsv->size;
		block_rsv->full = 1;
	} else {
		num_bytes = 0;
	}
	spin_unlock(&block_rsv->lock);

	if (num_bytes > 0) {
		if (dest) {
			spin_lock(&dest->lock);
			if (!dest->full) {
				u64 bytes_to_add;

				bytes_to_add = dest->size - dest->reserved;
				bytes_to_add = min(num_bytes, bytes_to_add);
				dest->reserved += bytes_to_add;
				if (dest->reserved >= dest->size)
					dest->full = 1;
				num_bytes -= bytes_to_add;
			}
			spin_unlock(&dest->lock);
		}
		if (num_bytes) {
			spin_lock(&space_info->lock);
			space_info->bytes_may_use -= num_bytes;
			trace_btrfs_space_reservation(fs_info, "space_info",
					space_info->flags, num_bytes, 0);
			space_info->reservation_progress++;
			spin_unlock(&space_info->lock);
		}
	}
}

static int block_rsv_migrate_bytes(struct btrfs_block_rsv *src,
				   struct btrfs_block_rsv *dst, u64 num_bytes)
{
	int ret;

	ret = block_rsv_use_bytes(src, num_bytes);
	if (ret)
		return ret;

	block_rsv_add_bytes(dst, num_bytes, 1);
	return 0;
}

void btrfs_init_block_rsv(struct btrfs_block_rsv *rsv, unsigned short type)
{
	memset(rsv, 0, sizeof(*rsv));
	spin_lock_init(&rsv->lock);
	rsv->type = type;
}

struct btrfs_block_rsv *btrfs_alloc_block_rsv(struct btrfs_root *root,
					      unsigned short type)
{
	struct btrfs_block_rsv *block_rsv;
	struct btrfs_fs_info *fs_info = root->fs_info;

	block_rsv = kmalloc(sizeof(*block_rsv), GFP_NOFS);
	if (!block_rsv)
		return NULL;

	btrfs_init_block_rsv(block_rsv, type);
	block_rsv->space_info = __find_space_info(fs_info,
						  BTRFS_BLOCK_GROUP_METADATA);
	return block_rsv;
}

void btrfs_free_block_rsv(struct btrfs_root *root,
			  struct btrfs_block_rsv *rsv)
{
	if (!rsv)
		return;
	btrfs_block_rsv_release(root, rsv, (u64)-1);
	kfree(rsv);
}

int btrfs_block_rsv_add(struct btrfs_root *root,
			struct btrfs_block_rsv *block_rsv, u64 num_bytes,
			enum btrfs_reserve_flush_enum flush)
{
	int ret;

	if (num_bytes == 0)
		return 0;

	ret = reserve_metadata_bytes(root, block_rsv, num_bytes, flush);
	if (!ret) {
		block_rsv_add_bytes(block_rsv, num_bytes, 1);
		return 0;
	}

	return ret;
}

int btrfs_block_rsv_check(struct btrfs_root *root,
			  struct btrfs_block_rsv *block_rsv, int min_factor)
{
	u64 num_bytes = 0;
	int ret = -ENOSPC;

	if (!block_rsv)
		return 0;

	spin_lock(&block_rsv->lock);
	num_bytes = div_factor(block_rsv->size, min_factor);
	if (block_rsv->reserved >= num_bytes)
		ret = 0;
	spin_unlock(&block_rsv->lock);

	return ret;
}

int btrfs_block_rsv_refill(struct btrfs_root *root,
			   struct btrfs_block_rsv *block_rsv, u64 min_reserved,
			   enum btrfs_reserve_flush_enum flush)
{
	u64 num_bytes = 0;
	int ret = -ENOSPC;

	if (!block_rsv)
		return 0;

	spin_lock(&block_rsv->lock);
	num_bytes = min_reserved;
	if (block_rsv->reserved >= num_bytes)
		ret = 0;
	else
		num_bytes -= block_rsv->reserved;
	spin_unlock(&block_rsv->lock);

	if (!ret)
		return 0;

	ret = reserve_metadata_bytes(root, block_rsv, num_bytes, flush);
	if (!ret) {
		block_rsv_add_bytes(block_rsv, num_bytes, 0);
		return 0;
	}

	return ret;
}

int btrfs_block_rsv_migrate(struct btrfs_block_rsv *src_rsv,
			    struct btrfs_block_rsv *dst_rsv,
			    u64 num_bytes)
{
	return block_rsv_migrate_bytes(src_rsv, dst_rsv, num_bytes);
}

void btrfs_block_rsv_release(struct btrfs_root *root,
			     struct btrfs_block_rsv *block_rsv,
			     u64 num_bytes)
{
	struct btrfs_block_rsv *global_rsv = &root->fs_info->global_block_rsv;
	if (global_rsv->full || global_rsv == block_rsv ||
	    block_rsv->space_info != global_rsv->space_info)
		global_rsv = NULL;
	block_rsv_release_bytes(root->fs_info, block_rsv, global_rsv,
				num_bytes);
}

/*
 * helper to calculate size of global block reservation.
 * the desired value is sum of space used by extent tree,
 * checksum tree and root tree
 */
static u64 calc_global_metadata_size(struct btrfs_fs_info *fs_info)
{
	struct btrfs_space_info *sinfo;
	u64 num_bytes;
	u64 meta_used;
	u64 data_used;
	int csum_size = btrfs_super_csum_size(fs_info->super_copy);

	sinfo = __find_space_info(fs_info, BTRFS_BLOCK_GROUP_DATA);
	spin_lock(&sinfo->lock);
	data_used = sinfo->bytes_used;
	spin_unlock(&sinfo->lock);

	sinfo = __find_space_info(fs_info, BTRFS_BLOCK_GROUP_METADATA);
	spin_lock(&sinfo->lock);
	if (sinfo->flags & BTRFS_BLOCK_GROUP_DATA)
		data_used = 0;
	meta_used = sinfo->bytes_used;
	spin_unlock(&sinfo->lock);

	num_bytes = (data_used >> fs_info->sb->s_blocksize_bits) *
		    csum_size * 2;
	num_bytes += div64_u64(data_used + meta_used, 50);

	if (num_bytes * 3 > meta_used)
		num_bytes = div64_u64(meta_used, 3);

	return ALIGN(num_bytes, fs_info->extent_root->leafsize << 10);
}

static void update_global_block_rsv(struct btrfs_fs_info *fs_info)
{
	struct btrfs_block_rsv *block_rsv = &fs_info->global_block_rsv;
	struct btrfs_space_info *sinfo = block_rsv->space_info;
	u64 num_bytes;

	num_bytes = calc_global_metadata_size(fs_info);

	spin_lock(&sinfo->lock);
	spin_lock(&block_rsv->lock);

	block_rsv->size = num_bytes;

	num_bytes = sinfo->bytes_used + sinfo->bytes_pinned +
		    sinfo->bytes_reserved + sinfo->bytes_readonly +
		    sinfo->bytes_may_use;

	if (sinfo->total_bytes > num_bytes) {
		num_bytes = sinfo->total_bytes - num_bytes;
		block_rsv->reserved += num_bytes;
		sinfo->bytes_may_use += num_bytes;
		trace_btrfs_space_reservation(fs_info, "space_info",
				      sinfo->flags, num_bytes, 1);
	}

	if (block_rsv->reserved >= block_rsv->size) {
		num_bytes = block_rsv->reserved - block_rsv->size;
		sinfo->bytes_may_use -= num_bytes;
		trace_btrfs_space_reservation(fs_info, "space_info",
				      sinfo->flags, num_bytes, 0);
		sinfo->reservation_progress++;
		block_rsv->reserved = block_rsv->size;
		block_rsv->full = 1;
	}

	spin_unlock(&block_rsv->lock);
	spin_unlock(&sinfo->lock);
}

static void init_global_block_rsv(struct btrfs_fs_info *fs_info)
{
	struct btrfs_space_info *space_info;

	space_info = __find_space_info(fs_info, BTRFS_BLOCK_GROUP_SYSTEM);
	fs_info->chunk_block_rsv.space_info = space_info;

	space_info = __find_space_info(fs_info, BTRFS_BLOCK_GROUP_METADATA);
	fs_info->global_block_rsv.space_info = space_info;
	fs_info->delalloc_block_rsv.space_info = space_info;
	fs_info->trans_block_rsv.space_info = space_info;
	fs_info->empty_block_rsv.space_info = space_info;
	fs_info->delayed_block_rsv.space_info = space_info;

	fs_info->extent_root->block_rsv = &fs_info->global_block_rsv;
	fs_info->csum_root->block_rsv = &fs_info->global_block_rsv;
	fs_info->dev_root->block_rsv = &fs_info->global_block_rsv;
	fs_info->tree_root->block_rsv = &fs_info->global_block_rsv;
	fs_info->chunk_root->block_rsv = &fs_info->chunk_block_rsv;

	update_global_block_rsv(fs_info);
}

static void release_global_block_rsv(struct btrfs_fs_info *fs_info)
{
	block_rsv_release_bytes(fs_info, &fs_info->global_block_rsv, NULL,
				(u64)-1);
	WARN_ON(fs_info->delalloc_block_rsv.size > 0);
	WARN_ON(fs_info->delalloc_block_rsv.reserved > 0);
	WARN_ON(fs_info->trans_block_rsv.size > 0);
	WARN_ON(fs_info->trans_block_rsv.reserved > 0);
	WARN_ON(fs_info->chunk_block_rsv.size > 0);
	WARN_ON(fs_info->chunk_block_rsv.reserved > 0);
	WARN_ON(fs_info->delayed_block_rsv.size > 0);
	WARN_ON(fs_info->delayed_block_rsv.reserved > 0);
}

void btrfs_trans_release_metadata(struct btrfs_trans_handle *trans,
				  struct btrfs_root *root)
{
	if (!trans->block_rsv)
		return;

	if (!trans->bytes_reserved)
		return;

	trace_btrfs_space_reservation(root->fs_info, "transaction",
				      trans->transid, trans->bytes_reserved, 0);
	btrfs_block_rsv_release(root, trans->block_rsv, trans->bytes_reserved);
	trans->bytes_reserved = 0;
}

/* Can only return 0 or -ENOSPC */
int btrfs_orphan_reserve_metadata(struct btrfs_trans_handle *trans,
				  struct inode *inode)
{
	struct btrfs_root *root = BTRFS_I(inode)->root;
	struct btrfs_block_rsv *src_rsv = get_block_rsv(trans, root);
	struct btrfs_block_rsv *dst_rsv = root->orphan_block_rsv;

	/*
	 * We need to hold space in order to delete our orphan item once we've
	 * added it, so this takes the reservation so we can release it later
	 * when we are truly done with the orphan item.
	 */
	u64 num_bytes = btrfs_calc_trans_metadata_size(root, 1);
	trace_btrfs_space_reservation(root->fs_info, "orphan",
				      btrfs_ino(inode), num_bytes, 1);
	return block_rsv_migrate_bytes(src_rsv, dst_rsv, num_bytes);
}

void btrfs_orphan_release_metadata(struct inode *inode)
{
	struct btrfs_root *root = BTRFS_I(inode)->root;
	u64 num_bytes = btrfs_calc_trans_metadata_size(root, 1);
	trace_btrfs_space_reservation(root->fs_info, "orphan",
				      btrfs_ino(inode), num_bytes, 0);
	btrfs_block_rsv_release(root, root->orphan_block_rsv, num_bytes);
}

int btrfs_snap_reserve_metadata(struct btrfs_trans_handle *trans,
				struct btrfs_pending_snapshot *pending)
{
	struct btrfs_root *root = pending->root;
	struct btrfs_block_rsv *src_rsv = get_block_rsv(trans, root);
	struct btrfs_block_rsv *dst_rsv = &pending->block_rsv;
	/*
	 * two for root back/forward refs, two for directory entries,
	 * one for root of the snapshot and one for parent inode.
	 */
	u64 num_bytes = btrfs_calc_trans_metadata_size(root, 6);
	dst_rsv->space_info = src_rsv->space_info;
	return block_rsv_migrate_bytes(src_rsv, dst_rsv, num_bytes);
}

/**
 * drop_outstanding_extent - drop an outstanding extent
 * @inode: the inode we're dropping the extent for
 *
 * This is called when we are freeing up an outstanding extent, either called
 * after an error or after an extent is written.  This will return the number of
 * reserved extents that need to be freed.  This must be called with
 * BTRFS_I(inode)->lock held.
 */
static unsigned drop_outstanding_extent(struct inode *inode)
{
	unsigned drop_inode_space = 0;
	unsigned dropped_extents = 0;

	BUG_ON(!BTRFS_I(inode)->outstanding_extents);
	BTRFS_I(inode)->outstanding_extents--;

	if (BTRFS_I(inode)->outstanding_extents == 0 &&
	    test_and_clear_bit(BTRFS_INODE_DELALLOC_META_RESERVED,
			       &BTRFS_I(inode)->runtime_flags))
		drop_inode_space = 1;

	/*
	 * If we have more or the same amount of outsanding extents than we have
	 * reserved then we need to leave the reserved extents count alone.
	 */
	if (BTRFS_I(inode)->outstanding_extents >=
	    BTRFS_I(inode)->reserved_extents)
		return drop_inode_space;

	dropped_extents = BTRFS_I(inode)->reserved_extents -
		BTRFS_I(inode)->outstanding_extents;
	BTRFS_I(inode)->reserved_extents -= dropped_extents;
	return dropped_extents + drop_inode_space;
}

/**
 * calc_csum_metadata_size - return the amount of metada space that must be
 *	reserved/free'd for the given bytes.
 * @inode: the inode we're manipulating
 * @num_bytes: the number of bytes in question
 * @reserve: 1 if we are reserving space, 0 if we are freeing space
 *
 * This adjusts the number of csum_bytes in the inode and then returns the
 * correct amount of metadata that must either be reserved or freed.  We
 * calculate how many checksums we can fit into one leaf and then divide the
 * number of bytes that will need to be checksumed by this value to figure out
 * how many checksums will be required.  If we are adding bytes then the number
 * may go up and we will return the number of additional bytes that must be
 * reserved.  If it is going down we will return the number of bytes that must
 * be freed.
 *
 * This must be called with BTRFS_I(inode)->lock held.
 */
static u64 calc_csum_metadata_size(struct inode *inode, u64 num_bytes,
				   int reserve)
{
	struct btrfs_root *root = BTRFS_I(inode)->root;
	u64 csum_size;
	int num_csums_per_leaf;
	int num_csums;
	int old_csums;

	if (BTRFS_I(inode)->flags & BTRFS_INODE_NODATASUM &&
	    BTRFS_I(inode)->csum_bytes == 0)
		return 0;

	old_csums = (int)div64_u64(BTRFS_I(inode)->csum_bytes, root->sectorsize);
	if (reserve)
		BTRFS_I(inode)->csum_bytes += num_bytes;
	else
		BTRFS_I(inode)->csum_bytes -= num_bytes;
	csum_size = BTRFS_LEAF_DATA_SIZE(root) - sizeof(struct btrfs_item);
	num_csums_per_leaf = (int)div64_u64(csum_size,
					    sizeof(struct btrfs_csum_item) +
					    sizeof(struct btrfs_disk_key));
	num_csums = (int)div64_u64(BTRFS_I(inode)->csum_bytes, root->sectorsize);
	num_csums = num_csums + num_csums_per_leaf - 1;
	num_csums = num_csums / num_csums_per_leaf;

	old_csums = old_csums + num_csums_per_leaf - 1;
	old_csums = old_csums / num_csums_per_leaf;

	/* No change, no need to reserve more */
	if (old_csums == num_csums)
		return 0;

	if (reserve)
		return btrfs_calc_trans_metadata_size(root,
						      num_csums - old_csums);

	return btrfs_calc_trans_metadata_size(root, old_csums - num_csums);
}

int btrfs_delalloc_reserve_metadata(struct inode *inode, u64 num_bytes)
{
	struct btrfs_root *root = BTRFS_I(inode)->root;
	struct btrfs_block_rsv *block_rsv = &root->fs_info->delalloc_block_rsv;
	u64 to_reserve = 0;
	u64 csum_bytes;
	unsigned nr_extents = 0;
	int extra_reserve = 0;
	enum btrfs_reserve_flush_enum flush = BTRFS_RESERVE_FLUSH_ALL;
<<<<<<< HEAD
	int ret;
=======
	int ret = 0;
>>>>>>> 836dc9e3
	bool delalloc_lock = true;

	/* If we are a free space inode we need to not flush since we will be in
	 * the middle of a transaction commit.  We also don't need the delalloc
	 * mutex since we won't race with anybody.  We need this mostly to make
	 * lockdep shut its filthy mouth.
	 */
	if (btrfs_is_free_space_inode(inode)) {
		flush = BTRFS_RESERVE_NO_FLUSH;
		delalloc_lock = false;
	}

	if (flush != BTRFS_RESERVE_NO_FLUSH &&
	    btrfs_transaction_in_commit(root->fs_info))
		schedule_timeout(1);

	if (delalloc_lock)
		mutex_lock(&BTRFS_I(inode)->delalloc_mutex);

	num_bytes = ALIGN(num_bytes, root->sectorsize);

	spin_lock(&BTRFS_I(inode)->lock);
	BTRFS_I(inode)->outstanding_extents++;

	if (BTRFS_I(inode)->outstanding_extents >
	    BTRFS_I(inode)->reserved_extents)
		nr_extents = BTRFS_I(inode)->outstanding_extents -
			BTRFS_I(inode)->reserved_extents;

	/*
	 * Add an item to reserve for updating the inode when we complete the
	 * delalloc io.
	 */
	if (!test_bit(BTRFS_INODE_DELALLOC_META_RESERVED,
		      &BTRFS_I(inode)->runtime_flags)) {
		nr_extents++;
		extra_reserve = 1;
	}

	to_reserve = btrfs_calc_trans_metadata_size(root, nr_extents);
	to_reserve += calc_csum_metadata_size(inode, num_bytes, 1);
	csum_bytes = BTRFS_I(inode)->csum_bytes;
	spin_unlock(&BTRFS_I(inode)->lock);

	if (root->fs_info->quota_enabled)
		ret = btrfs_qgroup_reserve(root, num_bytes +
					   nr_extents * root->leafsize);
<<<<<<< HEAD
		if (ret) {
			spin_lock(&BTRFS_I(inode)->lock);
			calc_csum_metadata_size(inode, num_bytes, 0);
			spin_unlock(&BTRFS_I(inode)->lock);
			if (delalloc_lock)
				mutex_unlock(&BTRFS_I(inode)->delalloc_mutex);
			return ret;
		}
	}
=======
>>>>>>> 836dc9e3

	/*
	 * ret != 0 here means the qgroup reservation failed, we go straight to
	 * the shared error handling then.
	 */
	if (ret == 0)
		ret = reserve_metadata_bytes(root, block_rsv,
					     to_reserve, flush);

	if (ret) {
		u64 to_free = 0;
		unsigned dropped;

		spin_lock(&BTRFS_I(inode)->lock);
		dropped = drop_outstanding_extent(inode);
		/*
		 * If the inodes csum_bytes is the same as the original
		 * csum_bytes then we know we haven't raced with any free()ers
		 * so we can just reduce our inodes csum bytes and carry on.
		 * Otherwise we have to do the normal free thing to account for
		 * the case that the free side didn't free up its reserve
		 * because of this outstanding reservation.
		 */
		if (BTRFS_I(inode)->csum_bytes == csum_bytes)
			calc_csum_metadata_size(inode, num_bytes, 0);
		else
			to_free = calc_csum_metadata_size(inode, num_bytes, 0);
		spin_unlock(&BTRFS_I(inode)->lock);
		if (dropped)
			to_free += btrfs_calc_trans_metadata_size(root, dropped);

		if (to_free) {
			btrfs_block_rsv_release(root, block_rsv, to_free);
			trace_btrfs_space_reservation(root->fs_info,
						      "delalloc",
						      btrfs_ino(inode),
						      to_free, 0);
		}
		if (root->fs_info->quota_enabled) {
			btrfs_qgroup_free(root, num_bytes +
						nr_extents * root->leafsize);
		}
		if (delalloc_lock)
			mutex_unlock(&BTRFS_I(inode)->delalloc_mutex);
		return ret;
	}

	spin_lock(&BTRFS_I(inode)->lock);
	if (extra_reserve) {
		set_bit(BTRFS_INODE_DELALLOC_META_RESERVED,
			&BTRFS_I(inode)->runtime_flags);
		nr_extents--;
	}
	BTRFS_I(inode)->reserved_extents += nr_extents;
	spin_unlock(&BTRFS_I(inode)->lock);

	if (delalloc_lock)
		mutex_unlock(&BTRFS_I(inode)->delalloc_mutex);

	if (to_reserve)
		trace_btrfs_space_reservation(root->fs_info,"delalloc",
					      btrfs_ino(inode), to_reserve, 1);
	block_rsv_add_bytes(block_rsv, to_reserve, 1);

	return 0;
}

/**
 * btrfs_delalloc_release_metadata - release a metadata reservation for an inode
 * @inode: the inode to release the reservation for
 * @num_bytes: the number of bytes we're releasing
 *
 * This will release the metadata reservation for an inode.  This can be called
 * once we complete IO for a given set of bytes to release their metadata
 * reservations.
 */
void btrfs_delalloc_release_metadata(struct inode *inode, u64 num_bytes)
{
	struct btrfs_root *root = BTRFS_I(inode)->root;
	u64 to_free = 0;
	unsigned dropped;

	num_bytes = ALIGN(num_bytes, root->sectorsize);
	spin_lock(&BTRFS_I(inode)->lock);
	dropped = drop_outstanding_extent(inode);

	to_free = calc_csum_metadata_size(inode, num_bytes, 0);
	spin_unlock(&BTRFS_I(inode)->lock);
	if (dropped > 0)
		to_free += btrfs_calc_trans_metadata_size(root, dropped);

	trace_btrfs_space_reservation(root->fs_info, "delalloc",
				      btrfs_ino(inode), to_free, 0);
	if (root->fs_info->quota_enabled) {
		btrfs_qgroup_free(root, num_bytes +
					dropped * root->leafsize);
	}

	btrfs_block_rsv_release(root, &root->fs_info->delalloc_block_rsv,
				to_free);
}

/**
 * btrfs_delalloc_reserve_space - reserve data and metadata space for delalloc
 * @inode: inode we're writing to
 * @num_bytes: the number of bytes we want to allocate
 *
 * This will do the following things
 *
 * o reserve space in the data space info for num_bytes
 * o reserve space in the metadata space info based on number of outstanding
 *   extents and how much csums will be needed
 * o add to the inodes ->delalloc_bytes
 * o add it to the fs_info's delalloc inodes list.
 *
 * This will return 0 for success and -ENOSPC if there is no space left.
 */
int btrfs_delalloc_reserve_space(struct inode *inode, u64 num_bytes)
{
	int ret;

	ret = btrfs_check_data_free_space(inode, num_bytes);
	if (ret)
		return ret;

	ret = btrfs_delalloc_reserve_metadata(inode, num_bytes);
	if (ret) {
		btrfs_free_reserved_data_space(inode, num_bytes);
		return ret;
	}

	return 0;
}

/**
 * btrfs_delalloc_release_space - release data and metadata space for delalloc
 * @inode: inode we're releasing space for
 * @num_bytes: the number of bytes we want to free up
 *
 * This must be matched with a call to btrfs_delalloc_reserve_space.  This is
 * called in the case that we don't need the metadata AND data reservations
 * anymore.  So if there is an error or we insert an inline extent.
 *
 * This function will release the metadata space that was not used and will
 * decrement ->delalloc_bytes and remove it from the fs_info delalloc_inodes
 * list if there are no delalloc bytes left.
 */
void btrfs_delalloc_release_space(struct inode *inode, u64 num_bytes)
{
	btrfs_delalloc_release_metadata(inode, num_bytes);
	btrfs_free_reserved_data_space(inode, num_bytes);
}

static int update_block_group(struct btrfs_trans_handle *trans,
			      struct btrfs_root *root,
			      u64 bytenr, u64 num_bytes, int alloc)
{
	struct btrfs_block_group_cache *cache = NULL;
	struct btrfs_fs_info *info = root->fs_info;
	u64 total = num_bytes;
	u64 old_val;
	u64 byte_in_group;
	int factor;

	/* block accounting for super block */
	spin_lock(&info->delalloc_lock);
	old_val = btrfs_super_bytes_used(info->super_copy);
	if (alloc)
		old_val += num_bytes;
	else
		old_val -= num_bytes;
	btrfs_set_super_bytes_used(info->super_copy, old_val);
	spin_unlock(&info->delalloc_lock);

	while (total) {
		cache = btrfs_lookup_block_group(info, bytenr);
		if (!cache)
			return -ENOENT;
		if (cache->flags & (BTRFS_BLOCK_GROUP_DUP |
				    BTRFS_BLOCK_GROUP_RAID1 |
				    BTRFS_BLOCK_GROUP_RAID10))
			factor = 2;
		else
			factor = 1;
		/*
		 * If this block group has free space cache written out, we
		 * need to make sure to load it if we are removing space.  This
		 * is because we need the unpinning stage to actually add the
		 * space back to the block group, otherwise we will leak space.
		 */
		if (!alloc && cache->cached == BTRFS_CACHE_NO)
			cache_block_group(cache, trans, NULL, 1);

		byte_in_group = bytenr - cache->key.objectid;
		WARN_ON(byte_in_group > cache->key.offset);

		spin_lock(&cache->space_info->lock);
		spin_lock(&cache->lock);

		if (btrfs_test_opt(root, SPACE_CACHE) &&
		    cache->disk_cache_state < BTRFS_DC_CLEAR)
			cache->disk_cache_state = BTRFS_DC_CLEAR;

		cache->dirty = 1;
		old_val = btrfs_block_group_used(&cache->item);
		num_bytes = min(total, cache->key.offset - byte_in_group);
		if (alloc) {
			old_val += num_bytes;
			btrfs_set_block_group_used(&cache->item, old_val);
			cache->reserved -= num_bytes;
			cache->space_info->bytes_reserved -= num_bytes;
			cache->space_info->bytes_used += num_bytes;
			cache->space_info->disk_used += num_bytes * factor;
			spin_unlock(&cache->lock);
			spin_unlock(&cache->space_info->lock);
		} else {
			old_val -= num_bytes;
			btrfs_set_block_group_used(&cache->item, old_val);
			cache->pinned += num_bytes;
			cache->space_info->bytes_pinned += num_bytes;
			cache->space_info->bytes_used -= num_bytes;
			cache->space_info->disk_used -= num_bytes * factor;
			spin_unlock(&cache->lock);
			spin_unlock(&cache->space_info->lock);

			set_extent_dirty(info->pinned_extents,
					 bytenr, bytenr + num_bytes - 1,
					 GFP_NOFS | __GFP_NOFAIL);
		}
		btrfs_put_block_group(cache);
		total -= num_bytes;
		bytenr += num_bytes;
	}
	return 0;
}

static u64 first_logical_byte(struct btrfs_root *root, u64 search_start)
{
	struct btrfs_block_group_cache *cache;
	u64 bytenr;

	cache = btrfs_lookup_first_block_group(root->fs_info, search_start);
	if (!cache)
		return 0;

	bytenr = cache->key.objectid;
	btrfs_put_block_group(cache);

	return bytenr;
}

static int pin_down_extent(struct btrfs_root *root,
			   struct btrfs_block_group_cache *cache,
			   u64 bytenr, u64 num_bytes, int reserved)
{
	spin_lock(&cache->space_info->lock);
	spin_lock(&cache->lock);
	cache->pinned += num_bytes;
	cache->space_info->bytes_pinned += num_bytes;
	if (reserved) {
		cache->reserved -= num_bytes;
		cache->space_info->bytes_reserved -= num_bytes;
	}
	spin_unlock(&cache->lock);
	spin_unlock(&cache->space_info->lock);

	set_extent_dirty(root->fs_info->pinned_extents, bytenr,
			 bytenr + num_bytes - 1, GFP_NOFS | __GFP_NOFAIL);
	return 0;
}

/*
 * this function must be called within transaction
 */
int btrfs_pin_extent(struct btrfs_root *root,
		     u64 bytenr, u64 num_bytes, int reserved)
{
	struct btrfs_block_group_cache *cache;

	cache = btrfs_lookup_block_group(root->fs_info, bytenr);
	BUG_ON(!cache); /* Logic error */

	pin_down_extent(root, cache, bytenr, num_bytes, reserved);

	btrfs_put_block_group(cache);
	return 0;
}

/*
 * this function must be called within transaction
 */
int btrfs_pin_extent_for_log_replay(struct btrfs_trans_handle *trans,
				    struct btrfs_root *root,
				    u64 bytenr, u64 num_bytes)
{
	struct btrfs_block_group_cache *cache;

	cache = btrfs_lookup_block_group(root->fs_info, bytenr);
	BUG_ON(!cache); /* Logic error */

	/*
	 * pull in the free space cache (if any) so that our pin
	 * removes the free space from the cache.  We have load_only set
	 * to one because the slow code to read in the free extents does check
	 * the pinned extents.
	 */
	cache_block_group(cache, trans, root, 1);

	pin_down_extent(root, cache, bytenr, num_bytes, 0);

	/* remove us from the free space cache (if we're there at all) */
	btrfs_remove_free_space(cache, bytenr, num_bytes);
	btrfs_put_block_group(cache);
	return 0;
}

/**
 * btrfs_update_reserved_bytes - update the block_group and space info counters
 * @cache:	The cache we are manipulating
 * @num_bytes:	The number of bytes in question
 * @reserve:	One of the reservation enums
 *
 * This is called by the allocator when it reserves space, or by somebody who is
 * freeing space that was never actually used on disk.  For example if you
 * reserve some space for a new leaf in transaction A and before transaction A
 * commits you free that leaf, you call this with reserve set to 0 in order to
 * clear the reservation.
 *
 * Metadata reservations should be called with RESERVE_ALLOC so we do the proper
 * ENOSPC accounting.  For data we handle the reservation through clearing the
 * delalloc bits in the io_tree.  We have to do this since we could end up
 * allocating less disk space for the amount of data we have reserved in the
 * case of compression.
 *
 * If this is a reservation and the block group has become read only we cannot
 * make the reservation and return -EAGAIN, otherwise this function always
 * succeeds.
 */
static int btrfs_update_reserved_bytes(struct btrfs_block_group_cache *cache,
				       u64 num_bytes, int reserve)
{
	struct btrfs_space_info *space_info = cache->space_info;
	int ret = 0;

	spin_lock(&space_info->lock);
	spin_lock(&cache->lock);
	if (reserve != RESERVE_FREE) {
		if (cache->ro) {
			ret = -EAGAIN;
		} else {
			cache->reserved += num_bytes;
			space_info->bytes_reserved += num_bytes;
			if (reserve == RESERVE_ALLOC) {
				trace_btrfs_space_reservation(cache->fs_info,
						"space_info", space_info->flags,
						num_bytes, 0);
				space_info->bytes_may_use -= num_bytes;
			}
		}
	} else {
		if (cache->ro)
			space_info->bytes_readonly += num_bytes;
		cache->reserved -= num_bytes;
		space_info->bytes_reserved -= num_bytes;
		space_info->reservation_progress++;
	}
	spin_unlock(&cache->lock);
	spin_unlock(&space_info->lock);
	return ret;
}

void btrfs_prepare_extent_commit(struct btrfs_trans_handle *trans,
				struct btrfs_root *root)
{
	struct btrfs_fs_info *fs_info = root->fs_info;
	struct btrfs_caching_control *next;
	struct btrfs_caching_control *caching_ctl;
	struct btrfs_block_group_cache *cache;

	down_write(&fs_info->extent_commit_sem);

	list_for_each_entry_safe(caching_ctl, next,
				 &fs_info->caching_block_groups, list) {
		cache = caching_ctl->block_group;
		if (block_group_cache_done(cache)) {
			cache->last_byte_to_unpin = (u64)-1;
			list_del_init(&caching_ctl->list);
			put_caching_control(caching_ctl);
		} else {
			cache->last_byte_to_unpin = caching_ctl->progress;
		}
	}

	if (fs_info->pinned_extents == &fs_info->freed_extents[0])
		fs_info->pinned_extents = &fs_info->freed_extents[1];
	else
		fs_info->pinned_extents = &fs_info->freed_extents[0];

	up_write(&fs_info->extent_commit_sem);

	update_global_block_rsv(fs_info);
}

static int unpin_extent_range(struct btrfs_root *root, u64 start, u64 end)
{
	struct btrfs_fs_info *fs_info = root->fs_info;
	struct btrfs_block_group_cache *cache = NULL;
	struct btrfs_space_info *space_info;
	struct btrfs_block_rsv *global_rsv = &fs_info->global_block_rsv;
	u64 len;
	bool readonly;

	while (start <= end) {
		readonly = false;
		if (!cache ||
		    start >= cache->key.objectid + cache->key.offset) {
			if (cache)
				btrfs_put_block_group(cache);
			cache = btrfs_lookup_block_group(fs_info, start);
			BUG_ON(!cache); /* Logic error */
		}

		len = cache->key.objectid + cache->key.offset - start;
		len = min(len, end + 1 - start);

		if (start < cache->last_byte_to_unpin) {
			len = min(len, cache->last_byte_to_unpin - start);
			btrfs_add_free_space(cache, start, len);
		}

		start += len;
		space_info = cache->space_info;

		spin_lock(&space_info->lock);
		spin_lock(&cache->lock);
		cache->pinned -= len;
		space_info->bytes_pinned -= len;
		if (cache->ro) {
			space_info->bytes_readonly += len;
			readonly = true;
		}
		spin_unlock(&cache->lock);
		if (!readonly && global_rsv->space_info == space_info) {
			spin_lock(&global_rsv->lock);
			if (!global_rsv->full) {
				len = min(len, global_rsv->size -
					  global_rsv->reserved);
				global_rsv->reserved += len;
				space_info->bytes_may_use += len;
				if (global_rsv->reserved >= global_rsv->size)
					global_rsv->full = 1;
			}
			spin_unlock(&global_rsv->lock);
		}
		spin_unlock(&space_info->lock);
	}

	if (cache)
		btrfs_put_block_group(cache);
	return 0;
}

int btrfs_finish_extent_commit(struct btrfs_trans_handle *trans,
			       struct btrfs_root *root)
{
	struct btrfs_fs_info *fs_info = root->fs_info;
	struct extent_io_tree *unpin;
	u64 start;
	u64 end;
	int ret;

	if (trans->aborted)
		return 0;

	if (fs_info->pinned_extents == &fs_info->freed_extents[0])
		unpin = &fs_info->freed_extents[1];
	else
		unpin = &fs_info->freed_extents[0];

	while (1) {
		ret = find_first_extent_bit(unpin, 0, &start, &end,
					    EXTENT_DIRTY, NULL);
		if (ret)
			break;

		if (btrfs_test_opt(root, DISCARD))
			ret = btrfs_discard_extent(root, start,
						   end + 1 - start, NULL);

		clear_extent_dirty(unpin, start, end, GFP_NOFS);
		unpin_extent_range(root, start, end);
		cond_resched();
	}

	return 0;
}

static int __btrfs_free_extent(struct btrfs_trans_handle *trans,
				struct btrfs_root *root,
				u64 bytenr, u64 num_bytes, u64 parent,
				u64 root_objectid, u64 owner_objectid,
				u64 owner_offset, int refs_to_drop,
				struct btrfs_delayed_extent_op *extent_op)
{
	struct btrfs_key key;
	struct btrfs_path *path;
	struct btrfs_fs_info *info = root->fs_info;
	struct btrfs_root *extent_root = info->extent_root;
	struct extent_buffer *leaf;
	struct btrfs_extent_item *ei;
	struct btrfs_extent_inline_ref *iref;
	int ret;
	int is_data;
	int extent_slot = 0;
	int found_extent = 0;
	int num_to_del = 1;
	u32 item_size;
	u64 refs;

	path = btrfs_alloc_path();
	if (!path)
		return -ENOMEM;

	path->reada = 1;
	path->leave_spinning = 1;

	is_data = owner_objectid >= BTRFS_FIRST_FREE_OBJECTID;
	BUG_ON(!is_data && refs_to_drop != 1);

	ret = lookup_extent_backref(trans, extent_root, path, &iref,
				    bytenr, num_bytes, parent,
				    root_objectid, owner_objectid,
				    owner_offset);
	if (ret == 0) {
		extent_slot = path->slots[0];
		while (extent_slot >= 0) {
			btrfs_item_key_to_cpu(path->nodes[0], &key,
					      extent_slot);
			if (key.objectid != bytenr)
				break;
			if (key.type == BTRFS_EXTENT_ITEM_KEY &&
			    key.offset == num_bytes) {
				found_extent = 1;
				break;
			}
			if (path->slots[0] - extent_slot > 5)
				break;
			extent_slot--;
		}
#ifdef BTRFS_COMPAT_EXTENT_TREE_V0
		item_size = btrfs_item_size_nr(path->nodes[0], extent_slot);
		if (found_extent && item_size < sizeof(*ei))
			found_extent = 0;
#endif
		if (!found_extent) {
			BUG_ON(iref);
			ret = remove_extent_backref(trans, extent_root, path,
						    NULL, refs_to_drop,
						    is_data);
			if (ret) {
				btrfs_abort_transaction(trans, extent_root, ret);
				goto out;
			}
			btrfs_release_path(path);
			path->leave_spinning = 1;

			key.objectid = bytenr;
			key.type = BTRFS_EXTENT_ITEM_KEY;
			key.offset = num_bytes;

			ret = btrfs_search_slot(trans, extent_root,
						&key, path, -1, 1);
			if (ret) {
				printk(KERN_ERR "umm, got %d back from search"
				       ", was looking for %llu\n", ret,
				       (unsigned long long)bytenr);
				if (ret > 0)
					btrfs_print_leaf(extent_root,
							 path->nodes[0]);
			}
			if (ret < 0) {
				btrfs_abort_transaction(trans, extent_root, ret);
				goto out;
			}
			extent_slot = path->slots[0];
		}
	} else if (ret == -ENOENT) {
		btrfs_print_leaf(extent_root, path->nodes[0]);
		WARN_ON(1);
		printk(KERN_ERR "btrfs unable to find ref byte nr %llu "
		       "parent %llu root %llu  owner %llu offset %llu\n",
		       (unsigned long long)bytenr,
		       (unsigned long long)parent,
		       (unsigned long long)root_objectid,
		       (unsigned long long)owner_objectid,
		       (unsigned long long)owner_offset);
	} else {
		btrfs_abort_transaction(trans, extent_root, ret);
		goto out;
	}

	leaf = path->nodes[0];
	item_size = btrfs_item_size_nr(leaf, extent_slot);
#ifdef BTRFS_COMPAT_EXTENT_TREE_V0
	if (item_size < sizeof(*ei)) {
		BUG_ON(found_extent || extent_slot != path->slots[0]);
		ret = convert_extent_item_v0(trans, extent_root, path,
					     owner_objectid, 0);
		if (ret < 0) {
			btrfs_abort_transaction(trans, extent_root, ret);
			goto out;
		}

		btrfs_release_path(path);
		path->leave_spinning = 1;

		key.objectid = bytenr;
		key.type = BTRFS_EXTENT_ITEM_KEY;
		key.offset = num_bytes;

		ret = btrfs_search_slot(trans, extent_root, &key, path,
					-1, 1);
		if (ret) {
			printk(KERN_ERR "umm, got %d back from search"
			       ", was looking for %llu\n", ret,
			       (unsigned long long)bytenr);
			btrfs_print_leaf(extent_root, path->nodes[0]);
		}
		if (ret < 0) {
			btrfs_abort_transaction(trans, extent_root, ret);
			goto out;
		}

		extent_slot = path->slots[0];
		leaf = path->nodes[0];
		item_size = btrfs_item_size_nr(leaf, extent_slot);
	}
#endif
	BUG_ON(item_size < sizeof(*ei));
	ei = btrfs_item_ptr(leaf, extent_slot,
			    struct btrfs_extent_item);
	if (owner_objectid < BTRFS_FIRST_FREE_OBJECTID) {
		struct btrfs_tree_block_info *bi;
		BUG_ON(item_size < sizeof(*ei) + sizeof(*bi));
		bi = (struct btrfs_tree_block_info *)(ei + 1);
		WARN_ON(owner_objectid != btrfs_tree_block_level(leaf, bi));
	}

	refs = btrfs_extent_refs(leaf, ei);
	BUG_ON(refs < refs_to_drop);
	refs -= refs_to_drop;

	if (refs > 0) {
		if (extent_op)
			__run_delayed_extent_op(extent_op, leaf, ei);
		/*
		 * In the case of inline back ref, reference count will
		 * be updated by remove_extent_backref
		 */
		if (iref) {
			BUG_ON(!found_extent);
		} else {
			btrfs_set_extent_refs(leaf, ei, refs);
			btrfs_mark_buffer_dirty(leaf);
		}
		if (found_extent) {
			ret = remove_extent_backref(trans, extent_root, path,
						    iref, refs_to_drop,
						    is_data);
			if (ret) {
				btrfs_abort_transaction(trans, extent_root, ret);
				goto out;
			}
		}
	} else {
		if (found_extent) {
			BUG_ON(is_data && refs_to_drop !=
			       extent_data_ref_count(root, path, iref));
			if (iref) {
				BUG_ON(path->slots[0] != extent_slot);
			} else {
				BUG_ON(path->slots[0] != extent_slot + 1);
				path->slots[0] = extent_slot;
				num_to_del = 2;
			}
		}

		ret = btrfs_del_items(trans, extent_root, path, path->slots[0],
				      num_to_del);
		if (ret) {
			btrfs_abort_transaction(trans, extent_root, ret);
			goto out;
		}
		btrfs_release_path(path);

		if (is_data) {
			ret = btrfs_del_csums(trans, root, bytenr, num_bytes);
			if (ret) {
				btrfs_abort_transaction(trans, extent_root, ret);
				goto out;
			}
		}

		ret = update_block_group(trans, root, bytenr, num_bytes, 0);
		if (ret) {
			btrfs_abort_transaction(trans, extent_root, ret);
			goto out;
		}
	}
out:
	btrfs_free_path(path);
	return ret;
}

/*
 * when we free an block, it is possible (and likely) that we free the last
 * delayed ref for that extent as well.  This searches the delayed ref tree for
 * a given extent, and if there are no other delayed refs to be processed, it
 * removes it from the tree.
 */
static noinline int check_ref_cleanup(struct btrfs_trans_handle *trans,
				      struct btrfs_root *root, u64 bytenr)
{
	struct btrfs_delayed_ref_head *head;
	struct btrfs_delayed_ref_root *delayed_refs;
	struct btrfs_delayed_ref_node *ref;
	struct rb_node *node;
	int ret = 0;

	delayed_refs = &trans->transaction->delayed_refs;
	spin_lock(&delayed_refs->lock);
	head = btrfs_find_delayed_ref_head(trans, bytenr);
	if (!head)
		goto out;

	node = rb_prev(&head->node.rb_node);
	if (!node)
		goto out;

	ref = rb_entry(node, struct btrfs_delayed_ref_node, rb_node);

	/* there are still entries for this ref, we can't drop it */
	if (ref->bytenr == bytenr)
		goto out;

	if (head->extent_op) {
		if (!head->must_insert_reserved)
			goto out;
		kfree(head->extent_op);
		head->extent_op = NULL;
	}

	/*
	 * waiting for the lock here would deadlock.  If someone else has it
	 * locked they are already in the process of dropping it anyway
	 */
	if (!mutex_trylock(&head->mutex))
		goto out;

	/*
	 * at this point we have a head with no other entries.  Go
	 * ahead and process it.
	 */
	head->node.in_tree = 0;
	rb_erase(&head->node.rb_node, &delayed_refs->root);

	delayed_refs->num_entries--;

	/*
	 * we don't take a ref on the node because we're removing it from the
	 * tree, so we just steal the ref the tree was holding.
	 */
	delayed_refs->num_heads--;
	if (list_empty(&head->cluster))
		delayed_refs->num_heads_ready--;

	list_del_init(&head->cluster);
	spin_unlock(&delayed_refs->lock);

	BUG_ON(head->extent_op);
	if (head->must_insert_reserved)
		ret = 1;

	mutex_unlock(&head->mutex);
	btrfs_put_delayed_ref(&head->node);
	return ret;
out:
	spin_unlock(&delayed_refs->lock);
	return 0;
}

void btrfs_free_tree_block(struct btrfs_trans_handle *trans,
			   struct btrfs_root *root,
			   struct extent_buffer *buf,
			   u64 parent, int last_ref)
{
	struct btrfs_block_group_cache *cache = NULL;
	int ret;

	if (root->root_key.objectid != BTRFS_TREE_LOG_OBJECTID) {
		ret = btrfs_add_delayed_tree_ref(root->fs_info, trans,
					buf->start, buf->len,
					parent, root->root_key.objectid,
					btrfs_header_level(buf),
					BTRFS_DROP_DELAYED_REF, NULL, 0);
		BUG_ON(ret); /* -ENOMEM */
	}

	if (!last_ref)
		return;

	cache = btrfs_lookup_block_group(root->fs_info, buf->start);

	if (btrfs_header_generation(buf) == trans->transid) {
		if (root->root_key.objectid != BTRFS_TREE_LOG_OBJECTID) {
			ret = check_ref_cleanup(trans, root, buf->start);
			if (!ret)
				goto out;
		}

		if (btrfs_header_flag(buf, BTRFS_HEADER_FLAG_WRITTEN)) {
			pin_down_extent(root, cache, buf->start, buf->len, 1);
			goto out;
		}

		WARN_ON(test_bit(EXTENT_BUFFER_DIRTY, &buf->bflags));

		btrfs_add_free_space(cache, buf->start, buf->len);
		btrfs_update_reserved_bytes(cache, buf->len, RESERVE_FREE);
	}
out:
	/*
	 * Deleting the buffer, clear the corrupt flag since it doesn't matter
	 * anymore.
	 */
	clear_bit(EXTENT_BUFFER_CORRUPT, &buf->bflags);
	btrfs_put_block_group(cache);
}

/* Can return -ENOMEM */
int btrfs_free_extent(struct btrfs_trans_handle *trans, struct btrfs_root *root,
		      u64 bytenr, u64 num_bytes, u64 parent, u64 root_objectid,
		      u64 owner, u64 offset, int for_cow)
{
	int ret;
	struct btrfs_fs_info *fs_info = root->fs_info;

	/*
	 * tree log blocks never actually go into the extent allocation
	 * tree, just update pinning info and exit early.
	 */
	if (root_objectid == BTRFS_TREE_LOG_OBJECTID) {
		WARN_ON(owner >= BTRFS_FIRST_FREE_OBJECTID);
		/* unlocks the pinned mutex */
		btrfs_pin_extent(root, bytenr, num_bytes, 1);
		ret = 0;
	} else if (owner < BTRFS_FIRST_FREE_OBJECTID) {
		ret = btrfs_add_delayed_tree_ref(fs_info, trans, bytenr,
					num_bytes,
					parent, root_objectid, (int)owner,
					BTRFS_DROP_DELAYED_REF, NULL, for_cow);
	} else {
		ret = btrfs_add_delayed_data_ref(fs_info, trans, bytenr,
						num_bytes,
						parent, root_objectid, owner,
						offset, BTRFS_DROP_DELAYED_REF,
						NULL, for_cow);
	}
	return ret;
}

static u64 stripe_align(struct btrfs_root *root, u64 val)
{
	u64 mask = ((u64)root->stripesize - 1);
	u64 ret = (val + mask) & ~mask;
	return ret;
}

/*
 * when we wait for progress in the block group caching, its because
 * our allocation attempt failed at least once.  So, we must sleep
 * and let some progress happen before we try again.
 *
 * This function will sleep at least once waiting for new free space to
 * show up, and then it will check the block group free space numbers
 * for our min num_bytes.  Another option is to have it go ahead
 * and look in the rbtree for a free extent of a given size, but this
 * is a good start.
 */
static noinline int
wait_block_group_cache_progress(struct btrfs_block_group_cache *cache,
				u64 num_bytes)
{
	struct btrfs_caching_control *caching_ctl;
	DEFINE_WAIT(wait);

	caching_ctl = get_caching_control(cache);
	if (!caching_ctl)
		return 0;

	wait_event(caching_ctl->wait, block_group_cache_done(cache) ||
		   (cache->free_space_ctl->free_space >= num_bytes));

	put_caching_control(caching_ctl);
	return 0;
}

static noinline int
wait_block_group_cache_done(struct btrfs_block_group_cache *cache)
{
	struct btrfs_caching_control *caching_ctl;
	DEFINE_WAIT(wait);

	caching_ctl = get_caching_control(cache);
	if (!caching_ctl)
		return 0;

	wait_event(caching_ctl->wait, block_group_cache_done(cache));

	put_caching_control(caching_ctl);
	return 0;
}

int __get_raid_index(u64 flags)
{
	int index;

	if (flags & BTRFS_BLOCK_GROUP_RAID10)
		index = 0;
	else if (flags & BTRFS_BLOCK_GROUP_RAID1)
		index = 1;
	else if (flags & BTRFS_BLOCK_GROUP_DUP)
		index = 2;
	else if (flags & BTRFS_BLOCK_GROUP_RAID0)
		index = 3;
	else
		index = 4;

	return index;
}

static int get_block_group_index(struct btrfs_block_group_cache *cache)
{
	return __get_raid_index(cache->flags);
}

enum btrfs_loop_type {
	LOOP_CACHING_NOWAIT = 0,
	LOOP_CACHING_WAIT = 1,
	LOOP_ALLOC_CHUNK = 2,
	LOOP_NO_EMPTY_SIZE = 3,
};

/*
 * walks the btree of allocated extents and find a hole of a given size.
 * The key ins is changed to record the hole:
 * ins->objectid == block start
 * ins->flags = BTRFS_EXTENT_ITEM_KEY
 * ins->offset == number of blocks
 * Any available blocks before search_start are skipped.
 */
static noinline int find_free_extent(struct btrfs_trans_handle *trans,
				     struct btrfs_root *orig_root,
				     u64 num_bytes, u64 empty_size,
				     u64 hint_byte, struct btrfs_key *ins,
				     u64 data)
{
	int ret = 0;
	struct btrfs_root *root = orig_root->fs_info->extent_root;
	struct btrfs_free_cluster *last_ptr = NULL;
	struct btrfs_block_group_cache *block_group = NULL;
	struct btrfs_block_group_cache *used_block_group;
	u64 search_start = 0;
	int empty_cluster = 2 * 1024 * 1024;
	struct btrfs_space_info *space_info;
	int loop = 0;
	int index = __get_raid_index(data);
	int alloc_type = (data & BTRFS_BLOCK_GROUP_DATA) ?
		RESERVE_ALLOC_NO_ACCOUNT : RESERVE_ALLOC;
	bool found_uncached_bg = false;
	bool failed_cluster_refill = false;
	bool failed_alloc = false;
	bool use_cluster = true;
	bool have_caching_bg = false;

	WARN_ON(num_bytes < root->sectorsize);
	btrfs_set_key_type(ins, BTRFS_EXTENT_ITEM_KEY);
	ins->objectid = 0;
	ins->offset = 0;

	trace_find_free_extent(orig_root, num_bytes, empty_size, data);

	space_info = __find_space_info(root->fs_info, data);
	if (!space_info) {
		printk(KERN_ERR "No space info for %llu\n", data);
		return -ENOSPC;
	}

	/*
	 * If the space info is for both data and metadata it means we have a
	 * small filesystem and we can't use the clustering stuff.
	 */
	if (btrfs_mixed_space_info(space_info))
		use_cluster = false;

	if (data & BTRFS_BLOCK_GROUP_METADATA && use_cluster) {
		last_ptr = &root->fs_info->meta_alloc_cluster;
		if (!btrfs_test_opt(root, SSD))
			empty_cluster = 64 * 1024;
	}

	if ((data & BTRFS_BLOCK_GROUP_DATA) && use_cluster &&
	    btrfs_test_opt(root, SSD)) {
		last_ptr = &root->fs_info->data_alloc_cluster;
	}

	if (last_ptr) {
		spin_lock(&last_ptr->lock);
		if (last_ptr->block_group)
			hint_byte = last_ptr->window_start;
		spin_unlock(&last_ptr->lock);
	}

	search_start = max(search_start, first_logical_byte(root, 0));
	search_start = max(search_start, hint_byte);

	if (!last_ptr)
		empty_cluster = 0;

	if (search_start == hint_byte) {
		block_group = btrfs_lookup_block_group(root->fs_info,
						       search_start);
		used_block_group = block_group;
		/*
		 * we don't want to use the block group if it doesn't match our
		 * allocation bits, or if its not cached.
		 *
		 * However if we are re-searching with an ideal block group
		 * picked out then we don't care that the block group is cached.
		 */
		if (block_group && block_group_bits(block_group, data) &&
		    block_group->cached != BTRFS_CACHE_NO) {
			down_read(&space_info->groups_sem);
			if (list_empty(&block_group->list) ||
			    block_group->ro) {
				/*
				 * someone is removing this block group,
				 * we can't jump into the have_block_group
				 * target because our list pointers are not
				 * valid
				 */
				btrfs_put_block_group(block_group);
				up_read(&space_info->groups_sem);
			} else {
				index = get_block_group_index(block_group);
				goto have_block_group;
			}
		} else if (block_group) {
			btrfs_put_block_group(block_group);
		}
	}
search:
	have_caching_bg = false;
	down_read(&space_info->groups_sem);
	list_for_each_entry(block_group, &space_info->block_groups[index],
			    list) {
		u64 offset;
		int cached;

		used_block_group = block_group;
		btrfs_get_block_group(block_group);
		search_start = block_group->key.objectid;

		/*
		 * this can happen if we end up cycling through all the
		 * raid types, but we want to make sure we only allocate
		 * for the proper type.
		 */
		if (!block_group_bits(block_group, data)) {
		    u64 extra = BTRFS_BLOCK_GROUP_DUP |
				BTRFS_BLOCK_GROUP_RAID1 |
				BTRFS_BLOCK_GROUP_RAID10;

			/*
			 * if they asked for extra copies and this block group
			 * doesn't provide them, bail.  This does allow us to
			 * fill raid0 from raid1.
			 */
			if ((data & extra) && !(block_group->flags & extra))
				goto loop;
		}

have_block_group:
		cached = block_group_cache_done(block_group);
		if (unlikely(!cached)) {
			found_uncached_bg = true;
			ret = cache_block_group(block_group, trans,
						orig_root, 0);
			BUG_ON(ret < 0);
			ret = 0;
		}

		if (unlikely(block_group->ro))
			goto loop;

		/*
		 * Ok we want to try and use the cluster allocator, so
		 * lets look there
		 */
		if (last_ptr) {
			/*
			 * the refill lock keeps out other
			 * people trying to start a new cluster
			 */
			spin_lock(&last_ptr->refill_lock);
			used_block_group = last_ptr->block_group;
			if (used_block_group != block_group &&
			    (!used_block_group ||
			     used_block_group->ro ||
			     !block_group_bits(used_block_group, data))) {
				used_block_group = block_group;
				goto refill_cluster;
			}

			if (used_block_group != block_group)
				btrfs_get_block_group(used_block_group);

			offset = btrfs_alloc_from_cluster(used_block_group,
			  last_ptr, num_bytes, used_block_group->key.objectid);
			if (offset) {
				/* we have a block, we're done */
				spin_unlock(&last_ptr->refill_lock);
				trace_btrfs_reserve_extent_cluster(root,
					block_group, search_start, num_bytes);
				goto checks;
			}

			WARN_ON(last_ptr->block_group != used_block_group);
			if (used_block_group != block_group) {
				btrfs_put_block_group(used_block_group);
				used_block_group = block_group;
			}
refill_cluster:
			BUG_ON(used_block_group != block_group);
			/* If we are on LOOP_NO_EMPTY_SIZE, we can't
			 * set up a new clusters, so lets just skip it
			 * and let the allocator find whatever block
			 * it can find.  If we reach this point, we
			 * will have tried the cluster allocator
			 * plenty of times and not have found
			 * anything, so we are likely way too
			 * fragmented for the clustering stuff to find
			 * anything.
			 *
			 * However, if the cluster is taken from the
			 * current block group, release the cluster
			 * first, so that we stand a better chance of
			 * succeeding in the unclustered
			 * allocation.  */
			if (loop >= LOOP_NO_EMPTY_SIZE &&
			    last_ptr->block_group != block_group) {
				spin_unlock(&last_ptr->refill_lock);
				goto unclustered_alloc;
			}

			/*
			 * this cluster didn't work out, free it and
			 * start over
			 */
			btrfs_return_cluster_to_free_space(NULL, last_ptr);

			if (loop >= LOOP_NO_EMPTY_SIZE) {
				spin_unlock(&last_ptr->refill_lock);
				goto unclustered_alloc;
			}

			/* allocate a cluster in this block group */
			ret = btrfs_find_space_cluster(trans, root,
					       block_group, last_ptr,
					       search_start, num_bytes,
					       empty_cluster + empty_size);
			if (ret == 0) {
				/*
				 * now pull our allocation out of this
				 * cluster
				 */
				offset = btrfs_alloc_from_cluster(block_group,
						  last_ptr, num_bytes,
						  search_start);
				if (offset) {
					/* we found one, proceed */
					spin_unlock(&last_ptr->refill_lock);
					trace_btrfs_reserve_extent_cluster(root,
						block_group, search_start,
						num_bytes);
					goto checks;
				}
			} else if (!cached && loop > LOOP_CACHING_NOWAIT
				   && !failed_cluster_refill) {
				spin_unlock(&last_ptr->refill_lock);

				failed_cluster_refill = true;
				wait_block_group_cache_progress(block_group,
				       num_bytes + empty_cluster + empty_size);
				goto have_block_group;
			}

			/*
			 * at this point we either didn't find a cluster
			 * or we weren't able to allocate a block from our
			 * cluster.  Free the cluster we've been trying
			 * to use, and go to the next block group
			 */
			btrfs_return_cluster_to_free_space(NULL, last_ptr);
			spin_unlock(&last_ptr->refill_lock);
			goto loop;
		}

unclustered_alloc:
		spin_lock(&block_group->free_space_ctl->tree_lock);
		if (cached &&
		    block_group->free_space_ctl->free_space <
		    num_bytes + empty_cluster + empty_size) {
			spin_unlock(&block_group->free_space_ctl->tree_lock);
			goto loop;
		}
		spin_unlock(&block_group->free_space_ctl->tree_lock);

		offset = btrfs_find_space_for_alloc(block_group, search_start,
						    num_bytes, empty_size);
		/*
		 * If we didn't find a chunk, and we haven't failed on this
		 * block group before, and this block group is in the middle of
		 * caching and we are ok with waiting, then go ahead and wait
		 * for progress to be made, and set failed_alloc to true.
		 *
		 * If failed_alloc is true then we've already waited on this
		 * block group once and should move on to the next block group.
		 */
		if (!offset && !failed_alloc && !cached &&
		    loop > LOOP_CACHING_NOWAIT) {
			wait_block_group_cache_progress(block_group,
						num_bytes + empty_size);
			failed_alloc = true;
			goto have_block_group;
		} else if (!offset) {
			if (!cached)
				have_caching_bg = true;
			goto loop;
		}
checks:
		search_start = stripe_align(root, offset);

		/* move on to the next group */
		if (search_start + num_bytes >
		    used_block_group->key.objectid + used_block_group->key.offset) {
			btrfs_add_free_space(used_block_group, offset, num_bytes);
			goto loop;
		}

		if (offset < search_start)
			btrfs_add_free_space(used_block_group, offset,
					     search_start - offset);
		BUG_ON(offset > search_start);

		ret = btrfs_update_reserved_bytes(used_block_group, num_bytes,
						  alloc_type);
		if (ret == -EAGAIN) {
			btrfs_add_free_space(used_block_group, offset, num_bytes);
			goto loop;
		}

		/* we are all good, lets return */
		ins->objectid = search_start;
		ins->offset = num_bytes;

		trace_btrfs_reserve_extent(orig_root, block_group,
					   search_start, num_bytes);
		if (used_block_group != block_group)
			btrfs_put_block_group(used_block_group);
		btrfs_put_block_group(block_group);
		break;
loop:
		failed_cluster_refill = false;
		failed_alloc = false;
		BUG_ON(index != get_block_group_index(block_group));
		if (used_block_group != block_group)
			btrfs_put_block_group(used_block_group);
		btrfs_put_block_group(block_group);
	}
	up_read(&space_info->groups_sem);

	if (!ins->objectid && loop >= LOOP_CACHING_WAIT && have_caching_bg)
		goto search;

	if (!ins->objectid && ++index < BTRFS_NR_RAID_TYPES)
		goto search;

	/*
	 * LOOP_CACHING_NOWAIT, search partially cached block groups, kicking
	 *			caching kthreads as we move along
	 * LOOP_CACHING_WAIT, search everything, and wait if our bg is caching
	 * LOOP_ALLOC_CHUNK, force a chunk allocation and try again
	 * LOOP_NO_EMPTY_SIZE, set empty_size and empty_cluster to 0 and try
	 *			again
	 */
	if (!ins->objectid && loop < LOOP_NO_EMPTY_SIZE) {
		index = 0;
		loop++;
		if (loop == LOOP_ALLOC_CHUNK) {
			ret = do_chunk_alloc(trans, root, data,
					     CHUNK_ALLOC_FORCE);
			/*
			 * Do not bail out on ENOSPC since we
			 * can do more things.
			 */
			if (ret < 0 && ret != -ENOSPC) {
				btrfs_abort_transaction(trans,
							root, ret);
				goto out;
			}
		}

		if (loop == LOOP_NO_EMPTY_SIZE) {
			empty_size = 0;
			empty_cluster = 0;
		}

		goto search;
	} else if (!ins->objectid) {
		ret = -ENOSPC;
	} else if (ins->objectid) {
		ret = 0;
	}
out:

	return ret;
}

static void dump_space_info(struct btrfs_space_info *info, u64 bytes,
			    int dump_block_groups)
{
	struct btrfs_block_group_cache *cache;
	int index = 0;

	spin_lock(&info->lock);
	printk(KERN_INFO "space_info %llu has %llu free, is %sfull\n",
	       (unsigned long long)info->flags,
	       (unsigned long long)(info->total_bytes - info->bytes_used -
				    info->bytes_pinned - info->bytes_reserved -
				    info->bytes_readonly),
	       (info->full) ? "" : "not ");
	printk(KERN_INFO "space_info total=%llu, used=%llu, pinned=%llu, "
	       "reserved=%llu, may_use=%llu, readonly=%llu\n",
	       (unsigned long long)info->total_bytes,
	       (unsigned long long)info->bytes_used,
	       (unsigned long long)info->bytes_pinned,
	       (unsigned long long)info->bytes_reserved,
	       (unsigned long long)info->bytes_may_use,
	       (unsigned long long)info->bytes_readonly);
	spin_unlock(&info->lock);

	if (!dump_block_groups)
		return;

	down_read(&info->groups_sem);
again:
	list_for_each_entry(cache, &info->block_groups[index], list) {
		spin_lock(&cache->lock);
		printk(KERN_INFO "block group %llu has %llu bytes, %llu used %llu pinned %llu reserved %s\n",
		       (unsigned long long)cache->key.objectid,
		       (unsigned long long)cache->key.offset,
		       (unsigned long long)btrfs_block_group_used(&cache->item),
		       (unsigned long long)cache->pinned,
		       (unsigned long long)cache->reserved,
		       cache->ro ? "[readonly]" : "");
		btrfs_dump_free_space(cache, bytes);
		spin_unlock(&cache->lock);
	}
	if (++index < BTRFS_NR_RAID_TYPES)
		goto again;
	up_read(&info->groups_sem);
}

int btrfs_reserve_extent(struct btrfs_trans_handle *trans,
			 struct btrfs_root *root,
			 u64 num_bytes, u64 min_alloc_size,
			 u64 empty_size, u64 hint_byte,
			 struct btrfs_key *ins, u64 data)
{
	bool final_tried = false;
	int ret;

	data = btrfs_get_alloc_profile(root, data);
again:
	WARN_ON(num_bytes < root->sectorsize);
	ret = find_free_extent(trans, root, num_bytes, empty_size,
			       hint_byte, ins, data);

	if (ret == -ENOSPC) {
		if (!final_tried) {
			num_bytes = num_bytes >> 1;
			num_bytes = num_bytes & ~(root->sectorsize - 1);
			num_bytes = max(num_bytes, min_alloc_size);
			if (num_bytes == min_alloc_size)
				final_tried = true;
			goto again;
		} else if (btrfs_test_opt(root, ENOSPC_DEBUG)) {
			struct btrfs_space_info *sinfo;

			sinfo = __find_space_info(root->fs_info, data);
			printk(KERN_ERR "btrfs allocation failed flags %llu, "
			       "wanted %llu\n", (unsigned long long)data,
			       (unsigned long long)num_bytes);
			if (sinfo)
				dump_space_info(sinfo, num_bytes, 1);
		}
	}

	trace_btrfs_reserved_extent_alloc(root, ins->objectid, ins->offset);

	return ret;
}

static int __btrfs_free_reserved_extent(struct btrfs_root *root,
					u64 start, u64 len, int pin)
{
	struct btrfs_block_group_cache *cache;
	int ret = 0;

	cache = btrfs_lookup_block_group(root->fs_info, start);
	if (!cache) {
		printk(KERN_ERR "Unable to find block group for %llu\n",
		       (unsigned long long)start);
		return -ENOSPC;
	}

	if (btrfs_test_opt(root, DISCARD))
		ret = btrfs_discard_extent(root, start, len, NULL);

	if (pin)
		pin_down_extent(root, cache, start, len, 1);
	else {
		btrfs_add_free_space(cache, start, len);
		btrfs_update_reserved_bytes(cache, len, RESERVE_FREE);
	}
	btrfs_put_block_group(cache);

	trace_btrfs_reserved_extent_free(root, start, len);

	return ret;
}

int btrfs_free_reserved_extent(struct btrfs_root *root,
					u64 start, u64 len)
{
	return __btrfs_free_reserved_extent(root, start, len, 0);
}

int btrfs_free_and_pin_reserved_extent(struct btrfs_root *root,
				       u64 start, u64 len)
{
	return __btrfs_free_reserved_extent(root, start, len, 1);
}

static int alloc_reserved_file_extent(struct btrfs_trans_handle *trans,
				      struct btrfs_root *root,
				      u64 parent, u64 root_objectid,
				      u64 flags, u64 owner, u64 offset,
				      struct btrfs_key *ins, int ref_mod)
{
	int ret;
	struct btrfs_fs_info *fs_info = root->fs_info;
	struct btrfs_extent_item *extent_item;
	struct btrfs_extent_inline_ref *iref;
	struct btrfs_path *path;
	struct extent_buffer *leaf;
	int type;
	u32 size;

	if (parent > 0)
		type = BTRFS_SHARED_DATA_REF_KEY;
	else
		type = BTRFS_EXTENT_DATA_REF_KEY;

	size = sizeof(*extent_item) + btrfs_extent_inline_ref_size(type);

	path = btrfs_alloc_path();
	if (!path)
		return -ENOMEM;

	path->leave_spinning = 1;
	ret = btrfs_insert_empty_item(trans, fs_info->extent_root, path,
				      ins, size);
	if (ret) {
		btrfs_free_path(path);
		return ret;
	}

	leaf = path->nodes[0];
	extent_item = btrfs_item_ptr(leaf, path->slots[0],
				     struct btrfs_extent_item);
	btrfs_set_extent_refs(leaf, extent_item, ref_mod);
	btrfs_set_extent_generation(leaf, extent_item, trans->transid);
	btrfs_set_extent_flags(leaf, extent_item,
			       flags | BTRFS_EXTENT_FLAG_DATA);

	iref = (struct btrfs_extent_inline_ref *)(extent_item + 1);
	btrfs_set_extent_inline_ref_type(leaf, iref, type);
	if (parent > 0) {
		struct btrfs_shared_data_ref *ref;
		ref = (struct btrfs_shared_data_ref *)(iref + 1);
		btrfs_set_extent_inline_ref_offset(leaf, iref, parent);
		btrfs_set_shared_data_ref_count(leaf, ref, ref_mod);
	} else {
		struct btrfs_extent_data_ref *ref;
		ref = (struct btrfs_extent_data_ref *)(&iref->offset);
		btrfs_set_extent_data_ref_root(leaf, ref, root_objectid);
		btrfs_set_extent_data_ref_objectid(leaf, ref, owner);
		btrfs_set_extent_data_ref_offset(leaf, ref, offset);
		btrfs_set_extent_data_ref_count(leaf, ref, ref_mod);
	}

	btrfs_mark_buffer_dirty(path->nodes[0]);
	btrfs_free_path(path);

	ret = update_block_group(trans, root, ins->objectid, ins->offset, 1);
	if (ret) { /* -ENOENT, logic error */
		printk(KERN_ERR "btrfs update block group failed for %llu "
		       "%llu\n", (unsigned long long)ins->objectid,
		       (unsigned long long)ins->offset);
		BUG();
	}
	return ret;
}

static int alloc_reserved_tree_block(struct btrfs_trans_handle *trans,
				     struct btrfs_root *root,
				     u64 parent, u64 root_objectid,
				     u64 flags, struct btrfs_disk_key *key,
				     int level, struct btrfs_key *ins)
{
	int ret;
	struct btrfs_fs_info *fs_info = root->fs_info;
	struct btrfs_extent_item *extent_item;
	struct btrfs_tree_block_info *block_info;
	struct btrfs_extent_inline_ref *iref;
	struct btrfs_path *path;
	struct extent_buffer *leaf;
	u32 size = sizeof(*extent_item) + sizeof(*block_info) + sizeof(*iref);

	path = btrfs_alloc_path();
	if (!path)
		return -ENOMEM;

	path->leave_spinning = 1;
	ret = btrfs_insert_empty_item(trans, fs_info->extent_root, path,
				      ins, size);
	if (ret) {
		btrfs_free_path(path);
		return ret;
	}

	leaf = path->nodes[0];
	extent_item = btrfs_item_ptr(leaf, path->slots[0],
				     struct btrfs_extent_item);
	btrfs_set_extent_refs(leaf, extent_item, 1);
	btrfs_set_extent_generation(leaf, extent_item, trans->transid);
	btrfs_set_extent_flags(leaf, extent_item,
			       flags | BTRFS_EXTENT_FLAG_TREE_BLOCK);
	block_info = (struct btrfs_tree_block_info *)(extent_item + 1);

	btrfs_set_tree_block_key(leaf, block_info, key);
	btrfs_set_tree_block_level(leaf, block_info, level);

	iref = (struct btrfs_extent_inline_ref *)(block_info + 1);
	if (parent > 0) {
		BUG_ON(!(flags & BTRFS_BLOCK_FLAG_FULL_BACKREF));
		btrfs_set_extent_inline_ref_type(leaf, iref,
						 BTRFS_SHARED_BLOCK_REF_KEY);
		btrfs_set_extent_inline_ref_offset(leaf, iref, parent);
	} else {
		btrfs_set_extent_inline_ref_type(leaf, iref,
						 BTRFS_TREE_BLOCK_REF_KEY);
		btrfs_set_extent_inline_ref_offset(leaf, iref, root_objectid);
	}

	btrfs_mark_buffer_dirty(leaf);
	btrfs_free_path(path);

	ret = update_block_group(trans, root, ins->objectid, ins->offset, 1);
	if (ret) { /* -ENOENT, logic error */
		printk(KERN_ERR "btrfs update block group failed for %llu "
		       "%llu\n", (unsigned long long)ins->objectid,
		       (unsigned long long)ins->offset);
		BUG();
	}
	return ret;
}

int btrfs_alloc_reserved_file_extent(struct btrfs_trans_handle *trans,
				     struct btrfs_root *root,
				     u64 root_objectid, u64 owner,
				     u64 offset, struct btrfs_key *ins)
{
	int ret;

	BUG_ON(root_objectid == BTRFS_TREE_LOG_OBJECTID);

	ret = btrfs_add_delayed_data_ref(root->fs_info, trans, ins->objectid,
					 ins->offset, 0,
					 root_objectid, owner, offset,
					 BTRFS_ADD_DELAYED_EXTENT, NULL, 0);
	return ret;
}

/*
 * this is used by the tree logging recovery code.  It records that
 * an extent has been allocated and makes sure to clear the free
 * space cache bits as well
 */
int btrfs_alloc_logged_file_extent(struct btrfs_trans_handle *trans,
				   struct btrfs_root *root,
				   u64 root_objectid, u64 owner, u64 offset,
				   struct btrfs_key *ins)
{
	int ret;
	struct btrfs_block_group_cache *block_group;
	struct btrfs_caching_control *caching_ctl;
	u64 start = ins->objectid;
	u64 num_bytes = ins->offset;

	block_group = btrfs_lookup_block_group(root->fs_info, ins->objectid);
	cache_block_group(block_group, trans, NULL, 0);
	caching_ctl = get_caching_control(block_group);

	if (!caching_ctl) {
		BUG_ON(!block_group_cache_done(block_group));
		ret = btrfs_remove_free_space(block_group, start, num_bytes);
		BUG_ON(ret); /* -ENOMEM */
	} else {
		mutex_lock(&caching_ctl->mutex);

		if (start >= caching_ctl->progress) {
			ret = add_excluded_extent(root, start, num_bytes);
			BUG_ON(ret); /* -ENOMEM */
		} else if (start + num_bytes <= caching_ctl->progress) {
			ret = btrfs_remove_free_space(block_group,
						      start, num_bytes);
			BUG_ON(ret); /* -ENOMEM */
		} else {
			num_bytes = caching_ctl->progress - start;
			ret = btrfs_remove_free_space(block_group,
						      start, num_bytes);
			BUG_ON(ret); /* -ENOMEM */

			start = caching_ctl->progress;
			num_bytes = ins->objectid + ins->offset -
				    caching_ctl->progress;
			ret = add_excluded_extent(root, start, num_bytes);
			BUG_ON(ret); /* -ENOMEM */
		}

		mutex_unlock(&caching_ctl->mutex);
		put_caching_control(caching_ctl);
	}

	ret = btrfs_update_reserved_bytes(block_group, ins->offset,
					  RESERVE_ALLOC_NO_ACCOUNT);
	BUG_ON(ret); /* logic error */
	btrfs_put_block_group(block_group);
	ret = alloc_reserved_file_extent(trans, root, 0, root_objectid,
					 0, owner, offset, ins, 1);
	return ret;
}

struct extent_buffer *btrfs_init_new_buffer(struct btrfs_trans_handle *trans,
					    struct btrfs_root *root,
					    u64 bytenr, u32 blocksize,
					    int level)
{
	struct extent_buffer *buf;

	buf = btrfs_find_create_tree_block(root, bytenr, blocksize);
	if (!buf)
		return ERR_PTR(-ENOMEM);
	btrfs_set_header_generation(buf, trans->transid);
	btrfs_set_buffer_lockdep_class(root->root_key.objectid, buf, level);
	btrfs_tree_lock(buf);
	clean_tree_block(trans, root, buf);
	clear_bit(EXTENT_BUFFER_STALE, &buf->bflags);

	btrfs_set_lock_blocking(buf);
	btrfs_set_buffer_uptodate(buf);

	if (root->root_key.objectid == BTRFS_TREE_LOG_OBJECTID) {
		/*
		 * we allow two log transactions at a time, use different
		 * EXENT bit to differentiate dirty pages.
		 */
		if (root->log_transid % 2 == 0)
			set_extent_dirty(&root->dirty_log_pages, buf->start,
					buf->start + buf->len - 1, GFP_NOFS);
		else
			set_extent_new(&root->dirty_log_pages, buf->start,
					buf->start + buf->len - 1, GFP_NOFS);
	} else {
		set_extent_dirty(&trans->transaction->dirty_pages, buf->start,
			 buf->start + buf->len - 1, GFP_NOFS);
	}
	trans->blocks_used++;
	/* this returns a buffer locked for blocking */
	return buf;
}

static struct btrfs_block_rsv *
use_block_rsv(struct btrfs_trans_handle *trans,
	      struct btrfs_root *root, u32 blocksize)
{
	struct btrfs_block_rsv *block_rsv;
	struct btrfs_block_rsv *global_rsv = &root->fs_info->global_block_rsv;
	int ret;

	block_rsv = get_block_rsv(trans, root);

	if (block_rsv->size == 0) {
		ret = reserve_metadata_bytes(root, block_rsv, blocksize,
					     BTRFS_RESERVE_NO_FLUSH);
		/*
		 * If we couldn't reserve metadata bytes try and use some from
		 * the global reserve.
		 */
		if (ret && block_rsv != global_rsv) {
			ret = block_rsv_use_bytes(global_rsv, blocksize);
			if (!ret)
				return global_rsv;
			return ERR_PTR(ret);
		} else if (ret) {
			return ERR_PTR(ret);
		}
		return block_rsv;
	}

	ret = block_rsv_use_bytes(block_rsv, blocksize);
	if (!ret)
		return block_rsv;
	if (ret && !block_rsv->failfast) {
		static DEFINE_RATELIMIT_STATE(_rs,
				DEFAULT_RATELIMIT_INTERVAL,
				/*DEFAULT_RATELIMIT_BURST*/ 2);
		if (__ratelimit(&_rs))
			WARN(1, KERN_DEBUG "btrfs: block rsv returned %d\n",
			     ret);
		ret = reserve_metadata_bytes(root, block_rsv, blocksize,
					     BTRFS_RESERVE_NO_FLUSH);
		if (!ret) {
			return block_rsv;
		} else if (ret && block_rsv != global_rsv) {
			ret = block_rsv_use_bytes(global_rsv, blocksize);
			if (!ret)
				return global_rsv;
		}
	}

	return ERR_PTR(-ENOSPC);
}

static void unuse_block_rsv(struct btrfs_fs_info *fs_info,
			    struct btrfs_block_rsv *block_rsv, u32 blocksize)
{
	block_rsv_add_bytes(block_rsv, blocksize, 0);
	block_rsv_release_bytes(fs_info, block_rsv, NULL, 0);
}

/*
 * finds a free extent and does all the dirty work required for allocation
 * returns the key for the extent through ins, and a tree buffer for
 * the first block of the extent through buf.
 *
 * returns the tree buffer or NULL.
 */
struct extent_buffer *btrfs_alloc_free_block(struct btrfs_trans_handle *trans,
					struct btrfs_root *root, u32 blocksize,
					u64 parent, u64 root_objectid,
					struct btrfs_disk_key *key, int level,
					u64 hint, u64 empty_size)
{
	struct btrfs_key ins;
	struct btrfs_block_rsv *block_rsv;
	struct extent_buffer *buf;
	u64 flags = 0;
	int ret;


	block_rsv = use_block_rsv(trans, root, blocksize);
	if (IS_ERR(block_rsv))
		return ERR_CAST(block_rsv);

	ret = btrfs_reserve_extent(trans, root, blocksize, blocksize,
				   empty_size, hint, &ins, 0);
	if (ret) {
		unuse_block_rsv(root->fs_info, block_rsv, blocksize);
		return ERR_PTR(ret);
	}

	buf = btrfs_init_new_buffer(trans, root, ins.objectid,
				    blocksize, level);
	BUG_ON(IS_ERR(buf)); /* -ENOMEM */

	if (root_objectid == BTRFS_TREE_RELOC_OBJECTID) {
		if (parent == 0)
			parent = ins.objectid;
		flags |= BTRFS_BLOCK_FLAG_FULL_BACKREF;
	} else
		BUG_ON(parent > 0);

	if (root_objectid != BTRFS_TREE_LOG_OBJECTID) {
		struct btrfs_delayed_extent_op *extent_op;
		extent_op = kmalloc(sizeof(*extent_op), GFP_NOFS);
		BUG_ON(!extent_op); /* -ENOMEM */
		if (key)
			memcpy(&extent_op->key, key, sizeof(extent_op->key));
		else
			memset(&extent_op->key, 0, sizeof(extent_op->key));
		extent_op->flags_to_set = flags;
		extent_op->update_key = 1;
		extent_op->update_flags = 1;
		extent_op->is_data = 0;

		ret = btrfs_add_delayed_tree_ref(root->fs_info, trans,
					ins.objectid,
					ins.offset, parent, root_objectid,
					level, BTRFS_ADD_DELAYED_EXTENT,
					extent_op, 0);
		BUG_ON(ret); /* -ENOMEM */
	}
	return buf;
}

struct walk_control {
	u64 refs[BTRFS_MAX_LEVEL];
	u64 flags[BTRFS_MAX_LEVEL];
	struct btrfs_key update_progress;
	int stage;
	int level;
	int shared_level;
	int update_ref;
	int keep_locks;
	int reada_slot;
	int reada_count;
	int for_reloc;
};

#define DROP_REFERENCE	1
#define UPDATE_BACKREF	2

static noinline void reada_walk_down(struct btrfs_trans_handle *trans,
				     struct btrfs_root *root,
				     struct walk_control *wc,
				     struct btrfs_path *path)
{
	u64 bytenr;
	u64 generation;
	u64 refs;
	u64 flags;
	u32 nritems;
	u32 blocksize;
	struct btrfs_key key;
	struct extent_buffer *eb;
	int ret;
	int slot;
	int nread = 0;

	if (path->slots[wc->level] < wc->reada_slot) {
		wc->reada_count = wc->reada_count * 2 / 3;
		wc->reada_count = max(wc->reada_count, 2);
	} else {
		wc->reada_count = wc->reada_count * 3 / 2;
		wc->reada_count = min_t(int, wc->reada_count,
					BTRFS_NODEPTRS_PER_BLOCK(root));
	}

	eb = path->nodes[wc->level];
	nritems = btrfs_header_nritems(eb);
	blocksize = btrfs_level_size(root, wc->level - 1);

	for (slot = path->slots[wc->level]; slot < nritems; slot++) {
		if (nread >= wc->reada_count)
			break;

		cond_resched();
		bytenr = btrfs_node_blockptr(eb, slot);
		generation = btrfs_node_ptr_generation(eb, slot);

		if (slot == path->slots[wc->level])
			goto reada;

		if (wc->stage == UPDATE_BACKREF &&
		    generation <= root->root_key.offset)
			continue;

		/* We don't lock the tree block, it's OK to be racy here */
		ret = btrfs_lookup_extent_info(trans, root, bytenr, blocksize,
					       &refs, &flags);
		/* We don't care about errors in readahead. */
		if (ret < 0)
			continue;
		BUG_ON(refs == 0);

		if (wc->stage == DROP_REFERENCE) {
			if (refs == 1)
				goto reada;

			if (wc->level == 1 &&
			    (flags & BTRFS_BLOCK_FLAG_FULL_BACKREF))
				continue;
			if (!wc->update_ref ||
			    generation <= root->root_key.offset)
				continue;
			btrfs_node_key_to_cpu(eb, &key, slot);
			ret = btrfs_comp_cpu_keys(&key,
						  &wc->update_progress);
			if (ret < 0)
				continue;
		} else {
			if (wc->level == 1 &&
			    (flags & BTRFS_BLOCK_FLAG_FULL_BACKREF))
				continue;
		}
reada:
		ret = readahead_tree_block(root, bytenr, blocksize,
					   generation);
		if (ret)
			break;
		nread++;
	}
	wc->reada_slot = slot;
}

/*
 * hepler to process tree block while walking down the tree.
 *
 * when wc->stage == UPDATE_BACKREF, this function updates
 * back refs for pointers in the block.
 *
 * NOTE: return value 1 means we should stop walking down.
 */
static noinline int walk_down_proc(struct btrfs_trans_handle *trans,
				   struct btrfs_root *root,
				   struct btrfs_path *path,
				   struct walk_control *wc, int lookup_info)
{
	int level = wc->level;
	struct extent_buffer *eb = path->nodes[level];
	u64 flag = BTRFS_BLOCK_FLAG_FULL_BACKREF;
	int ret;

	if (wc->stage == UPDATE_BACKREF &&
	    btrfs_header_owner(eb) != root->root_key.objectid)
		return 1;

	/*
	 * when reference count of tree block is 1, it won't increase
	 * again. once full backref flag is set, we never clear it.
	 */
	if (lookup_info &&
	    ((wc->stage == DROP_REFERENCE && wc->refs[level] != 1) ||
	     (wc->stage == UPDATE_BACKREF && !(wc->flags[level] & flag)))) {
		BUG_ON(!path->locks[level]);
		ret = btrfs_lookup_extent_info(trans, root,
					       eb->start, eb->len,
					       &wc->refs[level],
					       &wc->flags[level]);
		BUG_ON(ret == -ENOMEM);
		if (ret)
			return ret;
		BUG_ON(wc->refs[level] == 0);
	}

	if (wc->stage == DROP_REFERENCE) {
		if (wc->refs[level] > 1)
			return 1;

		if (path->locks[level] && !wc->keep_locks) {
			btrfs_tree_unlock_rw(eb, path->locks[level]);
			path->locks[level] = 0;
		}
		return 0;
	}

	/* wc->stage == UPDATE_BACKREF */
	if (!(wc->flags[level] & flag)) {
		BUG_ON(!path->locks[level]);
		ret = btrfs_inc_ref(trans, root, eb, 1, wc->for_reloc);
		BUG_ON(ret); /* -ENOMEM */
		ret = btrfs_dec_ref(trans, root, eb, 0, wc->for_reloc);
		BUG_ON(ret); /* -ENOMEM */
		ret = btrfs_set_disk_extent_flags(trans, root, eb->start,
						  eb->len, flag, 0);
		BUG_ON(ret); /* -ENOMEM */
		wc->flags[level] |= flag;
	}

	/*
	 * the block is shared by multiple trees, so it's not good to
	 * keep the tree lock
	 */
	if (path->locks[level] && level > 0) {
		btrfs_tree_unlock_rw(eb, path->locks[level]);
		path->locks[level] = 0;
	}
	return 0;
}

/*
 * hepler to process tree block pointer.
 *
 * when wc->stage == DROP_REFERENCE, this function checks
 * reference count of the block pointed to. if the block
 * is shared and we need update back refs for the subtree
 * rooted at the block, this function changes wc->stage to
 * UPDATE_BACKREF. if the block is shared and there is no
 * need to update back, this function drops the reference
 * to the block.
 *
 * NOTE: return value 1 means we should stop walking down.
 */
static noinline int do_walk_down(struct btrfs_trans_handle *trans,
				 struct btrfs_root *root,
				 struct btrfs_path *path,
				 struct walk_control *wc, int *lookup_info)
{
	u64 bytenr;
	u64 generation;
	u64 parent;
	u32 blocksize;
	struct btrfs_key key;
	struct extent_buffer *next;
	int level = wc->level;
	int reada = 0;
	int ret = 0;

	generation = btrfs_node_ptr_generation(path->nodes[level],
					       path->slots[level]);
	/*
	 * if the lower level block was created before the snapshot
	 * was created, we know there is no need to update back refs
	 * for the subtree
	 */
	if (wc->stage == UPDATE_BACKREF &&
	    generation <= root->root_key.offset) {
		*lookup_info = 1;
		return 1;
	}

	bytenr = btrfs_node_blockptr(path->nodes[level], path->slots[level]);
	blocksize = btrfs_level_size(root, level - 1);

	next = btrfs_find_tree_block(root, bytenr, blocksize);
	if (!next) {
		next = btrfs_find_create_tree_block(root, bytenr, blocksize);
		if (!next)
			return -ENOMEM;
		reada = 1;
	}
	btrfs_tree_lock(next);
	btrfs_set_lock_blocking(next);

	ret = btrfs_lookup_extent_info(trans, root, bytenr, blocksize,
				       &wc->refs[level - 1],
				       &wc->flags[level - 1]);
	if (ret < 0) {
		btrfs_tree_unlock(next);
		return ret;
	}

	BUG_ON(wc->refs[level - 1] == 0);
	*lookup_info = 0;

	if (wc->stage == DROP_REFERENCE) {
		if (wc->refs[level - 1] > 1) {
			if (level == 1 &&
			    (wc->flags[0] & BTRFS_BLOCK_FLAG_FULL_BACKREF))
				goto skip;

			if (!wc->update_ref ||
			    generation <= root->root_key.offset)
				goto skip;

			btrfs_node_key_to_cpu(path->nodes[level], &key,
					      path->slots[level]);
			ret = btrfs_comp_cpu_keys(&key, &wc->update_progress);
			if (ret < 0)
				goto skip;

			wc->stage = UPDATE_BACKREF;
			wc->shared_level = level - 1;
		}
	} else {
		if (level == 1 &&
		    (wc->flags[0] & BTRFS_BLOCK_FLAG_FULL_BACKREF))
			goto skip;
	}

	if (!btrfs_buffer_uptodate(next, generation, 0)) {
		btrfs_tree_unlock(next);
		free_extent_buffer(next);
		next = NULL;
		*lookup_info = 1;
	}

	if (!next) {
		if (reada && level == 1)
			reada_walk_down(trans, root, wc, path);
		next = read_tree_block(root, bytenr, blocksize, generation);
		if (!next)
			return -EIO;
		btrfs_tree_lock(next);
		btrfs_set_lock_blocking(next);
	}

	level--;
	BUG_ON(level != btrfs_header_level(next));
	path->nodes[level] = next;
	path->slots[level] = 0;
	path->locks[level] = BTRFS_WRITE_LOCK_BLOCKING;
	wc->level = level;
	if (wc->level == 1)
		wc->reada_slot = 0;
	return 0;
skip:
	wc->refs[level - 1] = 0;
	wc->flags[level - 1] = 0;
	if (wc->stage == DROP_REFERENCE) {
		if (wc->flags[level] & BTRFS_BLOCK_FLAG_FULL_BACKREF) {
			parent = path->nodes[level]->start;
		} else {
			BUG_ON(root->root_key.objectid !=
			       btrfs_header_owner(path->nodes[level]));
			parent = 0;
		}

		ret = btrfs_free_extent(trans, root, bytenr, blocksize, parent,
				root->root_key.objectid, level - 1, 0, 0);
		BUG_ON(ret); /* -ENOMEM */
	}
	btrfs_tree_unlock(next);
	free_extent_buffer(next);
	*lookup_info = 1;
	return 1;
}

/*
 * hepler to process tree block while walking up the tree.
 *
 * when wc->stage == DROP_REFERENCE, this function drops
 * reference count on the block.
 *
 * when wc->stage == UPDATE_BACKREF, this function changes
 * wc->stage back to DROP_REFERENCE if we changed wc->stage
 * to UPDATE_BACKREF previously while processing the block.
 *
 * NOTE: return value 1 means we should stop walking up.
 */
static noinline int walk_up_proc(struct btrfs_trans_handle *trans,
				 struct btrfs_root *root,
				 struct btrfs_path *path,
				 struct walk_control *wc)
{
	int ret;
	int level = wc->level;
	struct extent_buffer *eb = path->nodes[level];
	u64 parent = 0;

	if (wc->stage == UPDATE_BACKREF) {
		BUG_ON(wc->shared_level < level);
		if (level < wc->shared_level)
			goto out;

		ret = find_next_key(path, level + 1, &wc->update_progress);
		if (ret > 0)
			wc->update_ref = 0;

		wc->stage = DROP_REFERENCE;
		wc->shared_level = -1;
		path->slots[level] = 0;

		/*
		 * check reference count again if the block isn't locked.
		 * we should start walking down the tree again if reference
		 * count is one.
		 */
		if (!path->locks[level]) {
			BUG_ON(level == 0);
			btrfs_tree_lock(eb);
			btrfs_set_lock_blocking(eb);
			path->locks[level] = BTRFS_WRITE_LOCK_BLOCKING;

			ret = btrfs_lookup_extent_info(trans, root,
						       eb->start, eb->len,
						       &wc->refs[level],
						       &wc->flags[level]);
			if (ret < 0) {
				btrfs_tree_unlock_rw(eb, path->locks[level]);
				path->locks[level] = 0;
				return ret;
			}
			BUG_ON(wc->refs[level] == 0);
			if (wc->refs[level] == 1) {
				btrfs_tree_unlock_rw(eb, path->locks[level]);
				path->locks[level] = 0;
				return 1;
			}
		}
	}

	/* wc->stage == DROP_REFERENCE */
	BUG_ON(wc->refs[level] > 1 && !path->locks[level]);

	if (wc->refs[level] == 1) {
		if (level == 0) {
			if (wc->flags[level] & BTRFS_BLOCK_FLAG_FULL_BACKREF)
				ret = btrfs_dec_ref(trans, root, eb, 1,
						    wc->for_reloc);
			else
				ret = btrfs_dec_ref(trans, root, eb, 0,
						    wc->for_reloc);
			BUG_ON(ret); /* -ENOMEM */
		}
		/* make block locked assertion in clean_tree_block happy */
		if (!path->locks[level] &&
		    btrfs_header_generation(eb) == trans->transid) {
			btrfs_tree_lock(eb);
			btrfs_set_lock_blocking(eb);
			path->locks[level] = BTRFS_WRITE_LOCK_BLOCKING;
		}
		clean_tree_block(trans, root, eb);
	}

	if (eb == root->node) {
		if (wc->flags[level] & BTRFS_BLOCK_FLAG_FULL_BACKREF)
			parent = eb->start;
		else
			BUG_ON(root->root_key.objectid !=
			       btrfs_header_owner(eb));
	} else {
		if (wc->flags[level + 1] & BTRFS_BLOCK_FLAG_FULL_BACKREF)
			parent = path->nodes[level + 1]->start;
		else
			BUG_ON(root->root_key.objectid !=
			       btrfs_header_owner(path->nodes[level + 1]));
	}

	btrfs_free_tree_block(trans, root, eb, parent, wc->refs[level] == 1);
out:
	wc->refs[level] = 0;
	wc->flags[level] = 0;
	return 0;
}

static noinline int walk_down_tree(struct btrfs_trans_handle *trans,
				   struct btrfs_root *root,
				   struct btrfs_path *path,
				   struct walk_control *wc)
{
	int level = wc->level;
	int lookup_info = 1;
	int ret;

	while (level >= 0) {
		ret = walk_down_proc(trans, root, path, wc, lookup_info);
		if (ret > 0)
			break;

		if (level == 0)
			break;

		if (path->slots[level] >=
		    btrfs_header_nritems(path->nodes[level]))
			break;

		ret = do_walk_down(trans, root, path, wc, &lookup_info);
		if (ret > 0) {
			path->slots[level]++;
			continue;
		} else if (ret < 0)
			return ret;
		level = wc->level;
	}
	return 0;
}

static noinline int walk_up_tree(struct btrfs_trans_handle *trans,
				 struct btrfs_root *root,
				 struct btrfs_path *path,
				 struct walk_control *wc, int max_level)
{
	int level = wc->level;
	int ret;

	path->slots[level] = btrfs_header_nritems(path->nodes[level]);
	while (level < max_level && path->nodes[level]) {
		wc->level = level;
		if (path->slots[level] + 1 <
		    btrfs_header_nritems(path->nodes[level])) {
			path->slots[level]++;
			return 0;
		} else {
			ret = walk_up_proc(trans, root, path, wc);
			if (ret > 0)
				return 0;

			if (path->locks[level]) {
				btrfs_tree_unlock_rw(path->nodes[level],
						     path->locks[level]);
				path->locks[level] = 0;
			}
			free_extent_buffer(path->nodes[level]);
			path->nodes[level] = NULL;
			level++;
		}
	}
	return 1;
}

/*
 * drop a subvolume tree.
 *
 * this function traverses the tree freeing any blocks that only
 * referenced by the tree.
 *
 * when a shared tree block is found. this function decreases its
 * reference count by one. if update_ref is true, this function
 * also make sure backrefs for the shared block and all lower level
 * blocks are properly updated.
 */
int btrfs_drop_snapshot(struct btrfs_root *root,
			 struct btrfs_block_rsv *block_rsv, int update_ref,
			 int for_reloc)
{
	struct btrfs_path *path;
	struct btrfs_trans_handle *trans;
	struct btrfs_root *tree_root = root->fs_info->tree_root;
	struct btrfs_root_item *root_item = &root->root_item;
	struct walk_control *wc;
	struct btrfs_key key;
	int err = 0;
	int ret;
	int level;

	path = btrfs_alloc_path();
	if (!path) {
		err = -ENOMEM;
		goto out;
	}

	wc = kzalloc(sizeof(*wc), GFP_NOFS);
	if (!wc) {
		btrfs_free_path(path);
		err = -ENOMEM;
		goto out;
	}

	trans = btrfs_start_transaction(tree_root, 0);
	if (IS_ERR(trans)) {
		err = PTR_ERR(trans);
		goto out_free;
	}

	if (block_rsv)
		trans->block_rsv = block_rsv;

	if (btrfs_disk_key_objectid(&root_item->drop_progress) == 0) {
		level = btrfs_header_level(root->node);
		path->nodes[level] = btrfs_lock_root_node(root);
		btrfs_set_lock_blocking(path->nodes[level]);
		path->slots[level] = 0;
		path->locks[level] = BTRFS_WRITE_LOCK_BLOCKING;
		memset(&wc->update_progress, 0,
		       sizeof(wc->update_progress));
	} else {
		btrfs_disk_key_to_cpu(&key, &root_item->drop_progress);
		memcpy(&wc->update_progress, &key,
		       sizeof(wc->update_progress));

		level = root_item->drop_level;
		BUG_ON(level == 0);
		path->lowest_level = level;
		ret = btrfs_search_slot(NULL, root, &key, path, 0, 0);
		path->lowest_level = 0;
		if (ret < 0) {
			err = ret;
			goto out_end_trans;
		}
		WARN_ON(ret > 0);

		/*
		 * unlock our path, this is safe because only this
		 * function is allowed to delete this snapshot
		 */
		btrfs_unlock_up_safe(path, 0);

		level = btrfs_header_level(root->node);
		while (1) {
			btrfs_tree_lock(path->nodes[level]);
			btrfs_set_lock_blocking(path->nodes[level]);

			ret = btrfs_lookup_extent_info(trans, root,
						path->nodes[level]->start,
						path->nodes[level]->len,
						&wc->refs[level],
						&wc->flags[level]);
			if (ret < 0) {
				err = ret;
				goto out_end_trans;
			}
			BUG_ON(wc->refs[level] == 0);

			if (level == root_item->drop_level)
				break;

			btrfs_tree_unlock(path->nodes[level]);
			WARN_ON(wc->refs[level] != 1);
			level--;
		}
	}

	wc->level = level;
	wc->shared_level = -1;
	wc->stage = DROP_REFERENCE;
	wc->update_ref = update_ref;
	wc->keep_locks = 0;
	wc->for_reloc = for_reloc;
	wc->reada_count = BTRFS_NODEPTRS_PER_BLOCK(root);

	while (1) {
		ret = walk_down_tree(trans, root, path, wc);
		if (ret < 0) {
			err = ret;
			break;
		}

		ret = walk_up_tree(trans, root, path, wc, BTRFS_MAX_LEVEL);
		if (ret < 0) {
			err = ret;
			break;
		}

		if (ret > 0) {
			BUG_ON(wc->stage != DROP_REFERENCE);
			break;
		}

		if (wc->stage == DROP_REFERENCE) {
			level = wc->level;
			btrfs_node_key(path->nodes[level],
				       &root_item->drop_progress,
				       path->slots[level]);
			root_item->drop_level = level;
		}

		BUG_ON(wc->level == 0);
		if (btrfs_should_end_transaction(trans, tree_root)) {
			ret = btrfs_update_root(trans, tree_root,
						&root->root_key,
						root_item);
			if (ret) {
				btrfs_abort_transaction(trans, tree_root, ret);
				err = ret;
				goto out_end_trans;
			}

			btrfs_end_transaction_throttle(trans, tree_root);
			trans = btrfs_start_transaction(tree_root, 0);
			if (IS_ERR(trans)) {
				err = PTR_ERR(trans);
				goto out_free;
			}
			if (block_rsv)
				trans->block_rsv = block_rsv;
		}
	}
	btrfs_release_path(path);
	if (err)
		goto out_end_trans;

	ret = btrfs_del_root(trans, tree_root, &root->root_key);
	if (ret) {
		btrfs_abort_transaction(trans, tree_root, ret);
		goto out_end_trans;
	}

	if (root->root_key.objectid != BTRFS_TREE_RELOC_OBJECTID) {
		ret = btrfs_find_last_root(tree_root, root->root_key.objectid,
					   NULL, NULL);
		if (ret < 0) {
			btrfs_abort_transaction(trans, tree_root, ret);
			err = ret;
			goto out_end_trans;
		} else if (ret > 0) {
			/* if we fail to delete the orphan item this time
			 * around, it'll get picked up the next time.
			 *
			 * The most common failure here is just -ENOENT.
			 */
			btrfs_del_orphan_item(trans, tree_root,
					      root->root_key.objectid);
		}
	}

	if (root->in_radix) {
		btrfs_free_fs_root(tree_root->fs_info, root);
	} else {
		free_extent_buffer(root->node);
		free_extent_buffer(root->commit_root);
		kfree(root);
	}
out_end_trans:
	btrfs_end_transaction_throttle(trans, tree_root);
out_free:
	kfree(wc);
	btrfs_free_path(path);
out:
	if (err)
		btrfs_std_error(root->fs_info, err);
	return err;
}

/*
 * drop subtree rooted at tree block 'node'.
 *
 * NOTE: this function will unlock and release tree block 'node'
 * only used by relocation code
 */
int btrfs_drop_subtree(struct btrfs_trans_handle *trans,
			struct btrfs_root *root,
			struct extent_buffer *node,
			struct extent_buffer *parent)
{
	struct btrfs_path *path;
	struct walk_control *wc;
	int level;
	int parent_level;
	int ret = 0;
	int wret;

	BUG_ON(root->root_key.objectid != BTRFS_TREE_RELOC_OBJECTID);

	path = btrfs_alloc_path();
	if (!path)
		return -ENOMEM;

	wc = kzalloc(sizeof(*wc), GFP_NOFS);
	if (!wc) {
		btrfs_free_path(path);
		return -ENOMEM;
	}

	btrfs_assert_tree_locked(parent);
	parent_level = btrfs_header_level(parent);
	extent_buffer_get(parent);
	path->nodes[parent_level] = parent;
	path->slots[parent_level] = btrfs_header_nritems(parent);

	btrfs_assert_tree_locked(node);
	level = btrfs_header_level(node);
	path->nodes[level] = node;
	path->slots[level] = 0;
	path->locks[level] = BTRFS_WRITE_LOCK_BLOCKING;

	wc->refs[parent_level] = 1;
	wc->flags[parent_level] = BTRFS_BLOCK_FLAG_FULL_BACKREF;
	wc->level = level;
	wc->shared_level = -1;
	wc->stage = DROP_REFERENCE;
	wc->update_ref = 0;
	wc->keep_locks = 1;
	wc->for_reloc = 1;
	wc->reada_count = BTRFS_NODEPTRS_PER_BLOCK(root);

	while (1) {
		wret = walk_down_tree(trans, root, path, wc);
		if (wret < 0) {
			ret = wret;
			break;
		}

		wret = walk_up_tree(trans, root, path, wc, parent_level);
		if (wret < 0)
			ret = wret;
		if (wret != 0)
			break;
	}

	kfree(wc);
	btrfs_free_path(path);
	return ret;
}

static u64 update_block_group_flags(struct btrfs_root *root, u64 flags)
{
	u64 num_devices;
	u64 stripped;

	/*
	 * if restripe for this chunk_type is on pick target profile and
	 * return, otherwise do the usual balance
	 */
	stripped = get_restripe_target(root->fs_info, flags);
	if (stripped)
		return extended_to_chunk(stripped);

	/*
	 * we add in the count of missing devices because we want
	 * to make sure that any RAID levels on a degraded FS
	 * continue to be honored.
	 */
	num_devices = root->fs_info->fs_devices->rw_devices +
		root->fs_info->fs_devices->missing_devices;

	stripped = BTRFS_BLOCK_GROUP_RAID0 |
		BTRFS_BLOCK_GROUP_RAID1 | BTRFS_BLOCK_GROUP_RAID10;

	if (num_devices == 1) {
		stripped |= BTRFS_BLOCK_GROUP_DUP;
		stripped = flags & ~stripped;

		/* turn raid0 into single device chunks */
		if (flags & BTRFS_BLOCK_GROUP_RAID0)
			return stripped;

		/* turn mirroring into duplication */
		if (flags & (BTRFS_BLOCK_GROUP_RAID1 |
			     BTRFS_BLOCK_GROUP_RAID10))
			return stripped | BTRFS_BLOCK_GROUP_DUP;
	} else {
		/* they already had raid on here, just return */
		if (flags & stripped)
			return flags;

		stripped |= BTRFS_BLOCK_GROUP_DUP;
		stripped = flags & ~stripped;

		/* switch duplicated blocks with raid1 */
		if (flags & BTRFS_BLOCK_GROUP_DUP)
			return stripped | BTRFS_BLOCK_GROUP_RAID1;

		/* this is drive concat, leave it alone */
	}

	return flags;
}

static int set_block_group_ro(struct btrfs_block_group_cache *cache, int force)
{
	struct btrfs_space_info *sinfo = cache->space_info;
	u64 num_bytes;
	u64 min_allocable_bytes;
	int ret = -ENOSPC;


	/*
	 * We need some metadata space and system metadata space for
	 * allocating chunks in some corner cases until we force to set
	 * it to be readonly.
	 */
	if ((sinfo->flags &
	     (BTRFS_BLOCK_GROUP_SYSTEM | BTRFS_BLOCK_GROUP_METADATA)) &&
	    !force)
		min_allocable_bytes = 1 * 1024 * 1024;
	else
		min_allocable_bytes = 0;

	spin_lock(&sinfo->lock);
	spin_lock(&cache->lock);

	if (cache->ro) {
		ret = 0;
		goto out;
	}

	num_bytes = cache->key.offset - cache->reserved - cache->pinned -
		    cache->bytes_super - btrfs_block_group_used(&cache->item);

	if (sinfo->bytes_used + sinfo->bytes_reserved + sinfo->bytes_pinned +
	    sinfo->bytes_may_use + sinfo->bytes_readonly + num_bytes +
	    min_allocable_bytes <= sinfo->total_bytes) {
		sinfo->bytes_readonly += num_bytes;
		cache->ro = 1;
		ret = 0;
	}
out:
	spin_unlock(&cache->lock);
	spin_unlock(&sinfo->lock);
	return ret;
}

int btrfs_set_block_group_ro(struct btrfs_root *root,
			     struct btrfs_block_group_cache *cache)

{
	struct btrfs_trans_handle *trans;
	u64 alloc_flags;
	int ret;

	BUG_ON(cache->ro);

	trans = btrfs_join_transaction(root);
	if (IS_ERR(trans))
		return PTR_ERR(trans);

	alloc_flags = update_block_group_flags(root, cache->flags);
	if (alloc_flags != cache->flags) {
		ret = do_chunk_alloc(trans, root, alloc_flags,
				     CHUNK_ALLOC_FORCE);
		if (ret < 0)
			goto out;
	}

	ret = set_block_group_ro(cache, 0);
	if (!ret)
		goto out;
	alloc_flags = get_alloc_profile(root, cache->space_info->flags);
	ret = do_chunk_alloc(trans, root, alloc_flags,
			     CHUNK_ALLOC_FORCE);
	if (ret < 0)
		goto out;
	ret = set_block_group_ro(cache, 0);
out:
	btrfs_end_transaction(trans, root);
	return ret;
}

int btrfs_force_chunk_alloc(struct btrfs_trans_handle *trans,
			    struct btrfs_root *root, u64 type)
{
	u64 alloc_flags = get_alloc_profile(root, type);
	return do_chunk_alloc(trans, root, alloc_flags,
			      CHUNK_ALLOC_FORCE);
}

/*
 * helper to account the unused space of all the readonly block group in the
 * list. takes mirrors into account.
 */
static u64 __btrfs_get_ro_block_group_free_space(struct list_head *groups_list)
{
	struct btrfs_block_group_cache *block_group;
	u64 free_bytes = 0;
	int factor;

	list_for_each_entry(block_group, groups_list, list) {
		spin_lock(&block_group->lock);

		if (!block_group->ro) {
			spin_unlock(&block_group->lock);
			continue;
		}

		if (block_group->flags & (BTRFS_BLOCK_GROUP_RAID1 |
					  BTRFS_BLOCK_GROUP_RAID10 |
					  BTRFS_BLOCK_GROUP_DUP))
			factor = 2;
		else
			factor = 1;

		free_bytes += (block_group->key.offset -
			       btrfs_block_group_used(&block_group->item)) *
			       factor;

		spin_unlock(&block_group->lock);
	}

	return free_bytes;
}

/*
 * helper to account the unused space of all the readonly block group in the
 * space_info. takes mirrors into account.
 */
u64 btrfs_account_ro_block_groups_free_space(struct btrfs_space_info *sinfo)
{
	int i;
	u64 free_bytes = 0;

	spin_lock(&sinfo->lock);

	for(i = 0; i < BTRFS_NR_RAID_TYPES; i++)
		if (!list_empty(&sinfo->block_groups[i]))
			free_bytes += __btrfs_get_ro_block_group_free_space(
						&sinfo->block_groups[i]);

	spin_unlock(&sinfo->lock);

	return free_bytes;
}

void btrfs_set_block_group_rw(struct btrfs_root *root,
			      struct btrfs_block_group_cache *cache)
{
	struct btrfs_space_info *sinfo = cache->space_info;
	u64 num_bytes;

	BUG_ON(!cache->ro);

	spin_lock(&sinfo->lock);
	spin_lock(&cache->lock);
	num_bytes = cache->key.offset - cache->reserved - cache->pinned -
		    cache->bytes_super - btrfs_block_group_used(&cache->item);
	sinfo->bytes_readonly -= num_bytes;
	cache->ro = 0;
	spin_unlock(&cache->lock);
	spin_unlock(&sinfo->lock);
}

/*
 * checks to see if its even possible to relocate this block group.
 *
 * @return - -1 if it's not a good idea to relocate this block group, 0 if its
 * ok to go ahead and try.
 */
int btrfs_can_relocate(struct btrfs_root *root, u64 bytenr)
{
	struct btrfs_block_group_cache *block_group;
	struct btrfs_space_info *space_info;
	struct btrfs_fs_devices *fs_devices = root->fs_info->fs_devices;
	struct btrfs_device *device;
	u64 min_free;
	u64 dev_min = 1;
	u64 dev_nr = 0;
	u64 target;
	int index;
	int full = 0;
	int ret = 0;

	block_group = btrfs_lookup_block_group(root->fs_info, bytenr);

	/* odd, couldn't find the block group, leave it alone */
	if (!block_group)
		return -1;

	min_free = btrfs_block_group_used(&block_group->item);

	/* no bytes used, we're good */
	if (!min_free)
		goto out;

	space_info = block_group->space_info;
	spin_lock(&space_info->lock);

	full = space_info->full;

	/*
	 * if this is the last block group we have in this space, we can't
	 * relocate it unless we're able to allocate a new chunk below.
	 *
	 * Otherwise, we need to make sure we have room in the space to handle
	 * all of the extents from this block group.  If we can, we're good
	 */
	if ((space_info->total_bytes != block_group->key.offset) &&
	    (space_info->bytes_used + space_info->bytes_reserved +
	     space_info->bytes_pinned + space_info->bytes_readonly +
	     min_free < space_info->total_bytes)) {
		spin_unlock(&space_info->lock);
		goto out;
	}
	spin_unlock(&space_info->lock);

	/*
	 * ok we don't have enough space, but maybe we have free space on our
	 * devices to allocate new chunks for relocation, so loop through our
	 * alloc devices and guess if we have enough space.  if this block
	 * group is going to be restriped, run checks against the target
	 * profile instead of the current one.
	 */
	ret = -1;

	/*
	 * index:
	 *      0: raid10
	 *      1: raid1
	 *      2: dup
	 *      3: raid0
	 *      4: single
	 */
	target = get_restripe_target(root->fs_info, block_group->flags);
	if (target) {
		index = __get_raid_index(extended_to_chunk(target));
	} else {
		/*
		 * this is just a balance, so if we were marked as full
		 * we know there is no space for a new chunk
		 */
		if (full)
			goto out;

		index = get_block_group_index(block_group);
	}

	if (index == 0) {
		dev_min = 4;
		/* Divide by 2 */
		min_free >>= 1;
	} else if (index == 1) {
		dev_min = 2;
	} else if (index == 2) {
		/* Multiply by 2 */
		min_free <<= 1;
	} else if (index == 3) {
		dev_min = fs_devices->rw_devices;
		do_div(min_free, dev_min);
	}

	mutex_lock(&root->fs_info->chunk_mutex);
	list_for_each_entry(device, &fs_devices->alloc_list, dev_alloc_list) {
		u64 dev_offset;

		/*
		 * check to make sure we can actually find a chunk with enough
		 * space to fit our block group in.
		 */
		if (device->total_bytes > device->bytes_used + min_free &&
		    !device->is_tgtdev_for_dev_replace) {
			ret = find_free_dev_extent(device, min_free,
						   &dev_offset, NULL);
			if (!ret)
				dev_nr++;

			if (dev_nr >= dev_min)
				break;

			ret = -1;
		}
	}
	mutex_unlock(&root->fs_info->chunk_mutex);
out:
	btrfs_put_block_group(block_group);
	return ret;
}

static int find_first_block_group(struct btrfs_root *root,
		struct btrfs_path *path, struct btrfs_key *key)
{
	int ret = 0;
	struct btrfs_key found_key;
	struct extent_buffer *leaf;
	int slot;

	ret = btrfs_search_slot(NULL, root, key, path, 0, 0);
	if (ret < 0)
		goto out;

	while (1) {
		slot = path->slots[0];
		leaf = path->nodes[0];
		if (slot >= btrfs_header_nritems(leaf)) {
			ret = btrfs_next_leaf(root, path);
			if (ret == 0)
				continue;
			if (ret < 0)
				goto out;
			break;
		}
		btrfs_item_key_to_cpu(leaf, &found_key, slot);

		if (found_key.objectid >= key->objectid &&
		    found_key.type == BTRFS_BLOCK_GROUP_ITEM_KEY) {
			ret = 0;
			goto out;
		}
		path->slots[0]++;
	}
out:
	return ret;
}

void btrfs_put_block_group_cache(struct btrfs_fs_info *info)
{
	struct btrfs_block_group_cache *block_group;
	u64 last = 0;

	while (1) {
		struct inode *inode;

		block_group = btrfs_lookup_first_block_group(info, last);
		while (block_group) {
			spin_lock(&block_group->lock);
			if (block_group->iref)
				break;
			spin_unlock(&block_group->lock);
			block_group = next_block_group(info->tree_root,
						       block_group);
		}
		if (!block_group) {
			if (last == 0)
				break;
			last = 0;
			continue;
		}

		inode = block_group->inode;
		block_group->iref = 0;
		block_group->inode = NULL;
		spin_unlock(&block_group->lock);
		iput(inode);
		last = block_group->key.objectid + block_group->key.offset;
		btrfs_put_block_group(block_group);
	}
}

int btrfs_free_block_groups(struct btrfs_fs_info *info)
{
	struct btrfs_block_group_cache *block_group;
	struct btrfs_space_info *space_info;
	struct btrfs_caching_control *caching_ctl;
	struct rb_node *n;

	down_write(&info->extent_commit_sem);
	while (!list_empty(&info->caching_block_groups)) {
		caching_ctl = list_entry(info->caching_block_groups.next,
					 struct btrfs_caching_control, list);
		list_del(&caching_ctl->list);
		put_caching_control(caching_ctl);
	}
	up_write(&info->extent_commit_sem);

	spin_lock(&info->block_group_cache_lock);
	while ((n = rb_last(&info->block_group_cache_tree)) != NULL) {
		block_group = rb_entry(n, struct btrfs_block_group_cache,
				       cache_node);
		rb_erase(&block_group->cache_node,
			 &info->block_group_cache_tree);
		spin_unlock(&info->block_group_cache_lock);

		down_write(&block_group->space_info->groups_sem);
		list_del(&block_group->list);
		up_write(&block_group->space_info->groups_sem);

		if (block_group->cached == BTRFS_CACHE_STARTED)
			wait_block_group_cache_done(block_group);

		/*
		 * We haven't cached this block group, which means we could
		 * possibly have excluded extents on this block group.
		 */
		if (block_group->cached == BTRFS_CACHE_NO)
			free_excluded_extents(info->extent_root, block_group);

		btrfs_remove_free_space_cache(block_group);
		btrfs_put_block_group(block_group);

		spin_lock(&info->block_group_cache_lock);
	}
	spin_unlock(&info->block_group_cache_lock);

	/* now that all the block groups are freed, go through and
	 * free all the space_info structs.  This is only called during
	 * the final stages of unmount, and so we know nobody is
	 * using them.  We call synchronize_rcu() once before we start,
	 * just to be on the safe side.
	 */
	synchronize_rcu();

	release_global_block_rsv(info);

	while(!list_empty(&info->space_info)) {
		space_info = list_entry(info->space_info.next,
					struct btrfs_space_info,
					list);
		if (space_info->bytes_pinned > 0 ||
		    space_info->bytes_reserved > 0 ||
		    space_info->bytes_may_use > 0) {
			WARN_ON(1);
			dump_space_info(space_info, 0, 0);
		}
		list_del(&space_info->list);
		kfree(space_info);
	}
	return 0;
}

static void __link_block_group(struct btrfs_space_info *space_info,
			       struct btrfs_block_group_cache *cache)
{
	int index = get_block_group_index(cache);

	down_write(&space_info->groups_sem);
	list_add_tail(&cache->list, &space_info->block_groups[index]);
	up_write(&space_info->groups_sem);
}

int btrfs_read_block_groups(struct btrfs_root *root)
{
	struct btrfs_path *path;
	int ret;
	struct btrfs_block_group_cache *cache;
	struct btrfs_fs_info *info = root->fs_info;
	struct btrfs_space_info *space_info;
	struct btrfs_key key;
	struct btrfs_key found_key;
	struct extent_buffer *leaf;
	int need_clear = 0;
	u64 cache_gen;

	root = info->extent_root;
	key.objectid = 0;
	key.offset = 0;
	btrfs_set_key_type(&key, BTRFS_BLOCK_GROUP_ITEM_KEY);
	path = btrfs_alloc_path();
	if (!path)
		return -ENOMEM;
	path->reada = 1;

	cache_gen = btrfs_super_cache_generation(root->fs_info->super_copy);
	if (btrfs_test_opt(root, SPACE_CACHE) &&
	    btrfs_super_generation(root->fs_info->super_copy) != cache_gen)
		need_clear = 1;
	if (btrfs_test_opt(root, CLEAR_CACHE))
		need_clear = 1;

	while (1) {
		ret = find_first_block_group(root, path, &key);
		if (ret > 0)
			break;
		if (ret != 0)
			goto error;
		leaf = path->nodes[0];
		btrfs_item_key_to_cpu(leaf, &found_key, path->slots[0]);
		cache = kzalloc(sizeof(*cache), GFP_NOFS);
		if (!cache) {
			ret = -ENOMEM;
			goto error;
		}
		cache->free_space_ctl = kzalloc(sizeof(*cache->free_space_ctl),
						GFP_NOFS);
		if (!cache->free_space_ctl) {
			kfree(cache);
			ret = -ENOMEM;
			goto error;
		}

		atomic_set(&cache->count, 1);
		spin_lock_init(&cache->lock);
		cache->fs_info = info;
		INIT_LIST_HEAD(&cache->list);
		INIT_LIST_HEAD(&cache->cluster_list);

		if (need_clear) {
			/*
			 * When we mount with old space cache, we need to
			 * set BTRFS_DC_CLEAR and set dirty flag.
			 *
			 * a) Setting 'BTRFS_DC_CLEAR' makes sure that we
			 *    truncate the old free space cache inode and
			 *    setup a new one.
			 * b) Setting 'dirty flag' makes sure that we flush
			 *    the new space cache info onto disk.
			 */
			cache->disk_cache_state = BTRFS_DC_CLEAR;
			if (btrfs_test_opt(root, SPACE_CACHE))
				cache->dirty = 1;
		}

		read_extent_buffer(leaf, &cache->item,
				   btrfs_item_ptr_offset(leaf, path->slots[0]),
				   sizeof(cache->item));
		memcpy(&cache->key, &found_key, sizeof(found_key));

		key.objectid = found_key.objectid + found_key.offset;
		btrfs_release_path(path);
		cache->flags = btrfs_block_group_flags(&cache->item);
		cache->sectorsize = root->sectorsize;

		btrfs_init_free_space_ctl(cache);

		/*
		 * We need to exclude the super stripes now so that the space
		 * info has super bytes accounted for, otherwise we'll think
		 * we have more space than we actually do.
		 */
		exclude_super_stripes(root, cache);

		/*
		 * check for two cases, either we are full, and therefore
		 * don't need to bother with the caching work since we won't
		 * find any space, or we are empty, and we can just add all
		 * the space in and be done with it.  This saves us _alot_ of
		 * time, particularly in the full case.
		 */
		if (found_key.offset == btrfs_block_group_used(&cache->item)) {
			cache->last_byte_to_unpin = (u64)-1;
			cache->cached = BTRFS_CACHE_FINISHED;
			free_excluded_extents(root, cache);
		} else if (btrfs_block_group_used(&cache->item) == 0) {
			cache->last_byte_to_unpin = (u64)-1;
			cache->cached = BTRFS_CACHE_FINISHED;
			add_new_free_space(cache, root->fs_info,
					   found_key.objectid,
					   found_key.objectid +
					   found_key.offset);
			free_excluded_extents(root, cache);
		}

		ret = update_space_info(info, cache->flags, found_key.offset,
					btrfs_block_group_used(&cache->item),
					&space_info);
		BUG_ON(ret); /* -ENOMEM */
		cache->space_info = space_info;
		spin_lock(&cache->space_info->lock);
		cache->space_info->bytes_readonly += cache->bytes_super;
		spin_unlock(&cache->space_info->lock);

		__link_block_group(space_info, cache);

		ret = btrfs_add_block_group_cache(root->fs_info, cache);
		BUG_ON(ret); /* Logic error */

		set_avail_alloc_bits(root->fs_info, cache->flags);
		if (btrfs_chunk_readonly(root, cache->key.objectid))
			set_block_group_ro(cache, 1);
	}

	list_for_each_entry_rcu(space_info, &root->fs_info->space_info, list) {
		if (!(get_alloc_profile(root, space_info->flags) &
		      (BTRFS_BLOCK_GROUP_RAID10 |
		       BTRFS_BLOCK_GROUP_RAID1 |
		       BTRFS_BLOCK_GROUP_DUP)))
			continue;
		/*
		 * avoid allocating from un-mirrored block group if there are
		 * mirrored block groups.
		 */
		list_for_each_entry(cache, &space_info->block_groups[3], list)
			set_block_group_ro(cache, 1);
		list_for_each_entry(cache, &space_info->block_groups[4], list)
			set_block_group_ro(cache, 1);
	}

	init_global_block_rsv(info);
	ret = 0;
error:
	btrfs_free_path(path);
	return ret;
}

void btrfs_create_pending_block_groups(struct btrfs_trans_handle *trans,
				       struct btrfs_root *root)
{
	struct btrfs_block_group_cache *block_group, *tmp;
	struct btrfs_root *extent_root = root->fs_info->extent_root;
	struct btrfs_block_group_item item;
	struct btrfs_key key;
	int ret = 0;

	list_for_each_entry_safe(block_group, tmp, &trans->new_bgs,
				 new_bg_list) {
		list_del_init(&block_group->new_bg_list);

		if (ret)
			continue;

		spin_lock(&block_group->lock);
		memcpy(&item, &block_group->item, sizeof(item));
		memcpy(&key, &block_group->key, sizeof(key));
		spin_unlock(&block_group->lock);

		ret = btrfs_insert_item(trans, extent_root, &key, &item,
					sizeof(item));
		if (ret)
			btrfs_abort_transaction(trans, extent_root, ret);
	}
}

int btrfs_make_block_group(struct btrfs_trans_handle *trans,
			   struct btrfs_root *root, u64 bytes_used,
			   u64 type, u64 chunk_objectid, u64 chunk_offset,
			   u64 size)
{
	int ret;
	struct btrfs_root *extent_root;
	struct btrfs_block_group_cache *cache;

	extent_root = root->fs_info->extent_root;

	root->fs_info->last_trans_log_full_commit = trans->transid;

	cache = kzalloc(sizeof(*cache), GFP_NOFS);
	if (!cache)
		return -ENOMEM;
	cache->free_space_ctl = kzalloc(sizeof(*cache->free_space_ctl),
					GFP_NOFS);
	if (!cache->free_space_ctl) {
		kfree(cache);
		return -ENOMEM;
	}

	cache->key.objectid = chunk_offset;
	cache->key.offset = size;
	cache->key.type = BTRFS_BLOCK_GROUP_ITEM_KEY;
	cache->sectorsize = root->sectorsize;
	cache->fs_info = root->fs_info;

	atomic_set(&cache->count, 1);
	spin_lock_init(&cache->lock);
	INIT_LIST_HEAD(&cache->list);
	INIT_LIST_HEAD(&cache->cluster_list);
	INIT_LIST_HEAD(&cache->new_bg_list);

	btrfs_init_free_space_ctl(cache);

	btrfs_set_block_group_used(&cache->item, bytes_used);
	btrfs_set_block_group_chunk_objectid(&cache->item, chunk_objectid);
	cache->flags = type;
	btrfs_set_block_group_flags(&cache->item, type);

	cache->last_byte_to_unpin = (u64)-1;
	cache->cached = BTRFS_CACHE_FINISHED;
	exclude_super_stripes(root, cache);

	add_new_free_space(cache, root->fs_info, chunk_offset,
			   chunk_offset + size);

	free_excluded_extents(root, cache);

	ret = update_space_info(root->fs_info, cache->flags, size, bytes_used,
				&cache->space_info);
	BUG_ON(ret); /* -ENOMEM */
	update_global_block_rsv(root->fs_info);

	spin_lock(&cache->space_info->lock);
	cache->space_info->bytes_readonly += cache->bytes_super;
	spin_unlock(&cache->space_info->lock);

	__link_block_group(cache->space_info, cache);

	ret = btrfs_add_block_group_cache(root->fs_info, cache);
	BUG_ON(ret); /* Logic error */

	list_add_tail(&cache->new_bg_list, &trans->new_bgs);

	set_avail_alloc_bits(extent_root->fs_info, type);

	return 0;
}

static void clear_avail_alloc_bits(struct btrfs_fs_info *fs_info, u64 flags)
{
	u64 extra_flags = chunk_to_extended(flags) &
				BTRFS_EXTENDED_PROFILE_MASK;

	if (flags & BTRFS_BLOCK_GROUP_DATA)
		fs_info->avail_data_alloc_bits &= ~extra_flags;
	if (flags & BTRFS_BLOCK_GROUP_METADATA)
		fs_info->avail_metadata_alloc_bits &= ~extra_flags;
	if (flags & BTRFS_BLOCK_GROUP_SYSTEM)
		fs_info->avail_system_alloc_bits &= ~extra_flags;
}

int btrfs_remove_block_group(struct btrfs_trans_handle *trans,
			     struct btrfs_root *root, u64 group_start)
{
	struct btrfs_path *path;
	struct btrfs_block_group_cache *block_group;
	struct btrfs_free_cluster *cluster;
	struct btrfs_root *tree_root = root->fs_info->tree_root;
	struct btrfs_key key;
	struct inode *inode;
	int ret;
	int index;
	int factor;

	root = root->fs_info->extent_root;

	block_group = btrfs_lookup_block_group(root->fs_info, group_start);
	BUG_ON(!block_group);
	BUG_ON(!block_group->ro);

	/*
	 * Free the reserved super bytes from this block group before
	 * remove it.
	 */
	free_excluded_extents(root, block_group);

	memcpy(&key, &block_group->key, sizeof(key));
	index = get_block_group_index(block_group);
	if (block_group->flags & (BTRFS_BLOCK_GROUP_DUP |
				  BTRFS_BLOCK_GROUP_RAID1 |
				  BTRFS_BLOCK_GROUP_RAID10))
		factor = 2;
	else
		factor = 1;

	/* make sure this block group isn't part of an allocation cluster */
	cluster = &root->fs_info->data_alloc_cluster;
	spin_lock(&cluster->refill_lock);
	btrfs_return_cluster_to_free_space(block_group, cluster);
	spin_unlock(&cluster->refill_lock);

	/*
	 * make sure this block group isn't part of a metadata
	 * allocation cluster
	 */
	cluster = &root->fs_info->meta_alloc_cluster;
	spin_lock(&cluster->refill_lock);
	btrfs_return_cluster_to_free_space(block_group, cluster);
	spin_unlock(&cluster->refill_lock);

	path = btrfs_alloc_path();
	if (!path) {
		ret = -ENOMEM;
		goto out;
	}

	inode = lookup_free_space_inode(tree_root, block_group, path);
	if (!IS_ERR(inode)) {
		ret = btrfs_orphan_add(trans, inode);
		if (ret) {
			btrfs_add_delayed_iput(inode);
			goto out;
		}
		clear_nlink(inode);
		/* One for the block groups ref */
		spin_lock(&block_group->lock);
		if (block_group->iref) {
			block_group->iref = 0;
			block_group->inode = NULL;
			spin_unlock(&block_group->lock);
			iput(inode);
		} else {
			spin_unlock(&block_group->lock);
		}
		/* One for our lookup ref */
		btrfs_add_delayed_iput(inode);
	}

	key.objectid = BTRFS_FREE_SPACE_OBJECTID;
	key.offset = block_group->key.objectid;
	key.type = 0;

	ret = btrfs_search_slot(trans, tree_root, &key, path, -1, 1);
	if (ret < 0)
		goto out;
	if (ret > 0)
		btrfs_release_path(path);
	if (ret == 0) {
		ret = btrfs_del_item(trans, tree_root, path);
		if (ret)
			goto out;
		btrfs_release_path(path);
	}

	spin_lock(&root->fs_info->block_group_cache_lock);
	rb_erase(&block_group->cache_node,
		 &root->fs_info->block_group_cache_tree);
	spin_unlock(&root->fs_info->block_group_cache_lock);

	down_write(&block_group->space_info->groups_sem);
	/*
	 * we must use list_del_init so people can check to see if they
	 * are still on the list after taking the semaphore
	 */
	list_del_init(&block_group->list);
	if (list_empty(&block_group->space_info->block_groups[index]))
		clear_avail_alloc_bits(root->fs_info, block_group->flags);
	up_write(&block_group->space_info->groups_sem);

	if (block_group->cached == BTRFS_CACHE_STARTED)
		wait_block_group_cache_done(block_group);

	btrfs_remove_free_space_cache(block_group);

	spin_lock(&block_group->space_info->lock);
	block_group->space_info->total_bytes -= block_group->key.offset;
	block_group->space_info->bytes_readonly -= block_group->key.offset;
	block_group->space_info->disk_total -= block_group->key.offset * factor;
	spin_unlock(&block_group->space_info->lock);

	memcpy(&key, &block_group->key, sizeof(key));

	btrfs_clear_space_info_full(root->fs_info);

	btrfs_put_block_group(block_group);
	btrfs_put_block_group(block_group);

	ret = btrfs_search_slot(trans, root, &key, path, -1, 1);
	if (ret > 0)
		ret = -EIO;
	if (ret < 0)
		goto out;

	ret = btrfs_del_item(trans, root, path);
out:
	btrfs_free_path(path);
	return ret;
}

int btrfs_init_space_info(struct btrfs_fs_info *fs_info)
{
	struct btrfs_space_info *space_info;
	struct btrfs_super_block *disk_super;
	u64 features;
	u64 flags;
	int mixed = 0;
	int ret;

	disk_super = fs_info->super_copy;
	if (!btrfs_super_root(disk_super))
		return 1;

	features = btrfs_super_incompat_flags(disk_super);
	if (features & BTRFS_FEATURE_INCOMPAT_MIXED_GROUPS)
		mixed = 1;

	flags = BTRFS_BLOCK_GROUP_SYSTEM;
	ret = update_space_info(fs_info, flags, 0, 0, &space_info);
	if (ret)
		goto out;

	if (mixed) {
		flags = BTRFS_BLOCK_GROUP_METADATA | BTRFS_BLOCK_GROUP_DATA;
		ret = update_space_info(fs_info, flags, 0, 0, &space_info);
	} else {
		flags = BTRFS_BLOCK_GROUP_METADATA;
		ret = update_space_info(fs_info, flags, 0, 0, &space_info);
		if (ret)
			goto out;

		flags = BTRFS_BLOCK_GROUP_DATA;
		ret = update_space_info(fs_info, flags, 0, 0, &space_info);
	}
out:
	return ret;
}

int btrfs_error_unpin_extent_range(struct btrfs_root *root, u64 start, u64 end)
{
	return unpin_extent_range(root, start, end);
}

int btrfs_error_discard_extent(struct btrfs_root *root, u64 bytenr,
			       u64 num_bytes, u64 *actual_bytes)
{
	return btrfs_discard_extent(root, bytenr, num_bytes, actual_bytes);
}

int btrfs_trim_fs(struct btrfs_root *root, struct fstrim_range *range)
{
	struct btrfs_fs_info *fs_info = root->fs_info;
	struct btrfs_block_group_cache *cache = NULL;
	u64 group_trimmed;
	u64 start;
	u64 end;
	u64 trimmed = 0;
	u64 total_bytes = btrfs_super_total_bytes(fs_info->super_copy);
	int ret = 0;

	/*
	 * try to trim all FS space, our block group may start from non-zero.
	 */
	if (range->len == total_bytes)
		cache = btrfs_lookup_first_block_group(fs_info, range->start);
	else
		cache = btrfs_lookup_block_group(fs_info, range->start);

	while (cache) {
		if (cache->key.objectid >= (range->start + range->len)) {
			btrfs_put_block_group(cache);
			break;
		}

		start = max(range->start, cache->key.objectid);
		end = min(range->start + range->len,
				cache->key.objectid + cache->key.offset);

		if (end - start >= range->minlen) {
			if (!block_group_cache_done(cache)) {
				ret = cache_block_group(cache, NULL, root, 0);
				if (!ret)
					wait_block_group_cache_done(cache);
			}
			ret = btrfs_trim_block_group(cache,
						     &group_trimmed,
						     start,
						     end,
						     range->minlen);

			trimmed += group_trimmed;
			if (ret) {
				btrfs_put_block_group(cache);
				break;
			}
		}

		cache = next_block_group(fs_info->tree_root, cache);
	}

	range->len = trimmed;
	return ret;
}<|MERGE_RESOLUTION|>--- conflicted
+++ resolved
@@ -4534,11 +4534,7 @@
 	unsigned nr_extents = 0;
 	int extra_reserve = 0;
 	enum btrfs_reserve_flush_enum flush = BTRFS_RESERVE_FLUSH_ALL;
-<<<<<<< HEAD
-	int ret;
-=======
 	int ret = 0;
->>>>>>> 836dc9e3
 	bool delalloc_lock = true;
 
 	/* If we are a free space inode we need to not flush since we will be in
@@ -4586,18 +4582,6 @@
 	if (root->fs_info->quota_enabled)
 		ret = btrfs_qgroup_reserve(root, num_bytes +
 					   nr_extents * root->leafsize);
-<<<<<<< HEAD
-		if (ret) {
-			spin_lock(&BTRFS_I(inode)->lock);
-			calc_csum_metadata_size(inode, num_bytes, 0);
-			spin_unlock(&BTRFS_I(inode)->lock);
-			if (delalloc_lock)
-				mutex_unlock(&BTRFS_I(inode)->delalloc_mutex);
-			return ret;
-		}
-	}
-=======
->>>>>>> 836dc9e3
 
 	/*
 	 * ret != 0 here means the qgroup reservation failed, we go straight to
