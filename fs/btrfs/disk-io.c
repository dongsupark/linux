--- conflicted
+++ resolved
@@ -1202,13 +1202,10 @@
 
 	INIT_LIST_HEAD(&root->dirty_list);
 	INIT_LIST_HEAD(&root->root_list);
-<<<<<<< HEAD
-=======
 	INIT_LIST_HEAD(&root->delalloc_inodes);
 	INIT_LIST_HEAD(&root->delalloc_root);
 	INIT_LIST_HEAD(&root->ordered_extents);
 	INIT_LIST_HEAD(&root->ordered_root);
->>>>>>> d0e0ac97
 	INIT_LIST_HEAD(&root->logged_list[0]);
 	INIT_LIST_HEAD(&root->logged_list[1]);
 	spin_lock_init(&root->orphan_lock);
@@ -1455,24 +1452,8 @@
 		     tree_root->sectorsize, tree_root->stripesize,
 		     root, fs_info, key->objectid);
 
-<<<<<<< HEAD
-	path = btrfs_alloc_path();
-	if (!path) {
-		kfree(root);
-		return ERR_PTR(-ENOMEM);
-	}
-	ret = btrfs_search_slot(NULL, tree_root, location, path, 0, 0);
-	if (ret == 0) {
-		l = path->nodes[0];
-		slot = path->slots[0];
-		btrfs_read_root_item(l, slot, &root->root_item);
-		memcpy(&root->root_key, location, sizeof(*location));
-	}
-	btrfs_free_path(path);
-=======
 	ret = btrfs_find_root(tree_root, key, path,
 			      &root->root_item, &root->root_key);
->>>>>>> d0e0ac97
 	if (ret) {
 		if (ret > 0)
 			ret = -ENOENT;
@@ -1483,16 +1464,6 @@
 	blocksize = btrfs_level_size(root, btrfs_root_level(&root->root_item));
 	root->node = read_tree_block(root, btrfs_root_bytenr(&root->root_item),
 				     blocksize, generation);
-<<<<<<< HEAD
-	if (!root->node || !extent_buffer_uptodate(root->node)) {
-		ret = (!root->node) ? -ENOMEM : -EIO;
-
-		free_extent_buffer(root->node);
-		kfree(root);
-		return ERR_PTR(ret);
-	}
-
-=======
 	if (!root->node) {
 		ret = -ENOMEM;
 		goto find_fail;
@@ -1500,7 +1471,6 @@
 		ret = -EIO;
 		goto read_fail;
 	}
->>>>>>> d0e0ac97
 	root->commit_root = btrfs_root_node(root);
 out:
 	btrfs_free_path(path);
@@ -1717,21 +1687,6 @@
 	int again;
 
 	do {
-<<<<<<< HEAD
-		int again = 0;
-
-		if (!(root->fs_info->sb->s_flags & MS_RDONLY) &&
-		    down_read_trylock(&root->fs_info->sb->s_umount)) {
-			if (mutex_trylock(&root->fs_info->cleaner_mutex)) {
-				btrfs_run_delayed_iputs(root);
-				again = btrfs_clean_one_deleted_snapshot(root);
-				mutex_unlock(&root->fs_info->cleaner_mutex);
-			}
-			btrfs_run_defrag_inodes(root->fs_info);
-			up_read(&root->fs_info->sb->s_umount);
-		}
-
-=======
 		again = 0;
 
 		/* Make the cleaner go to sleep early. */
@@ -1760,7 +1715,6 @@
 		 */
 		btrfs_run_defrag_inodes(root->fs_info);
 sleep:
->>>>>>> d0e0ac97
 		if (!try_to_freeze() && !again) {
 			set_current_state(TASK_INTERRUPTIBLE);
 			if (!kthread_should_stop())
@@ -2104,19 +2058,11 @@
 		list_del(&gang[0]->root_list);
 
 		if (gang[0]->in_radix) {
-<<<<<<< HEAD
-			btrfs_free_fs_root(fs_info, gang[0]);
-		} else {
-			free_extent_buffer(gang[0]->node);
-			free_extent_buffer(gang[0]->commit_root);
-			kfree(gang[0]);
-=======
 			btrfs_drop_and_free_fs_root(fs_info, gang[0]);
 		} else {
 			free_extent_buffer(gang[0]->node);
 			free_extent_buffer(gang[0]->commit_root);
 			btrfs_put_fs_root(gang[0]);
->>>>>>> d0e0ac97
 		}
 	}
 
@@ -2127,11 +2073,7 @@
 		if (!ret)
 			break;
 		for (i = 0; i < ret; i++)
-<<<<<<< HEAD
-			btrfs_free_fs_root(fs_info, gang[i]);
-=======
 			btrfs_drop_and_free_fs_root(fs_info, gang[i]);
->>>>>>> d0e0ac97
 	}
 }
 
@@ -2207,11 +2149,7 @@
 	INIT_LIST_HEAD(&fs_info->trans_list);
 	INIT_LIST_HEAD(&fs_info->dead_roots);
 	INIT_LIST_HEAD(&fs_info->delayed_iputs);
-<<<<<<< HEAD
-	INIT_LIST_HEAD(&fs_info->delalloc_inodes);
-=======
 	INIT_LIST_HEAD(&fs_info->delalloc_roots);
->>>>>>> d0e0ac97
 	INIT_LIST_HEAD(&fs_info->caching_block_groups);
 	spin_lock_init(&fs_info->delalloc_root_lock);
 	spin_lock_init(&fs_info->trans_lock);
@@ -2353,10 +2291,7 @@
 	fs_info->qgroup_seq = 1;
 	fs_info->quota_enabled = 0;
 	fs_info->pending_quota_state = 0;
-<<<<<<< HEAD
-=======
 	fs_info->qgroup_ulist = NULL;
->>>>>>> d0e0ac97
 	mutex_init(&fs_info->qgroup_rescan_lock);
 
 	btrfs_init_free_cluster(&fs_info->meta_alloc_cluster);
@@ -2953,13 +2888,8 @@
 	btrfs_free_qgroup_config(fs_info);
 fail_trans_kthread:
 	kthread_stop(fs_info->transaction_kthread);
-<<<<<<< HEAD
-	del_fs_roots(fs_info);
-	btrfs_cleanup_transaction(fs_info->tree_root);
-=======
 	btrfs_cleanup_transaction(fs_info->tree_root);
 	del_fs_roots(fs_info);
->>>>>>> d0e0ac97
 fail_cleaner:
 	kthread_stop(fs_info->cleaner_kthread);
 
@@ -3357,11 +3287,7 @@
 					    BTRFS_BLOCK_GROUP_RAID10)) {
 						num_tolerated_disk_barrier_failures = 1;
 					} else if (flags &
-<<<<<<< HEAD
-						   BTRFS_BLOCK_GROUP_RAID5) {
-=======
 						   BTRFS_BLOCK_GROUP_RAID6) {
->>>>>>> d0e0ac97
 						num_tolerated_disk_barrier_failures = 2;
 					}
 				}
@@ -3505,14 +3431,11 @@
 	btrfs_put_fs_root(root);
 }
 
-<<<<<<< HEAD
-=======
 void btrfs_free_fs_root(struct btrfs_root *root)
 {
 	free_fs_root(root);
 }
 
->>>>>>> d0e0ac97
 int btrfs_cleanup_fs_roots(struct btrfs_fs_info *fs_info)
 {
 	u64 root_objectid = 0;
@@ -3624,25 +3547,16 @@
 		printk(KERN_INFO "btrfs: at unmount delalloc count %lld\n",
 		       percpu_counter_sum(&fs_info->delalloc_bytes));
 	}
-<<<<<<< HEAD
+
+	btrfs_free_block_groups(fs_info);
+
+	btrfs_stop_all_workers(fs_info);
+
+	del_fs_roots(fs_info);
 
 	free_root_pointers(fs_info, 1);
-=======
->>>>>>> d0e0ac97
-
-	btrfs_free_block_groups(fs_info);
-
-	btrfs_stop_all_workers(fs_info);
-
-	del_fs_roots(fs_info);
-
-	free_root_pointers(fs_info, 1);
-
-<<<<<<< HEAD
-	btrfs_stop_all_workers(fs_info);
-=======
+
 	iput(fs_info->btree_inode);
->>>>>>> d0e0ac97
 
 #ifdef CONFIG_BTRFS_FS_CHECK_INTEGRITY
 	if (btrfs_test_opt(root, CHECK_INTEGRITY))
@@ -3783,19 +3697,11 @@
 					 ordered_operations);
 
 		list_del_init(&btrfs_inode->ordered_operations);
-<<<<<<< HEAD
-		spin_unlock(&root->fs_info->ordered_extent_lock);
+		spin_unlock(&root->fs_info->ordered_root_lock);
 
 		btrfs_invalidate_inodes(btrfs_inode->root);
 
-		spin_lock(&root->fs_info->ordered_extent_lock);
-=======
-		spin_unlock(&root->fs_info->ordered_root_lock);
-
-		btrfs_invalidate_inodes(btrfs_inode->root);
-
 		spin_lock(&root->fs_info->ordered_root_lock);
->>>>>>> d0e0ac97
 	}
 
 	spin_unlock(&root->fs_info->ordered_root_lock);
@@ -3806,21 +3712,11 @@
 {
 	struct btrfs_ordered_extent *ordered;
 
-<<<<<<< HEAD
-	spin_lock(&root->fs_info->ordered_extent_lock);
-=======
 	spin_lock(&root->ordered_extent_lock);
->>>>>>> d0e0ac97
 	/*
 	 * This will just short circuit the ordered completion stuff which will
 	 * make sure the ordered extent gets properly cleaned up.
 	 */
-<<<<<<< HEAD
-	list_for_each_entry(ordered, &root->fs_info->ordered_extents,
-			    root_extent_list)
-		set_bit(BTRFS_ORDERED_IOERR, &ordered->flags);
-	spin_unlock(&root->fs_info->ordered_extent_lock);
-=======
 	list_for_each_entry(ordered, &root->ordered_extents,
 			    root_extent_list)
 		set_bit(BTRFS_ORDERED_IOERR, &ordered->flags);
@@ -3846,7 +3742,6 @@
 		cond_resched_lock(&fs_info->ordered_root_lock);
 	}
 	spin_unlock(&fs_info->ordered_root_lock);
->>>>>>> d0e0ac97
 }
 
 int btrfs_destroy_delayed_refs(struct btrfs_transaction *trans,
@@ -3868,10 +3763,7 @@
 
 	while ((node = rb_first(&delayed_refs->root)) != NULL) {
 		struct btrfs_delayed_ref_head *head = NULL;
-<<<<<<< HEAD
-=======
 		bool pin_bytes = false;
->>>>>>> d0e0ac97
 
 		ref = rb_entry(node, struct btrfs_delayed_ref_node, rb_node);
 		atomic_set(&ref->refs, 1);
@@ -3892,12 +3784,7 @@
 			}
 
 			if (head->must_insert_reserved)
-<<<<<<< HEAD
-				btrfs_pin_extent(root, ref->bytenr,
-						 ref->num_bytes, 1);
-=======
 				pin_bytes = true;
->>>>>>> d0e0ac97
 			btrfs_free_delayed_extent_op(head->extent_op);
 			delayed_refs->num_heads--;
 			if (list_empty(&head->cluster))
@@ -3908,11 +3795,6 @@
 		ref->in_tree = 0;
 		rb_erase(&ref->rb_node, &delayed_refs->root);
 		delayed_refs->num_entries--;
-<<<<<<< HEAD
-		if (head)
-			mutex_unlock(&head->mutex);
-=======
->>>>>>> d0e0ac97
 		spin_unlock(&delayed_refs->lock);
 		if (head) {
 			if (pin_bytes)
@@ -3966,19 +3848,11 @@
 		list_del_init(&btrfs_inode->delalloc_inodes);
 		clear_bit(BTRFS_INODE_IN_DELALLOC_LIST,
 			  &btrfs_inode->runtime_flags);
-<<<<<<< HEAD
-		spin_unlock(&root->fs_info->delalloc_lock);
+		spin_unlock(&root->delalloc_lock);
 
 		btrfs_invalidate_inodes(btrfs_inode->root);
 
-		spin_lock(&root->fs_info->delalloc_lock);
-=======
-		spin_unlock(&root->delalloc_lock);
-
-		btrfs_invalidate_inodes(btrfs_inode->root);
-
 		spin_lock(&root->delalloc_lock);
->>>>>>> d0e0ac97
 	}
 
 	spin_unlock(&root->delalloc_lock);
@@ -4094,12 +3968,6 @@
 	wake_up(&root->fs_info->transaction_blocked_wait);
 
 	btrfs_evict_pending_snapshots(cur_trans);
-<<<<<<< HEAD
-
-	cur_trans->blocked = 0;
-	wake_up(&root->fs_info->transaction_wait);
-=======
->>>>>>> d0e0ac97
 
 	cur_trans->state = TRANS_STATE_UNBLOCKED;
 	wake_up(&root->fs_info->transaction_wait);
@@ -4142,29 +4010,19 @@
 
 		btrfs_destroy_delayed_refs(t, root);
 
-<<<<<<< HEAD
-		/* FIXME: cleanup wait for commit */
-		t->in_commit = 1;
-		t->blocked = 1;
-=======
 		/*
 		 *  FIXME: cleanup wait for commit
 		 *  We needn't acquire the lock here, because we are during
 		 *  the umount, there is no other task which will change it.
 		 */
 		t->state = TRANS_STATE_COMMIT_START;
->>>>>>> d0e0ac97
 		smp_mb();
 		if (waitqueue_active(&root->fs_info->transaction_blocked_wait))
 			wake_up(&root->fs_info->transaction_blocked_wait);
 
 		btrfs_evict_pending_snapshots(t);
 
-<<<<<<< HEAD
-		t->blocked = 0;
-=======
 		t->state = TRANS_STATE_UNBLOCKED;
->>>>>>> d0e0ac97
 		smp_mb();
 		if (waitqueue_active(&root->fs_info->transaction_wait))
 			wake_up(&root->fs_info->transaction_wait);
@@ -4172,15 +4030,7 @@
 		btrfs_destroy_delayed_inodes(root);
 		btrfs_assert_delayed_root_empty(root);
 
-<<<<<<< HEAD
-		btrfs_destroy_delalloc_inodes(root);
-
-		spin_lock(&root->fs_info->trans_lock);
-		root->fs_info->running_transaction = NULL;
-		spin_unlock(&root->fs_info->trans_lock);
-=======
 		btrfs_destroy_all_delalloc_inodes(root->fs_info);
->>>>>>> d0e0ac97
 
 		btrfs_destroy_marked_extents(root, &t->dirty_pages,
 					     EXTENT_DIRTY);
