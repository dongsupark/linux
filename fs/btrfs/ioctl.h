--- conflicted
+++ resolved
@@ -321,14 +321,11 @@
 				 struct btrfs_ioctl_dev_info_args)
 #define BTRFS_IOC_FS_INFO _IOR(BTRFS_IOCTL_MAGIC, 31, \
 			       struct btrfs_ioctl_fs_info_args)
-<<<<<<< HEAD
-=======
 #define BTRFS_IOC_BALANCE_V2 _IOWR(BTRFS_IOCTL_MAGIC, 32, \
 				   struct btrfs_ioctl_balance_args)
 #define BTRFS_IOC_BALANCE_CTL _IOW(BTRFS_IOCTL_MAGIC, 33, int)
 #define BTRFS_IOC_BALANCE_PROGRESS _IOR(BTRFS_IOCTL_MAGIC, 34, \
 					struct btrfs_ioctl_balance_args)
->>>>>>> dcd6c922
 #define BTRFS_IOC_INO_PATHS _IOWR(BTRFS_IOCTL_MAGIC, 35, \
 					struct btrfs_ioctl_ino_path_args)
 #define BTRFS_IOC_LOGICAL_INO _IOWR(BTRFS_IOCTL_MAGIC, 36, \
