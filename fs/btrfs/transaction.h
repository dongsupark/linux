/*
 * Copyright (C) 2007 Oracle.  All rights reserved.
 *
 * This program is free software; you can redistribute it and/or
 * modify it under the terms of the GNU General Public
 * License v2 as published by the Free Software Foundation.
 *
 * This program is distributed in the hope that it will be useful,
 * but WITHOUT ANY WARRANTY; without even the implied warranty of
 * MERCHANTABILITY or FITNESS FOR A PARTICULAR PURPOSE.  See the GNU
 * General Public License for more details.
 *
 * You should have received a copy of the GNU General Public
 * License along with this program; if not, write to the
 * Free Software Foundation, Inc., 59 Temple Place - Suite 330,
 * Boston, MA 021110-1307, USA.
 */

#ifndef __BTRFS_TRANSACTION__
#define __BTRFS_TRANSACTION__
#include "btrfs_inode.h"
#include "delayed-ref.h"
#include "ctree.h"

enum btrfs_trans_state {
	TRANS_STATE_RUNNING		= 0,
	TRANS_STATE_BLOCKED		= 1,
	TRANS_STATE_COMMIT_START	= 2,
	TRANS_STATE_COMMIT_DOING	= 3,
	TRANS_STATE_UNBLOCKED		= 4,
	TRANS_STATE_COMPLETED		= 5,
	TRANS_STATE_MAX			= 6,
};

struct btrfs_transaction {
	u64 transid;
	/*
	 * total external writers(USERSPACE/START/ATTACH) in this
	 * transaction, it must be zero before the transaction is
	 * being committed
	 */
	atomic_t num_extwriters;
	/*
	 * total writers in this transaction, it must be zero before the
	 * transaction can end
	 */
	atomic_t num_writers;
	atomic_t use_count;

	/* Be protected by fs_info->trans_lock when we want to change it. */
	enum btrfs_trans_state state;
	struct list_head list;
	struct extent_io_tree dirty_pages;
	unsigned long start_time;
	wait_queue_head_t writer_wait;
	wait_queue_head_t commit_wait;
	struct list_head pending_snapshots;
	struct list_head ordered_operations;
<<<<<<< HEAD
=======
	struct list_head pending_chunks;
>>>>>>> d0e0ac97
	struct btrfs_delayed_ref_root delayed_refs;
	int aborted;
};

#define __TRANS_FREEZABLE	(1U << 0)

#define __TRANS_USERSPACE	(1U << 8)
#define __TRANS_START		(1U << 9)
#define __TRANS_ATTACH		(1U << 10)
#define __TRANS_JOIN		(1U << 11)
#define __TRANS_JOIN_NOLOCK	(1U << 12)

#define TRANS_USERSPACE		(__TRANS_USERSPACE | __TRANS_FREEZABLE)
#define TRANS_START		(__TRANS_START | __TRANS_FREEZABLE)
#define TRANS_ATTACH		(__TRANS_ATTACH)
#define TRANS_JOIN		(__TRANS_JOIN | __TRANS_FREEZABLE)
#define TRANS_JOIN_NOLOCK	(__TRANS_JOIN_NOLOCK)

#define TRANS_EXTWRITERS	(__TRANS_USERSPACE | __TRANS_START |	\
				 __TRANS_ATTACH)

struct btrfs_trans_handle {
	u64 transid;
	u64 bytes_reserved;
	u64 qgroup_reserved;
	unsigned long use_count;
	unsigned long blocks_reserved;
	unsigned long blocks_used;
	unsigned long delayed_ref_updates;
	struct btrfs_transaction *transaction;
	struct btrfs_block_rsv *block_rsv;
	struct btrfs_block_rsv *orig_rsv;
	short aborted;
	short adding_csums;
	bool allocating_chunk;
<<<<<<< HEAD
	enum btrfs_trans_type type;
=======
	unsigned int type;
>>>>>>> d0e0ac97
	/*
	 * this root is only needed to validate that the root passed to
	 * start_transaction is the same as the one passed to end_transaction.
	 * Subvolume quota depends on this
	 */
	struct btrfs_root *root;
	struct seq_list delayed_ref_elem;
	struct list_head qgroup_ref_list;
	struct list_head new_bgs;
};

struct btrfs_pending_snapshot {
	struct dentry *dentry;
	struct inode *dir;
	struct btrfs_root *root;
	struct btrfs_root *snap;
	struct btrfs_qgroup_inherit *inherit;
	/* block reservation for the operation */
	struct btrfs_block_rsv block_rsv;
	u64 qgroup_reserved;
	/* extra metadata reseration for relocation */
	int error;
	bool readonly;
	struct list_head list;
};

static inline void btrfs_set_inode_last_trans(struct btrfs_trans_handle *trans,
					      struct inode *inode)
{
	BTRFS_I(inode)->last_trans = trans->transaction->transid;
	BTRFS_I(inode)->last_sub_trans = BTRFS_I(inode)->root->log_transid;
	BTRFS_I(inode)->last_log_commit = BTRFS_I(inode)->root->last_log_commit;
}

int btrfs_end_transaction(struct btrfs_trans_handle *trans,
			  struct btrfs_root *root);
struct btrfs_trans_handle *btrfs_start_transaction(struct btrfs_root *root,
						   int num_items);
struct btrfs_trans_handle *btrfs_start_transaction_lflush(
					struct btrfs_root *root, int num_items);
struct btrfs_trans_handle *btrfs_join_transaction(struct btrfs_root *root);
struct btrfs_trans_handle *btrfs_join_transaction_nolock(struct btrfs_root *root);
struct btrfs_trans_handle *btrfs_attach_transaction(struct btrfs_root *root);
struct btrfs_trans_handle *btrfs_attach_transaction_barrier(
					struct btrfs_root *root);
struct btrfs_trans_handle *btrfs_start_ioctl_transaction(struct btrfs_root *root);
int btrfs_wait_for_commit(struct btrfs_root *root, u64 transid);
int btrfs_write_and_wait_transaction(struct btrfs_trans_handle *trans,
				     struct btrfs_root *root);

int btrfs_add_dead_root(struct btrfs_root *root);
int btrfs_defrag_root(struct btrfs_root *root);
int btrfs_clean_one_deleted_snapshot(struct btrfs_root *root);
int btrfs_commit_transaction(struct btrfs_trans_handle *trans,
			     struct btrfs_root *root);
int btrfs_commit_transaction_async(struct btrfs_trans_handle *trans,
				   struct btrfs_root *root,
				   int wait_for_unblock);
int btrfs_end_transaction_throttle(struct btrfs_trans_handle *trans,
				   struct btrfs_root *root);
int btrfs_end_transaction_dmeta(struct btrfs_trans_handle *trans,
				struct btrfs_root *root);
int btrfs_should_end_transaction(struct btrfs_trans_handle *trans,
				 struct btrfs_root *root);
void btrfs_throttle(struct btrfs_root *root);
int btrfs_record_root_in_trans(struct btrfs_trans_handle *trans,
				struct btrfs_root *root);
int btrfs_write_and_wait_marked_extents(struct btrfs_root *root,
				struct extent_io_tree *dirty_pages, int mark);
int btrfs_write_marked_extents(struct btrfs_root *root,
				struct extent_io_tree *dirty_pages, int mark);
int btrfs_wait_marked_extents(struct btrfs_root *root,
				struct extent_io_tree *dirty_pages, int mark);
int btrfs_transaction_blocked(struct btrfs_fs_info *info);
int btrfs_transaction_in_commit(struct btrfs_fs_info *info);
#endif<|MERGE_RESOLUTION|>--- conflicted
+++ resolved
@@ -56,10 +56,7 @@
 	wait_queue_head_t commit_wait;
 	struct list_head pending_snapshots;
 	struct list_head ordered_operations;
-<<<<<<< HEAD
-=======
 	struct list_head pending_chunks;
->>>>>>> d0e0ac97
 	struct btrfs_delayed_ref_root delayed_refs;
 	int aborted;
 };
@@ -95,11 +92,7 @@
 	short aborted;
 	short adding_csums;
 	bool allocating_chunk;
-<<<<<<< HEAD
-	enum btrfs_trans_type type;
-=======
 	unsigned int type;
->>>>>>> d0e0ac97
 	/*
 	 * this root is only needed to validate that the root passed to
 	 * start_transaction is the same as the one passed to end_transaction.
