/*
 * Copyright (C) 2008 Red Hat.  All rights reserved.
 *
 * This program is free software; you can redistribute it and/or
 * modify it under the terms of the GNU General Public
 * License v2 as published by the Free Software Foundation.
 *
 * This program is distributed in the hope that it will be useful,
 * but WITHOUT ANY WARRANTY; without even the implied warranty of
 * MERCHANTABILITY or FITNESS FOR A PARTICULAR PURPOSE.  See the GNU
 * General Public License for more details.
 *
 * You should have received a copy of the GNU General Public
 * License along with this program; if not, write to the
 * Free Software Foundation, Inc., 59 Temple Place - Suite 330,
 * Boston, MA 021110-1307, USA.
 */

#include <linux/pagemap.h>
#include <linux/sched.h>
#include <linux/slab.h>
#include <linux/math64.h>
#include <linux/ratelimit.h>
#include "ctree.h"
#include "free-space-cache.h"
#include "transaction.h"
#include "disk-io.h"
#include "extent_io.h"
#include "inode-map.h"

#define BITS_PER_BITMAP		(PAGE_CACHE_SIZE * 8)
#define MAX_CACHE_BYTES_PER_GIG	(32 * 1024)

static int link_free_space(struct btrfs_free_space_ctl *ctl,
			   struct btrfs_free_space *info);
static void unlink_free_space(struct btrfs_free_space_ctl *ctl,
			      struct btrfs_free_space *info);

static struct inode *__lookup_free_space_inode(struct btrfs_root *root,
					       struct btrfs_path *path,
					       u64 offset)
{
	struct btrfs_key key;
	struct btrfs_key location;
	struct btrfs_disk_key disk_key;
	struct btrfs_free_space_header *header;
	struct extent_buffer *leaf;
	struct inode *inode = NULL;
	int ret;

	key.objectid = BTRFS_FREE_SPACE_OBJECTID;
	key.offset = offset;
	key.type = 0;

	ret = btrfs_search_slot(NULL, root, &key, path, 0, 0);
	if (ret < 0)
		return ERR_PTR(ret);
	if (ret > 0) {
		btrfs_release_path(path);
		return ERR_PTR(-ENOENT);
	}

	leaf = path->nodes[0];
	header = btrfs_item_ptr(leaf, path->slots[0],
				struct btrfs_free_space_header);
	btrfs_free_space_key(leaf, header, &disk_key);
	btrfs_disk_key_to_cpu(&location, &disk_key);
	btrfs_release_path(path);

	inode = btrfs_iget(root->fs_info->sb, &location, root, NULL);
	if (!inode)
		return ERR_PTR(-ENOENT);
	if (IS_ERR(inode))
		return inode;
	if (is_bad_inode(inode)) {
		iput(inode);
		return ERR_PTR(-ENOENT);
	}

	mapping_set_gfp_mask(inode->i_mapping,
			mapping_gfp_mask(inode->i_mapping) & ~__GFP_FS);

	return inode;
}

struct inode *lookup_free_space_inode(struct btrfs_root *root,
				      struct btrfs_block_group_cache
				      *block_group, struct btrfs_path *path)
{
	struct inode *inode = NULL;
	u32 flags = BTRFS_INODE_NODATASUM | BTRFS_INODE_NODATACOW;

	spin_lock(&block_group->lock);
	if (block_group->inode)
		inode = igrab(block_group->inode);
	spin_unlock(&block_group->lock);
	if (inode)
		return inode;

	inode = __lookup_free_space_inode(root, path,
					  block_group->key.objectid);
	if (IS_ERR(inode))
		return inode;

	spin_lock(&block_group->lock);
	if (!((BTRFS_I(inode)->flags & flags) == flags)) {
		btrfs_info(root->fs_info,
			"Old style space inode found, converting.");
		BTRFS_I(inode)->flags |= BTRFS_INODE_NODATASUM |
			BTRFS_INODE_NODATACOW;
		block_group->disk_cache_state = BTRFS_DC_CLEAR;
	}

	if (!block_group->iref) {
		block_group->inode = igrab(inode);
		block_group->iref = 1;
	}
	spin_unlock(&block_group->lock);

	return inode;
}

static int __create_free_space_inode(struct btrfs_root *root,
				     struct btrfs_trans_handle *trans,
				     struct btrfs_path *path,
				     u64 ino, u64 offset)
{
	struct btrfs_key key;
	struct btrfs_disk_key disk_key;
	struct btrfs_free_space_header *header;
	struct btrfs_inode_item *inode_item;
	struct extent_buffer *leaf;
	u64 flags = BTRFS_INODE_NOCOMPRESS | BTRFS_INODE_PREALLOC;
	int ret;

	ret = btrfs_insert_empty_inode(trans, root, path, ino);
	if (ret)
		return ret;

	/* We inline crc's for the free disk space cache */
	if (ino != BTRFS_FREE_INO_OBJECTID)
		flags |= BTRFS_INODE_NODATASUM | BTRFS_INODE_NODATACOW;

	leaf = path->nodes[0];
	inode_item = btrfs_item_ptr(leaf, path->slots[0],
				    struct btrfs_inode_item);
	btrfs_item_key(leaf, &disk_key, path->slots[0]);
	memset_extent_buffer(leaf, 0, (unsigned long)inode_item,
			     sizeof(*inode_item));
	btrfs_set_inode_generation(leaf, inode_item, trans->transid);
	btrfs_set_inode_size(leaf, inode_item, 0);
	btrfs_set_inode_nbytes(leaf, inode_item, 0);
	btrfs_set_inode_uid(leaf, inode_item, 0);
	btrfs_set_inode_gid(leaf, inode_item, 0);
	btrfs_set_inode_mode(leaf, inode_item, S_IFREG | 0600);
	btrfs_set_inode_flags(leaf, inode_item, flags);
	btrfs_set_inode_nlink(leaf, inode_item, 1);
	btrfs_set_inode_transid(leaf, inode_item, trans->transid);
	btrfs_set_inode_block_group(leaf, inode_item, offset);
	btrfs_mark_buffer_dirty(leaf);
	btrfs_release_path(path);

	key.objectid = BTRFS_FREE_SPACE_OBJECTID;
	key.offset = offset;
	key.type = 0;

	ret = btrfs_insert_empty_item(trans, root, path, &key,
				      sizeof(struct btrfs_free_space_header));
	if (ret < 0) {
		btrfs_release_path(path);
		return ret;
	}
	leaf = path->nodes[0];
	header = btrfs_item_ptr(leaf, path->slots[0],
				struct btrfs_free_space_header);
	memset_extent_buffer(leaf, 0, (unsigned long)header, sizeof(*header));
	btrfs_set_free_space_key(leaf, header, &disk_key);
	btrfs_mark_buffer_dirty(leaf);
	btrfs_release_path(path);

	return 0;
}

int create_free_space_inode(struct btrfs_root *root,
			    struct btrfs_trans_handle *trans,
			    struct btrfs_block_group_cache *block_group,
			    struct btrfs_path *path)
{
	int ret;
	u64 ino;

	ret = btrfs_find_free_objectid(root, &ino);
	if (ret < 0)
		return ret;

	return __create_free_space_inode(root, trans, path, ino,
					 block_group->key.objectid);
}

int btrfs_check_trunc_cache_free_space(struct btrfs_root *root,
				       struct btrfs_block_rsv *rsv)
{
	u64 needed_bytes;
	int ret;

	/* 1 for slack space, 1 for updating the inode */
	needed_bytes = btrfs_calc_trunc_metadata_size(root, 1) +
		btrfs_calc_trans_metadata_size(root, 1);

	spin_lock(&rsv->lock);
	if (rsv->reserved < needed_bytes)
		ret = -ENOSPC;
	else
		ret = 0;
	spin_unlock(&rsv->lock);
	return ret;
}

int btrfs_truncate_free_space_cache(struct btrfs_root *root,
				    struct btrfs_trans_handle *trans,
				    struct inode *inode)
{
	int ret = 0;

	btrfs_i_size_write(inode, 0);
	truncate_pagecache(inode, 0);

	/*
	 * We don't need an orphan item because truncating the free space cache
	 * will never be split across transactions.
	 */
	ret = btrfs_truncate_inode_items(trans, root, inode,
					 0, BTRFS_EXTENT_DATA_KEY);
	if (ret) {
		btrfs_abort_transaction(trans, root, ret);
		return ret;
	}

	ret = btrfs_update_inode(trans, root, inode);
	if (ret)
		btrfs_abort_transaction(trans, root, ret);

	return ret;
}

static int readahead_cache(struct inode *inode)
{
	struct file_ra_state *ra;
	unsigned long last_index;

	ra = kzalloc(sizeof(*ra), GFP_NOFS);
	if (!ra)
		return -ENOMEM;

	file_ra_state_init(ra, inode->i_mapping);
	last_index = (i_size_read(inode) - 1) >> PAGE_CACHE_SHIFT;

	page_cache_sync_readahead(inode->i_mapping, ra, NULL, 0, last_index);

	kfree(ra);

	return 0;
}

struct io_ctl {
	void *cur, *orig;
	struct page *page;
	struct page **pages;
	struct btrfs_root *root;
	unsigned long size;
	int index;
	int num_pages;
	unsigned check_crcs:1;
};

static int io_ctl_init(struct io_ctl *io_ctl, struct inode *inode,
		       struct btrfs_root *root, int write)
{
	int num_pages;
	int check_crcs = 0;

	num_pages = (i_size_read(inode) + PAGE_CACHE_SIZE - 1) >>
		    PAGE_CACHE_SHIFT;

	if (btrfs_ino(inode) != BTRFS_FREE_INO_OBJECTID)
		check_crcs = 1;

	/* Make sure we can fit our crcs into the first page */
	if (write && check_crcs &&
	    (num_pages * sizeof(u32)) >= PAGE_CACHE_SIZE)
		return -ENOSPC;

	memset(io_ctl, 0, sizeof(struct io_ctl));
<<<<<<< HEAD

	io_ctl->pages = kzalloc(sizeof(struct page *) * num_pages, GFP_NOFS);
=======
	io_ctl->num_pages = DIV_ROUND_UP(i_size_read(inode), PAGE_CACHE_SIZE);
	io_ctl->pages = kzalloc(sizeof(struct page *) * io_ctl->num_pages,
				GFP_NOFS);
>>>>>>> 62cf18d8
	if (!io_ctl->pages)
		return -ENOMEM;

	io_ctl->num_pages = num_pages;
	io_ctl->root = root;
	io_ctl->check_crcs = check_crcs;

	return 0;
}

static void io_ctl_free(struct io_ctl *io_ctl)
{
	kfree(io_ctl->pages);
}

static void io_ctl_unmap_page(struct io_ctl *io_ctl)
{
	if (io_ctl->cur) {
		kunmap(io_ctl->page);
		io_ctl->cur = NULL;
		io_ctl->orig = NULL;
	}
}

static void io_ctl_map_page(struct io_ctl *io_ctl, int clear)
{
	ASSERT(io_ctl->index < io_ctl->num_pages);
	io_ctl->page = io_ctl->pages[io_ctl->index++];
	io_ctl->cur = kmap(io_ctl->page);
	io_ctl->orig = io_ctl->cur;
	io_ctl->size = PAGE_CACHE_SIZE;
	if (clear)
		memset(io_ctl->cur, 0, PAGE_CACHE_SIZE);
}

static void io_ctl_drop_pages(struct io_ctl *io_ctl)
{
	int i;

	io_ctl_unmap_page(io_ctl);

	for (i = 0; i < io_ctl->num_pages; i++) {
		if (io_ctl->pages[i]) {
			ClearPageChecked(io_ctl->pages[i]);
			unlock_page(io_ctl->pages[i]);
			page_cache_release(io_ctl->pages[i]);
		}
	}
}

static int io_ctl_prepare_pages(struct io_ctl *io_ctl, struct inode *inode,
				int uptodate)
{
	struct page *page;
	gfp_t mask = btrfs_alloc_write_mask(inode->i_mapping);
	int i;

	for (i = 0; i < io_ctl->num_pages; i++) {
		page = find_or_create_page(inode->i_mapping, i, mask);
		if (!page) {
			io_ctl_drop_pages(io_ctl);
			return -ENOMEM;
		}
		io_ctl->pages[i] = page;
		if (uptodate && !PageUptodate(page)) {
			btrfs_readpage(NULL, page);
			lock_page(page);
			if (!PageUptodate(page)) {
				btrfs_err(BTRFS_I(inode)->root->fs_info,
					   "error reading free space cache");
				io_ctl_drop_pages(io_ctl);
				return -EIO;
			}
		}
	}

	for (i = 0; i < io_ctl->num_pages; i++) {
		clear_page_dirty_for_io(io_ctl->pages[i]);
		set_page_extent_mapped(io_ctl->pages[i]);
	}

	return 0;
}

static void io_ctl_set_generation(struct io_ctl *io_ctl, u64 generation)
{
	__le64 *val;

	io_ctl_map_page(io_ctl, 1);

	/*
	 * Skip the csum areas.  If we don't check crcs then we just have a
	 * 64bit chunk at the front of the first page.
	 */
	if (io_ctl->check_crcs) {
		io_ctl->cur += (sizeof(u32) * io_ctl->num_pages);
		io_ctl->size -= sizeof(u64) + (sizeof(u32) * io_ctl->num_pages);
	} else {
		io_ctl->cur += sizeof(u64);
		io_ctl->size -= sizeof(u64) * 2;
	}

	val = io_ctl->cur;
	*val = cpu_to_le64(generation);
	io_ctl->cur += sizeof(u64);
}

static int io_ctl_check_generation(struct io_ctl *io_ctl, u64 generation)
{
	__le64 *gen;

	/*
	 * Skip the crc area.  If we don't check crcs then we just have a 64bit
	 * chunk at the front of the first page.
	 */
	if (io_ctl->check_crcs) {
		io_ctl->cur += sizeof(u32) * io_ctl->num_pages;
		io_ctl->size -= sizeof(u64) +
			(sizeof(u32) * io_ctl->num_pages);
	} else {
		io_ctl->cur += sizeof(u64);
		io_ctl->size -= sizeof(u64) * 2;
	}

	gen = io_ctl->cur;
	if (le64_to_cpu(*gen) != generation) {
		printk_ratelimited(KERN_ERR "BTRFS: space cache generation "
				   "(%Lu) does not match inode (%Lu)\n", *gen,
				   generation);
		io_ctl_unmap_page(io_ctl);
		return -EIO;
	}
	io_ctl->cur += sizeof(u64);
	return 0;
}

static void io_ctl_set_crc(struct io_ctl *io_ctl, int index)
{
	u32 *tmp;
	u32 crc = ~(u32)0;
	unsigned offset = 0;

	if (!io_ctl->check_crcs) {
		io_ctl_unmap_page(io_ctl);
		return;
	}

	if (index == 0)
		offset = sizeof(u32) * io_ctl->num_pages;

	crc = btrfs_csum_data(io_ctl->orig + offset, crc,
			      PAGE_CACHE_SIZE - offset);
	btrfs_csum_final(crc, (char *)&crc);
	io_ctl_unmap_page(io_ctl);
	tmp = kmap(io_ctl->pages[0]);
	tmp += index;
	*tmp = crc;
	kunmap(io_ctl->pages[0]);
}

static int io_ctl_check_crc(struct io_ctl *io_ctl, int index)
{
	u32 *tmp, val;
	u32 crc = ~(u32)0;
	unsigned offset = 0;

	if (!io_ctl->check_crcs) {
		io_ctl_map_page(io_ctl, 0);
		return 0;
	}

	if (index == 0)
		offset = sizeof(u32) * io_ctl->num_pages;

	tmp = kmap(io_ctl->pages[0]);
	tmp += index;
	val = *tmp;
	kunmap(io_ctl->pages[0]);

	io_ctl_map_page(io_ctl, 0);
	crc = btrfs_csum_data(io_ctl->orig + offset, crc,
			      PAGE_CACHE_SIZE - offset);
	btrfs_csum_final(crc, (char *)&crc);
	if (val != crc) {
		printk_ratelimited(KERN_ERR "BTRFS: csum mismatch on free "
				   "space cache\n");
		io_ctl_unmap_page(io_ctl);
		return -EIO;
	}

	return 0;
}

static int io_ctl_add_entry(struct io_ctl *io_ctl, u64 offset, u64 bytes,
			    void *bitmap)
{
	struct btrfs_free_space_entry *entry;

	if (!io_ctl->cur)
		return -ENOSPC;

	entry = io_ctl->cur;
	entry->offset = cpu_to_le64(offset);
	entry->bytes = cpu_to_le64(bytes);
	entry->type = (bitmap) ? BTRFS_FREE_SPACE_BITMAP :
		BTRFS_FREE_SPACE_EXTENT;
	io_ctl->cur += sizeof(struct btrfs_free_space_entry);
	io_ctl->size -= sizeof(struct btrfs_free_space_entry);

	if (io_ctl->size >= sizeof(struct btrfs_free_space_entry))
		return 0;

	io_ctl_set_crc(io_ctl, io_ctl->index - 1);

	/* No more pages to map */
	if (io_ctl->index >= io_ctl->num_pages)
		return 0;

	/* map the next page */
	io_ctl_map_page(io_ctl, 1);
	return 0;
}

static int io_ctl_add_bitmap(struct io_ctl *io_ctl, void *bitmap)
{
	if (!io_ctl->cur)
		return -ENOSPC;

	/*
	 * If we aren't at the start of the current page, unmap this one and
	 * map the next one if there is any left.
	 */
	if (io_ctl->cur != io_ctl->orig) {
		io_ctl_set_crc(io_ctl, io_ctl->index - 1);
		if (io_ctl->index >= io_ctl->num_pages)
			return -ENOSPC;
		io_ctl_map_page(io_ctl, 0);
	}

	memcpy(io_ctl->cur, bitmap, PAGE_CACHE_SIZE);
	io_ctl_set_crc(io_ctl, io_ctl->index - 1);
	if (io_ctl->index < io_ctl->num_pages)
		io_ctl_map_page(io_ctl, 0);
	return 0;
}

static void io_ctl_zero_remaining_pages(struct io_ctl *io_ctl)
{
	/*
	 * If we're not on the boundary we know we've modified the page and we
	 * need to crc the page.
	 */
	if (io_ctl->cur != io_ctl->orig)
		io_ctl_set_crc(io_ctl, io_ctl->index - 1);
	else
		io_ctl_unmap_page(io_ctl);

	while (io_ctl->index < io_ctl->num_pages) {
		io_ctl_map_page(io_ctl, 1);
		io_ctl_set_crc(io_ctl, io_ctl->index - 1);
	}
}

static int io_ctl_read_entry(struct io_ctl *io_ctl,
			    struct btrfs_free_space *entry, u8 *type)
{
	struct btrfs_free_space_entry *e;
	int ret;

	if (!io_ctl->cur) {
		ret = io_ctl_check_crc(io_ctl, io_ctl->index);
		if (ret)
			return ret;
	}

	e = io_ctl->cur;
	entry->offset = le64_to_cpu(e->offset);
	entry->bytes = le64_to_cpu(e->bytes);
	*type = e->type;
	io_ctl->cur += sizeof(struct btrfs_free_space_entry);
	io_ctl->size -= sizeof(struct btrfs_free_space_entry);

	if (io_ctl->size >= sizeof(struct btrfs_free_space_entry))
		return 0;

	io_ctl_unmap_page(io_ctl);

	return 0;
}

static int io_ctl_read_bitmap(struct io_ctl *io_ctl,
			      struct btrfs_free_space *entry)
{
	int ret;

	ret = io_ctl_check_crc(io_ctl, io_ctl->index);
	if (ret)
		return ret;

	memcpy(entry->bitmap, io_ctl->cur, PAGE_CACHE_SIZE);
	io_ctl_unmap_page(io_ctl);

	return 0;
}

/*
 * Since we attach pinned extents after the fact we can have contiguous sections
 * of free space that are split up in entries.  This poses a problem with the
 * tree logging stuff since it could have allocated across what appears to be 2
 * entries since we would have merged the entries when adding the pinned extents
 * back to the free space cache.  So run through the space cache that we just
 * loaded and merge contiguous entries.  This will make the log replay stuff not
 * blow up and it will make for nicer allocator behavior.
 */
static void merge_space_tree(struct btrfs_free_space_ctl *ctl)
{
	struct btrfs_free_space *e, *prev = NULL;
	struct rb_node *n;

again:
	spin_lock(&ctl->tree_lock);
	for (n = rb_first(&ctl->free_space_offset); n; n = rb_next(n)) {
		e = rb_entry(n, struct btrfs_free_space, offset_index);
		if (!prev)
			goto next;
		if (e->bitmap || prev->bitmap)
			goto next;
		if (prev->offset + prev->bytes == e->offset) {
			unlink_free_space(ctl, prev);
			unlink_free_space(ctl, e);
			prev->bytes += e->bytes;
			kmem_cache_free(btrfs_free_space_cachep, e);
			link_free_space(ctl, prev);
			prev = NULL;
			spin_unlock(&ctl->tree_lock);
			goto again;
		}
next:
		prev = e;
	}
	spin_unlock(&ctl->tree_lock);
}

static int __load_free_space_cache(struct btrfs_root *root, struct inode *inode,
				   struct btrfs_free_space_ctl *ctl,
				   struct btrfs_path *path, u64 offset)
{
	struct btrfs_free_space_header *header;
	struct extent_buffer *leaf;
	struct io_ctl io_ctl;
	struct btrfs_key key;
	struct btrfs_free_space *e, *n;
	struct list_head bitmaps;
	u64 num_entries;
	u64 num_bitmaps;
	u64 generation;
	u8 type;
	int ret = 0;

	INIT_LIST_HEAD(&bitmaps);

	/* Nothing in the space cache, goodbye */
	if (!i_size_read(inode))
		return 0;

	key.objectid = BTRFS_FREE_SPACE_OBJECTID;
	key.offset = offset;
	key.type = 0;

	ret = btrfs_search_slot(NULL, root, &key, path, 0, 0);
	if (ret < 0)
		return 0;
	else if (ret > 0) {
		btrfs_release_path(path);
		return 0;
	}

	ret = -1;

	leaf = path->nodes[0];
	header = btrfs_item_ptr(leaf, path->slots[0],
				struct btrfs_free_space_header);
	num_entries = btrfs_free_space_entries(leaf, header);
	num_bitmaps = btrfs_free_space_bitmaps(leaf, header);
	generation = btrfs_free_space_generation(leaf, header);
	btrfs_release_path(path);

	if (!BTRFS_I(inode)->generation) {
		btrfs_info(root->fs_info,
			   "The free space cache file (%llu) is invalid. skip it\n",
			   offset);
		return 0;
	}

	if (BTRFS_I(inode)->generation != generation) {
		btrfs_err(root->fs_info,
			"free space inode generation (%llu) "
			"did not match free space cache generation (%llu)",
			BTRFS_I(inode)->generation, generation);
		return 0;
	}

	if (!num_entries)
		return 0;

	ret = io_ctl_init(&io_ctl, inode, root, 0);
	if (ret)
		return ret;

	ret = readahead_cache(inode);
	if (ret)
		goto out;

	ret = io_ctl_prepare_pages(&io_ctl, inode, 1);
	if (ret)
		goto out;

	ret = io_ctl_check_crc(&io_ctl, 0);
	if (ret)
		goto free_cache;

	ret = io_ctl_check_generation(&io_ctl, generation);
	if (ret)
		goto free_cache;

	while (num_entries) {
		e = kmem_cache_zalloc(btrfs_free_space_cachep,
				      GFP_NOFS);
		if (!e)
			goto free_cache;

		ret = io_ctl_read_entry(&io_ctl, e, &type);
		if (ret) {
			kmem_cache_free(btrfs_free_space_cachep, e);
			goto free_cache;
		}

		if (!e->bytes) {
			kmem_cache_free(btrfs_free_space_cachep, e);
			goto free_cache;
		}

		if (type == BTRFS_FREE_SPACE_EXTENT) {
			spin_lock(&ctl->tree_lock);
			ret = link_free_space(ctl, e);
			spin_unlock(&ctl->tree_lock);
			if (ret) {
				btrfs_err(root->fs_info,
					"Duplicate entries in free space cache, dumping");
				kmem_cache_free(btrfs_free_space_cachep, e);
				goto free_cache;
			}
		} else {
			ASSERT(num_bitmaps);
			num_bitmaps--;
			e->bitmap = kzalloc(PAGE_CACHE_SIZE, GFP_NOFS);
			if (!e->bitmap) {
				kmem_cache_free(
					btrfs_free_space_cachep, e);
				goto free_cache;
			}
			spin_lock(&ctl->tree_lock);
			ret = link_free_space(ctl, e);
			ctl->total_bitmaps++;
			ctl->op->recalc_thresholds(ctl);
			spin_unlock(&ctl->tree_lock);
			if (ret) {
				btrfs_err(root->fs_info,
					"Duplicate entries in free space cache, dumping");
				kmem_cache_free(btrfs_free_space_cachep, e);
				goto free_cache;
			}
			list_add_tail(&e->list, &bitmaps);
		}

		num_entries--;
	}

	io_ctl_unmap_page(&io_ctl);

	/*
	 * We add the bitmaps at the end of the entries in order that
	 * the bitmap entries are added to the cache.
	 */
	list_for_each_entry_safe(e, n, &bitmaps, list) {
		list_del_init(&e->list);
		ret = io_ctl_read_bitmap(&io_ctl, e);
		if (ret)
			goto free_cache;
	}

	io_ctl_drop_pages(&io_ctl);
	merge_space_tree(ctl);
	ret = 1;
out:
	io_ctl_free(&io_ctl);
	return ret;
free_cache:
	io_ctl_drop_pages(&io_ctl);
	__btrfs_remove_free_space_cache(ctl);
	goto out;
}

int load_free_space_cache(struct btrfs_fs_info *fs_info,
			  struct btrfs_block_group_cache *block_group)
{
	struct btrfs_free_space_ctl *ctl = block_group->free_space_ctl;
	struct btrfs_root *root = fs_info->tree_root;
	struct inode *inode;
	struct btrfs_path *path;
	int ret = 0;
	bool matched;
	u64 used = btrfs_block_group_used(&block_group->item);

	/*
	 * If this block group has been marked to be cleared for one reason or
	 * another then we can't trust the on disk cache, so just return.
	 */
	spin_lock(&block_group->lock);
	if (block_group->disk_cache_state != BTRFS_DC_WRITTEN) {
		spin_unlock(&block_group->lock);
		return 0;
	}
	spin_unlock(&block_group->lock);

	path = btrfs_alloc_path();
	if (!path)
		return 0;
	path->search_commit_root = 1;
	path->skip_locking = 1;

	inode = lookup_free_space_inode(root, block_group, path);
	if (IS_ERR(inode)) {
		btrfs_free_path(path);
		return 0;
	}

	/* We may have converted the inode and made the cache invalid. */
	spin_lock(&block_group->lock);
	if (block_group->disk_cache_state != BTRFS_DC_WRITTEN) {
		spin_unlock(&block_group->lock);
		btrfs_free_path(path);
		goto out;
	}
	spin_unlock(&block_group->lock);

	ret = __load_free_space_cache(fs_info->tree_root, inode, ctl,
				      path, block_group->key.objectid);
	btrfs_free_path(path);
	if (ret <= 0)
		goto out;

	spin_lock(&ctl->tree_lock);
	matched = (ctl->free_space == (block_group->key.offset - used -
				       block_group->bytes_super));
	spin_unlock(&ctl->tree_lock);

	if (!matched) {
		__btrfs_remove_free_space_cache(ctl);
		btrfs_warn(fs_info, "block group %llu has wrong amount of free space",
			block_group->key.objectid);
		ret = -1;
	}
out:
	if (ret < 0) {
		/* This cache is bogus, make sure it gets cleared */
		spin_lock(&block_group->lock);
		block_group->disk_cache_state = BTRFS_DC_CLEAR;
		spin_unlock(&block_group->lock);
		ret = 0;

		btrfs_warn(fs_info, "failed to load free space cache for block group %llu, rebuild it now",
			block_group->key.objectid);
	}

	iput(inode);
	return ret;
}

static noinline_for_stack
int write_cache_extent_entries(struct io_ctl *io_ctl,
			      struct btrfs_free_space_ctl *ctl,
			      struct btrfs_block_group_cache *block_group,
			      int *entries, int *bitmaps,
			      struct list_head *bitmap_list)
{
	int ret;
	struct btrfs_free_cluster *cluster = NULL;
	struct rb_node *node = rb_first(&ctl->free_space_offset);

	/* Get the cluster for this block_group if it exists */
	if (block_group && !list_empty(&block_group->cluster_list)) {
		cluster = list_entry(block_group->cluster_list.next,
				     struct btrfs_free_cluster,
				     block_group_list);
	}

	if (!node && cluster) {
		node = rb_first(&cluster->root);
		cluster = NULL;
	}

	/* Write out the extent entries */
	while (node) {
		struct btrfs_free_space *e;

		e = rb_entry(node, struct btrfs_free_space, offset_index);
		*entries += 1;

		ret = io_ctl_add_entry(io_ctl, e->offset, e->bytes,
				       e->bitmap);
		if (ret)
			goto fail;

		if (e->bitmap) {
			list_add_tail(&e->list, bitmap_list);
			*bitmaps += 1;
		}
		node = rb_next(node);
		if (!node && cluster) {
			node = rb_first(&cluster->root);
			cluster = NULL;
		}
	}
	return 0;
fail:
	return -ENOSPC;
}

static noinline_for_stack int
update_cache_item(struct btrfs_trans_handle *trans,
		  struct btrfs_root *root,
		  struct inode *inode,
		  struct btrfs_path *path, u64 offset,
		  int entries, int bitmaps)
{
	struct btrfs_key key;
	struct btrfs_free_space_header *header;
	struct extent_buffer *leaf;
	int ret;

	key.objectid = BTRFS_FREE_SPACE_OBJECTID;
	key.offset = offset;
	key.type = 0;

	ret = btrfs_search_slot(trans, root, &key, path, 0, 1);
	if (ret < 0) {
		clear_extent_bit(&BTRFS_I(inode)->io_tree, 0, inode->i_size - 1,
				 EXTENT_DIRTY | EXTENT_DELALLOC, 0, 0, NULL,
				 GFP_NOFS);
		goto fail;
	}
	leaf = path->nodes[0];
	if (ret > 0) {
		struct btrfs_key found_key;
		ASSERT(path->slots[0]);
		path->slots[0]--;
		btrfs_item_key_to_cpu(leaf, &found_key, path->slots[0]);
		if (found_key.objectid != BTRFS_FREE_SPACE_OBJECTID ||
		    found_key.offset != offset) {
			clear_extent_bit(&BTRFS_I(inode)->io_tree, 0,
					 inode->i_size - 1,
					 EXTENT_DIRTY | EXTENT_DELALLOC, 0, 0,
					 NULL, GFP_NOFS);
			btrfs_release_path(path);
			goto fail;
		}
	}

	BTRFS_I(inode)->generation = trans->transid;
	header = btrfs_item_ptr(leaf, path->slots[0],
				struct btrfs_free_space_header);
	btrfs_set_free_space_entries(leaf, header, entries);
	btrfs_set_free_space_bitmaps(leaf, header, bitmaps);
	btrfs_set_free_space_generation(leaf, header, trans->transid);
	btrfs_mark_buffer_dirty(leaf);
	btrfs_release_path(path);

	return 0;

fail:
	return -1;
}

static noinline_for_stack int
write_pinned_extent_entries(struct btrfs_root *root,
			    struct btrfs_block_group_cache *block_group,
			    struct io_ctl *io_ctl,
			    int *entries)
{
	u64 start, extent_start, extent_end, len;
	struct extent_io_tree *unpin = NULL;
	int ret;

	if (!block_group)
		return 0;

	/*
	 * We want to add any pinned extents to our free space cache
	 * so we don't leak the space
	 *
	 * We shouldn't have switched the pinned extents yet so this is the
	 * right one
	 */
	unpin = root->fs_info->pinned_extents;

	start = block_group->key.objectid;

	while (start < block_group->key.objectid + block_group->key.offset) {
		ret = find_first_extent_bit(unpin, start,
					    &extent_start, &extent_end,
					    EXTENT_DIRTY, NULL);
		if (ret)
			return 0;

		/* This pinned extent is out of our range */
		if (extent_start >= block_group->key.objectid +
		    block_group->key.offset)
			return 0;

		extent_start = max(extent_start, start);
		extent_end = min(block_group->key.objectid +
				 block_group->key.offset, extent_end + 1);
		len = extent_end - extent_start;

		*entries += 1;
		ret = io_ctl_add_entry(io_ctl, extent_start, len, NULL);
		if (ret)
			return -ENOSPC;

		start = extent_end;
	}

	return 0;
}

static noinline_for_stack int
write_bitmap_entries(struct io_ctl *io_ctl, struct list_head *bitmap_list)
{
	struct list_head *pos, *n;
	int ret;

	/* Write out the bitmaps */
	list_for_each_safe(pos, n, bitmap_list) {
		struct btrfs_free_space *entry =
			list_entry(pos, struct btrfs_free_space, list);

		ret = io_ctl_add_bitmap(io_ctl, entry->bitmap);
		if (ret)
			return -ENOSPC;
		list_del_init(&entry->list);
	}

	return 0;
}

static int flush_dirty_cache(struct inode *inode)
{
	int ret;

	ret = btrfs_wait_ordered_range(inode, 0, (u64)-1);
	if (ret)
		clear_extent_bit(&BTRFS_I(inode)->io_tree, 0, inode->i_size - 1,
				 EXTENT_DIRTY | EXTENT_DELALLOC, 0, 0, NULL,
				 GFP_NOFS);

	return ret;
}

static void noinline_for_stack
cleanup_write_cache_enospc(struct inode *inode,
			   struct io_ctl *io_ctl,
			   struct extent_state **cached_state,
			   struct list_head *bitmap_list)
{
	struct list_head *pos, *n;

	list_for_each_safe(pos, n, bitmap_list) {
		struct btrfs_free_space *entry =
			list_entry(pos, struct btrfs_free_space, list);
		list_del_init(&entry->list);
	}
	io_ctl_drop_pages(io_ctl);
	unlock_extent_cached(&BTRFS_I(inode)->io_tree, 0,
			     i_size_read(inode) - 1, cached_state,
			     GFP_NOFS);
}

/**
 * __btrfs_write_out_cache - write out cached info to an inode
 * @root - the root the inode belongs to
 * @ctl - the free space cache we are going to write out
 * @block_group - the block_group for this cache if it belongs to a block_group
 * @trans - the trans handle
 * @path - the path to use
 * @offset - the offset for the key we'll insert
 *
 * This function writes out a free space cache struct to disk for quick recovery
 * on mount.  This will return 0 if it was successfull in writing the cache out,
 * and -1 if it was not.
 */
static int __btrfs_write_out_cache(struct btrfs_root *root, struct inode *inode,
				   struct btrfs_free_space_ctl *ctl,
				   struct btrfs_block_group_cache *block_group,
				   struct btrfs_trans_handle *trans,
				   struct btrfs_path *path, u64 offset)
{
	struct extent_state *cached_state = NULL;
	struct io_ctl io_ctl;
	LIST_HEAD(bitmap_list);
	int entries = 0;
	int bitmaps = 0;
	int ret;

	if (!i_size_read(inode))
		return -1;

	ret = io_ctl_init(&io_ctl, inode, root, 1);
	if (ret)
		return -1;

	if (block_group && (block_group->flags & BTRFS_BLOCK_GROUP_DATA)) {
		down_write(&block_group->data_rwsem);
		spin_lock(&block_group->lock);
		if (block_group->delalloc_bytes) {
			block_group->disk_cache_state = BTRFS_DC_WRITTEN;
			spin_unlock(&block_group->lock);
			up_write(&block_group->data_rwsem);
			BTRFS_I(inode)->generation = 0;
			ret = 0;
			goto out;
		}
		spin_unlock(&block_group->lock);
	}

	/* Lock all pages first so we can lock the extent safely. */
	io_ctl_prepare_pages(&io_ctl, inode, 0);

	lock_extent_bits(&BTRFS_I(inode)->io_tree, 0, i_size_read(inode) - 1,
			 0, &cached_state);

	io_ctl_set_generation(&io_ctl, trans->transid);

	/* Write out the extent entries in the free space cache */
	ret = write_cache_extent_entries(&io_ctl, ctl,
					 block_group, &entries, &bitmaps,
					 &bitmap_list);
	if (ret)
		goto out_nospc;

	/*
	 * Some spaces that are freed in the current transaction are pinned,
	 * they will be added into free space cache after the transaction is
	 * committed, we shouldn't lose them.
	 */
	ret = write_pinned_extent_entries(root, block_group, &io_ctl, &entries);
	if (ret)
		goto out_nospc;

	/* At last, we write out all the bitmaps. */
	ret = write_bitmap_entries(&io_ctl, &bitmap_list);
	if (ret)
		goto out_nospc;

	/* Zero out the rest of the pages just to make sure */
	io_ctl_zero_remaining_pages(&io_ctl);

	/* Everything is written out, now we dirty the pages in the file. */
	ret = btrfs_dirty_pages(root, inode, io_ctl.pages, io_ctl.num_pages,
				0, i_size_read(inode), &cached_state);
	if (ret)
		goto out_nospc;

	if (block_group && (block_group->flags & BTRFS_BLOCK_GROUP_DATA))
		up_write(&block_group->data_rwsem);
	/*
	 * Release the pages and unlock the extent, we will flush
	 * them out later
	 */
	io_ctl_drop_pages(&io_ctl);

	unlock_extent_cached(&BTRFS_I(inode)->io_tree, 0,
			     i_size_read(inode) - 1, &cached_state, GFP_NOFS);

	/* Flush the dirty pages in the cache file. */
	ret = flush_dirty_cache(inode);
	if (ret)
		goto out;

	/* Update the cache item to tell everyone this cache file is valid. */
	ret = update_cache_item(trans, root, inode, path, offset,
				entries, bitmaps);
out:
	io_ctl_free(&io_ctl);
	if (ret) {
		invalidate_inode_pages2(inode->i_mapping);
		BTRFS_I(inode)->generation = 0;
	}
	btrfs_update_inode(trans, root, inode);
	return ret;

out_nospc:
	cleanup_write_cache_enospc(inode, &io_ctl, &cached_state, &bitmap_list);

	if (block_group && (block_group->flags & BTRFS_BLOCK_GROUP_DATA))
		up_write(&block_group->data_rwsem);

	goto out;
}

int btrfs_write_out_cache(struct btrfs_root *root,
			  struct btrfs_trans_handle *trans,
			  struct btrfs_block_group_cache *block_group,
			  struct btrfs_path *path)
{
	struct btrfs_free_space_ctl *ctl = block_group->free_space_ctl;
	struct inode *inode;
	int ret = 0;

	root = root->fs_info->tree_root;

	spin_lock(&block_group->lock);
	if (block_group->disk_cache_state < BTRFS_DC_SETUP) {
		spin_unlock(&block_group->lock);
		return 0;
	}

	if (block_group->delalloc_bytes) {
		block_group->disk_cache_state = BTRFS_DC_WRITTEN;
		spin_unlock(&block_group->lock);
		return 0;
	}
	spin_unlock(&block_group->lock);

	inode = lookup_free_space_inode(root, block_group, path);
	if (IS_ERR(inode))
		return 0;

	ret = __btrfs_write_out_cache(root, inode, ctl, block_group, trans,
				      path, block_group->key.objectid);
	if (ret) {
		spin_lock(&block_group->lock);
		block_group->disk_cache_state = BTRFS_DC_ERROR;
		spin_unlock(&block_group->lock);
		ret = 0;
#ifdef DEBUG
		btrfs_err(root->fs_info,
			"failed to write free space cache for block group %llu",
			block_group->key.objectid);
#endif
	}

	iput(inode);
	return ret;
}

static inline unsigned long offset_to_bit(u64 bitmap_start, u32 unit,
					  u64 offset)
{
	ASSERT(offset >= bitmap_start);
	offset -= bitmap_start;
	return (unsigned long)(div_u64(offset, unit));
}

static inline unsigned long bytes_to_bits(u64 bytes, u32 unit)
{
	return (unsigned long)(div_u64(bytes, unit));
}

static inline u64 offset_to_bitmap(struct btrfs_free_space_ctl *ctl,
				   u64 offset)
{
	u64 bitmap_start;
	u64 bytes_per_bitmap;

	bytes_per_bitmap = BITS_PER_BITMAP * ctl->unit;
	bitmap_start = offset - ctl->start;
	bitmap_start = div64_u64(bitmap_start, bytes_per_bitmap);
	bitmap_start *= bytes_per_bitmap;
	bitmap_start += ctl->start;

	return bitmap_start;
}

static int tree_insert_offset(struct rb_root *root, u64 offset,
			      struct rb_node *node, int bitmap)
{
	struct rb_node **p = &root->rb_node;
	struct rb_node *parent = NULL;
	struct btrfs_free_space *info;

	while (*p) {
		parent = *p;
		info = rb_entry(parent, struct btrfs_free_space, offset_index);

		if (offset < info->offset) {
			p = &(*p)->rb_left;
		} else if (offset > info->offset) {
			p = &(*p)->rb_right;
		} else {
			/*
			 * we could have a bitmap entry and an extent entry
			 * share the same offset.  If this is the case, we want
			 * the extent entry to always be found first if we do a
			 * linear search through the tree, since we want to have
			 * the quickest allocation time, and allocating from an
			 * extent is faster than allocating from a bitmap.  So
			 * if we're inserting a bitmap and we find an entry at
			 * this offset, we want to go right, or after this entry
			 * logically.  If we are inserting an extent and we've
			 * found a bitmap, we want to go left, or before
			 * logically.
			 */
			if (bitmap) {
				if (info->bitmap) {
					WARN_ON_ONCE(1);
					return -EEXIST;
				}
				p = &(*p)->rb_right;
			} else {
				if (!info->bitmap) {
					WARN_ON_ONCE(1);
					return -EEXIST;
				}
				p = &(*p)->rb_left;
			}
		}
	}

	rb_link_node(node, parent, p);
	rb_insert_color(node, root);

	return 0;
}

/*
 * searches the tree for the given offset.
 *
 * fuzzy - If this is set, then we are trying to make an allocation, and we just
 * want a section that has at least bytes size and comes at or after the given
 * offset.
 */
static struct btrfs_free_space *
tree_search_offset(struct btrfs_free_space_ctl *ctl,
		   u64 offset, int bitmap_only, int fuzzy)
{
	struct rb_node *n = ctl->free_space_offset.rb_node;
	struct btrfs_free_space *entry, *prev = NULL;

	/* find entry that is closest to the 'offset' */
	while (1) {
		if (!n) {
			entry = NULL;
			break;
		}

		entry = rb_entry(n, struct btrfs_free_space, offset_index);
		prev = entry;

		if (offset < entry->offset)
			n = n->rb_left;
		else if (offset > entry->offset)
			n = n->rb_right;
		else
			break;
	}

	if (bitmap_only) {
		if (!entry)
			return NULL;
		if (entry->bitmap)
			return entry;

		/*
		 * bitmap entry and extent entry may share same offset,
		 * in that case, bitmap entry comes after extent entry.
		 */
		n = rb_next(n);
		if (!n)
			return NULL;
		entry = rb_entry(n, struct btrfs_free_space, offset_index);
		if (entry->offset != offset)
			return NULL;

		WARN_ON(!entry->bitmap);
		return entry;
	} else if (entry) {
		if (entry->bitmap) {
			/*
			 * if previous extent entry covers the offset,
			 * we should return it instead of the bitmap entry
			 */
			n = rb_prev(&entry->offset_index);
			if (n) {
				prev = rb_entry(n, struct btrfs_free_space,
						offset_index);
				if (!prev->bitmap &&
				    prev->offset + prev->bytes > offset)
					entry = prev;
			}
		}
		return entry;
	}

	if (!prev)
		return NULL;

	/* find last entry before the 'offset' */
	entry = prev;
	if (entry->offset > offset) {
		n = rb_prev(&entry->offset_index);
		if (n) {
			entry = rb_entry(n, struct btrfs_free_space,
					offset_index);
			ASSERT(entry->offset <= offset);
		} else {
			if (fuzzy)
				return entry;
			else
				return NULL;
		}
	}

	if (entry->bitmap) {
		n = rb_prev(&entry->offset_index);
		if (n) {
			prev = rb_entry(n, struct btrfs_free_space,
					offset_index);
			if (!prev->bitmap &&
			    prev->offset + prev->bytes > offset)
				return prev;
		}
		if (entry->offset + BITS_PER_BITMAP * ctl->unit > offset)
			return entry;
	} else if (entry->offset + entry->bytes > offset)
		return entry;

	if (!fuzzy)
		return NULL;

	while (1) {
		if (entry->bitmap) {
			if (entry->offset + BITS_PER_BITMAP *
			    ctl->unit > offset)
				break;
		} else {
			if (entry->offset + entry->bytes > offset)
				break;
		}

		n = rb_next(&entry->offset_index);
		if (!n)
			return NULL;
		entry = rb_entry(n, struct btrfs_free_space, offset_index);
	}
	return entry;
}

static inline void
__unlink_free_space(struct btrfs_free_space_ctl *ctl,
		    struct btrfs_free_space *info)
{
	rb_erase(&info->offset_index, &ctl->free_space_offset);
	ctl->free_extents--;
}

static void unlink_free_space(struct btrfs_free_space_ctl *ctl,
			      struct btrfs_free_space *info)
{
	__unlink_free_space(ctl, info);
	ctl->free_space -= info->bytes;
}

static int link_free_space(struct btrfs_free_space_ctl *ctl,
			   struct btrfs_free_space *info)
{
	int ret = 0;

	ASSERT(info->bytes || info->bitmap);
	ret = tree_insert_offset(&ctl->free_space_offset, info->offset,
				 &info->offset_index, (info->bitmap != NULL));
	if (ret)
		return ret;

	ctl->free_space += info->bytes;
	ctl->free_extents++;
	return ret;
}

static void recalculate_thresholds(struct btrfs_free_space_ctl *ctl)
{
	struct btrfs_block_group_cache *block_group = ctl->private;
	u64 max_bytes;
	u64 bitmap_bytes;
	u64 extent_bytes;
	u64 size = block_group->key.offset;
	u64 bytes_per_bg = BITS_PER_BITMAP * ctl->unit;
	int max_bitmaps = div64_u64(size + bytes_per_bg - 1, bytes_per_bg);

	max_bitmaps = max(max_bitmaps, 1);

	ASSERT(ctl->total_bitmaps <= max_bitmaps);

	/*
	 * The goal is to keep the total amount of memory used per 1gb of space
	 * at or below 32k, so we need to adjust how much memory we allow to be
	 * used by extent based free space tracking
	 */
	if (size < 1024 * 1024 * 1024)
		max_bytes = MAX_CACHE_BYTES_PER_GIG;
	else
		max_bytes = MAX_CACHE_BYTES_PER_GIG *
			div64_u64(size, 1024 * 1024 * 1024);

	/*
	 * we want to account for 1 more bitmap than what we have so we can make
	 * sure we don't go over our overall goal of MAX_CACHE_BYTES_PER_GIG as
	 * we add more bitmaps.
	 */
	bitmap_bytes = (ctl->total_bitmaps + 1) * PAGE_CACHE_SIZE;

	if (bitmap_bytes >= max_bytes) {
		ctl->extents_thresh = 0;
		return;
	}

	/*
	 * we want the extent entry threshold to always be at most 1/2 the maxw
	 * bytes we can have, or whatever is less than that.
	 */
	extent_bytes = max_bytes - bitmap_bytes;
	extent_bytes = min_t(u64, extent_bytes, div64_u64(max_bytes, 2));

	ctl->extents_thresh =
		div64_u64(extent_bytes, (sizeof(struct btrfs_free_space)));
}

static inline void __bitmap_clear_bits(struct btrfs_free_space_ctl *ctl,
				       struct btrfs_free_space *info,
				       u64 offset, u64 bytes)
{
	unsigned long start, count;

	start = offset_to_bit(info->offset, ctl->unit, offset);
	count = bytes_to_bits(bytes, ctl->unit);
	ASSERT(start + count <= BITS_PER_BITMAP);

	bitmap_clear(info->bitmap, start, count);

	info->bytes -= bytes;
}

static void bitmap_clear_bits(struct btrfs_free_space_ctl *ctl,
			      struct btrfs_free_space *info, u64 offset,
			      u64 bytes)
{
	__bitmap_clear_bits(ctl, info, offset, bytes);
	ctl->free_space -= bytes;
}

static void bitmap_set_bits(struct btrfs_free_space_ctl *ctl,
			    struct btrfs_free_space *info, u64 offset,
			    u64 bytes)
{
	unsigned long start, count;

	start = offset_to_bit(info->offset, ctl->unit, offset);
	count = bytes_to_bits(bytes, ctl->unit);
	ASSERT(start + count <= BITS_PER_BITMAP);

	bitmap_set(info->bitmap, start, count);

	info->bytes += bytes;
	ctl->free_space += bytes;
}

/*
 * If we can not find suitable extent, we will use bytes to record
 * the size of the max extent.
 */
static int search_bitmap(struct btrfs_free_space_ctl *ctl,
			 struct btrfs_free_space *bitmap_info, u64 *offset,
			 u64 *bytes)
{
	unsigned long found_bits = 0;
	unsigned long max_bits = 0;
	unsigned long bits, i;
	unsigned long next_zero;
	unsigned long extent_bits;

	i = offset_to_bit(bitmap_info->offset, ctl->unit,
			  max_t(u64, *offset, bitmap_info->offset));
	bits = bytes_to_bits(*bytes, ctl->unit);

	for_each_set_bit_from(i, bitmap_info->bitmap, BITS_PER_BITMAP) {
		next_zero = find_next_zero_bit(bitmap_info->bitmap,
					       BITS_PER_BITMAP, i);
		extent_bits = next_zero - i;
		if (extent_bits >= bits) {
			found_bits = extent_bits;
			break;
		} else if (extent_bits > max_bits) {
			max_bits = extent_bits;
		}
		i = next_zero;
	}

	if (found_bits) {
		*offset = (u64)(i * ctl->unit) + bitmap_info->offset;
		*bytes = (u64)(found_bits) * ctl->unit;
		return 0;
	}

	*bytes = (u64)(max_bits) * ctl->unit;
	return -1;
}

/* Cache the size of the max extent in bytes */
static struct btrfs_free_space *
find_free_space(struct btrfs_free_space_ctl *ctl, u64 *offset, u64 *bytes,
		unsigned long align, u64 *max_extent_size)
{
	struct btrfs_free_space *entry;
	struct rb_node *node;
	u64 tmp;
	u64 align_off;
	int ret;

	if (!ctl->free_space_offset.rb_node)
		goto out;

	entry = tree_search_offset(ctl, offset_to_bitmap(ctl, *offset), 0, 1);
	if (!entry)
		goto out;

	for (node = &entry->offset_index; node; node = rb_next(node)) {
		entry = rb_entry(node, struct btrfs_free_space, offset_index);
		if (entry->bytes < *bytes) {
			if (entry->bytes > *max_extent_size)
				*max_extent_size = entry->bytes;
			continue;
		}

		/* make sure the space returned is big enough
		 * to match our requested alignment
		 */
		if (*bytes >= align) {
			tmp = entry->offset - ctl->start + align - 1;
			do_div(tmp, align);
			tmp = tmp * align + ctl->start;
			align_off = tmp - entry->offset;
		} else {
			align_off = 0;
			tmp = entry->offset;
		}

		if (entry->bytes < *bytes + align_off) {
			if (entry->bytes > *max_extent_size)
				*max_extent_size = entry->bytes;
			continue;
		}

		if (entry->bitmap) {
			u64 size = *bytes;

			ret = search_bitmap(ctl, entry, &tmp, &size);
			if (!ret) {
				*offset = tmp;
				*bytes = size;
				return entry;
			} else if (size > *max_extent_size) {
				*max_extent_size = size;
			}
			continue;
		}

		*offset = tmp;
		*bytes = entry->bytes - align_off;
		return entry;
	}
out:
	return NULL;
}

static void add_new_bitmap(struct btrfs_free_space_ctl *ctl,
			   struct btrfs_free_space *info, u64 offset)
{
	info->offset = offset_to_bitmap(ctl, offset);
	info->bytes = 0;
	INIT_LIST_HEAD(&info->list);
	link_free_space(ctl, info);
	ctl->total_bitmaps++;

	ctl->op->recalc_thresholds(ctl);
}

static void free_bitmap(struct btrfs_free_space_ctl *ctl,
			struct btrfs_free_space *bitmap_info)
{
	unlink_free_space(ctl, bitmap_info);
	kfree(bitmap_info->bitmap);
	kmem_cache_free(btrfs_free_space_cachep, bitmap_info);
	ctl->total_bitmaps--;
	ctl->op->recalc_thresholds(ctl);
}

static noinline int remove_from_bitmap(struct btrfs_free_space_ctl *ctl,
			      struct btrfs_free_space *bitmap_info,
			      u64 *offset, u64 *bytes)
{
	u64 end;
	u64 search_start, search_bytes;
	int ret;

again:
	end = bitmap_info->offset + (u64)(BITS_PER_BITMAP * ctl->unit) - 1;

	/*
	 * We need to search for bits in this bitmap.  We could only cover some
	 * of the extent in this bitmap thanks to how we add space, so we need
	 * to search for as much as it as we can and clear that amount, and then
	 * go searching for the next bit.
	 */
	search_start = *offset;
	search_bytes = ctl->unit;
	search_bytes = min(search_bytes, end - search_start + 1);
	ret = search_bitmap(ctl, bitmap_info, &search_start, &search_bytes);
	if (ret < 0 || search_start != *offset)
		return -EINVAL;

	/* We may have found more bits than what we need */
	search_bytes = min(search_bytes, *bytes);

	/* Cannot clear past the end of the bitmap */
	search_bytes = min(search_bytes, end - search_start + 1);

	bitmap_clear_bits(ctl, bitmap_info, search_start, search_bytes);
	*offset += search_bytes;
	*bytes -= search_bytes;

	if (*bytes) {
		struct rb_node *next = rb_next(&bitmap_info->offset_index);
		if (!bitmap_info->bytes)
			free_bitmap(ctl, bitmap_info);

		/*
		 * no entry after this bitmap, but we still have bytes to
		 * remove, so something has gone wrong.
		 */
		if (!next)
			return -EINVAL;

		bitmap_info = rb_entry(next, struct btrfs_free_space,
				       offset_index);

		/*
		 * if the next entry isn't a bitmap we need to return to let the
		 * extent stuff do its work.
		 */
		if (!bitmap_info->bitmap)
			return -EAGAIN;

		/*
		 * Ok the next item is a bitmap, but it may not actually hold
		 * the information for the rest of this free space stuff, so
		 * look for it, and if we don't find it return so we can try
		 * everything over again.
		 */
		search_start = *offset;
		search_bytes = ctl->unit;
		ret = search_bitmap(ctl, bitmap_info, &search_start,
				    &search_bytes);
		if (ret < 0 || search_start != *offset)
			return -EAGAIN;

		goto again;
	} else if (!bitmap_info->bytes)
		free_bitmap(ctl, bitmap_info);

	return 0;
}

static u64 add_bytes_to_bitmap(struct btrfs_free_space_ctl *ctl,
			       struct btrfs_free_space *info, u64 offset,
			       u64 bytes)
{
	u64 bytes_to_set = 0;
	u64 end;

	end = info->offset + (u64)(BITS_PER_BITMAP * ctl->unit);

	bytes_to_set = min(end - offset, bytes);

	bitmap_set_bits(ctl, info, offset, bytes_to_set);

	return bytes_to_set;

}

static bool use_bitmap(struct btrfs_free_space_ctl *ctl,
		      struct btrfs_free_space *info)
{
	struct btrfs_block_group_cache *block_group = ctl->private;

	/*
	 * If we are below the extents threshold then we can add this as an
	 * extent, and don't have to deal with the bitmap
	 */
	if (ctl->free_extents < ctl->extents_thresh) {
		/*
		 * If this block group has some small extents we don't want to
		 * use up all of our free slots in the cache with them, we want
		 * to reserve them to larger extents, however if we have plent
		 * of cache left then go ahead an dadd them, no sense in adding
		 * the overhead of a bitmap if we don't have to.
		 */
		if (info->bytes <= block_group->sectorsize * 4) {
			if (ctl->free_extents * 2 <= ctl->extents_thresh)
				return false;
		} else {
			return false;
		}
	}

	/*
	 * The original block groups from mkfs can be really small, like 8
	 * megabytes, so don't bother with a bitmap for those entries.  However
	 * some block groups can be smaller than what a bitmap would cover but
	 * are still large enough that they could overflow the 32k memory limit,
	 * so allow those block groups to still be allowed to have a bitmap
	 * entry.
	 */
	if (((BITS_PER_BITMAP * ctl->unit) >> 1) > block_group->key.offset)
		return false;

	return true;
}

static struct btrfs_free_space_op free_space_op = {
	.recalc_thresholds	= recalculate_thresholds,
	.use_bitmap		= use_bitmap,
};

static int insert_into_bitmap(struct btrfs_free_space_ctl *ctl,
			      struct btrfs_free_space *info)
{
	struct btrfs_free_space *bitmap_info;
	struct btrfs_block_group_cache *block_group = NULL;
	int added = 0;
	u64 bytes, offset, bytes_added;
	int ret;

	bytes = info->bytes;
	offset = info->offset;

	if (!ctl->op->use_bitmap(ctl, info))
		return 0;

	if (ctl->op == &free_space_op)
		block_group = ctl->private;
again:
	/*
	 * Since we link bitmaps right into the cluster we need to see if we
	 * have a cluster here, and if so and it has our bitmap we need to add
	 * the free space to that bitmap.
	 */
	if (block_group && !list_empty(&block_group->cluster_list)) {
		struct btrfs_free_cluster *cluster;
		struct rb_node *node;
		struct btrfs_free_space *entry;

		cluster = list_entry(block_group->cluster_list.next,
				     struct btrfs_free_cluster,
				     block_group_list);
		spin_lock(&cluster->lock);
		node = rb_first(&cluster->root);
		if (!node) {
			spin_unlock(&cluster->lock);
			goto no_cluster_bitmap;
		}

		entry = rb_entry(node, struct btrfs_free_space, offset_index);
		if (!entry->bitmap) {
			spin_unlock(&cluster->lock);
			goto no_cluster_bitmap;
		}

		if (entry->offset == offset_to_bitmap(ctl, offset)) {
			bytes_added = add_bytes_to_bitmap(ctl, entry,
							  offset, bytes);
			bytes -= bytes_added;
			offset += bytes_added;
		}
		spin_unlock(&cluster->lock);
		if (!bytes) {
			ret = 1;
			goto out;
		}
	}

no_cluster_bitmap:
	bitmap_info = tree_search_offset(ctl, offset_to_bitmap(ctl, offset),
					 1, 0);
	if (!bitmap_info) {
		ASSERT(added == 0);
		goto new_bitmap;
	}

	bytes_added = add_bytes_to_bitmap(ctl, bitmap_info, offset, bytes);
	bytes -= bytes_added;
	offset += bytes_added;
	added = 0;

	if (!bytes) {
		ret = 1;
		goto out;
	} else
		goto again;

new_bitmap:
	if (info && info->bitmap) {
		add_new_bitmap(ctl, info, offset);
		added = 1;
		info = NULL;
		goto again;
	} else {
		spin_unlock(&ctl->tree_lock);

		/* no pre-allocated info, allocate a new one */
		if (!info) {
			info = kmem_cache_zalloc(btrfs_free_space_cachep,
						 GFP_NOFS);
			if (!info) {
				spin_lock(&ctl->tree_lock);
				ret = -ENOMEM;
				goto out;
			}
		}

		/* allocate the bitmap */
		info->bitmap = kzalloc(PAGE_CACHE_SIZE, GFP_NOFS);
		spin_lock(&ctl->tree_lock);
		if (!info->bitmap) {
			ret = -ENOMEM;
			goto out;
		}
		goto again;
	}

out:
	if (info) {
		if (info->bitmap)
			kfree(info->bitmap);
		kmem_cache_free(btrfs_free_space_cachep, info);
	}

	return ret;
}

static bool try_merge_free_space(struct btrfs_free_space_ctl *ctl,
			  struct btrfs_free_space *info, bool update_stat)
{
	struct btrfs_free_space *left_info;
	struct btrfs_free_space *right_info;
	bool merged = false;
	u64 offset = info->offset;
	u64 bytes = info->bytes;

	/*
	 * first we want to see if there is free space adjacent to the range we
	 * are adding, if there is remove that struct and add a new one to
	 * cover the entire range
	 */
	right_info = tree_search_offset(ctl, offset + bytes, 0, 0);
	if (right_info && rb_prev(&right_info->offset_index))
		left_info = rb_entry(rb_prev(&right_info->offset_index),
				     struct btrfs_free_space, offset_index);
	else
		left_info = tree_search_offset(ctl, offset - 1, 0, 0);

	if (right_info && !right_info->bitmap) {
		if (update_stat)
			unlink_free_space(ctl, right_info);
		else
			__unlink_free_space(ctl, right_info);
		info->bytes += right_info->bytes;
		kmem_cache_free(btrfs_free_space_cachep, right_info);
		merged = true;
	}

	if (left_info && !left_info->bitmap &&
	    left_info->offset + left_info->bytes == offset) {
		if (update_stat)
			unlink_free_space(ctl, left_info);
		else
			__unlink_free_space(ctl, left_info);
		info->offset = left_info->offset;
		info->bytes += left_info->bytes;
		kmem_cache_free(btrfs_free_space_cachep, left_info);
		merged = true;
	}

	return merged;
}

int __btrfs_add_free_space(struct btrfs_free_space_ctl *ctl,
			   u64 offset, u64 bytes)
{
	struct btrfs_free_space *info;
	int ret = 0;

	info = kmem_cache_zalloc(btrfs_free_space_cachep, GFP_NOFS);
	if (!info)
		return -ENOMEM;

	info->offset = offset;
	info->bytes = bytes;

	spin_lock(&ctl->tree_lock);

	if (try_merge_free_space(ctl, info, true))
		goto link;

	/*
	 * There was no extent directly to the left or right of this new
	 * extent then we know we're going to have to allocate a new extent, so
	 * before we do that see if we need to drop this into a bitmap
	 */
	ret = insert_into_bitmap(ctl, info);
	if (ret < 0) {
		goto out;
	} else if (ret) {
		ret = 0;
		goto out;
	}
link:
	ret = link_free_space(ctl, info);
	if (ret)
		kmem_cache_free(btrfs_free_space_cachep, info);
out:
	spin_unlock(&ctl->tree_lock);

	if (ret) {
		printk(KERN_CRIT "BTRFS: unable to add free space :%d\n", ret);
		ASSERT(ret != -EEXIST);
	}

	return ret;
}

int btrfs_remove_free_space(struct btrfs_block_group_cache *block_group,
			    u64 offset, u64 bytes)
{
	struct btrfs_free_space_ctl *ctl = block_group->free_space_ctl;
	struct btrfs_free_space *info;
	int ret;
	bool re_search = false;

	spin_lock(&ctl->tree_lock);

again:
	ret = 0;
	if (!bytes)
		goto out_lock;

	info = tree_search_offset(ctl, offset, 0, 0);
	if (!info) {
		/*
		 * oops didn't find an extent that matched the space we wanted
		 * to remove, look for a bitmap instead
		 */
		info = tree_search_offset(ctl, offset_to_bitmap(ctl, offset),
					  1, 0);
		if (!info) {
			/*
			 * If we found a partial bit of our free space in a
			 * bitmap but then couldn't find the other part this may
			 * be a problem, so WARN about it.
			 */
			WARN_ON(re_search);
			goto out_lock;
		}
	}

	re_search = false;
	if (!info->bitmap) {
		unlink_free_space(ctl, info);
		if (offset == info->offset) {
			u64 to_free = min(bytes, info->bytes);

			info->bytes -= to_free;
			info->offset += to_free;
			if (info->bytes) {
				ret = link_free_space(ctl, info);
				WARN_ON(ret);
			} else {
				kmem_cache_free(btrfs_free_space_cachep, info);
			}

			offset += to_free;
			bytes -= to_free;
			goto again;
		} else {
			u64 old_end = info->bytes + info->offset;

			info->bytes = offset - info->offset;
			ret = link_free_space(ctl, info);
			WARN_ON(ret);
			if (ret)
				goto out_lock;

			/* Not enough bytes in this entry to satisfy us */
			if (old_end < offset + bytes) {
				bytes -= old_end - offset;
				offset = old_end;
				goto again;
			} else if (old_end == offset + bytes) {
				/* all done */
				goto out_lock;
			}
			spin_unlock(&ctl->tree_lock);

			ret = btrfs_add_free_space(block_group, offset + bytes,
						   old_end - (offset + bytes));
			WARN_ON(ret);
			goto out;
		}
	}

	ret = remove_from_bitmap(ctl, info, &offset, &bytes);
	if (ret == -EAGAIN) {
		re_search = true;
		goto again;
	}
out_lock:
	spin_unlock(&ctl->tree_lock);
out:
	return ret;
}

void btrfs_dump_free_space(struct btrfs_block_group_cache *block_group,
			   u64 bytes)
{
	struct btrfs_free_space_ctl *ctl = block_group->free_space_ctl;
	struct btrfs_free_space *info;
	struct rb_node *n;
	int count = 0;

	for (n = rb_first(&ctl->free_space_offset); n; n = rb_next(n)) {
		info = rb_entry(n, struct btrfs_free_space, offset_index);
		if (info->bytes >= bytes && !block_group->ro)
			count++;
		btrfs_crit(block_group->fs_info,
			   "entry offset %llu, bytes %llu, bitmap %s",
			   info->offset, info->bytes,
		       (info->bitmap) ? "yes" : "no");
	}
	btrfs_info(block_group->fs_info, "block group has cluster?: %s",
	       list_empty(&block_group->cluster_list) ? "no" : "yes");
	btrfs_info(block_group->fs_info,
		   "%d blocks of free space at or bigger than bytes is", count);
}

void btrfs_init_free_space_ctl(struct btrfs_block_group_cache *block_group)
{
	struct btrfs_free_space_ctl *ctl = block_group->free_space_ctl;

	spin_lock_init(&ctl->tree_lock);
	ctl->unit = block_group->sectorsize;
	ctl->start = block_group->key.objectid;
	ctl->private = block_group;
	ctl->op = &free_space_op;

	/*
	 * we only want to have 32k of ram per block group for keeping
	 * track of free space, and if we pass 1/2 of that we want to
	 * start converting things over to using bitmaps
	 */
	ctl->extents_thresh = ((1024 * 32) / 2) /
				sizeof(struct btrfs_free_space);
}

/*
 * for a given cluster, put all of its extents back into the free
 * space cache.  If the block group passed doesn't match the block group
 * pointed to by the cluster, someone else raced in and freed the
 * cluster already.  In that case, we just return without changing anything
 */
static int
__btrfs_return_cluster_to_free_space(
			     struct btrfs_block_group_cache *block_group,
			     struct btrfs_free_cluster *cluster)
{
	struct btrfs_free_space_ctl *ctl = block_group->free_space_ctl;
	struct btrfs_free_space *entry;
	struct rb_node *node;

	spin_lock(&cluster->lock);
	if (cluster->block_group != block_group)
		goto out;

	cluster->block_group = NULL;
	cluster->window_start = 0;
	list_del_init(&cluster->block_group_list);

	node = rb_first(&cluster->root);
	while (node) {
		bool bitmap;

		entry = rb_entry(node, struct btrfs_free_space, offset_index);
		node = rb_next(&entry->offset_index);
		rb_erase(&entry->offset_index, &cluster->root);

		bitmap = (entry->bitmap != NULL);
		if (!bitmap)
			try_merge_free_space(ctl, entry, false);
		tree_insert_offset(&ctl->free_space_offset,
				   entry->offset, &entry->offset_index, bitmap);
	}
	cluster->root = RB_ROOT;

out:
	spin_unlock(&cluster->lock);
	btrfs_put_block_group(block_group);
	return 0;
}

static void __btrfs_remove_free_space_cache_locked(
				struct btrfs_free_space_ctl *ctl)
{
	struct btrfs_free_space *info;
	struct rb_node *node;

	while ((node = rb_last(&ctl->free_space_offset)) != NULL) {
		info = rb_entry(node, struct btrfs_free_space, offset_index);
		if (!info->bitmap) {
			unlink_free_space(ctl, info);
			kmem_cache_free(btrfs_free_space_cachep, info);
		} else {
			free_bitmap(ctl, info);
		}
		if (need_resched()) {
			spin_unlock(&ctl->tree_lock);
			cond_resched();
			spin_lock(&ctl->tree_lock);
		}
	}
}

void __btrfs_remove_free_space_cache(struct btrfs_free_space_ctl *ctl)
{
	spin_lock(&ctl->tree_lock);
	__btrfs_remove_free_space_cache_locked(ctl);
	spin_unlock(&ctl->tree_lock);
}

void btrfs_remove_free_space_cache(struct btrfs_block_group_cache *block_group)
{
	struct btrfs_free_space_ctl *ctl = block_group->free_space_ctl;
	struct btrfs_free_cluster *cluster;
	struct list_head *head;

	spin_lock(&ctl->tree_lock);
	while ((head = block_group->cluster_list.next) !=
	       &block_group->cluster_list) {
		cluster = list_entry(head, struct btrfs_free_cluster,
				     block_group_list);

		WARN_ON(cluster->block_group != block_group);
		__btrfs_return_cluster_to_free_space(block_group, cluster);
		if (need_resched()) {
			spin_unlock(&ctl->tree_lock);
			cond_resched();
			spin_lock(&ctl->tree_lock);
		}
	}
	__btrfs_remove_free_space_cache_locked(ctl);
	spin_unlock(&ctl->tree_lock);

}

u64 btrfs_find_space_for_alloc(struct btrfs_block_group_cache *block_group,
			       u64 offset, u64 bytes, u64 empty_size,
			       u64 *max_extent_size)
{
	struct btrfs_free_space_ctl *ctl = block_group->free_space_ctl;
	struct btrfs_free_space *entry = NULL;
	u64 bytes_search = bytes + empty_size;
	u64 ret = 0;
	u64 align_gap = 0;
	u64 align_gap_len = 0;

	spin_lock(&ctl->tree_lock);
	entry = find_free_space(ctl, &offset, &bytes_search,
				block_group->full_stripe_len, max_extent_size);
	if (!entry)
		goto out;

	ret = offset;
	if (entry->bitmap) {
		bitmap_clear_bits(ctl, entry, offset, bytes);
		if (!entry->bytes)
			free_bitmap(ctl, entry);
	} else {
		unlink_free_space(ctl, entry);
		align_gap_len = offset - entry->offset;
		align_gap = entry->offset;

		entry->offset = offset + bytes;
		WARN_ON(entry->bytes < bytes + align_gap_len);

		entry->bytes -= bytes + align_gap_len;
		if (!entry->bytes)
			kmem_cache_free(btrfs_free_space_cachep, entry);
		else
			link_free_space(ctl, entry);
	}
out:
	spin_unlock(&ctl->tree_lock);

	if (align_gap_len)
		__btrfs_add_free_space(ctl, align_gap, align_gap_len);
	return ret;
}

/*
 * given a cluster, put all of its extents back into the free space
 * cache.  If a block group is passed, this function will only free
 * a cluster that belongs to the passed block group.
 *
 * Otherwise, it'll get a reference on the block group pointed to by the
 * cluster and remove the cluster from it.
 */
int btrfs_return_cluster_to_free_space(
			       struct btrfs_block_group_cache *block_group,
			       struct btrfs_free_cluster *cluster)
{
	struct btrfs_free_space_ctl *ctl;
	int ret;

	/* first, get a safe pointer to the block group */
	spin_lock(&cluster->lock);
	if (!block_group) {
		block_group = cluster->block_group;
		if (!block_group) {
			spin_unlock(&cluster->lock);
			return 0;
		}
	} else if (cluster->block_group != block_group) {
		/* someone else has already freed it don't redo their work */
		spin_unlock(&cluster->lock);
		return 0;
	}
	atomic_inc(&block_group->count);
	spin_unlock(&cluster->lock);

	ctl = block_group->free_space_ctl;

	/* now return any extents the cluster had on it */
	spin_lock(&ctl->tree_lock);
	ret = __btrfs_return_cluster_to_free_space(block_group, cluster);
	spin_unlock(&ctl->tree_lock);

	/* finally drop our ref */
	btrfs_put_block_group(block_group);
	return ret;
}

static u64 btrfs_alloc_from_bitmap(struct btrfs_block_group_cache *block_group,
				   struct btrfs_free_cluster *cluster,
				   struct btrfs_free_space *entry,
				   u64 bytes, u64 min_start,
				   u64 *max_extent_size)
{
	struct btrfs_free_space_ctl *ctl = block_group->free_space_ctl;
	int err;
	u64 search_start = cluster->window_start;
	u64 search_bytes = bytes;
	u64 ret = 0;

	search_start = min_start;
	search_bytes = bytes;

	err = search_bitmap(ctl, entry, &search_start, &search_bytes);
	if (err) {
		if (search_bytes > *max_extent_size)
			*max_extent_size = search_bytes;
		return 0;
	}

	ret = search_start;
	__bitmap_clear_bits(ctl, entry, ret, bytes);

	return ret;
}

/*
 * given a cluster, try to allocate 'bytes' from it, returns 0
 * if it couldn't find anything suitably large, or a logical disk offset
 * if things worked out
 */
u64 btrfs_alloc_from_cluster(struct btrfs_block_group_cache *block_group,
			     struct btrfs_free_cluster *cluster, u64 bytes,
			     u64 min_start, u64 *max_extent_size)
{
	struct btrfs_free_space_ctl *ctl = block_group->free_space_ctl;
	struct btrfs_free_space *entry = NULL;
	struct rb_node *node;
	u64 ret = 0;

	spin_lock(&cluster->lock);
	if (bytes > cluster->max_size)
		goto out;

	if (cluster->block_group != block_group)
		goto out;

	node = rb_first(&cluster->root);
	if (!node)
		goto out;

	entry = rb_entry(node, struct btrfs_free_space, offset_index);
	while (1) {
		if (entry->bytes < bytes && entry->bytes > *max_extent_size)
			*max_extent_size = entry->bytes;

		if (entry->bytes < bytes ||
		    (!entry->bitmap && entry->offset < min_start)) {
			node = rb_next(&entry->offset_index);
			if (!node)
				break;
			entry = rb_entry(node, struct btrfs_free_space,
					 offset_index);
			continue;
		}

		if (entry->bitmap) {
			ret = btrfs_alloc_from_bitmap(block_group,
						      cluster, entry, bytes,
						      cluster->window_start,
						      max_extent_size);
			if (ret == 0) {
				node = rb_next(&entry->offset_index);
				if (!node)
					break;
				entry = rb_entry(node, struct btrfs_free_space,
						 offset_index);
				continue;
			}
			cluster->window_start += bytes;
		} else {
			ret = entry->offset;

			entry->offset += bytes;
			entry->bytes -= bytes;
		}

		if (entry->bytes == 0)
			rb_erase(&entry->offset_index, &cluster->root);
		break;
	}
out:
	spin_unlock(&cluster->lock);

	if (!ret)
		return 0;

	spin_lock(&ctl->tree_lock);

	ctl->free_space -= bytes;
	if (entry->bytes == 0) {
		ctl->free_extents--;
		if (entry->bitmap) {
			kfree(entry->bitmap);
			ctl->total_bitmaps--;
			ctl->op->recalc_thresholds(ctl);
		}
		kmem_cache_free(btrfs_free_space_cachep, entry);
	}

	spin_unlock(&ctl->tree_lock);

	return ret;
}

static int btrfs_bitmap_cluster(struct btrfs_block_group_cache *block_group,
				struct btrfs_free_space *entry,
				struct btrfs_free_cluster *cluster,
				u64 offset, u64 bytes,
				u64 cont1_bytes, u64 min_bytes)
{
	struct btrfs_free_space_ctl *ctl = block_group->free_space_ctl;
	unsigned long next_zero;
	unsigned long i;
	unsigned long want_bits;
	unsigned long min_bits;
	unsigned long found_bits;
	unsigned long start = 0;
	unsigned long total_found = 0;
	int ret;

	i = offset_to_bit(entry->offset, ctl->unit,
			  max_t(u64, offset, entry->offset));
	want_bits = bytes_to_bits(bytes, ctl->unit);
	min_bits = bytes_to_bits(min_bytes, ctl->unit);

again:
	found_bits = 0;
	for_each_set_bit_from(i, entry->bitmap, BITS_PER_BITMAP) {
		next_zero = find_next_zero_bit(entry->bitmap,
					       BITS_PER_BITMAP, i);
		if (next_zero - i >= min_bits) {
			found_bits = next_zero - i;
			break;
		}
		i = next_zero;
	}

	if (!found_bits)
		return -ENOSPC;

	if (!total_found) {
		start = i;
		cluster->max_size = 0;
	}

	total_found += found_bits;

	if (cluster->max_size < found_bits * ctl->unit)
		cluster->max_size = found_bits * ctl->unit;

	if (total_found < want_bits || cluster->max_size < cont1_bytes) {
		i = next_zero + 1;
		goto again;
	}

	cluster->window_start = start * ctl->unit + entry->offset;
	rb_erase(&entry->offset_index, &ctl->free_space_offset);
	ret = tree_insert_offset(&cluster->root, entry->offset,
				 &entry->offset_index, 1);
	ASSERT(!ret); /* -EEXIST; Logic error */

	trace_btrfs_setup_cluster(block_group, cluster,
				  total_found * ctl->unit, 1);
	return 0;
}

/*
 * This searches the block group for just extents to fill the cluster with.
 * Try to find a cluster with at least bytes total bytes, at least one
 * extent of cont1_bytes, and other clusters of at least min_bytes.
 */
static noinline int
setup_cluster_no_bitmap(struct btrfs_block_group_cache *block_group,
			struct btrfs_free_cluster *cluster,
			struct list_head *bitmaps, u64 offset, u64 bytes,
			u64 cont1_bytes, u64 min_bytes)
{
	struct btrfs_free_space_ctl *ctl = block_group->free_space_ctl;
	struct btrfs_free_space *first = NULL;
	struct btrfs_free_space *entry = NULL;
	struct btrfs_free_space *last;
	struct rb_node *node;
	u64 window_free;
	u64 max_extent;
	u64 total_size = 0;

	entry = tree_search_offset(ctl, offset, 0, 1);
	if (!entry)
		return -ENOSPC;

	/*
	 * We don't want bitmaps, so just move along until we find a normal
	 * extent entry.
	 */
	while (entry->bitmap || entry->bytes < min_bytes) {
		if (entry->bitmap && list_empty(&entry->list))
			list_add_tail(&entry->list, bitmaps);
		node = rb_next(&entry->offset_index);
		if (!node)
			return -ENOSPC;
		entry = rb_entry(node, struct btrfs_free_space, offset_index);
	}

	window_free = entry->bytes;
	max_extent = entry->bytes;
	first = entry;
	last = entry;

	for (node = rb_next(&entry->offset_index); node;
	     node = rb_next(&entry->offset_index)) {
		entry = rb_entry(node, struct btrfs_free_space, offset_index);

		if (entry->bitmap) {
			if (list_empty(&entry->list))
				list_add_tail(&entry->list, bitmaps);
			continue;
		}

		if (entry->bytes < min_bytes)
			continue;

		last = entry;
		window_free += entry->bytes;
		if (entry->bytes > max_extent)
			max_extent = entry->bytes;
	}

	if (window_free < bytes || max_extent < cont1_bytes)
		return -ENOSPC;

	cluster->window_start = first->offset;

	node = &first->offset_index;

	/*
	 * now we've found our entries, pull them out of the free space
	 * cache and put them into the cluster rbtree
	 */
	do {
		int ret;

		entry = rb_entry(node, struct btrfs_free_space, offset_index);
		node = rb_next(&entry->offset_index);
		if (entry->bitmap || entry->bytes < min_bytes)
			continue;

		rb_erase(&entry->offset_index, &ctl->free_space_offset);
		ret = tree_insert_offset(&cluster->root, entry->offset,
					 &entry->offset_index, 0);
		total_size += entry->bytes;
		ASSERT(!ret); /* -EEXIST; Logic error */
	} while (node && entry != last);

	cluster->max_size = max_extent;
	trace_btrfs_setup_cluster(block_group, cluster, total_size, 0);
	return 0;
}

/*
 * This specifically looks for bitmaps that may work in the cluster, we assume
 * that we have already failed to find extents that will work.
 */
static noinline int
setup_cluster_bitmap(struct btrfs_block_group_cache *block_group,
		     struct btrfs_free_cluster *cluster,
		     struct list_head *bitmaps, u64 offset, u64 bytes,
		     u64 cont1_bytes, u64 min_bytes)
{
	struct btrfs_free_space_ctl *ctl = block_group->free_space_ctl;
	struct btrfs_free_space *entry;
	int ret = -ENOSPC;
	u64 bitmap_offset = offset_to_bitmap(ctl, offset);

	if (ctl->total_bitmaps == 0)
		return -ENOSPC;

	/*
	 * The bitmap that covers offset won't be in the list unless offset
	 * is just its start offset.
	 */
	entry = list_first_entry(bitmaps, struct btrfs_free_space, list);
	if (entry->offset != bitmap_offset) {
		entry = tree_search_offset(ctl, bitmap_offset, 1, 0);
		if (entry && list_empty(&entry->list))
			list_add(&entry->list, bitmaps);
	}

	list_for_each_entry(entry, bitmaps, list) {
		if (entry->bytes < bytes)
			continue;
		ret = btrfs_bitmap_cluster(block_group, entry, cluster, offset,
					   bytes, cont1_bytes, min_bytes);
		if (!ret)
			return 0;
	}

	/*
	 * The bitmaps list has all the bitmaps that record free space
	 * starting after offset, so no more search is required.
	 */
	return -ENOSPC;
}

/*
 * here we try to find a cluster of blocks in a block group.  The goal
 * is to find at least bytes+empty_size.
 * We might not find them all in one contiguous area.
 *
 * returns zero and sets up cluster if things worked out, otherwise
 * it returns -enospc
 */
int btrfs_find_space_cluster(struct btrfs_root *root,
			     struct btrfs_block_group_cache *block_group,
			     struct btrfs_free_cluster *cluster,
			     u64 offset, u64 bytes, u64 empty_size)
{
	struct btrfs_free_space_ctl *ctl = block_group->free_space_ctl;
	struct btrfs_free_space *entry, *tmp;
	LIST_HEAD(bitmaps);
	u64 min_bytes;
	u64 cont1_bytes;
	int ret;

	/*
	 * Choose the minimum extent size we'll require for this
	 * cluster.  For SSD_SPREAD, don't allow any fragmentation.
	 * For metadata, allow allocates with smaller extents.  For
	 * data, keep it dense.
	 */
	if (btrfs_test_opt(root, SSD_SPREAD)) {
		cont1_bytes = min_bytes = bytes + empty_size;
	} else if (block_group->flags & BTRFS_BLOCK_GROUP_METADATA) {
		cont1_bytes = bytes;
		min_bytes = block_group->sectorsize;
	} else {
		cont1_bytes = max(bytes, (bytes + empty_size) >> 2);
		min_bytes = block_group->sectorsize;
	}

	spin_lock(&ctl->tree_lock);

	/*
	 * If we know we don't have enough space to make a cluster don't even
	 * bother doing all the work to try and find one.
	 */
	if (ctl->free_space < bytes) {
		spin_unlock(&ctl->tree_lock);
		return -ENOSPC;
	}

	spin_lock(&cluster->lock);

	/* someone already found a cluster, hooray */
	if (cluster->block_group) {
		ret = 0;
		goto out;
	}

	trace_btrfs_find_cluster(block_group, offset, bytes, empty_size,
				 min_bytes);

	INIT_LIST_HEAD(&bitmaps);
	ret = setup_cluster_no_bitmap(block_group, cluster, &bitmaps, offset,
				      bytes + empty_size,
				      cont1_bytes, min_bytes);
	if (ret)
		ret = setup_cluster_bitmap(block_group, cluster, &bitmaps,
					   offset, bytes + empty_size,
					   cont1_bytes, min_bytes);

	/* Clear our temporary list */
	list_for_each_entry_safe(entry, tmp, &bitmaps, list)
		list_del_init(&entry->list);

	if (!ret) {
		atomic_inc(&block_group->count);
		list_add_tail(&cluster->block_group_list,
			      &block_group->cluster_list);
		cluster->block_group = block_group;
	} else {
		trace_btrfs_failed_cluster_setup(block_group);
	}
out:
	spin_unlock(&cluster->lock);
	spin_unlock(&ctl->tree_lock);

	return ret;
}

/*
 * simple code to zero out a cluster
 */
void btrfs_init_free_cluster(struct btrfs_free_cluster *cluster)
{
	spin_lock_init(&cluster->lock);
	spin_lock_init(&cluster->refill_lock);
	cluster->root = RB_ROOT;
	cluster->max_size = 0;
	INIT_LIST_HEAD(&cluster->block_group_list);
	cluster->block_group = NULL;
}

static int do_trimming(struct btrfs_block_group_cache *block_group,
		       u64 *total_trimmed, u64 start, u64 bytes,
		       u64 reserved_start, u64 reserved_bytes)
{
	struct btrfs_space_info *space_info = block_group->space_info;
	struct btrfs_fs_info *fs_info = block_group->fs_info;
	int ret;
	int update = 0;
	u64 trimmed = 0;

	spin_lock(&space_info->lock);
	spin_lock(&block_group->lock);
	if (!block_group->ro) {
		block_group->reserved += reserved_bytes;
		space_info->bytes_reserved += reserved_bytes;
		update = 1;
	}
	spin_unlock(&block_group->lock);
	spin_unlock(&space_info->lock);

	ret = btrfs_error_discard_extent(fs_info->extent_root,
					 start, bytes, &trimmed);
	if (!ret)
		*total_trimmed += trimmed;

	btrfs_add_free_space(block_group, reserved_start, reserved_bytes);

	if (update) {
		spin_lock(&space_info->lock);
		spin_lock(&block_group->lock);
		if (block_group->ro)
			space_info->bytes_readonly += reserved_bytes;
		block_group->reserved -= reserved_bytes;
		space_info->bytes_reserved -= reserved_bytes;
		spin_unlock(&space_info->lock);
		spin_unlock(&block_group->lock);
	}

	return ret;
}

static int trim_no_bitmap(struct btrfs_block_group_cache *block_group,
			  u64 *total_trimmed, u64 start, u64 end, u64 minlen)
{
	struct btrfs_free_space_ctl *ctl = block_group->free_space_ctl;
	struct btrfs_free_space *entry;
	struct rb_node *node;
	int ret = 0;
	u64 extent_start;
	u64 extent_bytes;
	u64 bytes;

	while (start < end) {
		spin_lock(&ctl->tree_lock);

		if (ctl->free_space < minlen) {
			spin_unlock(&ctl->tree_lock);
			break;
		}

		entry = tree_search_offset(ctl, start, 0, 1);
		if (!entry) {
			spin_unlock(&ctl->tree_lock);
			break;
		}

		/* skip bitmaps */
		while (entry->bitmap) {
			node = rb_next(&entry->offset_index);
			if (!node) {
				spin_unlock(&ctl->tree_lock);
				goto out;
			}
			entry = rb_entry(node, struct btrfs_free_space,
					 offset_index);
		}

		if (entry->offset >= end) {
			spin_unlock(&ctl->tree_lock);
			break;
		}

		extent_start = entry->offset;
		extent_bytes = entry->bytes;
		start = max(start, extent_start);
		bytes = min(extent_start + extent_bytes, end) - start;
		if (bytes < minlen) {
			spin_unlock(&ctl->tree_lock);
			goto next;
		}

		unlink_free_space(ctl, entry);
		kmem_cache_free(btrfs_free_space_cachep, entry);

		spin_unlock(&ctl->tree_lock);

		ret = do_trimming(block_group, total_trimmed, start, bytes,
				  extent_start, extent_bytes);
		if (ret)
			break;
next:
		start += bytes;

		if (fatal_signal_pending(current)) {
			ret = -ERESTARTSYS;
			break;
		}

		cond_resched();
	}
out:
	return ret;
}

static int trim_bitmaps(struct btrfs_block_group_cache *block_group,
			u64 *total_trimmed, u64 start, u64 end, u64 minlen)
{
	struct btrfs_free_space_ctl *ctl = block_group->free_space_ctl;
	struct btrfs_free_space *entry;
	int ret = 0;
	int ret2;
	u64 bytes;
	u64 offset = offset_to_bitmap(ctl, start);

	while (offset < end) {
		bool next_bitmap = false;

		spin_lock(&ctl->tree_lock);

		if (ctl->free_space < minlen) {
			spin_unlock(&ctl->tree_lock);
			break;
		}

		entry = tree_search_offset(ctl, offset, 1, 0);
		if (!entry) {
			spin_unlock(&ctl->tree_lock);
			next_bitmap = true;
			goto next;
		}

		bytes = minlen;
		ret2 = search_bitmap(ctl, entry, &start, &bytes);
		if (ret2 || start >= end) {
			spin_unlock(&ctl->tree_lock);
			next_bitmap = true;
			goto next;
		}

		bytes = min(bytes, end - start);
		if (bytes < minlen) {
			spin_unlock(&ctl->tree_lock);
			goto next;
		}

		bitmap_clear_bits(ctl, entry, start, bytes);
		if (entry->bytes == 0)
			free_bitmap(ctl, entry);

		spin_unlock(&ctl->tree_lock);

		ret = do_trimming(block_group, total_trimmed, start, bytes,
				  start, bytes);
		if (ret)
			break;
next:
		if (next_bitmap) {
			offset += BITS_PER_BITMAP * ctl->unit;
		} else {
			start += bytes;
			if (start >= offset + BITS_PER_BITMAP * ctl->unit)
				offset += BITS_PER_BITMAP * ctl->unit;
		}

		if (fatal_signal_pending(current)) {
			ret = -ERESTARTSYS;
			break;
		}

		cond_resched();
	}

	return ret;
}

int btrfs_trim_block_group(struct btrfs_block_group_cache *block_group,
			   u64 *trimmed, u64 start, u64 end, u64 minlen)
{
	int ret;

	*trimmed = 0;

	ret = trim_no_bitmap(block_group, trimmed, start, end, minlen);
	if (ret)
		return ret;

	ret = trim_bitmaps(block_group, trimmed, start, end, minlen);

	return ret;
}

/*
 * Find the left-most item in the cache tree, and then return the
 * smallest inode number in the item.
 *
 * Note: the returned inode number may not be the smallest one in
 * the tree, if the left-most item is a bitmap.
 */
u64 btrfs_find_ino_for_alloc(struct btrfs_root *fs_root)
{
	struct btrfs_free_space_ctl *ctl = fs_root->free_ino_ctl;
	struct btrfs_free_space *entry = NULL;
	u64 ino = 0;

	spin_lock(&ctl->tree_lock);

	if (RB_EMPTY_ROOT(&ctl->free_space_offset))
		goto out;

	entry = rb_entry(rb_first(&ctl->free_space_offset),
			 struct btrfs_free_space, offset_index);

	if (!entry->bitmap) {
		ino = entry->offset;

		unlink_free_space(ctl, entry);
		entry->offset++;
		entry->bytes--;
		if (!entry->bytes)
			kmem_cache_free(btrfs_free_space_cachep, entry);
		else
			link_free_space(ctl, entry);
	} else {
		u64 offset = 0;
		u64 count = 1;
		int ret;

		ret = search_bitmap(ctl, entry, &offset, &count);
		/* Logic error; Should be empty if it can't find anything */
		ASSERT(!ret);

		ino = offset;
		bitmap_clear_bits(ctl, entry, offset, 1);
		if (entry->bytes == 0)
			free_bitmap(ctl, entry);
	}
out:
	spin_unlock(&ctl->tree_lock);

	return ino;
}

struct inode *lookup_free_ino_inode(struct btrfs_root *root,
				    struct btrfs_path *path)
{
	struct inode *inode = NULL;

	spin_lock(&root->ino_cache_lock);
	if (root->ino_cache_inode)
		inode = igrab(root->ino_cache_inode);
	spin_unlock(&root->ino_cache_lock);
	if (inode)
		return inode;

	inode = __lookup_free_space_inode(root, path, 0);
	if (IS_ERR(inode))
		return inode;

	spin_lock(&root->ino_cache_lock);
	if (!btrfs_fs_closing(root->fs_info))
		root->ino_cache_inode = igrab(inode);
	spin_unlock(&root->ino_cache_lock);

	return inode;
}

int create_free_ino_inode(struct btrfs_root *root,
			  struct btrfs_trans_handle *trans,
			  struct btrfs_path *path)
{
	return __create_free_space_inode(root, trans, path,
					 BTRFS_FREE_INO_OBJECTID, 0);
}

int load_free_ino_cache(struct btrfs_fs_info *fs_info, struct btrfs_root *root)
{
	struct btrfs_free_space_ctl *ctl = root->free_ino_ctl;
	struct btrfs_path *path;
	struct inode *inode;
	int ret = 0;
	u64 root_gen = btrfs_root_generation(&root->root_item);

	if (!btrfs_test_opt(root, INODE_MAP_CACHE))
		return 0;

	/*
	 * If we're unmounting then just return, since this does a search on the
	 * normal root and not the commit root and we could deadlock.
	 */
	if (btrfs_fs_closing(fs_info))
		return 0;

	path = btrfs_alloc_path();
	if (!path)
		return 0;

	inode = lookup_free_ino_inode(root, path);
	if (IS_ERR(inode))
		goto out;

	if (root_gen != BTRFS_I(inode)->generation)
		goto out_put;

	ret = __load_free_space_cache(root, inode, ctl, path, 0);

	if (ret < 0)
		btrfs_err(fs_info,
			"failed to load free ino cache for root %llu",
			root->root_key.objectid);
out_put:
	iput(inode);
out:
	btrfs_free_path(path);
	return ret;
}

int btrfs_write_out_ino_cache(struct btrfs_root *root,
			      struct btrfs_trans_handle *trans,
			      struct btrfs_path *path,
			      struct inode *inode)
{
	struct btrfs_free_space_ctl *ctl = root->free_ino_ctl;
	int ret;

	if (!btrfs_test_opt(root, INODE_MAP_CACHE))
		return 0;

	ret = __btrfs_write_out_cache(root, inode, ctl, NULL, trans, path, 0);
	if (ret) {
		btrfs_delalloc_release_metadata(inode, inode->i_size);
#ifdef DEBUG
		btrfs_err(root->fs_info,
			"failed to write free ino cache for root %llu",
			root->root_key.objectid);
#endif
	}

	return ret;
}

#ifdef CONFIG_BTRFS_FS_RUN_SANITY_TESTS
/*
 * Use this if you need to make a bitmap or extent entry specifically, it
 * doesn't do any of the merging that add_free_space does, this acts a lot like
 * how the free space cache loading stuff works, so you can get really weird
 * configurations.
 */
int test_add_free_space_entry(struct btrfs_block_group_cache *cache,
			      u64 offset, u64 bytes, bool bitmap)
{
	struct btrfs_free_space_ctl *ctl = cache->free_space_ctl;
	struct btrfs_free_space *info = NULL, *bitmap_info;
	void *map = NULL;
	u64 bytes_added;
	int ret;

again:
	if (!info) {
		info = kmem_cache_zalloc(btrfs_free_space_cachep, GFP_NOFS);
		if (!info)
			return -ENOMEM;
	}

	if (!bitmap) {
		spin_lock(&ctl->tree_lock);
		info->offset = offset;
		info->bytes = bytes;
		ret = link_free_space(ctl, info);
		spin_unlock(&ctl->tree_lock);
		if (ret)
			kmem_cache_free(btrfs_free_space_cachep, info);
		return ret;
	}

	if (!map) {
		map = kzalloc(PAGE_CACHE_SIZE, GFP_NOFS);
		if (!map) {
			kmem_cache_free(btrfs_free_space_cachep, info);
			return -ENOMEM;
		}
	}

	spin_lock(&ctl->tree_lock);
	bitmap_info = tree_search_offset(ctl, offset_to_bitmap(ctl, offset),
					 1, 0);
	if (!bitmap_info) {
		info->bitmap = map;
		map = NULL;
		add_new_bitmap(ctl, info, offset);
		bitmap_info = info;
	}

	bytes_added = add_bytes_to_bitmap(ctl, bitmap_info, offset, bytes);
	bytes -= bytes_added;
	offset += bytes_added;
	spin_unlock(&ctl->tree_lock);

	if (bytes)
		goto again;

	if (map)
		kfree(map);
	return 0;
}

/*
 * Checks to see if the given range is in the free space cache.  This is really
 * just used to check the absence of space, so if there is free space in the
 * range at all we will return 1.
 */
int test_check_exists(struct btrfs_block_group_cache *cache,
		      u64 offset, u64 bytes)
{
	struct btrfs_free_space_ctl *ctl = cache->free_space_ctl;
	struct btrfs_free_space *info;
	int ret = 0;

	spin_lock(&ctl->tree_lock);
	info = tree_search_offset(ctl, offset, 0, 0);
	if (!info) {
		info = tree_search_offset(ctl, offset_to_bitmap(ctl, offset),
					  1, 0);
		if (!info)
			goto out;
	}

have_info:
	if (info->bitmap) {
		u64 bit_off, bit_bytes;
		struct rb_node *n;
		struct btrfs_free_space *tmp;

		bit_off = offset;
		bit_bytes = ctl->unit;
		ret = search_bitmap(ctl, info, &bit_off, &bit_bytes);
		if (!ret) {
			if (bit_off == offset) {
				ret = 1;
				goto out;
			} else if (bit_off > offset &&
				   offset + bytes > bit_off) {
				ret = 1;
				goto out;
			}
		}

		n = rb_prev(&info->offset_index);
		while (n) {
			tmp = rb_entry(n, struct btrfs_free_space,
				       offset_index);
			if (tmp->offset + tmp->bytes < offset)
				break;
			if (offset + bytes < tmp->offset) {
				n = rb_prev(&info->offset_index);
				continue;
			}
			info = tmp;
			goto have_info;
		}

		n = rb_next(&info->offset_index);
		while (n) {
			tmp = rb_entry(n, struct btrfs_free_space,
				       offset_index);
			if (offset + bytes < tmp->offset)
				break;
			if (tmp->offset + tmp->bytes < offset) {
				n = rb_next(&info->offset_index);
				continue;
			}
			info = tmp;
			goto have_info;
		}

		goto out;
	}

	if (info->offset == offset) {
		ret = 1;
		goto out;
	}

	if (offset > info->offset && offset < info->offset + info->bytes)
		ret = 1;
out:
	spin_unlock(&ctl->tree_lock);
	return ret;
}
#endif /* CONFIG_BTRFS_FS_RUN_SANITY_TESTS */<|MERGE_RESOLUTION|>--- conflicted
+++ resolved
@@ -279,8 +279,7 @@
 	int num_pages;
 	int check_crcs = 0;
 
-	num_pages = (i_size_read(inode) + PAGE_CACHE_SIZE - 1) >>
-		    PAGE_CACHE_SHIFT;
+	num_pages = DIV_ROUND_UP(i_size_read(inode), PAGE_CACHE_SIZE);
 
 	if (btrfs_ino(inode) != BTRFS_FREE_INO_OBJECTID)
 		check_crcs = 1;
@@ -291,14 +290,8 @@
 		return -ENOSPC;
 
 	memset(io_ctl, 0, sizeof(struct io_ctl));
-<<<<<<< HEAD
 
 	io_ctl->pages = kzalloc(sizeof(struct page *) * num_pages, GFP_NOFS);
-=======
-	io_ctl->num_pages = DIV_ROUND_UP(i_size_read(inode), PAGE_CACHE_SIZE);
-	io_ctl->pages = kzalloc(sizeof(struct page *) * io_ctl->num_pages,
-				GFP_NOFS);
->>>>>>> 62cf18d8
 	if (!io_ctl->pages)
 		return -ENOMEM;
 
