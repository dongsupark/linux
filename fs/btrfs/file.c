--- conflicted
+++ resolved
@@ -731,8 +731,6 @@
 					inode->i_ino, orig_offset);
 		BUG_ON(ret);
 	}
-	fi = btrfs_item_ptr(leaf, path->slots[0],
-			   struct btrfs_file_extent_item);
 	if (del_nr == 0) {
 		fi = btrfs_item_ptr(leaf, path->slots[0],
 			   struct btrfs_file_extent_item);
@@ -740,11 +738,8 @@
 					   BTRFS_FILE_EXTENT_REG);
 		btrfs_mark_buffer_dirty(leaf);
 	} else {
-<<<<<<< HEAD
-=======
 		fi = btrfs_item_ptr(leaf, del_slot - 1,
 			   struct btrfs_file_extent_item);
->>>>>>> 2da30e70
 		btrfs_set_file_extent_type(leaf, fi,
 					   BTRFS_FILE_EXTENT_REG);
 		btrfs_set_file_extent_num_bytes(leaf, fi,
