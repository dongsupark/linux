/*
 * Copyright (C) 2011 STRATO.  All rights reserved.
 *
 * This program is free software; you can redistribute it and/or
 * modify it under the terms of the GNU General Public
 * License v2 as published by the Free Software Foundation.
 *
 * This program is distributed in the hope that it will be useful,
 * but WITHOUT ANY WARRANTY; without even the implied warranty of
 * MERCHANTABILITY or FITNESS FOR A PARTICULAR PURPOSE.  See the GNU
 * General Public License for more details.
 *
 * You should have received a copy of the GNU General Public
 * License along with this program; if not, write to the
 * Free Software Foundation, Inc., 59 Temple Place - Suite 330,
 * Boston, MA 021110-1307, USA.
 */

#include <linux/sched.h>
#include <linux/pagemap.h>
#include <linux/writeback.h>
#include <linux/blkdev.h>
#include <linux/rbtree.h>
#include <linux/slab.h>
#include <linux/workqueue.h>
#include <linux/btrfs.h>

#include "ctree.h"
#include "transaction.h"
#include "disk-io.h"
#include "locking.h"
#include "ulist.h"
#include "backref.h"
#include "extent_io.h"

/* TODO XXX FIXME
 *  - subvol delete -> delete when ref goes to 0? delete limits also?
 *  - reorganize keys
 *  - compressed
 *  - sync
 *  - copy also limits on subvol creation
 *  - limit
 *  - caches fuer ulists
 *  - performance benchmarks
 *  - check all ioctl parameters
 */

/*
 * one struct for each qgroup, organized in fs_info->qgroup_tree.
 */
struct btrfs_qgroup {
	u64 qgroupid;

	/*
	 * state
	 */
	u64 rfer;	/* referenced */
	u64 rfer_cmpr;	/* referenced compressed */
	u64 excl;	/* exclusive */
	u64 excl_cmpr;	/* exclusive compressed */

	/*
	 * limits
	 */
	u64 lim_flags;	/* which limits are set */
	u64 max_rfer;
	u64 max_excl;
	u64 rsv_rfer;
	u64 rsv_excl;

	/*
	 * reservation tracking
	 */
	u64 reserved;

	/*
	 * lists
	 */
	struct list_head groups;  /* groups this group is member of */
	struct list_head members; /* groups that are members of this group */
	struct list_head dirty;   /* dirty groups */
	struct rb_node node;	  /* tree of qgroups */

	/*
	 * temp variables for accounting operations
	 */
	u64 tag;
	u64 refcnt;
};

/*
 * glue structure to represent the relations between qgroups.
 */
struct btrfs_qgroup_list {
	struct list_head next_group;
	struct list_head next_member;
	struct btrfs_qgroup *group;
	struct btrfs_qgroup *member;
};

<<<<<<< HEAD
struct qgroup_rescan {
	struct btrfs_work	work;
	struct btrfs_fs_info	*fs_info;
};

static void qgroup_rescan_start(struct btrfs_fs_info *fs_info,
				struct qgroup_rescan *qscan);
=======
static int
qgroup_rescan_init(struct btrfs_fs_info *fs_info, u64 progress_objectid,
		   int init_flags);
static void qgroup_rescan_zero_tracking(struct btrfs_fs_info *fs_info);
>>>>>>> d0e0ac97

/* must be called with qgroup_ioctl_lock held */
static struct btrfs_qgroup *find_qgroup_rb(struct btrfs_fs_info *fs_info,
					   u64 qgroupid)
{
	struct rb_node *n = fs_info->qgroup_tree.rb_node;
	struct btrfs_qgroup *qgroup;

	while (n) {
		qgroup = rb_entry(n, struct btrfs_qgroup, node);
		if (qgroup->qgroupid < qgroupid)
			n = n->rb_left;
		else if (qgroup->qgroupid > qgroupid)
			n = n->rb_right;
		else
			return qgroup;
	}
	return NULL;
}

/* must be called with qgroup_lock held */
static struct btrfs_qgroup *add_qgroup_rb(struct btrfs_fs_info *fs_info,
					  u64 qgroupid)
{
	struct rb_node **p = &fs_info->qgroup_tree.rb_node;
	struct rb_node *parent = NULL;
	struct btrfs_qgroup *qgroup;

	while (*p) {
		parent = *p;
		qgroup = rb_entry(parent, struct btrfs_qgroup, node);

		if (qgroup->qgroupid < qgroupid)
			p = &(*p)->rb_left;
		else if (qgroup->qgroupid > qgroupid)
			p = &(*p)->rb_right;
		else
			return qgroup;
	}

	qgroup = kzalloc(sizeof(*qgroup), GFP_ATOMIC);
	if (!qgroup)
		return ERR_PTR(-ENOMEM);

	qgroup->qgroupid = qgroupid;
	INIT_LIST_HEAD(&qgroup->groups);
	INIT_LIST_HEAD(&qgroup->members);
	INIT_LIST_HEAD(&qgroup->dirty);

	rb_link_node(&qgroup->node, parent, p);
	rb_insert_color(&qgroup->node, &fs_info->qgroup_tree);

	return qgroup;
}

/* must be called with qgroup_lock held */
static int del_qgroup_rb(struct btrfs_fs_info *fs_info, u64 qgroupid)
{
	struct btrfs_qgroup *qgroup = find_qgroup_rb(fs_info, qgroupid);
	struct btrfs_qgroup_list *list;

	if (!qgroup)
		return -ENOENT;

	rb_erase(&qgroup->node, &fs_info->qgroup_tree);
	list_del(&qgroup->dirty);

	while (!list_empty(&qgroup->groups)) {
		list = list_first_entry(&qgroup->groups,
					struct btrfs_qgroup_list, next_group);
		list_del(&list->next_group);
		list_del(&list->next_member);
		kfree(list);
	}

	while (!list_empty(&qgroup->members)) {
		list = list_first_entry(&qgroup->members,
					struct btrfs_qgroup_list, next_member);
		list_del(&list->next_group);
		list_del(&list->next_member);
		kfree(list);
	}
	kfree(qgroup);

	return 0;
}

/* must be called with qgroup_lock held */
static int add_relation_rb(struct btrfs_fs_info *fs_info,
			   u64 memberid, u64 parentid)
{
	struct btrfs_qgroup *member;
	struct btrfs_qgroup *parent;
	struct btrfs_qgroup_list *list;

	member = find_qgroup_rb(fs_info, memberid);
	parent = find_qgroup_rb(fs_info, parentid);
	if (!member || !parent)
		return -ENOENT;

	list = kzalloc(sizeof(*list), GFP_ATOMIC);
	if (!list)
		return -ENOMEM;

	list->group = parent;
	list->member = member;
	list_add_tail(&list->next_group, &member->groups);
	list_add_tail(&list->next_member, &parent->members);

	return 0;
}

/* must be called with qgroup_lock held */
static int del_relation_rb(struct btrfs_fs_info *fs_info,
			   u64 memberid, u64 parentid)
{
	struct btrfs_qgroup *member;
	struct btrfs_qgroup *parent;
	struct btrfs_qgroup_list *list;

	member = find_qgroup_rb(fs_info, memberid);
	parent = find_qgroup_rb(fs_info, parentid);
	if (!member || !parent)
		return -ENOENT;

	list_for_each_entry(list, &member->groups, next_group) {
		if (list->group == parent) {
			list_del(&list->next_group);
			list_del(&list->next_member);
			kfree(list);
			return 0;
		}
	}
	return -ENOENT;
}

/*
 * The full config is read in one go, only called from open_ctree()
 * It doesn't use any locking, as at this point we're still single-threaded
 */
int btrfs_read_qgroup_config(struct btrfs_fs_info *fs_info)
{
	struct btrfs_key key;
	struct btrfs_key found_key;
	struct btrfs_root *quota_root = fs_info->quota_root;
	struct btrfs_path *path = NULL;
	struct extent_buffer *l;
	int slot;
	int ret = 0;
	u64 flags = 0;
	u64 rescan_progress = 0;

	if (!fs_info->quota_enabled)
		return 0;

	fs_info->qgroup_ulist = ulist_alloc(GFP_NOFS);
	if (!fs_info->qgroup_ulist) {
		ret = -ENOMEM;
		goto out;
	}

	path = btrfs_alloc_path();
	if (!path) {
		ret = -ENOMEM;
		goto out;
	}

	/* default this to quota off, in case no status key is found */
	fs_info->qgroup_flags = 0;

	/*
	 * pass 1: read status, all qgroup infos and limits
	 */
	key.objectid = 0;
	key.type = 0;
	key.offset = 0;
	ret = btrfs_search_slot_for_read(quota_root, &key, path, 1, 1);
	if (ret)
		goto out;

	while (1) {
		struct btrfs_qgroup *qgroup;

		slot = path->slots[0];
		l = path->nodes[0];
		btrfs_item_key_to_cpu(l, &found_key, slot);

		if (found_key.type == BTRFS_QGROUP_STATUS_KEY) {
			struct btrfs_qgroup_status_item *ptr;

			ptr = btrfs_item_ptr(l, slot,
					     struct btrfs_qgroup_status_item);

			if (btrfs_qgroup_status_version(l, ptr) !=
			    BTRFS_QGROUP_STATUS_VERSION) {
				printk(KERN_ERR
				 "btrfs: old qgroup version, quota disabled\n");
				goto out;
			}
			if (btrfs_qgroup_status_generation(l, ptr) !=
			    fs_info->generation) {
				flags |= BTRFS_QGROUP_STATUS_FLAG_INCONSISTENT;
				printk(KERN_ERR
					"btrfs: qgroup generation mismatch, "
					"marked as inconsistent\n");
			}
			fs_info->qgroup_flags = btrfs_qgroup_status_flags(l,
									  ptr);
<<<<<<< HEAD
			fs_info->qgroup_rescan_progress.objectid =
					btrfs_qgroup_status_rescan(l, ptr);
			if (fs_info->qgroup_flags &
			    BTRFS_QGROUP_STATUS_FLAG_RESCAN) {
				struct qgroup_rescan *qscan =
					kmalloc(sizeof(*qscan), GFP_NOFS);
				if (!qscan) {
					ret = -ENOMEM;
					goto out;
				}
				fs_info->qgroup_rescan_progress.type = 0;
				fs_info->qgroup_rescan_progress.offset = 0;
				qgroup_rescan_start(fs_info, qscan);
			}
=======
			rescan_progress = btrfs_qgroup_status_rescan(l, ptr);
>>>>>>> d0e0ac97
			goto next1;
		}

		if (found_key.type != BTRFS_QGROUP_INFO_KEY &&
		    found_key.type != BTRFS_QGROUP_LIMIT_KEY)
			goto next1;

		qgroup = find_qgroup_rb(fs_info, found_key.offset);
		if ((qgroup && found_key.type == BTRFS_QGROUP_INFO_KEY) ||
		    (!qgroup && found_key.type == BTRFS_QGROUP_LIMIT_KEY)) {
			printk(KERN_ERR "btrfs: inconsitent qgroup config\n");
			flags |= BTRFS_QGROUP_STATUS_FLAG_INCONSISTENT;
		}
		if (!qgroup) {
			qgroup = add_qgroup_rb(fs_info, found_key.offset);
			if (IS_ERR(qgroup)) {
				ret = PTR_ERR(qgroup);
				goto out;
			}
		}
		switch (found_key.type) {
		case BTRFS_QGROUP_INFO_KEY: {
			struct btrfs_qgroup_info_item *ptr;

			ptr = btrfs_item_ptr(l, slot,
					     struct btrfs_qgroup_info_item);
			qgroup->rfer = btrfs_qgroup_info_rfer(l, ptr);
			qgroup->rfer_cmpr = btrfs_qgroup_info_rfer_cmpr(l, ptr);
			qgroup->excl = btrfs_qgroup_info_excl(l, ptr);
			qgroup->excl_cmpr = btrfs_qgroup_info_excl_cmpr(l, ptr);
			/* generation currently unused */
			break;
		}
		case BTRFS_QGROUP_LIMIT_KEY: {
			struct btrfs_qgroup_limit_item *ptr;

			ptr = btrfs_item_ptr(l, slot,
					     struct btrfs_qgroup_limit_item);
			qgroup->lim_flags = btrfs_qgroup_limit_flags(l, ptr);
			qgroup->max_rfer = btrfs_qgroup_limit_max_rfer(l, ptr);
			qgroup->max_excl = btrfs_qgroup_limit_max_excl(l, ptr);
			qgroup->rsv_rfer = btrfs_qgroup_limit_rsv_rfer(l, ptr);
			qgroup->rsv_excl = btrfs_qgroup_limit_rsv_excl(l, ptr);
			break;
		}
		}
next1:
		ret = btrfs_next_item(quota_root, path);
		if (ret < 0)
			goto out;
		if (ret)
			break;
	}
	btrfs_release_path(path);

	/*
	 * pass 2: read all qgroup relations
	 */
	key.objectid = 0;
	key.type = BTRFS_QGROUP_RELATION_KEY;
	key.offset = 0;
	ret = btrfs_search_slot_for_read(quota_root, &key, path, 1, 0);
	if (ret)
		goto out;
	while (1) {
		slot = path->slots[0];
		l = path->nodes[0];
		btrfs_item_key_to_cpu(l, &found_key, slot);

		if (found_key.type != BTRFS_QGROUP_RELATION_KEY)
			goto next2;

		if (found_key.objectid > found_key.offset) {
			/* parent <- member, not needed to build config */
			/* FIXME should we omit the key completely? */
			goto next2;
		}

		ret = add_relation_rb(fs_info, found_key.objectid,
				      found_key.offset);
		if (ret == -ENOENT) {
			printk(KERN_WARNING
				"btrfs: orphan qgroup relation 0x%llx->0x%llx\n",
				(unsigned long long)found_key.objectid,
				(unsigned long long)found_key.offset);
			ret = 0;	/* ignore the error */
		}
		if (ret)
			goto out;
next2:
		ret = btrfs_next_item(quota_root, path);
		if (ret < 0)
			goto out;
		if (ret)
			break;
	}
out:
	fs_info->qgroup_flags |= flags;
	if (!(fs_info->qgroup_flags & BTRFS_QGROUP_STATUS_FLAG_ON)) {
		fs_info->quota_enabled = 0;
		fs_info->pending_quota_state = 0;
	} else if (fs_info->qgroup_flags & BTRFS_QGROUP_STATUS_FLAG_RESCAN &&
		   ret >= 0) {
		ret = qgroup_rescan_init(fs_info, rescan_progress, 0);
	}
	btrfs_free_path(path);

	if (ret < 0) {
		ulist_free(fs_info->qgroup_ulist);
		fs_info->qgroup_ulist = NULL;
		fs_info->qgroup_flags &= ~BTRFS_QGROUP_STATUS_FLAG_RESCAN;
	}

	return ret < 0 ? ret : 0;
}

/*
 * This is only called from close_ctree() or open_ctree(), both in single-
 * treaded paths. Clean up the in-memory structures. No locking needed.
 */
void btrfs_free_qgroup_config(struct btrfs_fs_info *fs_info)
{
	struct rb_node *n;
	struct btrfs_qgroup *qgroup;
	struct btrfs_qgroup_list *list;

	while ((n = rb_first(&fs_info->qgroup_tree))) {
		qgroup = rb_entry(n, struct btrfs_qgroup, node);
		rb_erase(n, &fs_info->qgroup_tree);

		while (!list_empty(&qgroup->groups)) {
			list = list_first_entry(&qgroup->groups,
						struct btrfs_qgroup_list,
						next_group);
			list_del(&list->next_group);
			list_del(&list->next_member);
			kfree(list);
		}

		while (!list_empty(&qgroup->members)) {
			list = list_first_entry(&qgroup->members,
						struct btrfs_qgroup_list,
						next_member);
			list_del(&list->next_group);
			list_del(&list->next_member);
			kfree(list);
		}
		kfree(qgroup);
	}
	ulist_free(fs_info->qgroup_ulist);
}

static int add_qgroup_relation_item(struct btrfs_trans_handle *trans,
				    struct btrfs_root *quota_root,
				    u64 src, u64 dst)
{
	int ret;
	struct btrfs_path *path;
	struct btrfs_key key;

	path = btrfs_alloc_path();
	if (!path)
		return -ENOMEM;

	key.objectid = src;
	key.type = BTRFS_QGROUP_RELATION_KEY;
	key.offset = dst;

	ret = btrfs_insert_empty_item(trans, quota_root, path, &key, 0);

	btrfs_mark_buffer_dirty(path->nodes[0]);

	btrfs_free_path(path);
	return ret;
}

static int del_qgroup_relation_item(struct btrfs_trans_handle *trans,
				    struct btrfs_root *quota_root,
				    u64 src, u64 dst)
{
	int ret;
	struct btrfs_path *path;
	struct btrfs_key key;

	path = btrfs_alloc_path();
	if (!path)
		return -ENOMEM;

	key.objectid = src;
	key.type = BTRFS_QGROUP_RELATION_KEY;
	key.offset = dst;

	ret = btrfs_search_slot(trans, quota_root, &key, path, -1, 1);
	if (ret < 0)
		goto out;

	if (ret > 0) {
		ret = -ENOENT;
		goto out;
	}

	ret = btrfs_del_item(trans, quota_root, path);
out:
	btrfs_free_path(path);
	return ret;
}

static int add_qgroup_item(struct btrfs_trans_handle *trans,
			   struct btrfs_root *quota_root, u64 qgroupid)
{
	int ret;
	struct btrfs_path *path;
	struct btrfs_qgroup_info_item *qgroup_info;
	struct btrfs_qgroup_limit_item *qgroup_limit;
	struct extent_buffer *leaf;
	struct btrfs_key key;

	path = btrfs_alloc_path();
	if (!path)
		return -ENOMEM;

	key.objectid = 0;
	key.type = BTRFS_QGROUP_INFO_KEY;
	key.offset = qgroupid;

	ret = btrfs_insert_empty_item(trans, quota_root, path, &key,
				      sizeof(*qgroup_info));
	if (ret)
		goto out;

	leaf = path->nodes[0];
	qgroup_info = btrfs_item_ptr(leaf, path->slots[0],
				 struct btrfs_qgroup_info_item);
	btrfs_set_qgroup_info_generation(leaf, qgroup_info, trans->transid);
	btrfs_set_qgroup_info_rfer(leaf, qgroup_info, 0);
	btrfs_set_qgroup_info_rfer_cmpr(leaf, qgroup_info, 0);
	btrfs_set_qgroup_info_excl(leaf, qgroup_info, 0);
	btrfs_set_qgroup_info_excl_cmpr(leaf, qgroup_info, 0);

	btrfs_mark_buffer_dirty(leaf);

	btrfs_release_path(path);

	key.type = BTRFS_QGROUP_LIMIT_KEY;
	ret = btrfs_insert_empty_item(trans, quota_root, path, &key,
				      sizeof(*qgroup_limit));
	if (ret)
		goto out;

	leaf = path->nodes[0];
	qgroup_limit = btrfs_item_ptr(leaf, path->slots[0],
				  struct btrfs_qgroup_limit_item);
	btrfs_set_qgroup_limit_flags(leaf, qgroup_limit, 0);
	btrfs_set_qgroup_limit_max_rfer(leaf, qgroup_limit, 0);
	btrfs_set_qgroup_limit_max_excl(leaf, qgroup_limit, 0);
	btrfs_set_qgroup_limit_rsv_rfer(leaf, qgroup_limit, 0);
	btrfs_set_qgroup_limit_rsv_excl(leaf, qgroup_limit, 0);

	btrfs_mark_buffer_dirty(leaf);

	ret = 0;
out:
	btrfs_free_path(path);
	return ret;
}

static int del_qgroup_item(struct btrfs_trans_handle *trans,
			   struct btrfs_root *quota_root, u64 qgroupid)
{
	int ret;
	struct btrfs_path *path;
	struct btrfs_key key;

	path = btrfs_alloc_path();
	if (!path)
		return -ENOMEM;

	key.objectid = 0;
	key.type = BTRFS_QGROUP_INFO_KEY;
	key.offset = qgroupid;
	ret = btrfs_search_slot(trans, quota_root, &key, path, -1, 1);
	if (ret < 0)
		goto out;

	if (ret > 0) {
		ret = -ENOENT;
		goto out;
	}

	ret = btrfs_del_item(trans, quota_root, path);
	if (ret)
		goto out;

	btrfs_release_path(path);

	key.type = BTRFS_QGROUP_LIMIT_KEY;
	ret = btrfs_search_slot(trans, quota_root, &key, path, -1, 1);
	if (ret < 0)
		goto out;

	if (ret > 0) {
		ret = -ENOENT;
		goto out;
	}

	ret = btrfs_del_item(trans, quota_root, path);

out:
	btrfs_free_path(path);
	return ret;
}

static int update_qgroup_limit_item(struct btrfs_trans_handle *trans,
				    struct btrfs_root *root, u64 qgroupid,
				    u64 flags, u64 max_rfer, u64 max_excl,
				    u64 rsv_rfer, u64 rsv_excl)
{
	struct btrfs_path *path;
	struct btrfs_key key;
	struct extent_buffer *l;
	struct btrfs_qgroup_limit_item *qgroup_limit;
	int ret;
	int slot;

	key.objectid = 0;
	key.type = BTRFS_QGROUP_LIMIT_KEY;
	key.offset = qgroupid;

	path = btrfs_alloc_path();
	if (!path)
		return -ENOMEM;

	ret = btrfs_search_slot(trans, root, &key, path, 0, 1);
	if (ret > 0)
		ret = -ENOENT;

	if (ret)
		goto out;

	l = path->nodes[0];
	slot = path->slots[0];
	qgroup_limit = btrfs_item_ptr(l, path->slots[0],
				      struct btrfs_qgroup_limit_item);
	btrfs_set_qgroup_limit_flags(l, qgroup_limit, flags);
	btrfs_set_qgroup_limit_max_rfer(l, qgroup_limit, max_rfer);
	btrfs_set_qgroup_limit_max_excl(l, qgroup_limit, max_excl);
	btrfs_set_qgroup_limit_rsv_rfer(l, qgroup_limit, rsv_rfer);
	btrfs_set_qgroup_limit_rsv_excl(l, qgroup_limit, rsv_excl);

	btrfs_mark_buffer_dirty(l);

out:
	btrfs_free_path(path);
	return ret;
}

static int update_qgroup_info_item(struct btrfs_trans_handle *trans,
				   struct btrfs_root *root,
				   struct btrfs_qgroup *qgroup)
{
	struct btrfs_path *path;
	struct btrfs_key key;
	struct extent_buffer *l;
	struct btrfs_qgroup_info_item *qgroup_info;
	int ret;
	int slot;

	key.objectid = 0;
	key.type = BTRFS_QGROUP_INFO_KEY;
	key.offset = qgroup->qgroupid;

	path = btrfs_alloc_path();
	if (!path)
		return -ENOMEM;

	ret = btrfs_search_slot(trans, root, &key, path, 0, 1);
	if (ret > 0)
		ret = -ENOENT;

	if (ret)
		goto out;

	l = path->nodes[0];
	slot = path->slots[0];
	qgroup_info = btrfs_item_ptr(l, path->slots[0],
				 struct btrfs_qgroup_info_item);
	btrfs_set_qgroup_info_generation(l, qgroup_info, trans->transid);
	btrfs_set_qgroup_info_rfer(l, qgroup_info, qgroup->rfer);
	btrfs_set_qgroup_info_rfer_cmpr(l, qgroup_info, qgroup->rfer_cmpr);
	btrfs_set_qgroup_info_excl(l, qgroup_info, qgroup->excl);
	btrfs_set_qgroup_info_excl_cmpr(l, qgroup_info, qgroup->excl_cmpr);

	btrfs_mark_buffer_dirty(l);

out:
	btrfs_free_path(path);
	return ret;
}

static int update_qgroup_status_item(struct btrfs_trans_handle *trans,
				     struct btrfs_fs_info *fs_info,
				    struct btrfs_root *root)
{
	struct btrfs_path *path;
	struct btrfs_key key;
	struct extent_buffer *l;
	struct btrfs_qgroup_status_item *ptr;
	int ret;
	int slot;

	key.objectid = 0;
	key.type = BTRFS_QGROUP_STATUS_KEY;
	key.offset = 0;

	path = btrfs_alloc_path();
	if (!path)
		return -ENOMEM;

	ret = btrfs_search_slot(trans, root, &key, path, 0, 1);
	if (ret > 0)
		ret = -ENOENT;

	if (ret)
		goto out;

	l = path->nodes[0];
	slot = path->slots[0];
	ptr = btrfs_item_ptr(l, slot, struct btrfs_qgroup_status_item);
	btrfs_set_qgroup_status_flags(l, ptr, fs_info->qgroup_flags);
	btrfs_set_qgroup_status_generation(l, ptr, trans->transid);
	btrfs_set_qgroup_status_rescan(l, ptr,
				fs_info->qgroup_rescan_progress.objectid);

	btrfs_mark_buffer_dirty(l);

out:
	btrfs_free_path(path);
	return ret;
}

/*
 * called with qgroup_lock held
 */
static int btrfs_clean_quota_tree(struct btrfs_trans_handle *trans,
				  struct btrfs_root *root)
{
	struct btrfs_path *path;
	struct btrfs_key key;
	struct extent_buffer *leaf = NULL;
	int ret;
	int nr = 0;

	path = btrfs_alloc_path();
	if (!path)
		return -ENOMEM;

	path->leave_spinning = 1;

	key.objectid = 0;
	key.offset = 0;
	key.type = 0;

	while (1) {
		ret = btrfs_search_slot(trans, root, &key, path, -1, 1);
		if (ret < 0)
			goto out;
		leaf = path->nodes[0];
		nr = btrfs_header_nritems(leaf);
		if (!nr)
			break;
		/*
		 * delete the leaf one by one
		 * since the whole tree is going
		 * to be deleted.
		 */
		path->slots[0] = 0;
		ret = btrfs_del_items(trans, root, path, 0, nr);
		if (ret)
			goto out;

		btrfs_release_path(path);
	}
	ret = 0;
out:
	root->fs_info->pending_quota_state = 0;
	btrfs_free_path(path);
	return ret;
}

int btrfs_quota_enable(struct btrfs_trans_handle *trans,
		       struct btrfs_fs_info *fs_info)
{
	struct btrfs_root *quota_root;
	struct btrfs_root *tree_root = fs_info->tree_root;
	struct btrfs_path *path = NULL;
	struct btrfs_qgroup_status_item *ptr;
	struct extent_buffer *leaf;
	struct btrfs_key key;
	struct btrfs_key found_key;
	struct btrfs_qgroup *qgroup = NULL;
	int ret = 0;
	int slot;

	mutex_lock(&fs_info->qgroup_ioctl_lock);
	if (fs_info->quota_root) {
		fs_info->pending_quota_state = 1;
		goto out;
	}
<<<<<<< HEAD
=======

	fs_info->qgroup_ulist = ulist_alloc(GFP_NOFS);
	if (!fs_info->qgroup_ulist) {
		ret = -ENOMEM;
		goto out;
	}
>>>>>>> d0e0ac97

	/*
	 * initially create the quota tree
	 */
	quota_root = btrfs_create_tree(trans, fs_info,
				       BTRFS_QUOTA_TREE_OBJECTID);
	if (IS_ERR(quota_root)) {
		ret =  PTR_ERR(quota_root);
		goto out;
	}

	path = btrfs_alloc_path();
	if (!path) {
		ret = -ENOMEM;
		goto out_free_root;
	}

	key.objectid = 0;
	key.type = BTRFS_QGROUP_STATUS_KEY;
	key.offset = 0;

	ret = btrfs_insert_empty_item(trans, quota_root, path, &key,
				      sizeof(*ptr));
	if (ret)
		goto out_free_path;

	leaf = path->nodes[0];
	ptr = btrfs_item_ptr(leaf, path->slots[0],
				 struct btrfs_qgroup_status_item);
	btrfs_set_qgroup_status_generation(leaf, ptr, trans->transid);
	btrfs_set_qgroup_status_version(leaf, ptr, BTRFS_QGROUP_STATUS_VERSION);
	fs_info->qgroup_flags = BTRFS_QGROUP_STATUS_FLAG_ON |
				BTRFS_QGROUP_STATUS_FLAG_INCONSISTENT;
	btrfs_set_qgroup_status_flags(leaf, ptr, fs_info->qgroup_flags);
	btrfs_set_qgroup_status_rescan(leaf, ptr, 0);

	btrfs_mark_buffer_dirty(leaf);

	key.objectid = 0;
	key.type = BTRFS_ROOT_REF_KEY;
	key.offset = 0;

	btrfs_release_path(path);
	ret = btrfs_search_slot_for_read(tree_root, &key, path, 1, 0);
	if (ret > 0)
		goto out_add_root;
	if (ret < 0)
		goto out_free_path;


	while (1) {
		slot = path->slots[0];
		leaf = path->nodes[0];
		btrfs_item_key_to_cpu(leaf, &found_key, slot);

		if (found_key.type == BTRFS_ROOT_REF_KEY) {
			ret = add_qgroup_item(trans, quota_root,
					      found_key.offset);
			if (ret)
				goto out_free_path;

			qgroup = add_qgroup_rb(fs_info, found_key.offset);
			if (IS_ERR(qgroup)) {
				ret = PTR_ERR(qgroup);
				goto out_free_path;
			}
		}
		ret = btrfs_next_item(tree_root, path);
		if (ret < 0)
			goto out_free_path;
		if (ret)
			break;
	}

out_add_root:
	btrfs_release_path(path);
	ret = add_qgroup_item(trans, quota_root, BTRFS_FS_TREE_OBJECTID);
	if (ret)
		goto out_free_path;

	qgroup = add_qgroup_rb(fs_info, BTRFS_FS_TREE_OBJECTID);
	if (IS_ERR(qgroup)) {
		ret = PTR_ERR(qgroup);
		goto out_free_path;
	}
	spin_lock(&fs_info->qgroup_lock);
	fs_info->quota_root = quota_root;
	fs_info->pending_quota_state = 1;
	spin_unlock(&fs_info->qgroup_lock);
out_free_path:
	btrfs_free_path(path);
out_free_root:
	if (ret) {
		free_extent_buffer(quota_root->node);
		free_extent_buffer(quota_root->commit_root);
		kfree(quota_root);
	}
out:
<<<<<<< HEAD
=======
	if (ret) {
		ulist_free(fs_info->qgroup_ulist);
		fs_info->qgroup_ulist = NULL;
	}
>>>>>>> d0e0ac97
	mutex_unlock(&fs_info->qgroup_ioctl_lock);
	return ret;
}

int btrfs_quota_disable(struct btrfs_trans_handle *trans,
			struct btrfs_fs_info *fs_info)
{
	struct btrfs_root *tree_root = fs_info->tree_root;
	struct btrfs_root *quota_root;
	int ret = 0;

	mutex_lock(&fs_info->qgroup_ioctl_lock);
	if (!fs_info->quota_root)
		goto out;
	spin_lock(&fs_info->qgroup_lock);
	fs_info->quota_enabled = 0;
	fs_info->pending_quota_state = 0;
	quota_root = fs_info->quota_root;
	fs_info->quota_root = NULL;
	btrfs_free_qgroup_config(fs_info);
	spin_unlock(&fs_info->qgroup_lock);

	if (!quota_root) {
		ret = -EINVAL;
		goto out;
	}

	ret = btrfs_clean_quota_tree(trans, quota_root);
	if (ret)
		goto out;

	ret = btrfs_del_root(trans, tree_root, &quota_root->root_key);
	if (ret)
		goto out;

	list_del(&quota_root->dirty_list);

	btrfs_tree_lock(quota_root->node);
	clean_tree_block(trans, tree_root, quota_root->node);
	btrfs_tree_unlock(quota_root->node);
	btrfs_free_tree_block(trans, quota_root, quota_root->node, 0, 1);

	free_extent_buffer(quota_root->node);
	free_extent_buffer(quota_root->commit_root);
	kfree(quota_root);
out:
	mutex_unlock(&fs_info->qgroup_ioctl_lock);
	return ret;
}

static void qgroup_dirty(struct btrfs_fs_info *fs_info,
			 struct btrfs_qgroup *qgroup)
{
	if (list_empty(&qgroup->dirty))
		list_add(&qgroup->dirty, &fs_info->dirty_qgroups);
}

int btrfs_add_qgroup_relation(struct btrfs_trans_handle *trans,
			      struct btrfs_fs_info *fs_info, u64 src, u64 dst)
{
	struct btrfs_root *quota_root;
	struct btrfs_qgroup *parent;
	struct btrfs_qgroup *member;
	struct btrfs_qgroup_list *list;
	int ret = 0;

	mutex_lock(&fs_info->qgroup_ioctl_lock);
	quota_root = fs_info->quota_root;
	if (!quota_root) {
		ret = -EINVAL;
		goto out;
	}
	member = find_qgroup_rb(fs_info, src);
	parent = find_qgroup_rb(fs_info, dst);
	if (!member || !parent) {
		ret = -EINVAL;
		goto out;
	}

	/* check if such qgroup relation exist firstly */
	list_for_each_entry(list, &member->groups, next_group) {
		if (list->group == parent) {
			ret = -EEXIST;
			goto out;
		}
	}

	ret = add_qgroup_relation_item(trans, quota_root, src, dst);
	if (ret)
		goto out;

	ret = add_qgroup_relation_item(trans, quota_root, dst, src);
	if (ret) {
		del_qgroup_relation_item(trans, quota_root, src, dst);
		goto out;
	}

	spin_lock(&fs_info->qgroup_lock);
	ret = add_relation_rb(quota_root->fs_info, src, dst);
	spin_unlock(&fs_info->qgroup_lock);
out:
	mutex_unlock(&fs_info->qgroup_ioctl_lock);
	return ret;
}

int btrfs_del_qgroup_relation(struct btrfs_trans_handle *trans,
			      struct btrfs_fs_info *fs_info, u64 src, u64 dst)
{
	struct btrfs_root *quota_root;
	struct btrfs_qgroup *parent;
	struct btrfs_qgroup *member;
	struct btrfs_qgroup_list *list;
	int ret = 0;
	int err;

	mutex_lock(&fs_info->qgroup_ioctl_lock);
	quota_root = fs_info->quota_root;
	if (!quota_root) {
		ret = -EINVAL;
		goto out;
	}

	member = find_qgroup_rb(fs_info, src);
	parent = find_qgroup_rb(fs_info, dst);
	if (!member || !parent) {
		ret = -EINVAL;
		goto out;
	}

	/* check if such qgroup relation exist firstly */
	list_for_each_entry(list, &member->groups, next_group) {
		if (list->group == parent)
			goto exist;
	}
	ret = -ENOENT;
	goto out;
exist:
	ret = del_qgroup_relation_item(trans, quota_root, src, dst);
	err = del_qgroup_relation_item(trans, quota_root, dst, src);
	if (err && !ret)
		ret = err;

	spin_lock(&fs_info->qgroup_lock);
	del_relation_rb(fs_info, src, dst);
	spin_unlock(&fs_info->qgroup_lock);
out:
	mutex_unlock(&fs_info->qgroup_ioctl_lock);
	return ret;
}

int btrfs_create_qgroup(struct btrfs_trans_handle *trans,
			struct btrfs_fs_info *fs_info, u64 qgroupid, char *name)
{
	struct btrfs_root *quota_root;
	struct btrfs_qgroup *qgroup;
	int ret = 0;

	mutex_lock(&fs_info->qgroup_ioctl_lock);
	quota_root = fs_info->quota_root;
	if (!quota_root) {
		ret = -EINVAL;
		goto out;
	}
	qgroup = find_qgroup_rb(fs_info, qgroupid);
	if (qgroup) {
		ret = -EEXIST;
		goto out;
	}

	ret = add_qgroup_item(trans, quota_root, qgroupid);
	if (ret)
		goto out;

	spin_lock(&fs_info->qgroup_lock);
	qgroup = add_qgroup_rb(fs_info, qgroupid);
	spin_unlock(&fs_info->qgroup_lock);

	if (IS_ERR(qgroup))
		ret = PTR_ERR(qgroup);
out:
	mutex_unlock(&fs_info->qgroup_ioctl_lock);
	return ret;
}

int btrfs_remove_qgroup(struct btrfs_trans_handle *trans,
			struct btrfs_fs_info *fs_info, u64 qgroupid)
{
	struct btrfs_root *quota_root;
	struct btrfs_qgroup *qgroup;
	int ret = 0;

	mutex_lock(&fs_info->qgroup_ioctl_lock);
	quota_root = fs_info->quota_root;
	if (!quota_root) {
		ret = -EINVAL;
		goto out;
	}

	qgroup = find_qgroup_rb(fs_info, qgroupid);
	if (!qgroup) {
		ret = -ENOENT;
		goto out;
	} else {
		/* check if there are no relations to this qgroup */
		if (!list_empty(&qgroup->groups) ||
		    !list_empty(&qgroup->members)) {
			ret = -EBUSY;
			goto out;
		}
	}
	ret = del_qgroup_item(trans, quota_root, qgroupid);

	spin_lock(&fs_info->qgroup_lock);
	del_qgroup_rb(quota_root->fs_info, qgroupid);
	spin_unlock(&fs_info->qgroup_lock);
out:
	mutex_unlock(&fs_info->qgroup_ioctl_lock);
	return ret;
}

int btrfs_limit_qgroup(struct btrfs_trans_handle *trans,
		       struct btrfs_fs_info *fs_info, u64 qgroupid,
		       struct btrfs_qgroup_limit *limit)
{
	struct btrfs_root *quota_root;
	struct btrfs_qgroup *qgroup;
	int ret = 0;

	mutex_lock(&fs_info->qgroup_ioctl_lock);
	quota_root = fs_info->quota_root;
	if (!quota_root) {
		ret = -EINVAL;
		goto out;
	}

	qgroup = find_qgroup_rb(fs_info, qgroupid);
	if (!qgroup) {
		ret = -ENOENT;
		goto out;
	}
	ret = update_qgroup_limit_item(trans, quota_root, qgroupid,
				       limit->flags, limit->max_rfer,
				       limit->max_excl, limit->rsv_rfer,
				       limit->rsv_excl);
	if (ret) {
		fs_info->qgroup_flags |= BTRFS_QGROUP_STATUS_FLAG_INCONSISTENT;
		printk(KERN_INFO "unable to update quota limit for %llu\n",
		       (unsigned long long)qgroupid);
	}

	spin_lock(&fs_info->qgroup_lock);
	qgroup->lim_flags = limit->flags;
	qgroup->max_rfer = limit->max_rfer;
	qgroup->max_excl = limit->max_excl;
	qgroup->rsv_rfer = limit->rsv_rfer;
	qgroup->rsv_excl = limit->rsv_excl;
	spin_unlock(&fs_info->qgroup_lock);
out:
	mutex_unlock(&fs_info->qgroup_ioctl_lock);
	return ret;
}

/*
 * btrfs_qgroup_record_ref is called when the ref is added or deleted. it puts
 * the modification into a list that's later used by btrfs_end_transaction to
 * pass the recorded modifications on to btrfs_qgroup_account_ref.
 */
int btrfs_qgroup_record_ref(struct btrfs_trans_handle *trans,
			    struct btrfs_delayed_ref_node *node,
			    struct btrfs_delayed_extent_op *extent_op)
{
	struct qgroup_update *u;

	BUG_ON(!trans->delayed_ref_elem.seq);
	u = kmalloc(sizeof(*u), GFP_NOFS);
	if (!u)
		return -ENOMEM;

	u->node = node;
	u->extent_op = extent_op;
	list_add_tail(&u->list, &trans->qgroup_ref_list);

	return 0;
}

static int qgroup_account_ref_step1(struct btrfs_fs_info *fs_info,
				    struct ulist *roots, struct ulist *tmp,
				    u64 seq)
<<<<<<< HEAD
{
	struct ulist_node *unode;
	struct ulist_iterator uiter;
	struct ulist_node *tmp_unode;
	struct ulist_iterator tmp_uiter;
	struct btrfs_qgroup *qg;
	int ret;

	ULIST_ITER_INIT(&uiter);
	while ((unode = ulist_next(roots, &uiter))) {
		qg = find_qgroup_rb(fs_info, unode->val);
		if (!qg)
			continue;

		ulist_reinit(tmp);
						/* XXX id not needed */
		ret = ulist_add(tmp, qg->qgroupid,
				(u64)(uintptr_t)qg, GFP_ATOMIC);
		if (ret < 0)
			return ret;
		ULIST_ITER_INIT(&tmp_uiter);
		while ((tmp_unode = ulist_next(tmp, &tmp_uiter))) {
			struct btrfs_qgroup_list *glist;

			qg = (struct btrfs_qgroup *)(uintptr_t)tmp_unode->aux;
			if (qg->refcnt < seq)
				qg->refcnt = seq + 1;
			else
				++qg->refcnt;

			list_for_each_entry(glist, &qg->groups, next_group) {
				ret = ulist_add(tmp, glist->group->qgroupid,
						(u64)(uintptr_t)glist->group,
						GFP_ATOMIC);
				if (ret < 0)
					return ret;
			}
		}
	}

	return 0;
}

static int qgroup_account_ref_step2(struct btrfs_fs_info *fs_info,
				    struct ulist *roots, struct ulist *tmp,
				    u64 seq, int sgn, u64 num_bytes,
				    struct btrfs_qgroup *qgroup)
{
	struct ulist_node *unode;
	struct ulist_iterator uiter;
	struct btrfs_qgroup *qg;
	struct btrfs_qgroup_list *glist;
	int ret;

	ulist_reinit(tmp);
	ret = ulist_add(tmp, qgroup->qgroupid, (uintptr_t)qgroup, GFP_ATOMIC);
	if (ret < 0)
		return ret;

	ULIST_ITER_INIT(&uiter);
	while ((unode = ulist_next(tmp, &uiter))) {
		qg = (struct btrfs_qgroup *)(uintptr_t)unode->aux;
		if (qg->refcnt < seq) {
			/* not visited by step 1 */
			qg->rfer += sgn * num_bytes;
			qg->rfer_cmpr += sgn * num_bytes;
			if (roots->nnodes == 0) {
				qg->excl += sgn * num_bytes;
				qg->excl_cmpr += sgn * num_bytes;
			}
			qgroup_dirty(fs_info, qg);
		}
		WARN_ON(qg->tag >= seq);
		qg->tag = seq;

		list_for_each_entry(glist, &qg->groups, next_group) {
			ret = ulist_add(tmp, glist->group->qgroupid,
					(uintptr_t)glist->group, GFP_ATOMIC);
			if (ret < 0)
				return ret;
		}
	}

	return 0;
}

static int qgroup_account_ref_step3(struct btrfs_fs_info *fs_info,
				    struct ulist *roots, struct ulist *tmp,
				    u64 seq, int sgn, u64 num_bytes)
{
	struct ulist_node *unode;
	struct ulist_iterator uiter;
	struct btrfs_qgroup *qg;
	struct ulist_node *tmp_unode;
	struct ulist_iterator tmp_uiter;
	int ret;

	ULIST_ITER_INIT(&uiter);
	while ((unode = ulist_next(roots, &uiter))) {
		qg = find_qgroup_rb(fs_info, unode->val);
		if (!qg)
			continue;

		ulist_reinit(tmp);
		ret = ulist_add(tmp, qg->qgroupid, (uintptr_t)qg, GFP_ATOMIC);
		if (ret < 0)
			return ret;

		ULIST_ITER_INIT(&tmp_uiter);
		while ((tmp_unode = ulist_next(tmp, &tmp_uiter))) {
			struct btrfs_qgroup_list *glist;

			qg = (struct btrfs_qgroup *)(uintptr_t)tmp_unode->aux;
			if (qg->tag == seq)
				continue;

			if (qg->refcnt - seq == roots->nnodes) {
				qg->excl -= sgn * num_bytes;
				qg->excl_cmpr -= sgn * num_bytes;
				qgroup_dirty(fs_info, qg);
			}

			list_for_each_entry(glist, &qg->groups, next_group) {
				ret = ulist_add(tmp, glist->group->qgroupid,
						(uintptr_t)glist->group,
						GFP_ATOMIC);
				if (ret < 0)
					return ret;
			}
		}
	}

	return 0;
}

/*
 * btrfs_qgroup_account_ref is called for every ref that is added to or deleted
 * from the fs. First, all roots referencing the extent are searched, and
 * then the space is accounted accordingly to the different roots. The
 * accounting algorithm works in 3 steps documented inline.
 */
int btrfs_qgroup_account_ref(struct btrfs_trans_handle *trans,
			     struct btrfs_fs_info *fs_info,
			     struct btrfs_delayed_ref_node *node,
			     struct btrfs_delayed_extent_op *extent_op)
{
	struct btrfs_key ins;
	struct btrfs_root *quota_root;
	u64 ref_root;
	struct btrfs_qgroup *qgroup;
	struct ulist *roots = NULL;
	struct ulist *tmp = NULL;
	u64 seq;
	int ret = 0;
	int sgn;
=======
{
	struct ulist_node *unode;
	struct ulist_iterator uiter;
	struct ulist_node *tmp_unode;
	struct ulist_iterator tmp_uiter;
	struct btrfs_qgroup *qg;
	int ret;
>>>>>>> d0e0ac97

	ULIST_ITER_INIT(&uiter);
	while ((unode = ulist_next(roots, &uiter))) {
		qg = find_qgroup_rb(fs_info, unode->val);
		if (!qg)
			continue;

		ulist_reinit(tmp);
						/* XXX id not needed */
		ret = ulist_add(tmp, qg->qgroupid,
				(u64)(uintptr_t)qg, GFP_ATOMIC);
		if (ret < 0)
			return ret;
		ULIST_ITER_INIT(&tmp_uiter);
		while ((tmp_unode = ulist_next(tmp, &tmp_uiter))) {
			struct btrfs_qgroup_list *glist;

			qg = (struct btrfs_qgroup *)(uintptr_t)tmp_unode->aux;
			if (qg->refcnt < seq)
				qg->refcnt = seq + 1;
			else
				++qg->refcnt;

			list_for_each_entry(glist, &qg->groups, next_group) {
				ret = ulist_add(tmp, glist->group->qgroupid,
						(u64)(uintptr_t)glist->group,
						GFP_ATOMIC);
				if (ret < 0)
					return ret;
			}
		}
	}

	return 0;
}

<<<<<<< HEAD
	switch (node->action) {
	case BTRFS_ADD_DELAYED_REF:
	case BTRFS_ADD_DELAYED_EXTENT:
		sgn = 1;
		seq = btrfs_tree_mod_seq_prev(node->seq);
		break;
	case BTRFS_DROP_DELAYED_REF:
		sgn = -1;
		seq = node->seq;
		break;
	case BTRFS_UPDATE_DELAYED_HEAD:
		return 0;
	default:
		BUG();
	}

	mutex_lock(&fs_info->qgroup_rescan_lock);
	if (fs_info->qgroup_flags & BTRFS_QGROUP_STATUS_FLAG_RESCAN) {
		if (fs_info->qgroup_rescan_progress.objectid <= node->bytenr) {
			mutex_unlock(&fs_info->qgroup_rescan_lock);
			return 0;
		}
	}
	mutex_unlock(&fs_info->qgroup_rescan_lock);

	/*
	 * the delayed ref sequence number we pass depends on the direction of
	 * the operation. for add operations, we pass
	 * tree_mod_log_prev_seq(node->seq) to skip
	 * the delayed ref's current sequence number, because we need the state
	 * of the tree before the add operation. for delete operations, we pass
	 * (node->seq) to include the delayed ref's current sequence number,
	 * because we need the state of the tree after the delete operation.
	 */
	ret = btrfs_find_all_roots(trans, fs_info, node->bytenr, seq, &roots);
	if (ret < 0)
		return ret;

	mutex_lock(&fs_info->qgroup_rescan_lock);
	spin_lock(&fs_info->qgroup_lock);
	if (fs_info->qgroup_flags & BTRFS_QGROUP_STATUS_FLAG_RESCAN) {
		if (fs_info->qgroup_rescan_progress.objectid <= node->bytenr) {
			ret = 0;
			goto unlock;
		}
	}

	quota_root = fs_info->quota_root;
	if (!quota_root)
		goto unlock;

	qgroup = find_qgroup_rb(fs_info, ref_root);
	if (!qgroup)
		goto unlock;

	/*
	 * step 1: for each old ref, visit all nodes once and inc refcnt
	 */
	tmp = ulist_alloc(GFP_ATOMIC);
	if (!tmp) {
		ret = -ENOMEM;
		goto unlock;
	}
	seq = fs_info->qgroup_seq;
	fs_info->qgroup_seq += roots->nnodes + 1; /* max refcnt */

	ret = qgroup_account_ref_step1(fs_info, roots, tmp, seq);
	if (ret)
		goto unlock;

	/*
	 * step 2: walk from the new root
	 */
	ret = qgroup_account_ref_step2(fs_info, roots, tmp, seq, sgn,
				       node->num_bytes, qgroup);
	if (ret)
		goto unlock;

	/*
	 * step 3: walk again from old refs
	 */
	ret = qgroup_account_ref_step3(fs_info, roots, tmp, seq, sgn,
				       node->num_bytes);
	if (ret)
		goto unlock;

unlock:
	spin_unlock(&fs_info->qgroup_lock);
	mutex_unlock(&fs_info->qgroup_rescan_lock);
=======
static int qgroup_account_ref_step2(struct btrfs_fs_info *fs_info,
				    struct ulist *roots, struct ulist *tmp,
				    u64 seq, int sgn, u64 num_bytes,
				    struct btrfs_qgroup *qgroup)
{
	struct ulist_node *unode;
	struct ulist_iterator uiter;
	struct btrfs_qgroup *qg;
	struct btrfs_qgroup_list *glist;
	int ret;

	ulist_reinit(tmp);
	ret = ulist_add(tmp, qgroup->qgroupid, (uintptr_t)qgroup, GFP_ATOMIC);
	if (ret < 0)
		return ret;

	ULIST_ITER_INIT(&uiter);
	while ((unode = ulist_next(tmp, &uiter))) {
		qg = (struct btrfs_qgroup *)(uintptr_t)unode->aux;
		if (qg->refcnt < seq) {
			/* not visited by step 1 */
			qg->rfer += sgn * num_bytes;
			qg->rfer_cmpr += sgn * num_bytes;
			if (roots->nnodes == 0) {
				qg->excl += sgn * num_bytes;
				qg->excl_cmpr += sgn * num_bytes;
			}
			qgroup_dirty(fs_info, qg);
		}
		WARN_ON(qg->tag >= seq);
		qg->tag = seq;

		list_for_each_entry(glist, &qg->groups, next_group) {
			ret = ulist_add(tmp, glist->group->qgroupid,
					(uintptr_t)glist->group, GFP_ATOMIC);
			if (ret < 0)
				return ret;
		}
	}

	return 0;
}

static int qgroup_account_ref_step3(struct btrfs_fs_info *fs_info,
				    struct ulist *roots, struct ulist *tmp,
				    u64 seq, int sgn, u64 num_bytes)
{
	struct ulist_node *unode;
	struct ulist_iterator uiter;
	struct btrfs_qgroup *qg;
	struct ulist_node *tmp_unode;
	struct ulist_iterator tmp_uiter;
	int ret;

	ULIST_ITER_INIT(&uiter);
	while ((unode = ulist_next(roots, &uiter))) {
		qg = find_qgroup_rb(fs_info, unode->val);
		if (!qg)
			continue;

		ulist_reinit(tmp);
		ret = ulist_add(tmp, qg->qgroupid, (uintptr_t)qg, GFP_ATOMIC);
		if (ret < 0)
			return ret;

		ULIST_ITER_INIT(&tmp_uiter);
		while ((tmp_unode = ulist_next(tmp, &tmp_uiter))) {
			struct btrfs_qgroup_list *glist;

			qg = (struct btrfs_qgroup *)(uintptr_t)tmp_unode->aux;
			if (qg->tag == seq)
				continue;

			if (qg->refcnt - seq == roots->nnodes) {
				qg->excl -= sgn * num_bytes;
				qg->excl_cmpr -= sgn * num_bytes;
				qgroup_dirty(fs_info, qg);
			}

			list_for_each_entry(glist, &qg->groups, next_group) {
				ret = ulist_add(tmp, glist->group->qgroupid,
						(uintptr_t)glist->group,
						GFP_ATOMIC);
				if (ret < 0)
					return ret;
			}
		}
	}

	return 0;
}

/*
 * btrfs_qgroup_account_ref is called for every ref that is added to or deleted
 * from the fs. First, all roots referencing the extent are searched, and
 * then the space is accounted accordingly to the different roots. The
 * accounting algorithm works in 3 steps documented inline.
 */
int btrfs_qgroup_account_ref(struct btrfs_trans_handle *trans,
			     struct btrfs_fs_info *fs_info,
			     struct btrfs_delayed_ref_node *node,
			     struct btrfs_delayed_extent_op *extent_op)
{
	struct btrfs_key ins;
	struct btrfs_root *quota_root;
	u64 ref_root;
	struct btrfs_qgroup *qgroup;
	struct ulist *roots = NULL;
	u64 seq;
	int ret = 0;
	int sgn;

	if (!fs_info->quota_enabled)
		return 0;

	BUG_ON(!fs_info->quota_root);

	ins.objectid = node->bytenr;
	ins.offset = node->num_bytes;
	ins.type = BTRFS_EXTENT_ITEM_KEY;

	if (node->type == BTRFS_TREE_BLOCK_REF_KEY ||
	    node->type == BTRFS_SHARED_BLOCK_REF_KEY) {
		struct btrfs_delayed_tree_ref *ref;
		ref = btrfs_delayed_node_to_tree_ref(node);
		ref_root = ref->root;
	} else if (node->type == BTRFS_EXTENT_DATA_REF_KEY ||
		   node->type == BTRFS_SHARED_DATA_REF_KEY) {
		struct btrfs_delayed_data_ref *ref;
		ref = btrfs_delayed_node_to_data_ref(node);
		ref_root = ref->root;
	} else {
		BUG();
	}

	if (!is_fstree(ref_root)) {
		/*
		 * non-fs-trees are not being accounted
		 */
		return 0;
	}

	switch (node->action) {
	case BTRFS_ADD_DELAYED_REF:
	case BTRFS_ADD_DELAYED_EXTENT:
		sgn = 1;
		seq = btrfs_tree_mod_seq_prev(node->seq);
		break;
	case BTRFS_DROP_DELAYED_REF:
		sgn = -1;
		seq = node->seq;
		break;
	case BTRFS_UPDATE_DELAYED_HEAD:
		return 0;
	default:
		BUG();
	}

	mutex_lock(&fs_info->qgroup_rescan_lock);
	if (fs_info->qgroup_flags & BTRFS_QGROUP_STATUS_FLAG_RESCAN) {
		if (fs_info->qgroup_rescan_progress.objectid <= node->bytenr) {
			mutex_unlock(&fs_info->qgroup_rescan_lock);
			return 0;
		}
	}
	mutex_unlock(&fs_info->qgroup_rescan_lock);

	/*
	 * the delayed ref sequence number we pass depends on the direction of
	 * the operation. for add operations, we pass
	 * tree_mod_log_prev_seq(node->seq) to skip
	 * the delayed ref's current sequence number, because we need the state
	 * of the tree before the add operation. for delete operations, we pass
	 * (node->seq) to include the delayed ref's current sequence number,
	 * because we need the state of the tree after the delete operation.
	 */
	ret = btrfs_find_all_roots(trans, fs_info, node->bytenr, seq, &roots);
	if (ret < 0)
		return ret;

	spin_lock(&fs_info->qgroup_lock);

	quota_root = fs_info->quota_root;
	if (!quota_root)
		goto unlock;

	qgroup = find_qgroup_rb(fs_info, ref_root);
	if (!qgroup)
		goto unlock;

	/*
	 * step 1: for each old ref, visit all nodes once and inc refcnt
	 */
	ulist_reinit(fs_info->qgroup_ulist);
	seq = fs_info->qgroup_seq;
	fs_info->qgroup_seq += roots->nnodes + 1; /* max refcnt */

	ret = qgroup_account_ref_step1(fs_info, roots, fs_info->qgroup_ulist,
				       seq);
	if (ret)
		goto unlock;

	/*
	 * step 2: walk from the new root
	 */
	ret = qgroup_account_ref_step2(fs_info, roots, fs_info->qgroup_ulist,
				       seq, sgn, node->num_bytes, qgroup);
	if (ret)
		goto unlock;

	/*
	 * step 3: walk again from old refs
	 */
	ret = qgroup_account_ref_step3(fs_info, roots, fs_info->qgroup_ulist,
				       seq, sgn, node->num_bytes);
	if (ret)
		goto unlock;

unlock:
	spin_unlock(&fs_info->qgroup_lock);
>>>>>>> d0e0ac97
	ulist_free(roots);

	return ret;
}

/*
 * called from commit_transaction. Writes all changed qgroups to disk.
 */
int btrfs_run_qgroups(struct btrfs_trans_handle *trans,
		      struct btrfs_fs_info *fs_info)
{
	struct btrfs_root *quota_root = fs_info->quota_root;
	int ret = 0;
	int start_rescan_worker = 0;

	if (!quota_root)
		goto out;

	if (!fs_info->quota_enabled && fs_info->pending_quota_state)
		start_rescan_worker = 1;

	fs_info->quota_enabled = fs_info->pending_quota_state;

	spin_lock(&fs_info->qgroup_lock);
	while (!list_empty(&fs_info->dirty_qgroups)) {
		struct btrfs_qgroup *qgroup;
		qgroup = list_first_entry(&fs_info->dirty_qgroups,
					  struct btrfs_qgroup, dirty);
		list_del_init(&qgroup->dirty);
		spin_unlock(&fs_info->qgroup_lock);
		ret = update_qgroup_info_item(trans, quota_root, qgroup);
		if (ret)
			fs_info->qgroup_flags |=
					BTRFS_QGROUP_STATUS_FLAG_INCONSISTENT;
		spin_lock(&fs_info->qgroup_lock);
	}
	if (fs_info->quota_enabled)
		fs_info->qgroup_flags |= BTRFS_QGROUP_STATUS_FLAG_ON;
	else
		fs_info->qgroup_flags &= ~BTRFS_QGROUP_STATUS_FLAG_ON;
	spin_unlock(&fs_info->qgroup_lock);

	ret = update_qgroup_status_item(trans, fs_info, quota_root);
	if (ret)
		fs_info->qgroup_flags |= BTRFS_QGROUP_STATUS_FLAG_INCONSISTENT;

	if (!ret && start_rescan_worker) {
<<<<<<< HEAD
		ret = btrfs_qgroup_rescan(fs_info);
		if (ret)
			pr_err("btrfs: start rescan quota failed: %d\n", ret);
=======
		ret = qgroup_rescan_init(fs_info, 0, 1);
		if (!ret) {
			qgroup_rescan_zero_tracking(fs_info);
			btrfs_queue_worker(&fs_info->qgroup_rescan_workers,
					   &fs_info->qgroup_rescan_work);
		}
>>>>>>> d0e0ac97
		ret = 0;
	}

out:

	return ret;
}

/*
 * copy the acounting information between qgroups. This is necessary when a
 * snapshot or a subvolume is created
 */
int btrfs_qgroup_inherit(struct btrfs_trans_handle *trans,
			 struct btrfs_fs_info *fs_info, u64 srcid, u64 objectid,
			 struct btrfs_qgroup_inherit *inherit)
{
	int ret = 0;
	int i;
	u64 *i_qgroups;
	struct btrfs_root *quota_root = fs_info->quota_root;
	struct btrfs_qgroup *srcgroup;
	struct btrfs_qgroup *dstgroup;
	u32 level_size = 0;
	u64 nums;

	mutex_lock(&fs_info->qgroup_ioctl_lock);
	if (!fs_info->quota_enabled)
		goto out;

	if (!quota_root) {
		ret = -EINVAL;
		goto out;
	}

	if (inherit) {
		i_qgroups = (u64 *)(inherit + 1);
		nums = inherit->num_qgroups + 2 * inherit->num_ref_copies +
		       2 * inherit->num_excl_copies;
		for (i = 0; i < nums; ++i) {
			srcgroup = find_qgroup_rb(fs_info, *i_qgroups);
			if (!srcgroup) {
				ret = -EINVAL;
				goto out;
			}
			++i_qgroups;
		}
	}

	/*
	 * create a tracking group for the subvol itself
	 */
	ret = add_qgroup_item(trans, quota_root, objectid);
	if (ret)
		goto out;

	if (inherit && inherit->flags & BTRFS_QGROUP_INHERIT_SET_LIMITS) {
		ret = update_qgroup_limit_item(trans, quota_root, objectid,
					       inherit->lim.flags,
					       inherit->lim.max_rfer,
					       inherit->lim.max_excl,
					       inherit->lim.rsv_rfer,
					       inherit->lim.rsv_excl);
		if (ret)
			goto out;
	}

	if (srcid) {
		struct btrfs_root *srcroot;
		struct btrfs_key srckey;
		int srcroot_level;

		srckey.objectid = srcid;
		srckey.type = BTRFS_ROOT_ITEM_KEY;
		srckey.offset = (u64)-1;
		srcroot = btrfs_read_fs_root_no_name(fs_info, &srckey);
		if (IS_ERR(srcroot)) {
			ret = PTR_ERR(srcroot);
			goto out;
		}

		rcu_read_lock();
		srcroot_level = btrfs_header_level(srcroot->node);
		level_size = btrfs_level_size(srcroot, srcroot_level);
		rcu_read_unlock();
	}

	/*
	 * add qgroup to all inherited groups
	 */
	if (inherit) {
		i_qgroups = (u64 *)(inherit + 1);
		for (i = 0; i < inherit->num_qgroups; ++i) {
			ret = add_qgroup_relation_item(trans, quota_root,
						       objectid, *i_qgroups);
			if (ret)
				goto out;
			ret = add_qgroup_relation_item(trans, quota_root,
						       *i_qgroups, objectid);
			if (ret)
				goto out;
			++i_qgroups;
		}
	}


	spin_lock(&fs_info->qgroup_lock);

	dstgroup = add_qgroup_rb(fs_info, objectid);
	if (IS_ERR(dstgroup)) {
		ret = PTR_ERR(dstgroup);
		goto unlock;
	}

	if (srcid) {
		srcgroup = find_qgroup_rb(fs_info, srcid);
		if (!srcgroup)
			goto unlock;
		dstgroup->rfer = srcgroup->rfer - level_size;
		dstgroup->rfer_cmpr = srcgroup->rfer_cmpr - level_size;
		srcgroup->excl = level_size;
		srcgroup->excl_cmpr = level_size;
		qgroup_dirty(fs_info, dstgroup);
		qgroup_dirty(fs_info, srcgroup);
	}

	if (!inherit)
		goto unlock;

	i_qgroups = (u64 *)(inherit + 1);
	for (i = 0; i < inherit->num_qgroups; ++i) {
		ret = add_relation_rb(quota_root->fs_info, objectid,
				      *i_qgroups);
		if (ret)
			goto unlock;
		++i_qgroups;
	}

	for (i = 0; i <  inherit->num_ref_copies; ++i) {
		struct btrfs_qgroup *src;
		struct btrfs_qgroup *dst;

		src = find_qgroup_rb(fs_info, i_qgroups[0]);
		dst = find_qgroup_rb(fs_info, i_qgroups[1]);

		if (!src || !dst) {
			ret = -EINVAL;
			goto unlock;
		}

		dst->rfer = src->rfer - level_size;
		dst->rfer_cmpr = src->rfer_cmpr - level_size;
		i_qgroups += 2;
	}
	for (i = 0; i <  inherit->num_excl_copies; ++i) {
		struct btrfs_qgroup *src;
		struct btrfs_qgroup *dst;

		src = find_qgroup_rb(fs_info, i_qgroups[0]);
		dst = find_qgroup_rb(fs_info, i_qgroups[1]);

		if (!src || !dst) {
			ret = -EINVAL;
			goto unlock;
		}

		dst->excl = src->excl + level_size;
		dst->excl_cmpr = src->excl_cmpr + level_size;
		i_qgroups += 2;
	}

unlock:
	spin_unlock(&fs_info->qgroup_lock);
out:
	mutex_unlock(&fs_info->qgroup_ioctl_lock);
	return ret;
}

/*
 * reserve some space for a qgroup and all its parents. The reservation takes
 * place with start_transaction or dealloc_reserve, similar to ENOSPC
 * accounting. If not enough space is available, EDQUOT is returned.
 * We assume that the requested space is new for all qgroups.
 */
int btrfs_qgroup_reserve(struct btrfs_root *root, u64 num_bytes)
{
	struct btrfs_root *quota_root;
	struct btrfs_qgroup *qgroup;
	struct btrfs_fs_info *fs_info = root->fs_info;
	u64 ref_root = root->root_key.objectid;
	int ret = 0;
	struct ulist_node *unode;
	struct ulist_iterator uiter;

	if (!is_fstree(ref_root))
		return 0;

	if (num_bytes == 0)
		return 0;

	spin_lock(&fs_info->qgroup_lock);
	quota_root = fs_info->quota_root;
	if (!quota_root)
		goto out;

	qgroup = find_qgroup_rb(fs_info, ref_root);
	if (!qgroup)
		goto out;

	/*
	 * in a first step, we check all affected qgroups if any limits would
	 * be exceeded
	 */
	ulist_reinit(fs_info->qgroup_ulist);
	ret = ulist_add(fs_info->qgroup_ulist, qgroup->qgroupid,
			(uintptr_t)qgroup, GFP_ATOMIC);
	if (ret < 0)
		goto out;
<<<<<<< HEAD
	}
	ret = ulist_add(ulist, qgroup->qgroupid,
			(uintptr_t)qgroup, GFP_ATOMIC);
	if (ret < 0)
		goto out;
=======
>>>>>>> d0e0ac97
	ULIST_ITER_INIT(&uiter);
	while ((unode = ulist_next(fs_info->qgroup_ulist, &uiter))) {
		struct btrfs_qgroup *qg;
		struct btrfs_qgroup_list *glist;

		qg = (struct btrfs_qgroup *)(uintptr_t)unode->aux;

		if ((qg->lim_flags & BTRFS_QGROUP_LIMIT_MAX_RFER) &&
		    qg->reserved + (s64)qg->rfer + num_bytes >
		    qg->max_rfer) {
			ret = -EDQUOT;
			goto out;
		}

		if ((qg->lim_flags & BTRFS_QGROUP_LIMIT_MAX_EXCL) &&
		    qg->reserved + (s64)qg->excl + num_bytes >
		    qg->max_excl) {
			ret = -EDQUOT;
			goto out;
		}

		list_for_each_entry(glist, &qg->groups, next_group) {
<<<<<<< HEAD
			ret = ulist_add(ulist, glist->group->qgroupid,
=======
			ret = ulist_add(fs_info->qgroup_ulist,
					glist->group->qgroupid,
>>>>>>> d0e0ac97
					(uintptr_t)glist->group, GFP_ATOMIC);
			if (ret < 0)
				goto out;
		}
	}
	ret = 0;
	/*
	 * no limits exceeded, now record the reservation into all qgroups
	 */
	ULIST_ITER_INIT(&uiter);
	while ((unode = ulist_next(fs_info->qgroup_ulist, &uiter))) {
		struct btrfs_qgroup *qg;

		qg = (struct btrfs_qgroup *)(uintptr_t)unode->aux;

		qg->reserved += num_bytes;
	}

out:
	spin_unlock(&fs_info->qgroup_lock);
	return ret;
}

void btrfs_qgroup_free(struct btrfs_root *root, u64 num_bytes)
{
	struct btrfs_root *quota_root;
	struct btrfs_qgroup *qgroup;
	struct btrfs_fs_info *fs_info = root->fs_info;
	struct ulist_node *unode;
	struct ulist_iterator uiter;
	u64 ref_root = root->root_key.objectid;
	int ret = 0;

	if (!is_fstree(ref_root))
		return;

	if (num_bytes == 0)
		return;

	spin_lock(&fs_info->qgroup_lock);

	quota_root = fs_info->quota_root;
	if (!quota_root)
		goto out;

	qgroup = find_qgroup_rb(fs_info, ref_root);
	if (!qgroup)
		goto out;

	ulist_reinit(fs_info->qgroup_ulist);
	ret = ulist_add(fs_info->qgroup_ulist, qgroup->qgroupid,
			(uintptr_t)qgroup, GFP_ATOMIC);
	if (ret < 0)
		goto out;
<<<<<<< HEAD
	}
	ret = ulist_add(ulist, qgroup->qgroupid,
			(uintptr_t)qgroup, GFP_ATOMIC);
	if (ret < 0)
		goto out;
=======
>>>>>>> d0e0ac97
	ULIST_ITER_INIT(&uiter);
	while ((unode = ulist_next(fs_info->qgroup_ulist, &uiter))) {
		struct btrfs_qgroup *qg;
		struct btrfs_qgroup_list *glist;

		qg = (struct btrfs_qgroup *)(uintptr_t)unode->aux;

		qg->reserved -= num_bytes;

		list_for_each_entry(glist, &qg->groups, next_group) {
<<<<<<< HEAD
			ret = ulist_add(ulist, glist->group->qgroupid,
=======
			ret = ulist_add(fs_info->qgroup_ulist,
					glist->group->qgroupid,
>>>>>>> d0e0ac97
					(uintptr_t)glist->group, GFP_ATOMIC);
			if (ret < 0)
				goto out;
		}
	}

out:
	spin_unlock(&fs_info->qgroup_lock);
}

void assert_qgroups_uptodate(struct btrfs_trans_handle *trans)
{
	if (list_empty(&trans->qgroup_ref_list) && !trans->delayed_ref_elem.seq)
		return;
	pr_err("btrfs: qgroups not uptodate in trans handle %p: list is%s empty, seq is %#x.%x\n",
		trans, list_empty(&trans->qgroup_ref_list) ? "" : " not",
		(u32)(trans->delayed_ref_elem.seq >> 32),
		(u32)trans->delayed_ref_elem.seq);
	BUG();
}

/*
 * returns < 0 on error, 0 when more leafs are to be scanned.
 * returns 1 when done, 2 when done and FLAG_INCONSISTENT was cleared.
 */
static int
<<<<<<< HEAD
qgroup_rescan_leaf(struct qgroup_rescan *qscan, struct btrfs_path *path,
=======
qgroup_rescan_leaf(struct btrfs_fs_info *fs_info, struct btrfs_path *path,
>>>>>>> d0e0ac97
		   struct btrfs_trans_handle *trans, struct ulist *tmp,
		   struct extent_buffer *scratch_leaf)
{
	struct btrfs_key found;
<<<<<<< HEAD
	struct btrfs_fs_info *fs_info = qscan->fs_info;
=======
>>>>>>> d0e0ac97
	struct ulist *roots = NULL;
	struct ulist_node *unode;
	struct ulist_iterator uiter;
	struct seq_list tree_mod_seq_elem = {};
	u64 seq;
	int slot;
	int ret;

	path->leave_spinning = 1;
	mutex_lock(&fs_info->qgroup_rescan_lock);
	ret = btrfs_search_slot_for_read(fs_info->extent_root,
					 &fs_info->qgroup_rescan_progress,
					 path, 1, 0);

	pr_debug("current progress key (%llu %u %llu), search_slot ret %d\n",
		 (unsigned long long)fs_info->qgroup_rescan_progress.objectid,
		 fs_info->qgroup_rescan_progress.type,
		 (unsigned long long)fs_info->qgroup_rescan_progress.offset,
		 ret);

	if (ret) {
		/*
		 * The rescan is about to end, we will not be scanning any
		 * further blocks. We cannot unset the RESCAN flag here, because
		 * we want to commit the transaction if everything went well.
		 * To make the live accounting work in this phase, we set our
		 * scan progress pointer such that every real extent objectid
		 * will be smaller.
		 */
		fs_info->qgroup_rescan_progress.objectid = (u64)-1;
		btrfs_release_path(path);
		mutex_unlock(&fs_info->qgroup_rescan_lock);
		return ret;
	}

	btrfs_item_key_to_cpu(path->nodes[0], &found,
			      btrfs_header_nritems(path->nodes[0]) - 1);
	fs_info->qgroup_rescan_progress.objectid = found.objectid + 1;

	btrfs_get_tree_mod_seq(fs_info, &tree_mod_seq_elem);
	memcpy(scratch_leaf, path->nodes[0], sizeof(*scratch_leaf));
	slot = path->slots[0];
	btrfs_release_path(path);
	mutex_unlock(&fs_info->qgroup_rescan_lock);

	for (; slot < btrfs_header_nritems(scratch_leaf); ++slot) {
		btrfs_item_key_to_cpu(scratch_leaf, &found, slot);
		if (found.type != BTRFS_EXTENT_ITEM_KEY)
			continue;
		ret = btrfs_find_all_roots(trans, fs_info, found.objectid,
					   tree_mod_seq_elem.seq, &roots);
		if (ret < 0)
			goto out;
		spin_lock(&fs_info->qgroup_lock);
		seq = fs_info->qgroup_seq;
		fs_info->qgroup_seq += roots->nnodes + 1; /* max refcnt */

		ret = qgroup_account_ref_step1(fs_info, roots, tmp, seq);
		if (ret) {
			spin_unlock(&fs_info->qgroup_lock);
			ulist_free(roots);
			goto out;
		}

		/*
		 * step2 of btrfs_qgroup_account_ref works from a single root,
		 * we're doing all at once here.
		 */
		ulist_reinit(tmp);
		ULIST_ITER_INIT(&uiter);
		while ((unode = ulist_next(roots, &uiter))) {
			struct btrfs_qgroup *qg;

			qg = find_qgroup_rb(fs_info, unode->val);
			if (!qg)
				continue;

			ret = ulist_add(tmp, qg->qgroupid, (uintptr_t)qg,
					GFP_ATOMIC);
			if (ret < 0) {
				spin_unlock(&fs_info->qgroup_lock);
				ulist_free(roots);
				goto out;
			}
		}

		/* this loop is similar to step 2 of btrfs_qgroup_account_ref */
		ULIST_ITER_INIT(&uiter);
		while ((unode = ulist_next(tmp, &uiter))) {
			struct btrfs_qgroup *qg;
			struct btrfs_qgroup_list *glist;

			qg = (struct btrfs_qgroup *)(uintptr_t) unode->aux;
			qg->rfer += found.offset;
			qg->rfer_cmpr += found.offset;
			WARN_ON(qg->tag >= seq);
			if (qg->refcnt - seq == roots->nnodes) {
				qg->excl += found.offset;
				qg->excl_cmpr += found.offset;
			}
			qgroup_dirty(fs_info, qg);

			list_for_each_entry(glist, &qg->groups, next_group) {
				ret = ulist_add(tmp, glist->group->qgroupid,
						(uintptr_t)glist->group,
						GFP_ATOMIC);
				if (ret < 0) {
					spin_unlock(&fs_info->qgroup_lock);
					ulist_free(roots);
					goto out;
				}
			}
		}

		spin_unlock(&fs_info->qgroup_lock);
		ulist_free(roots);
		ret = 0;
	}

out:
	btrfs_put_tree_mod_seq(fs_info, &tree_mod_seq_elem);

	return ret;
}

static void btrfs_qgroup_rescan_worker(struct btrfs_work *work)
{
<<<<<<< HEAD
	struct qgroup_rescan *qscan = container_of(work, struct qgroup_rescan,
						   work);
	struct btrfs_path *path;
	struct btrfs_trans_handle *trans = NULL;
	struct btrfs_fs_info *fs_info = qscan->fs_info;
=======
	struct btrfs_fs_info *fs_info = container_of(work, struct btrfs_fs_info,
						     qgroup_rescan_work);
	struct btrfs_path *path;
	struct btrfs_trans_handle *trans = NULL;
>>>>>>> d0e0ac97
	struct ulist *tmp = NULL;
	struct extent_buffer *scratch_leaf = NULL;
	int err = -ENOMEM;

	path = btrfs_alloc_path();
	if (!path)
		goto out;
	tmp = ulist_alloc(GFP_NOFS);
	if (!tmp)
		goto out;
	scratch_leaf = kmalloc(sizeof(*scratch_leaf), GFP_NOFS);
	if (!scratch_leaf)
		goto out;

	err = 0;
	while (!err) {
		trans = btrfs_start_transaction(fs_info->fs_root, 0);
		if (IS_ERR(trans)) {
			err = PTR_ERR(trans);
			break;
		}
		if (!fs_info->quota_enabled) {
			err = -EINTR;
		} else {
<<<<<<< HEAD
			err = qgroup_rescan_leaf(qscan, path, trans,
=======
			err = qgroup_rescan_leaf(fs_info, path, trans,
>>>>>>> d0e0ac97
						 tmp, scratch_leaf);
		}
		if (err > 0)
			btrfs_commit_transaction(trans, fs_info->fs_root);
		else
			btrfs_end_transaction(trans, fs_info->fs_root);
	}

out:
	kfree(scratch_leaf);
	ulist_free(tmp);
	btrfs_free_path(path);
<<<<<<< HEAD
	kfree(qscan);
=======
>>>>>>> d0e0ac97

	mutex_lock(&fs_info->qgroup_rescan_lock);
	fs_info->qgroup_flags &= ~BTRFS_QGROUP_STATUS_FLAG_RESCAN;

	if (err == 2 &&
	    fs_info->qgroup_flags & BTRFS_QGROUP_STATUS_FLAG_INCONSISTENT) {
		fs_info->qgroup_flags &= ~BTRFS_QGROUP_STATUS_FLAG_INCONSISTENT;
	} else if (err < 0) {
		fs_info->qgroup_flags |= BTRFS_QGROUP_STATUS_FLAG_INCONSISTENT;
	}
	mutex_unlock(&fs_info->qgroup_rescan_lock);

	if (err >= 0) {
		pr_info("btrfs: qgroup scan completed%s\n",
			err == 2 ? " (inconsistency flag cleared)" : "");
	} else {
		pr_err("btrfs: qgroup scan failed with %d\n", err);
	}
<<<<<<< HEAD
}

static void
qgroup_rescan_start(struct btrfs_fs_info *fs_info, struct qgroup_rescan *qscan)
{
	memset(&qscan->work, 0, sizeof(qscan->work));
	qscan->work.func = btrfs_qgroup_rescan_worker;
	qscan->fs_info = fs_info;

	pr_info("btrfs: qgroup scan started\n");
	btrfs_queue_worker(&fs_info->qgroup_rescan_workers, &qscan->work);
}

int
btrfs_qgroup_rescan(struct btrfs_fs_info *fs_info)
{
	int ret = 0;
	struct rb_node *n;
	struct btrfs_qgroup *qgroup;
	struct qgroup_rescan *qscan = kmalloc(sizeof(*qscan), GFP_NOFS);

	if (!qscan)
		return -ENOMEM;

	mutex_lock(&fs_info->qgroup_rescan_lock);
	spin_lock(&fs_info->qgroup_lock);
	if (fs_info->qgroup_flags & BTRFS_QGROUP_STATUS_FLAG_RESCAN)
		ret = -EINPROGRESS;
	else if (!(fs_info->qgroup_flags & BTRFS_QGROUP_STATUS_FLAG_ON))
		ret = -EINVAL;
	if (ret) {
		spin_unlock(&fs_info->qgroup_lock);
		mutex_unlock(&fs_info->qgroup_rescan_lock);
		kfree(qscan);
		return ret;
	}

	fs_info->qgroup_flags |= BTRFS_QGROUP_STATUS_FLAG_RESCAN;
	memset(&fs_info->qgroup_rescan_progress, 0,
		sizeof(fs_info->qgroup_rescan_progress));

=======

	complete_all(&fs_info->qgroup_rescan_completion);
}

/*
 * Checks that (a) no rescan is running and (b) quota is enabled. Allocates all
 * memory required for the rescan context.
 */
static int
qgroup_rescan_init(struct btrfs_fs_info *fs_info, u64 progress_objectid,
		   int init_flags)
{
	int ret = 0;

	if (!init_flags &&
	    (!(fs_info->qgroup_flags & BTRFS_QGROUP_STATUS_FLAG_RESCAN) ||
	     !(fs_info->qgroup_flags & BTRFS_QGROUP_STATUS_FLAG_ON))) {
		ret = -EINVAL;
		goto err;
	}

	mutex_lock(&fs_info->qgroup_rescan_lock);
	spin_lock(&fs_info->qgroup_lock);

	if (init_flags) {
		if (fs_info->qgroup_flags & BTRFS_QGROUP_STATUS_FLAG_RESCAN)
			ret = -EINPROGRESS;
		else if (!(fs_info->qgroup_flags & BTRFS_QGROUP_STATUS_FLAG_ON))
			ret = -EINVAL;

		if (ret) {
			spin_unlock(&fs_info->qgroup_lock);
			mutex_unlock(&fs_info->qgroup_rescan_lock);
			goto err;
		}

		fs_info->qgroup_flags |= BTRFS_QGROUP_STATUS_FLAG_RESCAN;
	}

	memset(&fs_info->qgroup_rescan_progress, 0,
		sizeof(fs_info->qgroup_rescan_progress));
	fs_info->qgroup_rescan_progress.objectid = progress_objectid;

	spin_unlock(&fs_info->qgroup_lock);
	mutex_unlock(&fs_info->qgroup_rescan_lock);

	init_completion(&fs_info->qgroup_rescan_completion);

	memset(&fs_info->qgroup_rescan_work, 0,
	       sizeof(fs_info->qgroup_rescan_work));
	fs_info->qgroup_rescan_work.func = btrfs_qgroup_rescan_worker;

	if (ret) {
err:
		pr_info("btrfs: qgroup_rescan_init failed with %d\n", ret);
		return ret;
	}

	return 0;
}

static void
qgroup_rescan_zero_tracking(struct btrfs_fs_info *fs_info)
{
	struct rb_node *n;
	struct btrfs_qgroup *qgroup;

	spin_lock(&fs_info->qgroup_lock);
>>>>>>> d0e0ac97
	/* clear all current qgroup tracking information */
	for (n = rb_first(&fs_info->qgroup_tree); n; n = rb_next(n)) {
		qgroup = rb_entry(n, struct btrfs_qgroup, node);
		qgroup->rfer = 0;
		qgroup->rfer_cmpr = 0;
		qgroup->excl = 0;
		qgroup->excl_cmpr = 0;
	}
	spin_unlock(&fs_info->qgroup_lock);
<<<<<<< HEAD
	mutex_unlock(&fs_info->qgroup_rescan_lock);

	qgroup_rescan_start(fs_info, qscan);

	return 0;
=======
}

int
btrfs_qgroup_rescan(struct btrfs_fs_info *fs_info)
{
	int ret = 0;
	struct btrfs_trans_handle *trans;

	ret = qgroup_rescan_init(fs_info, 0, 1);
	if (ret)
		return ret;

	/*
	 * We have set the rescan_progress to 0, which means no more
	 * delayed refs will be accounted by btrfs_qgroup_account_ref.
	 * However, btrfs_qgroup_account_ref may be right after its call
	 * to btrfs_find_all_roots, in which case it would still do the
	 * accounting.
	 * To solve this, we're committing the transaction, which will
	 * ensure we run all delayed refs and only after that, we are
	 * going to clear all tracking information for a clean start.
	 */

	trans = btrfs_join_transaction(fs_info->fs_root);
	if (IS_ERR(trans)) {
		fs_info->qgroup_flags &= ~BTRFS_QGROUP_STATUS_FLAG_RESCAN;
		return PTR_ERR(trans);
	}
	ret = btrfs_commit_transaction(trans, fs_info->fs_root);
	if (ret) {
		fs_info->qgroup_flags &= ~BTRFS_QGROUP_STATUS_FLAG_RESCAN;
		return ret;
	}

	qgroup_rescan_zero_tracking(fs_info);

	btrfs_queue_worker(&fs_info->qgroup_rescan_workers,
			   &fs_info->qgroup_rescan_work);

	return 0;
}

int btrfs_qgroup_wait_for_completion(struct btrfs_fs_info *fs_info)
{
	int running;
	int ret = 0;

	mutex_lock(&fs_info->qgroup_rescan_lock);
	spin_lock(&fs_info->qgroup_lock);
	running = fs_info->qgroup_flags & BTRFS_QGROUP_STATUS_FLAG_RESCAN;
	spin_unlock(&fs_info->qgroup_lock);
	mutex_unlock(&fs_info->qgroup_rescan_lock);

	if (running)
		ret = wait_for_completion_interruptible(
					&fs_info->qgroup_rescan_completion);

	return ret;
}

/*
 * this is only called from open_ctree where we're still single threaded, thus
 * locking is omitted here.
 */
void
btrfs_qgroup_rescan_resume(struct btrfs_fs_info *fs_info)
{
	if (fs_info->qgroup_flags & BTRFS_QGROUP_STATUS_FLAG_RESCAN)
		btrfs_queue_worker(&fs_info->qgroup_rescan_workers,
				   &fs_info->qgroup_rescan_work);
>>>>>>> d0e0ac97
}<|MERGE_RESOLUTION|>--- conflicted
+++ resolved
@@ -98,20 +98,10 @@
 	struct btrfs_qgroup *member;
 };
 
-<<<<<<< HEAD
-struct qgroup_rescan {
-	struct btrfs_work	work;
-	struct btrfs_fs_info	*fs_info;
-};
-
-static void qgroup_rescan_start(struct btrfs_fs_info *fs_info,
-				struct qgroup_rescan *qscan);
-=======
 static int
 qgroup_rescan_init(struct btrfs_fs_info *fs_info, u64 progress_objectid,
 		   int init_flags);
 static void qgroup_rescan_zero_tracking(struct btrfs_fs_info *fs_info);
->>>>>>> d0e0ac97
 
 /* must be called with qgroup_ioctl_lock held */
 static struct btrfs_qgroup *find_qgroup_rb(struct btrfs_fs_info *fs_info,
@@ -320,24 +310,7 @@
 			}
 			fs_info->qgroup_flags = btrfs_qgroup_status_flags(l,
 									  ptr);
-<<<<<<< HEAD
-			fs_info->qgroup_rescan_progress.objectid =
-					btrfs_qgroup_status_rescan(l, ptr);
-			if (fs_info->qgroup_flags &
-			    BTRFS_QGROUP_STATUS_FLAG_RESCAN) {
-				struct qgroup_rescan *qscan =
-					kmalloc(sizeof(*qscan), GFP_NOFS);
-				if (!qscan) {
-					ret = -ENOMEM;
-					goto out;
-				}
-				fs_info->qgroup_rescan_progress.type = 0;
-				fs_info->qgroup_rescan_progress.offset = 0;
-				qgroup_rescan_start(fs_info, qscan);
-			}
-=======
 			rescan_progress = btrfs_qgroup_status_rescan(l, ptr);
->>>>>>> d0e0ac97
 			goto next1;
 		}
 
@@ -846,15 +819,12 @@
 		fs_info->pending_quota_state = 1;
 		goto out;
 	}
-<<<<<<< HEAD
-=======
 
 	fs_info->qgroup_ulist = ulist_alloc(GFP_NOFS);
 	if (!fs_info->qgroup_ulist) {
 		ret = -ENOMEM;
 		goto out;
 	}
->>>>>>> d0e0ac97
 
 	/*
 	 * initially create the quota tree
@@ -953,13 +923,10 @@
 		kfree(quota_root);
 	}
 out:
-<<<<<<< HEAD
-=======
 	if (ret) {
 		ulist_free(fs_info->qgroup_ulist);
 		fs_info->qgroup_ulist = NULL;
 	}
->>>>>>> d0e0ac97
 	mutex_unlock(&fs_info->qgroup_ioctl_lock);
 	return ret;
 }
@@ -1248,7 +1215,6 @@
 static int qgroup_account_ref_step1(struct btrfs_fs_info *fs_info,
 				    struct ulist *roots, struct ulist *tmp,
 				    u64 seq)
-<<<<<<< HEAD
 {
 	struct ulist_node *unode;
 	struct ulist_iterator uiter;
@@ -1400,56 +1366,40 @@
 	u64 ref_root;
 	struct btrfs_qgroup *qgroup;
 	struct ulist *roots = NULL;
-	struct ulist *tmp = NULL;
 	u64 seq;
 	int ret = 0;
 	int sgn;
-=======
-{
-	struct ulist_node *unode;
-	struct ulist_iterator uiter;
-	struct ulist_node *tmp_unode;
-	struct ulist_iterator tmp_uiter;
-	struct btrfs_qgroup *qg;
-	int ret;
->>>>>>> d0e0ac97
-
-	ULIST_ITER_INIT(&uiter);
-	while ((unode = ulist_next(roots, &uiter))) {
-		qg = find_qgroup_rb(fs_info, unode->val);
-		if (!qg)
-			continue;
-
-		ulist_reinit(tmp);
-						/* XXX id not needed */
-		ret = ulist_add(tmp, qg->qgroupid,
-				(u64)(uintptr_t)qg, GFP_ATOMIC);
-		if (ret < 0)
-			return ret;
-		ULIST_ITER_INIT(&tmp_uiter);
-		while ((tmp_unode = ulist_next(tmp, &tmp_uiter))) {
-			struct btrfs_qgroup_list *glist;
-
-			qg = (struct btrfs_qgroup *)(uintptr_t)tmp_unode->aux;
-			if (qg->refcnt < seq)
-				qg->refcnt = seq + 1;
-			else
-				++qg->refcnt;
-
-			list_for_each_entry(glist, &qg->groups, next_group) {
-				ret = ulist_add(tmp, glist->group->qgroupid,
-						(u64)(uintptr_t)glist->group,
-						GFP_ATOMIC);
-				if (ret < 0)
-					return ret;
-			}
-		}
-	}
-
-	return 0;
-}
-
-<<<<<<< HEAD
+
+	if (!fs_info->quota_enabled)
+		return 0;
+
+	BUG_ON(!fs_info->quota_root);
+
+	ins.objectid = node->bytenr;
+	ins.offset = node->num_bytes;
+	ins.type = BTRFS_EXTENT_ITEM_KEY;
+
+	if (node->type == BTRFS_TREE_BLOCK_REF_KEY ||
+	    node->type == BTRFS_SHARED_BLOCK_REF_KEY) {
+		struct btrfs_delayed_tree_ref *ref;
+		ref = btrfs_delayed_node_to_tree_ref(node);
+		ref_root = ref->root;
+	} else if (node->type == BTRFS_EXTENT_DATA_REF_KEY ||
+		   node->type == BTRFS_SHARED_DATA_REF_KEY) {
+		struct btrfs_delayed_data_ref *ref;
+		ref = btrfs_delayed_node_to_data_ref(node);
+		ref_root = ref->root;
+	} else {
+		BUG();
+	}
+
+	if (!is_fstree(ref_root)) {
+		/*
+		 * non-fs-trees are not being accounted
+		 */
+		return 0;
+	}
+
 	switch (node->action) {
 	case BTRFS_ADD_DELAYED_REF:
 	case BTRFS_ADD_DELAYED_EXTENT:
@@ -1488,238 +1438,6 @@
 	if (ret < 0)
 		return ret;
 
-	mutex_lock(&fs_info->qgroup_rescan_lock);
-	spin_lock(&fs_info->qgroup_lock);
-	if (fs_info->qgroup_flags & BTRFS_QGROUP_STATUS_FLAG_RESCAN) {
-		if (fs_info->qgroup_rescan_progress.objectid <= node->bytenr) {
-			ret = 0;
-			goto unlock;
-		}
-	}
-
-	quota_root = fs_info->quota_root;
-	if (!quota_root)
-		goto unlock;
-
-	qgroup = find_qgroup_rb(fs_info, ref_root);
-	if (!qgroup)
-		goto unlock;
-
-	/*
-	 * step 1: for each old ref, visit all nodes once and inc refcnt
-	 */
-	tmp = ulist_alloc(GFP_ATOMIC);
-	if (!tmp) {
-		ret = -ENOMEM;
-		goto unlock;
-	}
-	seq = fs_info->qgroup_seq;
-	fs_info->qgroup_seq += roots->nnodes + 1; /* max refcnt */
-
-	ret = qgroup_account_ref_step1(fs_info, roots, tmp, seq);
-	if (ret)
-		goto unlock;
-
-	/*
-	 * step 2: walk from the new root
-	 */
-	ret = qgroup_account_ref_step2(fs_info, roots, tmp, seq, sgn,
-				       node->num_bytes, qgroup);
-	if (ret)
-		goto unlock;
-
-	/*
-	 * step 3: walk again from old refs
-	 */
-	ret = qgroup_account_ref_step3(fs_info, roots, tmp, seq, sgn,
-				       node->num_bytes);
-	if (ret)
-		goto unlock;
-
-unlock:
-	spin_unlock(&fs_info->qgroup_lock);
-	mutex_unlock(&fs_info->qgroup_rescan_lock);
-=======
-static int qgroup_account_ref_step2(struct btrfs_fs_info *fs_info,
-				    struct ulist *roots, struct ulist *tmp,
-				    u64 seq, int sgn, u64 num_bytes,
-				    struct btrfs_qgroup *qgroup)
-{
-	struct ulist_node *unode;
-	struct ulist_iterator uiter;
-	struct btrfs_qgroup *qg;
-	struct btrfs_qgroup_list *glist;
-	int ret;
-
-	ulist_reinit(tmp);
-	ret = ulist_add(tmp, qgroup->qgroupid, (uintptr_t)qgroup, GFP_ATOMIC);
-	if (ret < 0)
-		return ret;
-
-	ULIST_ITER_INIT(&uiter);
-	while ((unode = ulist_next(tmp, &uiter))) {
-		qg = (struct btrfs_qgroup *)(uintptr_t)unode->aux;
-		if (qg->refcnt < seq) {
-			/* not visited by step 1 */
-			qg->rfer += sgn * num_bytes;
-			qg->rfer_cmpr += sgn * num_bytes;
-			if (roots->nnodes == 0) {
-				qg->excl += sgn * num_bytes;
-				qg->excl_cmpr += sgn * num_bytes;
-			}
-			qgroup_dirty(fs_info, qg);
-		}
-		WARN_ON(qg->tag >= seq);
-		qg->tag = seq;
-
-		list_for_each_entry(glist, &qg->groups, next_group) {
-			ret = ulist_add(tmp, glist->group->qgroupid,
-					(uintptr_t)glist->group, GFP_ATOMIC);
-			if (ret < 0)
-				return ret;
-		}
-	}
-
-	return 0;
-}
-
-static int qgroup_account_ref_step3(struct btrfs_fs_info *fs_info,
-				    struct ulist *roots, struct ulist *tmp,
-				    u64 seq, int sgn, u64 num_bytes)
-{
-	struct ulist_node *unode;
-	struct ulist_iterator uiter;
-	struct btrfs_qgroup *qg;
-	struct ulist_node *tmp_unode;
-	struct ulist_iterator tmp_uiter;
-	int ret;
-
-	ULIST_ITER_INIT(&uiter);
-	while ((unode = ulist_next(roots, &uiter))) {
-		qg = find_qgroup_rb(fs_info, unode->val);
-		if (!qg)
-			continue;
-
-		ulist_reinit(tmp);
-		ret = ulist_add(tmp, qg->qgroupid, (uintptr_t)qg, GFP_ATOMIC);
-		if (ret < 0)
-			return ret;
-
-		ULIST_ITER_INIT(&tmp_uiter);
-		while ((tmp_unode = ulist_next(tmp, &tmp_uiter))) {
-			struct btrfs_qgroup_list *glist;
-
-			qg = (struct btrfs_qgroup *)(uintptr_t)tmp_unode->aux;
-			if (qg->tag == seq)
-				continue;
-
-			if (qg->refcnt - seq == roots->nnodes) {
-				qg->excl -= sgn * num_bytes;
-				qg->excl_cmpr -= sgn * num_bytes;
-				qgroup_dirty(fs_info, qg);
-			}
-
-			list_for_each_entry(glist, &qg->groups, next_group) {
-				ret = ulist_add(tmp, glist->group->qgroupid,
-						(uintptr_t)glist->group,
-						GFP_ATOMIC);
-				if (ret < 0)
-					return ret;
-			}
-		}
-	}
-
-	return 0;
-}
-
-/*
- * btrfs_qgroup_account_ref is called for every ref that is added to or deleted
- * from the fs. First, all roots referencing the extent are searched, and
- * then the space is accounted accordingly to the different roots. The
- * accounting algorithm works in 3 steps documented inline.
- */
-int btrfs_qgroup_account_ref(struct btrfs_trans_handle *trans,
-			     struct btrfs_fs_info *fs_info,
-			     struct btrfs_delayed_ref_node *node,
-			     struct btrfs_delayed_extent_op *extent_op)
-{
-	struct btrfs_key ins;
-	struct btrfs_root *quota_root;
-	u64 ref_root;
-	struct btrfs_qgroup *qgroup;
-	struct ulist *roots = NULL;
-	u64 seq;
-	int ret = 0;
-	int sgn;
-
-	if (!fs_info->quota_enabled)
-		return 0;
-
-	BUG_ON(!fs_info->quota_root);
-
-	ins.objectid = node->bytenr;
-	ins.offset = node->num_bytes;
-	ins.type = BTRFS_EXTENT_ITEM_KEY;
-
-	if (node->type == BTRFS_TREE_BLOCK_REF_KEY ||
-	    node->type == BTRFS_SHARED_BLOCK_REF_KEY) {
-		struct btrfs_delayed_tree_ref *ref;
-		ref = btrfs_delayed_node_to_tree_ref(node);
-		ref_root = ref->root;
-	} else if (node->type == BTRFS_EXTENT_DATA_REF_KEY ||
-		   node->type == BTRFS_SHARED_DATA_REF_KEY) {
-		struct btrfs_delayed_data_ref *ref;
-		ref = btrfs_delayed_node_to_data_ref(node);
-		ref_root = ref->root;
-	} else {
-		BUG();
-	}
-
-	if (!is_fstree(ref_root)) {
-		/*
-		 * non-fs-trees are not being accounted
-		 */
-		return 0;
-	}
-
-	switch (node->action) {
-	case BTRFS_ADD_DELAYED_REF:
-	case BTRFS_ADD_DELAYED_EXTENT:
-		sgn = 1;
-		seq = btrfs_tree_mod_seq_prev(node->seq);
-		break;
-	case BTRFS_DROP_DELAYED_REF:
-		sgn = -1;
-		seq = node->seq;
-		break;
-	case BTRFS_UPDATE_DELAYED_HEAD:
-		return 0;
-	default:
-		BUG();
-	}
-
-	mutex_lock(&fs_info->qgroup_rescan_lock);
-	if (fs_info->qgroup_flags & BTRFS_QGROUP_STATUS_FLAG_RESCAN) {
-		if (fs_info->qgroup_rescan_progress.objectid <= node->bytenr) {
-			mutex_unlock(&fs_info->qgroup_rescan_lock);
-			return 0;
-		}
-	}
-	mutex_unlock(&fs_info->qgroup_rescan_lock);
-
-	/*
-	 * the delayed ref sequence number we pass depends on the direction of
-	 * the operation. for add operations, we pass
-	 * tree_mod_log_prev_seq(node->seq) to skip
-	 * the delayed ref's current sequence number, because we need the state
-	 * of the tree before the add operation. for delete operations, we pass
-	 * (node->seq) to include the delayed ref's current sequence number,
-	 * because we need the state of the tree after the delete operation.
-	 */
-	ret = btrfs_find_all_roots(trans, fs_info, node->bytenr, seq, &roots);
-	if (ret < 0)
-		return ret;
-
 	spin_lock(&fs_info->qgroup_lock);
 
 	quota_root = fs_info->quota_root;
@@ -1760,7 +1478,6 @@
 
 unlock:
 	spin_unlock(&fs_info->qgroup_lock);
->>>>>>> d0e0ac97
 	ulist_free(roots);
 
 	return ret;
@@ -1808,18 +1525,12 @@
 		fs_info->qgroup_flags |= BTRFS_QGROUP_STATUS_FLAG_INCONSISTENT;
 
 	if (!ret && start_rescan_worker) {
-<<<<<<< HEAD
-		ret = btrfs_qgroup_rescan(fs_info);
-		if (ret)
-			pr_err("btrfs: start rescan quota failed: %d\n", ret);
-=======
 		ret = qgroup_rescan_init(fs_info, 0, 1);
 		if (!ret) {
 			qgroup_rescan_zero_tracking(fs_info);
 			btrfs_queue_worker(&fs_info->qgroup_rescan_workers,
 					   &fs_info->qgroup_rescan_work);
 		}
->>>>>>> d0e0ac97
 		ret = 0;
 	}
 
@@ -2037,14 +1748,6 @@
 			(uintptr_t)qgroup, GFP_ATOMIC);
 	if (ret < 0)
 		goto out;
-<<<<<<< HEAD
-	}
-	ret = ulist_add(ulist, qgroup->qgroupid,
-			(uintptr_t)qgroup, GFP_ATOMIC);
-	if (ret < 0)
-		goto out;
-=======
->>>>>>> d0e0ac97
 	ULIST_ITER_INIT(&uiter);
 	while ((unode = ulist_next(fs_info->qgroup_ulist, &uiter))) {
 		struct btrfs_qgroup *qg;
@@ -2067,12 +1770,8 @@
 		}
 
 		list_for_each_entry(glist, &qg->groups, next_group) {
-<<<<<<< HEAD
-			ret = ulist_add(ulist, glist->group->qgroupid,
-=======
 			ret = ulist_add(fs_info->qgroup_ulist,
 					glist->group->qgroupid,
->>>>>>> d0e0ac97
 					(uintptr_t)glist->group, GFP_ATOMIC);
 			if (ret < 0)
 				goto out;
@@ -2127,14 +1826,6 @@
 			(uintptr_t)qgroup, GFP_ATOMIC);
 	if (ret < 0)
 		goto out;
-<<<<<<< HEAD
-	}
-	ret = ulist_add(ulist, qgroup->qgroupid,
-			(uintptr_t)qgroup, GFP_ATOMIC);
-	if (ret < 0)
-		goto out;
-=======
->>>>>>> d0e0ac97
 	ULIST_ITER_INIT(&uiter);
 	while ((unode = ulist_next(fs_info->qgroup_ulist, &uiter))) {
 		struct btrfs_qgroup *qg;
@@ -2145,12 +1836,8 @@
 		qg->reserved -= num_bytes;
 
 		list_for_each_entry(glist, &qg->groups, next_group) {
-<<<<<<< HEAD
-			ret = ulist_add(ulist, glist->group->qgroupid,
-=======
 			ret = ulist_add(fs_info->qgroup_ulist,
 					glist->group->qgroupid,
->>>>>>> d0e0ac97
 					(uintptr_t)glist->group, GFP_ATOMIC);
 			if (ret < 0)
 				goto out;
@@ -2177,19 +1864,11 @@
  * returns 1 when done, 2 when done and FLAG_INCONSISTENT was cleared.
  */
 static int
-<<<<<<< HEAD
-qgroup_rescan_leaf(struct qgroup_rescan *qscan, struct btrfs_path *path,
-=======
 qgroup_rescan_leaf(struct btrfs_fs_info *fs_info, struct btrfs_path *path,
->>>>>>> d0e0ac97
 		   struct btrfs_trans_handle *trans, struct ulist *tmp,
 		   struct extent_buffer *scratch_leaf)
 {
 	struct btrfs_key found;
-<<<<<<< HEAD
-	struct btrfs_fs_info *fs_info = qscan->fs_info;
-=======
->>>>>>> d0e0ac97
 	struct ulist *roots = NULL;
 	struct ulist_node *unode;
 	struct ulist_iterator uiter;
@@ -2317,18 +1996,10 @@
 
 static void btrfs_qgroup_rescan_worker(struct btrfs_work *work)
 {
-<<<<<<< HEAD
-	struct qgroup_rescan *qscan = container_of(work, struct qgroup_rescan,
-						   work);
-	struct btrfs_path *path;
-	struct btrfs_trans_handle *trans = NULL;
-	struct btrfs_fs_info *fs_info = qscan->fs_info;
-=======
 	struct btrfs_fs_info *fs_info = container_of(work, struct btrfs_fs_info,
 						     qgroup_rescan_work);
 	struct btrfs_path *path;
 	struct btrfs_trans_handle *trans = NULL;
->>>>>>> d0e0ac97
 	struct ulist *tmp = NULL;
 	struct extent_buffer *scratch_leaf = NULL;
 	int err = -ENOMEM;
@@ -2353,11 +2024,7 @@
 		if (!fs_info->quota_enabled) {
 			err = -EINTR;
 		} else {
-<<<<<<< HEAD
-			err = qgroup_rescan_leaf(qscan, path, trans,
-=======
 			err = qgroup_rescan_leaf(fs_info, path, trans,
->>>>>>> d0e0ac97
 						 tmp, scratch_leaf);
 		}
 		if (err > 0)
@@ -2370,10 +2037,6 @@
 	kfree(scratch_leaf);
 	ulist_free(tmp);
 	btrfs_free_path(path);
-<<<<<<< HEAD
-	kfree(qscan);
-=======
->>>>>>> d0e0ac97
 
 	mutex_lock(&fs_info->qgroup_rescan_lock);
 	fs_info->qgroup_flags &= ~BTRFS_QGROUP_STATUS_FLAG_RESCAN;
@@ -2392,49 +2055,6 @@
 	} else {
 		pr_err("btrfs: qgroup scan failed with %d\n", err);
 	}
-<<<<<<< HEAD
-}
-
-static void
-qgroup_rescan_start(struct btrfs_fs_info *fs_info, struct qgroup_rescan *qscan)
-{
-	memset(&qscan->work, 0, sizeof(qscan->work));
-	qscan->work.func = btrfs_qgroup_rescan_worker;
-	qscan->fs_info = fs_info;
-
-	pr_info("btrfs: qgroup scan started\n");
-	btrfs_queue_worker(&fs_info->qgroup_rescan_workers, &qscan->work);
-}
-
-int
-btrfs_qgroup_rescan(struct btrfs_fs_info *fs_info)
-{
-	int ret = 0;
-	struct rb_node *n;
-	struct btrfs_qgroup *qgroup;
-	struct qgroup_rescan *qscan = kmalloc(sizeof(*qscan), GFP_NOFS);
-
-	if (!qscan)
-		return -ENOMEM;
-
-	mutex_lock(&fs_info->qgroup_rescan_lock);
-	spin_lock(&fs_info->qgroup_lock);
-	if (fs_info->qgroup_flags & BTRFS_QGROUP_STATUS_FLAG_RESCAN)
-		ret = -EINPROGRESS;
-	else if (!(fs_info->qgroup_flags & BTRFS_QGROUP_STATUS_FLAG_ON))
-		ret = -EINVAL;
-	if (ret) {
-		spin_unlock(&fs_info->qgroup_lock);
-		mutex_unlock(&fs_info->qgroup_rescan_lock);
-		kfree(qscan);
-		return ret;
-	}
-
-	fs_info->qgroup_flags |= BTRFS_QGROUP_STATUS_FLAG_RESCAN;
-	memset(&fs_info->qgroup_rescan_progress, 0,
-		sizeof(fs_info->qgroup_rescan_progress));
-
-=======
 
 	complete_all(&fs_info->qgroup_rescan_completion);
 }
@@ -2503,7 +2123,6 @@
 	struct btrfs_qgroup *qgroup;
 
 	spin_lock(&fs_info->qgroup_lock);
->>>>>>> d0e0ac97
 	/* clear all current qgroup tracking information */
 	for (n = rb_first(&fs_info->qgroup_tree); n; n = rb_next(n)) {
 		qgroup = rb_entry(n, struct btrfs_qgroup, node);
@@ -2513,13 +2132,6 @@
 		qgroup->excl_cmpr = 0;
 	}
 	spin_unlock(&fs_info->qgroup_lock);
-<<<<<<< HEAD
-	mutex_unlock(&fs_info->qgroup_rescan_lock);
-
-	qgroup_rescan_start(fs_info, qscan);
-
-	return 0;
-=======
 }
 
 int
@@ -2590,5 +2202,4 @@
 	if (fs_info->qgroup_flags & BTRFS_QGROUP_STATUS_FLAG_RESCAN)
 		btrfs_queue_worker(&fs_info->qgroup_rescan_workers,
 				   &fs_info->qgroup_rescan_work);
->>>>>>> d0e0ac97
 }