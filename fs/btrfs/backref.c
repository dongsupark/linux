--- conflicted
+++ resolved
@@ -343,14 +343,8 @@
 			continue;
 		if (ref->count == 0)
 			continue;
-<<<<<<< HEAD
-		err = __resolve_indirect_ref(fs_info, search_commit_root,
-					     time_seq, ref, parents,
-					     extent_item_pos);
-=======
 		err = __resolve_indirect_ref(fs_info, path, time_seq, ref,
 					     parents, extent_item_pos);
->>>>>>> d0e0ac97
 		if (err == -ENOMEM)
 			goto out;
 		if (err)
@@ -1477,11 +1471,7 @@
 				iterate_extent_inodes_t *iterate, void *ctx)
 {
 	int ret;
-<<<<<<< HEAD
-	struct btrfs_trans_handle *trans;
-=======
 	struct btrfs_trans_handle *trans = NULL;
->>>>>>> d0e0ac97
 	struct ulist *refs = NULL;
 	struct ulist *roots = NULL;
 	struct ulist_node *ref_node = NULL;
