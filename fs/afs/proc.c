--- conflicted
+++ resolved
@@ -130,19 +130,9 @@
 	if (!proc_afs)
 		goto error_dir;
 
-<<<<<<< HEAD
-	if (!proc_create("cells", 0, proc_afs, &afs_proc_cells_fops) ||
-	    !proc_create("rootcell", 0, proc_afs, &afs_proc_rootcell_fops))
+	if (!proc_create("cells", S_IFREG | S_IRUGO | S_IWUSR, proc_afs, &afs_proc_cells_fops) ||
+	    !proc_create("rootcell", S_IFREG | S_IRUGO | S_IWUSR, proc_afs, &afs_proc_rootcell_fops))
 		goto error_tree;
-=======
-	p = proc_create("cells", S_IFREG | S_IRUGO | S_IWUSR, proc_afs, &afs_proc_cells_fops);
-	if (!p)
-		goto error_cells;
-
-	p = proc_create("rootcell", S_IFREG | S_IRUGO | S_IWUSR, proc_afs, &afs_proc_rootcell_fops);
-	if (!p)
-		goto error_rootcell;
->>>>>>> 0fc6f4e2
 
 	_leave(" = 0");
 	return 0;
