--- conflicted
+++ resolved
@@ -722,7 +722,7 @@
 
 static struct mountpoint *new_mountpoint(struct dentry *dentry)
 {
-	struct list_head *chain = mountpoint_hashtable + hash(NULL, dentry);
+	struct hlist_head *chain = mp_hash(dentry);
 	struct mountpoint *mp;
 	int ret;
 
@@ -738,12 +738,8 @@
 
 	mp->m_dentry = dentry;
 	mp->m_count = 1;
-<<<<<<< HEAD
 	hlist_add_head(&mp->m_hash, chain);
-=======
-	list_add(&mp->m_hash, chain);
 	INIT_LIST_HEAD(&mp->m_list);
->>>>>>> 0d7d90f8
 	return mp;
 }
 
@@ -797,12 +793,8 @@
 	mnt->mnt_parent = mnt;
 	mnt->mnt_mountpoint = mnt->mnt.mnt_root;
 	list_del_init(&mnt->mnt_child);
-<<<<<<< HEAD
 	hlist_del_init_rcu(&mnt->mnt_hash);
-=======
-	list_del_init(&mnt->mnt_hash);
 	list_del_init(&mnt->mnt_mp_list);
->>>>>>> 0d7d90f8
 	put_mountpoint(mnt->mnt_mp);
 	mnt->mnt_mp = NULL;
 }
