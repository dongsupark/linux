/*
 *  linux/fs/namespace.c
 *
 * (C) Copyright Al Viro 2000, 2001
 *	Released under GPL v2.
 *
 * Based on code from fs/super.c, copyright Linus Torvalds and others.
 * Heavily rewritten.
 */

#include <linux/syscalls.h>
#include <linux/slab.h>
#include <linux/sched.h>
#include <linux/smp_lock.h>
#include <linux/init.h>
#include <linux/kernel.h>
#include <linux/acct.h>
#include <linux/capability.h>
#include <linux/cpumask.h>
#include <linux/module.h>
#include <linux/sysfs.h>
#include <linux/seq_file.h>
#include <linux/mnt_namespace.h>
#include <linux/namei.h>
#include <linux/nsproxy.h>
#include <linux/security.h>
#include <linux/mount.h>
#include <linux/ramfs.h>
#include <linux/log2.h>
#include <linux/idr.h>
#include <linux/fs_struct.h>
#include <asm/uaccess.h>
#include <asm/unistd.h>
#include "pnode.h"
#include "internal.h"

#define HASH_SHIFT ilog2(PAGE_SIZE / sizeof(struct list_head))
#define HASH_SIZE (1UL << HASH_SHIFT)

/* spinlock for vfsmount related operations, inplace of dcache_lock */
__cacheline_aligned_in_smp DEFINE_SPINLOCK(vfsmount_lock);

static int event;
static DEFINE_IDA(mnt_id_ida);
static DEFINE_IDA(mnt_group_ida);
static int mnt_id_start = 0;
static int mnt_group_start = 1;

static struct list_head *mount_hashtable __read_mostly;
static struct kmem_cache *mnt_cache __read_mostly;
static struct rw_semaphore namespace_sem;

/* /sys/fs */
struct kobject *fs_kobj;
EXPORT_SYMBOL_GPL(fs_kobj);

static inline unsigned long hash(struct vfsmount *mnt, struct dentry *dentry)
{
	unsigned long tmp = ((unsigned long)mnt / L1_CACHE_BYTES);
	tmp += ((unsigned long)dentry / L1_CACHE_BYTES);
	tmp = tmp + (tmp >> HASH_SHIFT);
	return tmp & (HASH_SIZE - 1);
}

#define MNT_WRITER_UNDERFLOW_LIMIT -(1<<16)

/* allocation is serialized by namespace_sem */
static int mnt_alloc_id(struct vfsmount *mnt)
{
	int res;

retry:
	ida_pre_get(&mnt_id_ida, GFP_KERNEL);
	spin_lock(&vfsmount_lock);
	res = ida_get_new_above(&mnt_id_ida, mnt_id_start, &mnt->mnt_id);
	if (!res)
		mnt_id_start = mnt->mnt_id + 1;
	spin_unlock(&vfsmount_lock);
	if (res == -EAGAIN)
		goto retry;

	return res;
}

static void mnt_free_id(struct vfsmount *mnt)
{
	int id = mnt->mnt_id;
	spin_lock(&vfsmount_lock);
	ida_remove(&mnt_id_ida, id);
	if (mnt_id_start > id)
		mnt_id_start = id;
	spin_unlock(&vfsmount_lock);
}

/*
 * Allocate a new peer group ID
 *
 * mnt_group_ida is protected by namespace_sem
 */
static int mnt_alloc_group_id(struct vfsmount *mnt)
{
	int res;

	if (!ida_pre_get(&mnt_group_ida, GFP_KERNEL))
		return -ENOMEM;

	res = ida_get_new_above(&mnt_group_ida,
				mnt_group_start,
				&mnt->mnt_group_id);
	if (!res)
		mnt_group_start = mnt->mnt_group_id + 1;

	return res;
}

/*
 * Release a peer group ID
 */
void mnt_release_group_id(struct vfsmount *mnt)
{
	int id = mnt->mnt_group_id;
	ida_remove(&mnt_group_ida, id);
	if (mnt_group_start > id)
		mnt_group_start = id;
	mnt->mnt_group_id = 0;
}

struct vfsmount *alloc_vfsmnt(const char *name)
{
	struct vfsmount *mnt = kmem_cache_zalloc(mnt_cache, GFP_KERNEL);
	if (mnt) {
		int err;

		err = mnt_alloc_id(mnt);
		if (err)
			goto out_free_cache;

		if (name) {
			mnt->mnt_devname = kstrdup(name, GFP_KERNEL);
			if (!mnt->mnt_devname)
				goto out_free_id;
		}

		atomic_set(&mnt->mnt_count, 1);
		INIT_LIST_HEAD(&mnt->mnt_hash);
		INIT_LIST_HEAD(&mnt->mnt_child);
		INIT_LIST_HEAD(&mnt->mnt_mounts);
		INIT_LIST_HEAD(&mnt->mnt_list);
		INIT_LIST_HEAD(&mnt->mnt_expire);
		INIT_LIST_HEAD(&mnt->mnt_share);
		INIT_LIST_HEAD(&mnt->mnt_slave_list);
		INIT_LIST_HEAD(&mnt->mnt_slave);
#ifdef CONFIG_SMP
		mnt->mnt_writers = alloc_percpu(int);
		if (!mnt->mnt_writers)
			goto out_free_devname;
#else
		mnt->mnt_writers = 0;
#endif
	}
	return mnt;

#ifdef CONFIG_SMP
out_free_devname:
	kfree(mnt->mnt_devname);
#endif
out_free_id:
	mnt_free_id(mnt);
out_free_cache:
	kmem_cache_free(mnt_cache, mnt);
	return NULL;
}

/*
 * Most r/o checks on a fs are for operations that take
 * discrete amounts of time, like a write() or unlink().
 * We must keep track of when those operations start
 * (for permission checks) and when they end, so that
 * we can determine when writes are able to occur to
 * a filesystem.
 */
/*
 * __mnt_is_readonly: check whether a mount is read-only
 * @mnt: the mount to check for its write status
 *
 * This shouldn't be used directly ouside of the VFS.
 * It does not guarantee that the filesystem will stay
 * r/w, just that it is right *now*.  This can not and
 * should not be used in place of IS_RDONLY(inode).
 * mnt_want/drop_write() will _keep_ the filesystem
 * r/w.
 */
int __mnt_is_readonly(struct vfsmount *mnt)
{
	if (mnt->mnt_flags & MNT_READONLY)
		return 1;
	if (mnt->mnt_sb->s_flags & MS_RDONLY)
		return 1;
	return 0;
}
EXPORT_SYMBOL_GPL(__mnt_is_readonly);

static inline void inc_mnt_writers(struct vfsmount *mnt)
{
#ifdef CONFIG_SMP
	(*per_cpu_ptr(mnt->mnt_writers, smp_processor_id()))++;
#else
	mnt->mnt_writers++;
#endif
}

static inline void dec_mnt_writers(struct vfsmount *mnt)
{
#ifdef CONFIG_SMP
	(*per_cpu_ptr(mnt->mnt_writers, smp_processor_id()))--;
#else
	mnt->mnt_writers--;
#endif
}

static unsigned int count_mnt_writers(struct vfsmount *mnt)
{
#ifdef CONFIG_SMP
	unsigned int count = 0;
	int cpu;

	for_each_possible_cpu(cpu) {
		count += *per_cpu_ptr(mnt->mnt_writers, cpu);
	}

	return count;
#else
	return mnt->mnt_writers;
#endif
}

/*
 * Most r/o checks on a fs are for operations that take
 * discrete amounts of time, like a write() or unlink().
 * We must keep track of when those operations start
 * (for permission checks) and when they end, so that
 * we can determine when writes are able to occur to
 * a filesystem.
 */
/**
 * mnt_want_write - get write access to a mount
 * @mnt: the mount on which to take a write
 *
 * This tells the low-level filesystem that a write is
 * about to be performed to it, and makes sure that
 * writes are allowed before returning success.  When
 * the write operation is finished, mnt_drop_write()
 * must be called.  This is effectively a refcount.
 */
int mnt_want_write(struct vfsmount *mnt)
{
	int ret = 0;

	preempt_disable();
	inc_mnt_writers(mnt);
	/*
	 * The store to inc_mnt_writers must be visible before we pass
	 * MNT_WRITE_HOLD loop below, so that the slowpath can see our
	 * incremented count after it has set MNT_WRITE_HOLD.
	 */
	smp_mb();
	while (mnt->mnt_flags & MNT_WRITE_HOLD)
		cpu_relax();
	/*
	 * After the slowpath clears MNT_WRITE_HOLD, mnt_is_readonly will
	 * be set to match its requirements. So we must not load that until
	 * MNT_WRITE_HOLD is cleared.
	 */
	smp_rmb();
	if (__mnt_is_readonly(mnt)) {
		dec_mnt_writers(mnt);
		ret = -EROFS;
		goto out;
	}
out:
	preempt_enable();
	return ret;
}
EXPORT_SYMBOL_GPL(mnt_want_write);

/**
 * mnt_clone_write - get write access to a mount
 * @mnt: the mount on which to take a write
 *
 * This is effectively like mnt_want_write, except
 * it must only be used to take an extra write reference
 * on a mountpoint that we already know has a write reference
 * on it. This allows some optimisation.
 *
 * After finished, mnt_drop_write must be called as usual to
 * drop the reference.
 */
int mnt_clone_write(struct vfsmount *mnt)
{
	/* superblock may be r/o */
	if (__mnt_is_readonly(mnt))
		return -EROFS;
	preempt_disable();
	inc_mnt_writers(mnt);
	preempt_enable();
	return 0;
}
EXPORT_SYMBOL_GPL(mnt_clone_write);

/**
 * mnt_want_write_file - get write access to a file's mount
 * @file: the file who's mount on which to take a write
 *
 * This is like mnt_want_write, but it takes a file and can
 * do some optimisations if the file is open for write already
 */
int mnt_want_write_file(struct file *file)
{
	struct inode *inode = file->f_dentry->d_inode;
	if (!(file->f_mode & FMODE_WRITE) || special_file(inode->i_mode))
		return mnt_want_write(file->f_path.mnt);
	else
		return mnt_clone_write(file->f_path.mnt);
}
EXPORT_SYMBOL_GPL(mnt_want_write_file);

/**
 * mnt_drop_write - give up write access to a mount
 * @mnt: the mount on which to give up write access
 *
 * Tells the low-level filesystem that we are done
 * performing writes to it.  Must be matched with
 * mnt_want_write() call above.
 */
void mnt_drop_write(struct vfsmount *mnt)
{
	preempt_disable();
	dec_mnt_writers(mnt);
	preempt_enable();
}
EXPORT_SYMBOL_GPL(mnt_drop_write);

static int mnt_make_readonly(struct vfsmount *mnt)
{
	int ret = 0;

	spin_lock(&vfsmount_lock);
	mnt->mnt_flags |= MNT_WRITE_HOLD;
	/*
	 * After storing MNT_WRITE_HOLD, we'll read the counters. This store
	 * should be visible before we do.
	 */
	smp_mb();

	/*
	 * With writers on hold, if this value is zero, then there are
	 * definitely no active writers (although held writers may subsequently
	 * increment the count, they'll have to wait, and decrement it after
	 * seeing MNT_READONLY).
	 *
	 * It is OK to have counter incremented on one CPU and decremented on
	 * another: the sum will add up correctly. The danger would be when we
	 * sum up each counter, if we read a counter before it is incremented,
	 * but then read another CPU's count which it has been subsequently
	 * decremented from -- we would see more decrements than we should.
	 * MNT_WRITE_HOLD protects against this scenario, because
	 * mnt_want_write first increments count, then smp_mb, then spins on
	 * MNT_WRITE_HOLD, so it can't be decremented by another CPU while
	 * we're counting up here.
	 */
	if (count_mnt_writers(mnt) > 0)
		ret = -EBUSY;
	else
		mnt->mnt_flags |= MNT_READONLY;
	/*
	 * MNT_READONLY must become visible before ~MNT_WRITE_HOLD, so writers
	 * that become unheld will see MNT_READONLY.
	 */
	smp_wmb();
	mnt->mnt_flags &= ~MNT_WRITE_HOLD;
	spin_unlock(&vfsmount_lock);
	return ret;
}

static void __mnt_unmake_readonly(struct vfsmount *mnt)
{
	spin_lock(&vfsmount_lock);
	mnt->mnt_flags &= ~MNT_READONLY;
	spin_unlock(&vfsmount_lock);
}

void simple_set_mnt(struct vfsmount *mnt, struct super_block *sb)
{
	mnt->mnt_sb = sb;
	mnt->mnt_root = dget(sb->s_root);
}

EXPORT_SYMBOL(simple_set_mnt);

void free_vfsmnt(struct vfsmount *mnt)
{
	kfree(mnt->mnt_devname);
	mnt_free_id(mnt);
#ifdef CONFIG_SMP
	free_percpu(mnt->mnt_writers);
#endif
	kmem_cache_free(mnt_cache, mnt);
}

/*
 * find the first or last mount at @dentry on vfsmount @mnt depending on
 * @dir. If @dir is set return the first mount else return the last mount.
 */
struct vfsmount *__lookup_mnt(struct vfsmount *mnt, struct dentry *dentry,
			      int dir)
{
	struct list_head *head = mount_hashtable + hash(mnt, dentry);
	struct list_head *tmp = head;
	struct vfsmount *p, *found = NULL;

	for (;;) {
		tmp = dir ? tmp->next : tmp->prev;
		p = NULL;
		if (tmp == head)
			break;
		p = list_entry(tmp, struct vfsmount, mnt_hash);
		if (p->mnt_parent == mnt && p->mnt_mountpoint == dentry) {
			found = p;
			break;
		}
	}
	return found;
}

/*
 * lookup_mnt increments the ref count before returning
 * the vfsmount struct.
 */
struct vfsmount *lookup_mnt(struct path *path)
{
	struct vfsmount *child_mnt;
	spin_lock(&vfsmount_lock);
	if ((child_mnt = __lookup_mnt(path->mnt, path->dentry, 1)))
		mntget(child_mnt);
	spin_unlock(&vfsmount_lock);
	return child_mnt;
}

static inline int check_mnt(struct vfsmount *mnt)
{
	return mnt->mnt_ns == current->nsproxy->mnt_ns;
}

static void touch_mnt_namespace(struct mnt_namespace *ns)
{
	if (ns) {
		ns->event = ++event;
		wake_up_interruptible(&ns->poll);
	}
}

static void __touch_mnt_namespace(struct mnt_namespace *ns)
{
	if (ns && ns->event != event) {
		ns->event = event;
		wake_up_interruptible(&ns->poll);
	}
}

static void detach_mnt(struct vfsmount *mnt, struct path *old_path)
{
	old_path->dentry = mnt->mnt_mountpoint;
	old_path->mnt = mnt->mnt_parent;
	mnt->mnt_parent = mnt;
	mnt->mnt_mountpoint = mnt->mnt_root;
	list_del_init(&mnt->mnt_child);
	list_del_init(&mnt->mnt_hash);
	old_path->dentry->d_mounted--;
}

void mnt_set_mountpoint(struct vfsmount *mnt, struct dentry *dentry,
			struct vfsmount *child_mnt)
{
	child_mnt->mnt_parent = mntget(mnt);
	child_mnt->mnt_mountpoint = dget(dentry);
	dentry->d_mounted++;
}

static void attach_mnt(struct vfsmount *mnt, struct path *path)
{
	mnt_set_mountpoint(path->mnt, path->dentry, mnt);
	list_add_tail(&mnt->mnt_hash, mount_hashtable +
			hash(path->mnt, path->dentry));
	list_add_tail(&mnt->mnt_child, &path->mnt->mnt_mounts);
}

/*
 * the caller must hold vfsmount_lock
 */
static void commit_tree(struct vfsmount *mnt)
{
	struct vfsmount *parent = mnt->mnt_parent;
	struct vfsmount *m;
	LIST_HEAD(head);
	struct mnt_namespace *n = parent->mnt_ns;

	BUG_ON(parent == mnt);

	list_add_tail(&head, &mnt->mnt_list);
	list_for_each_entry(m, &head, mnt_list)
		m->mnt_ns = n;
	list_splice(&head, n->list.prev);

	list_add_tail(&mnt->mnt_hash, mount_hashtable +
				hash(parent, mnt->mnt_mountpoint));
	list_add_tail(&mnt->mnt_child, &parent->mnt_mounts);
	touch_mnt_namespace(n);
}

static struct vfsmount *next_mnt(struct vfsmount *p, struct vfsmount *root)
{
	struct list_head *next = p->mnt_mounts.next;
	if (next == &p->mnt_mounts) {
		while (1) {
			if (p == root)
				return NULL;
			next = p->mnt_child.next;
			if (next != &p->mnt_parent->mnt_mounts)
				break;
			p = p->mnt_parent;
		}
	}
	return list_entry(next, struct vfsmount, mnt_child);
}

static struct vfsmount *skip_mnt_tree(struct vfsmount *p)
{
	struct list_head *prev = p->mnt_mounts.prev;
	while (prev != &p->mnt_mounts) {
		p = list_entry(prev, struct vfsmount, mnt_child);
		prev = p->mnt_mounts.prev;
	}
	return p;
}

static struct vfsmount *clone_mnt(struct vfsmount *old, struct dentry *root,
					int flag)
{
	struct super_block *sb = old->mnt_sb;
	struct vfsmount *mnt = alloc_vfsmnt(old->mnt_devname);

	if (mnt) {
		if (flag & (CL_SLAVE | CL_PRIVATE))
			mnt->mnt_group_id = 0; /* not a peer of original */
		else
			mnt->mnt_group_id = old->mnt_group_id;

		if ((flag & CL_MAKE_SHARED) && !mnt->mnt_group_id) {
			int err = mnt_alloc_group_id(mnt);
			if (err)
				goto out_free;
		}

		mnt->mnt_flags = old->mnt_flags;
		atomic_inc(&sb->s_active);
		mnt->mnt_sb = sb;
		mnt->mnt_root = dget(root);
		mnt->mnt_mountpoint = mnt->mnt_root;
		mnt->mnt_parent = mnt;

		if (flag & CL_SLAVE) {
			list_add(&mnt->mnt_slave, &old->mnt_slave_list);
			mnt->mnt_master = old;
			CLEAR_MNT_SHARED(mnt);
		} else if (!(flag & CL_PRIVATE)) {
			if ((flag & CL_MAKE_SHARED) || IS_MNT_SHARED(old))
				list_add(&mnt->mnt_share, &old->mnt_share);
			if (IS_MNT_SLAVE(old))
				list_add(&mnt->mnt_slave, &old->mnt_slave);
			mnt->mnt_master = old->mnt_master;
		}
		if (flag & CL_MAKE_SHARED)
			set_mnt_shared(mnt);

		/* stick the duplicate mount on the same expiry list
		 * as the original if that was on one */
		if (flag & CL_EXPIRE) {
			if (!list_empty(&old->mnt_expire))
				list_add(&mnt->mnt_expire, &old->mnt_expire);
		}
	}
	return mnt;

 out_free:
	free_vfsmnt(mnt);
	return NULL;
}

static inline void __mntput(struct vfsmount *mnt)
{
	struct super_block *sb = mnt->mnt_sb;
	/*
	 * This probably indicates that somebody messed
	 * up a mnt_want/drop_write() pair.  If this
	 * happens, the filesystem was probably unable
	 * to make r/w->r/o transitions.
	 */
	/*
	 * atomic_dec_and_lock() used to deal with ->mnt_count decrements
	 * provides barriers, so count_mnt_writers() below is safe.  AV
	 */
	WARN_ON(count_mnt_writers(mnt));
	dput(mnt->mnt_root);
	free_vfsmnt(mnt);
	deactivate_super(sb);
}

void mntput_no_expire(struct vfsmount *mnt)
{
repeat:
	if (atomic_dec_and_lock(&mnt->mnt_count, &vfsmount_lock)) {
		if (likely(!mnt->mnt_pinned)) {
			spin_unlock(&vfsmount_lock);
			__mntput(mnt);
			return;
		}
		atomic_add(mnt->mnt_pinned + 1, &mnt->mnt_count);
		mnt->mnt_pinned = 0;
		spin_unlock(&vfsmount_lock);
		acct_auto_close_mnt(mnt);
		goto repeat;
	}
}

EXPORT_SYMBOL(mntput_no_expire);

void mnt_pin(struct vfsmount *mnt)
{
	spin_lock(&vfsmount_lock);
	mnt->mnt_pinned++;
	spin_unlock(&vfsmount_lock);
}

EXPORT_SYMBOL(mnt_pin);

void mnt_unpin(struct vfsmount *mnt)
{
	spin_lock(&vfsmount_lock);
	if (mnt->mnt_pinned) {
		atomic_inc(&mnt->mnt_count);
		mnt->mnt_pinned--;
	}
	spin_unlock(&vfsmount_lock);
}

EXPORT_SYMBOL(mnt_unpin);

static inline void mangle(struct seq_file *m, const char *s)
{
	seq_escape(m, s, " \t\n\\");
}

/*
 * Simple .show_options callback for filesystems which don't want to
 * implement more complex mount option showing.
 *
 * See also save_mount_options().
 */
int generic_show_options(struct seq_file *m, struct vfsmount *mnt)
{
	const char *options;

	rcu_read_lock();
	options = rcu_dereference(mnt->mnt_sb->s_options);

	if (options != NULL && options[0]) {
		seq_putc(m, ',');
		mangle(m, options);
	}
	rcu_read_unlock();

	return 0;
}
EXPORT_SYMBOL(generic_show_options);

/*
 * If filesystem uses generic_show_options(), this function should be
 * called from the fill_super() callback.
 *
 * The .remount_fs callback usually needs to be handled in a special
 * way, to make sure, that previous options are not overwritten if the
 * remount fails.
 *
 * Also note, that if the filesystem's .remount_fs function doesn't
 * reset all options to their default value, but changes only newly
 * given options, then the displayed options will not reflect reality
 * any more.
 */
void save_mount_options(struct super_block *sb, char *options)
{
	BUG_ON(sb->s_options);
	rcu_assign_pointer(sb->s_options, kstrdup(options, GFP_KERNEL));
}
EXPORT_SYMBOL(save_mount_options);

void replace_mount_options(struct super_block *sb, char *options)
{
	char *old = sb->s_options;
	rcu_assign_pointer(sb->s_options, options);
	if (old) {
		synchronize_rcu();
		kfree(old);
	}
}
EXPORT_SYMBOL(replace_mount_options);

#ifdef CONFIG_PROC_FS
/* iterator */
static void *m_start(struct seq_file *m, loff_t *pos)
{
	struct proc_mounts *p = m->private;

	down_read(&namespace_sem);
	return seq_list_start(&p->ns->list, *pos);
}

static void *m_next(struct seq_file *m, void *v, loff_t *pos)
{
	struct proc_mounts *p = m->private;

	return seq_list_next(v, &p->ns->list, pos);
}

static void m_stop(struct seq_file *m, void *v)
{
	up_read(&namespace_sem);
}

int mnt_had_events(struct proc_mounts *p)
{
	struct mnt_namespace *ns = p->ns;
	int res = 0;

	spin_lock(&vfsmount_lock);
	if (p->event != ns->event) {
		p->event = ns->event;
		res = 1;
	}
	spin_unlock(&vfsmount_lock);

	return res;
}

struct proc_fs_info {
	int flag;
	const char *str;
};

static int show_sb_opts(struct seq_file *m, struct super_block *sb)
{
	static const struct proc_fs_info fs_info[] = {
		{ MS_SYNCHRONOUS, ",sync" },
		{ MS_DIRSYNC, ",dirsync" },
		{ MS_MANDLOCK, ",mand" },
		{ 0, NULL }
	};
	const struct proc_fs_info *fs_infop;

	for (fs_infop = fs_info; fs_infop->flag; fs_infop++) {
		if (sb->s_flags & fs_infop->flag)
			seq_puts(m, fs_infop->str);
	}

	return security_sb_show_options(m, sb);
}

static void show_mnt_opts(struct seq_file *m, struct vfsmount *mnt)
{
	static const struct proc_fs_info mnt_info[] = {
		{ MNT_NOSUID, ",nosuid" },
		{ MNT_NODEV, ",nodev" },
		{ MNT_NOEXEC, ",noexec" },
		{ MNT_NOATIME, ",noatime" },
		{ MNT_NODIRATIME, ",nodiratime" },
		{ MNT_RELATIME, ",relatime" },
		{ MNT_STRICTATIME, ",strictatime" },
		{ 0, NULL }
	};
	const struct proc_fs_info *fs_infop;

	for (fs_infop = mnt_info; fs_infop->flag; fs_infop++) {
		if (mnt->mnt_flags & fs_infop->flag)
			seq_puts(m, fs_infop->str);
	}
}

static void show_type(struct seq_file *m, struct super_block *sb)
{
	mangle(m, sb->s_type->name);
	if (sb->s_subtype && sb->s_subtype[0]) {
		seq_putc(m, '.');
		mangle(m, sb->s_subtype);
	}
}

static int show_vfsmnt(struct seq_file *m, void *v)
{
	struct vfsmount *mnt = list_entry(v, struct vfsmount, mnt_list);
	int err = 0;
	struct path mnt_path = { .dentry = mnt->mnt_root, .mnt = mnt };

	mangle(m, mnt->mnt_devname ? mnt->mnt_devname : "none");
	seq_putc(m, ' ');
	seq_path(m, &mnt_path, " \t\n\\");
	seq_putc(m, ' ');
	show_type(m, mnt->mnt_sb);
	seq_puts(m, __mnt_is_readonly(mnt) ? " ro" : " rw");
	err = show_sb_opts(m, mnt->mnt_sb);
	if (err)
		goto out;
	show_mnt_opts(m, mnt);
	if (mnt->mnt_sb->s_op->show_options)
		err = mnt->mnt_sb->s_op->show_options(m, mnt);
	seq_puts(m, " 0 0\n");
out:
	return err;
}

const struct seq_operations mounts_op = {
	.start	= m_start,
	.next	= m_next,
	.stop	= m_stop,
	.show	= show_vfsmnt
};

static int show_mountinfo(struct seq_file *m, void *v)
{
	struct proc_mounts *p = m->private;
	struct vfsmount *mnt = list_entry(v, struct vfsmount, mnt_list);
	struct super_block *sb = mnt->mnt_sb;
	struct path mnt_path = { .dentry = mnt->mnt_root, .mnt = mnt };
	struct path root = p->root;
	int err = 0;

	seq_printf(m, "%i %i %u:%u ", mnt->mnt_id, mnt->mnt_parent->mnt_id,
		   MAJOR(sb->s_dev), MINOR(sb->s_dev));
	seq_dentry(m, mnt->mnt_root, " \t\n\\");
	seq_putc(m, ' ');
	seq_path_root(m, &mnt_path, &root, " \t\n\\");
	if (root.mnt != p->root.mnt || root.dentry != p->root.dentry) {
		/*
		 * Mountpoint is outside root, discard that one.  Ugly,
		 * but less so than trying to do that in iterator in a
		 * race-free way (due to renames).
		 */
		return SEQ_SKIP;
	}
	seq_puts(m, mnt->mnt_flags & MNT_READONLY ? " ro" : " rw");
	show_mnt_opts(m, mnt);

	/* Tagged fields ("foo:X" or "bar") */
	if (IS_MNT_SHARED(mnt))
		seq_printf(m, " shared:%i", mnt->mnt_group_id);
	if (IS_MNT_SLAVE(mnt)) {
		int master = mnt->mnt_master->mnt_group_id;
		int dom = get_dominating_id(mnt, &p->root);
		seq_printf(m, " master:%i", master);
		if (dom && dom != master)
			seq_printf(m, " propagate_from:%i", dom);
	}
	if (IS_MNT_UNBINDABLE(mnt))
		seq_puts(m, " unbindable");

	/* Filesystem specific data */
	seq_puts(m, " - ");
	show_type(m, sb);
	seq_putc(m, ' ');
	mangle(m, mnt->mnt_devname ? mnt->mnt_devname : "none");
	seq_puts(m, sb->s_flags & MS_RDONLY ? " ro" : " rw");
	err = show_sb_opts(m, sb);
	if (err)
		goto out;
	if (sb->s_op->show_options)
		err = sb->s_op->show_options(m, mnt);
	seq_putc(m, '\n');
out:
	return err;
}

const struct seq_operations mountinfo_op = {
	.start	= m_start,
	.next	= m_next,
	.stop	= m_stop,
	.show	= show_mountinfo,
};

static int show_vfsstat(struct seq_file *m, void *v)
{
	struct vfsmount *mnt = list_entry(v, struct vfsmount, mnt_list);
	struct path mnt_path = { .dentry = mnt->mnt_root, .mnt = mnt };
	int err = 0;

	/* device */
	if (mnt->mnt_devname) {
		seq_puts(m, "device ");
		mangle(m, mnt->mnt_devname);
	} else
		seq_puts(m, "no device");

	/* mount point */
	seq_puts(m, " mounted on ");
	seq_path(m, &mnt_path, " \t\n\\");
	seq_putc(m, ' ');

	/* file system type */
	seq_puts(m, "with fstype ");
	show_type(m, mnt->mnt_sb);

	/* optional statistics */
	if (mnt->mnt_sb->s_op->show_stats) {
		seq_putc(m, ' ');
		err = mnt->mnt_sb->s_op->show_stats(m, mnt);
	}

	seq_putc(m, '\n');
	return err;
}

const struct seq_operations mountstats_op = {
	.start	= m_start,
	.next	= m_next,
	.stop	= m_stop,
	.show	= show_vfsstat,
};
#endif  /* CONFIG_PROC_FS */

/**
 * may_umount_tree - check if a mount tree is busy
 * @mnt: root of mount tree
 *
 * This is called to check if a tree of mounts has any
 * open files, pwds, chroots or sub mounts that are
 * busy.
 */
int may_umount_tree(struct vfsmount *mnt)
{
	int actual_refs = 0;
	int minimum_refs = 0;
	struct vfsmount *p;

	spin_lock(&vfsmount_lock);
	for (p = mnt; p; p = next_mnt(p, mnt)) {
		actual_refs += atomic_read(&p->mnt_count);
		minimum_refs += 2;
	}
	spin_unlock(&vfsmount_lock);

	if (actual_refs > minimum_refs)
		return 0;

	return 1;
}

EXPORT_SYMBOL(may_umount_tree);

/**
 * may_umount - check if a mount point is busy
 * @mnt: root of mount
 *
 * This is called to check if a mount point has any
 * open files, pwds, chroots or sub mounts. If the
 * mount has sub mounts this will return busy
 * regardless of whether the sub mounts are busy.
 *
 * Doesn't take quota and stuff into account. IOW, in some cases it will
 * give false negatives. The main reason why it's here is that we need
 * a non-destructive way to look for easily umountable filesystems.
 */
int may_umount(struct vfsmount *mnt)
{
	int ret = 1;
	down_read(&namespace_sem);
	spin_lock(&vfsmount_lock);
	if (propagate_mount_busy(mnt, 2))
		ret = 0;
	spin_unlock(&vfsmount_lock);
	up_read(&namespace_sem);
	return ret;
}

EXPORT_SYMBOL(may_umount);

void release_mounts(struct list_head *head)
{
	struct vfsmount *mnt;
	while (!list_empty(head)) {
		mnt = list_first_entry(head, struct vfsmount, mnt_hash);
		list_del_init(&mnt->mnt_hash);
		if (mnt->mnt_parent != mnt) {
			struct dentry *dentry;
			struct vfsmount *m;
			spin_lock(&vfsmount_lock);
			dentry = mnt->mnt_mountpoint;
			m = mnt->mnt_parent;
			mnt->mnt_mountpoint = mnt->mnt_root;
			mnt->mnt_parent = mnt;
			m->mnt_ghosts--;
			spin_unlock(&vfsmount_lock);
			dput(dentry);
			mntput(m);
		}
		mntput(mnt);
	}
}

void umount_tree(struct vfsmount *mnt, int propagate, struct list_head *kill)
{
	struct vfsmount *p;

	for (p = mnt; p; p = next_mnt(p, mnt))
		list_move(&p->mnt_hash, kill);

	if (propagate)
		propagate_umount(kill);

	list_for_each_entry(p, kill, mnt_hash) {
		list_del_init(&p->mnt_expire);
		list_del_init(&p->mnt_list);
		__touch_mnt_namespace(p->mnt_ns);
		p->mnt_ns = NULL;
		list_del_init(&p->mnt_child);
		if (p->mnt_parent != p) {
			p->mnt_parent->mnt_ghosts++;
			p->mnt_mountpoint->d_mounted--;
		}
		change_mnt_propagation(p, MS_PRIVATE);
	}
}

static void shrink_submounts(struct vfsmount *mnt, struct list_head *umounts);

static int do_umount(struct vfsmount *mnt, int flags)
{
	struct super_block *sb = mnt->mnt_sb;
	int retval;
	LIST_HEAD(umount_list);

	retval = security_sb_umount(mnt, flags);
	if (retval)
		return retval;

	/*
	 * Allow userspace to request a mountpoint be expired rather than
	 * unmounting unconditionally. Unmount only happens if:
	 *  (1) the mark is already set (the mark is cleared by mntput())
	 *  (2) the usage count == 1 [parent vfsmount] + 1 [sys_umount]
	 */
	if (flags & MNT_EXPIRE) {
		if (mnt == current->fs->root.mnt ||
		    flags & (MNT_FORCE | MNT_DETACH))
			return -EINVAL;

		if (atomic_read(&mnt->mnt_count) != 2)
			return -EBUSY;

		if (!xchg(&mnt->mnt_expiry_mark, 1))
			return -EAGAIN;
	}

	/*
	 * If we may have to abort operations to get out of this
	 * mount, and they will themselves hold resources we must
	 * allow the fs to do things. In the Unix tradition of
	 * 'Gee thats tricky lets do it in userspace' the umount_begin
	 * might fail to complete on the first run through as other tasks
	 * must return, and the like. Thats for the mount program to worry
	 * about for the moment.
	 */

	if (flags & MNT_FORCE && sb->s_op->umount_begin) {
		sb->s_op->umount_begin(sb);
	}

	/*
	 * No sense to grab the lock for this test, but test itself looks
	 * somewhat bogus. Suggestions for better replacement?
	 * Ho-hum... In principle, we might treat that as umount + switch
	 * to rootfs. GC would eventually take care of the old vfsmount.
	 * Actually it makes sense, especially if rootfs would contain a
	 * /reboot - static binary that would close all descriptors and
	 * call reboot(9). Then init(8) could umount root and exec /reboot.
	 */
	if (mnt == current->fs->root.mnt && !(flags & MNT_DETACH)) {
		/*
		 * Special case for "unmounting" root ...
		 * we just try to remount it readonly.
		 */
		down_write(&sb->s_umount);
		if (!(sb->s_flags & MS_RDONLY))
			retval = do_remount_sb(sb, MS_RDONLY, NULL, 0);
		up_write(&sb->s_umount);
		return retval;
	}

	down_write(&namespace_sem);
	spin_lock(&vfsmount_lock);
	event++;

	if (!(flags & MNT_DETACH))
		shrink_submounts(mnt, &umount_list);

	retval = -EBUSY;
	if (flags & MNT_DETACH || !propagate_mount_busy(mnt, 2)) {
		if (!list_empty(&mnt->mnt_list))
			umount_tree(mnt, 1, &umount_list);
		retval = 0;
	}
	spin_unlock(&vfsmount_lock);
	up_write(&namespace_sem);
	release_mounts(&umount_list);
	return retval;
}

/*
 * Now umount can handle mount points as well as block devices.
 * This is important for filesystems which use unnamed block devices.
 *
 * We now support a flag for forced unmount like the other 'big iron'
 * unixes. Our API is identical to OSF/1 to avoid making a mess of AMD
 */

SYSCALL_DEFINE2(umount, char __user *, name, int, flags)
{
	struct path path;
	int retval;
	int lookup_flags = 0;

	if (flags & ~(MNT_FORCE | MNT_DETACH | MNT_EXPIRE | UMOUNT_NOFOLLOW))
		return -EINVAL;

	if (!(flags & UMOUNT_NOFOLLOW))
		lookup_flags |= LOOKUP_FOLLOW;

	retval = user_path_at(AT_FDCWD, name, lookup_flags, &path);
	if (retval)
		goto out;
	retval = -EINVAL;
	if (path.dentry != path.mnt->mnt_root)
		goto dput_and_out;
	if (!check_mnt(path.mnt))
		goto dput_and_out;

	retval = -EPERM;
	if (!capable(CAP_SYS_ADMIN))
		goto dput_and_out;

	retval = do_umount(path.mnt, flags);
dput_and_out:
	/* we mustn't call path_put() as that would clear mnt_expiry_mark */
	dput(path.dentry);
	mntput_no_expire(path.mnt);
out:
	return retval;
}

#ifdef __ARCH_WANT_SYS_OLDUMOUNT

/*
 *	The 2.0 compatible umount. No flags.
 */
SYSCALL_DEFINE1(oldumount, char __user *, name)
{
	return sys_umount(name, 0);
}

#endif

static int mount_is_safe(struct path *path)
{
	if (capable(CAP_SYS_ADMIN))
		return 0;
	return -EPERM;
#ifdef notyet
	if (S_ISLNK(path->dentry->d_inode->i_mode))
		return -EPERM;
	if (path->dentry->d_inode->i_mode & S_ISVTX) {
		if (current_uid() != path->dentry->d_inode->i_uid)
			return -EPERM;
	}
	if (inode_permission(path->dentry->d_inode, MAY_WRITE))
		return -EPERM;
	return 0;
#endif
}

struct vfsmount *copy_tree(struct vfsmount *mnt, struct dentry *dentry,
					int flag)
{
	struct vfsmount *res, *p, *q, *r, *s;
	struct path path;

	if (!(flag & CL_COPY_ALL) && IS_MNT_UNBINDABLE(mnt))
		return NULL;

	res = q = clone_mnt(mnt, dentry, flag);
	if (!q)
		goto Enomem;
	q->mnt_mountpoint = mnt->mnt_mountpoint;

	p = mnt;
	list_for_each_entry(r, &mnt->mnt_mounts, mnt_child) {
		if (!is_subdir(r->mnt_mountpoint, dentry))
			continue;

		for (s = r; s; s = next_mnt(s, r)) {
			if (!(flag & CL_COPY_ALL) && IS_MNT_UNBINDABLE(s)) {
				s = skip_mnt_tree(s);
				continue;
			}
			while (p != s->mnt_parent) {
				p = p->mnt_parent;
				q = q->mnt_parent;
			}
			p = s;
			path.mnt = q;
			path.dentry = p->mnt_mountpoint;
			q = clone_mnt(p, p->mnt_root, flag);
			if (!q)
				goto Enomem;
			spin_lock(&vfsmount_lock);
			list_add_tail(&q->mnt_list, &res->mnt_list);
			attach_mnt(q, &path);
			spin_unlock(&vfsmount_lock);
		}
	}
	return res;
Enomem:
	if (res) {
		LIST_HEAD(umount_list);
		spin_lock(&vfsmount_lock);
		umount_tree(res, 0, &umount_list);
		spin_unlock(&vfsmount_lock);
		release_mounts(&umount_list);
	}
	return NULL;
}

struct vfsmount *collect_mounts(struct path *path)
{
	struct vfsmount *tree;
	down_write(&namespace_sem);
	tree = copy_tree(path->mnt, path->dentry, CL_COPY_ALL | CL_PRIVATE);
	up_write(&namespace_sem);
	return tree;
}

void drop_collected_mounts(struct vfsmount *mnt)
{
	LIST_HEAD(umount_list);
	down_write(&namespace_sem);
	spin_lock(&vfsmount_lock);
	umount_tree(mnt, 0, &umount_list);
	spin_unlock(&vfsmount_lock);
	up_write(&namespace_sem);
	release_mounts(&umount_list);
}

int iterate_mounts(int (*f)(struct vfsmount *, void *), void *arg,
		   struct vfsmount *root)
{
	struct vfsmount *mnt;
	int res = f(root, arg);
	if (res)
		return res;
	list_for_each_entry(mnt, &root->mnt_list, mnt_list) {
		res = f(mnt, arg);
		if (res)
			return res;
	}
	return 0;
}

static void cleanup_group_ids(struct vfsmount *mnt, struct vfsmount *end)
{
	struct vfsmount *p;

	for (p = mnt; p != end; p = next_mnt(p, mnt)) {
		if (p->mnt_group_id && !IS_MNT_SHARED(p))
			mnt_release_group_id(p);
	}
}

static int invent_group_ids(struct vfsmount *mnt, bool recurse)
{
	struct vfsmount *p;

	for (p = mnt; p; p = recurse ? next_mnt(p, mnt) : NULL) {
		if (!p->mnt_group_id && !IS_MNT_SHARED(p)) {
			int err = mnt_alloc_group_id(p);
			if (err) {
				cleanup_group_ids(mnt, p);
				return err;
			}
		}
	}

	return 0;
}

/*
 *  @source_mnt : mount tree to be attached
 *  @nd         : place the mount tree @source_mnt is attached
 *  @parent_nd  : if non-null, detach the source_mnt from its parent and
 *  		   store the parent mount and mountpoint dentry.
 *  		   (done when source_mnt is moved)
 *
 *  NOTE: in the table below explains the semantics when a source mount
 *  of a given type is attached to a destination mount of a given type.
 * ---------------------------------------------------------------------------
 * |         BIND MOUNT OPERATION                                            |
 * |**************************************************************************
 * | source-->| shared        |       private  |       slave    | unbindable |
 * | dest     |               |                |                |            |
 * |   |      |               |                |                |            |
 * |   v      |               |                |                |            |
 * |**************************************************************************
 * |  shared  | shared (++)   |     shared (+) |     shared(+++)|  invalid   |
 * |          |               |                |                |            |
 * |non-shared| shared (+)    |      private   |      slave (*) |  invalid   |
 * ***************************************************************************
 * A bind operation clones the source mount and mounts the clone on the
 * destination mount.
 *
 * (++)  the cloned mount is propagated to all the mounts in the propagation
 * 	 tree of the destination mount and the cloned mount is added to
 * 	 the peer group of the source mount.
 * (+)   the cloned mount is created under the destination mount and is marked
 *       as shared. The cloned mount is added to the peer group of the source
 *       mount.
 * (+++) the mount is propagated to all the mounts in the propagation tree
 *       of the destination mount and the cloned mount is made slave
 *       of the same master as that of the source mount. The cloned mount
 *       is marked as 'shared and slave'.
 * (*)   the cloned mount is made a slave of the same master as that of the
 * 	 source mount.
 *
 * ---------------------------------------------------------------------------
 * |         		MOVE MOUNT OPERATION                                 |
 * |**************************************************************************
 * | source-->| shared        |       private  |       slave    | unbindable |
 * | dest     |               |                |                |            |
 * |   |      |               |                |                |            |
 * |   v      |               |                |                |            |
 * |**************************************************************************
 * |  shared  | shared (+)    |     shared (+) |    shared(+++) |  invalid   |
 * |          |               |                |                |            |
 * |non-shared| shared (+*)   |      private   |    slave (*)   | unbindable |
 * ***************************************************************************
 *
 * (+)  the mount is moved to the destination. And is then propagated to
 * 	all the mounts in the propagation tree of the destination mount.
 * (+*)  the mount is moved to the destination.
 * (+++)  the mount is moved to the destination and is then propagated to
 * 	all the mounts belonging to the destination mount's propagation tree.
 * 	the mount is marked as 'shared and slave'.
 * (*)	the mount continues to be a slave at the new location.
 *
 * if the source mount is a tree, the operations explained above is
 * applied to each mount in the tree.
 * Must be called without spinlocks held, since this function can sleep
 * in allocations.
 */
static int attach_recursive_mnt(struct vfsmount *source_mnt,
			struct path *path, struct path *parent_path)
{
	LIST_HEAD(tree_list);
	struct vfsmount *dest_mnt = path->mnt;
	struct dentry *dest_dentry = path->dentry;
	struct vfsmount *child, *p;
	int err;

	if (IS_MNT_SHARED(dest_mnt)) {
		err = invent_group_ids(source_mnt, true);
		if (err)
			goto out;
	}
	err = propagate_mnt(dest_mnt, dest_dentry, source_mnt, &tree_list);
	if (err)
		goto out_cleanup_ids;

	spin_lock(&vfsmount_lock);

	if (IS_MNT_SHARED(dest_mnt)) {
		for (p = source_mnt; p; p = next_mnt(p, source_mnt))
			set_mnt_shared(p);
	}
	if (parent_path) {
		detach_mnt(source_mnt, parent_path);
		attach_mnt(source_mnt, path);
		touch_mnt_namespace(parent_path->mnt->mnt_ns);
	} else {
		mnt_set_mountpoint(dest_mnt, dest_dentry, source_mnt);
		commit_tree(source_mnt);
	}

	list_for_each_entry_safe(child, p, &tree_list, mnt_hash) {
		list_del_init(&child->mnt_hash);
		commit_tree(child);
	}
	spin_unlock(&vfsmount_lock);
	return 0;

 out_cleanup_ids:
	if (IS_MNT_SHARED(dest_mnt))
		cleanup_group_ids(source_mnt, NULL);
 out:
	return err;
}

static int graft_tree(struct vfsmount *mnt, struct path *path)
{
	int err;
	if (mnt->mnt_sb->s_flags & MS_NOUSER)
		return -EINVAL;

	if (S_ISDIR(path->dentry->d_inode->i_mode) !=
	      S_ISDIR(mnt->mnt_root->d_inode->i_mode))
		return -ENOTDIR;

	err = -ENOENT;
	mutex_lock(&path->dentry->d_inode->i_mutex);
	if (cant_mount(path->dentry))
		goto out_unlock;

	if (!d_unlinked(path->dentry))
		err = attach_recursive_mnt(mnt, path, NULL);
out_unlock:
	mutex_unlock(&path->dentry->d_inode->i_mutex);
	return err;
}

/*
 * recursively change the type of the mountpoint.
 */
static int do_change_type(struct path *path, int flag)
{
	struct vfsmount *m, *mnt = path->mnt;
	int recurse = flag & MS_REC;
	int type = flag & ~MS_REC;
	int err = 0;

	if (!capable(CAP_SYS_ADMIN))
		return -EPERM;

	if (path->dentry != path->mnt->mnt_root)
		return -EINVAL;

	down_write(&namespace_sem);
	if (type == MS_SHARED) {
		err = invent_group_ids(mnt, recurse);
		if (err)
			goto out_unlock;
	}

	spin_lock(&vfsmount_lock);
	for (m = mnt; m; m = (recurse ? next_mnt(m, mnt) : NULL))
		change_mnt_propagation(m, type);
	spin_unlock(&vfsmount_lock);

 out_unlock:
	up_write(&namespace_sem);
	return err;
}

/*
 * do loopback mount.
 */
static int do_loopback(struct path *path, char *old_name,
				int recurse)
{
	struct path old_path;
	struct vfsmount *mnt = NULL;
	int err = mount_is_safe(path);
	if (err)
		return err;
	if (!old_name || !*old_name)
		return -EINVAL;
	err = kern_path(old_name, LOOKUP_FOLLOW, &old_path);
	if (err)
		return err;

	down_write(&namespace_sem);
	err = -EINVAL;
	if (IS_MNT_UNBINDABLE(old_path.mnt))
		goto out;

	if (!check_mnt(path->mnt) || !check_mnt(old_path.mnt))
		goto out;

	err = -ENOMEM;
	if (recurse)
		mnt = copy_tree(old_path.mnt, old_path.dentry, 0);
	else
		mnt = clone_mnt(old_path.mnt, old_path.dentry, 0);

	if (!mnt)
		goto out;

	err = graft_tree(mnt, path);
	if (err) {
		LIST_HEAD(umount_list);
		spin_lock(&vfsmount_lock);
		umount_tree(mnt, 0, &umount_list);
		spin_unlock(&vfsmount_lock);
		release_mounts(&umount_list);
	}

out:
	up_write(&namespace_sem);
	path_put(&old_path);
	return err;
}

static int change_mount_flags(struct vfsmount *mnt, int ms_flags)
{
	int error = 0;
	int readonly_request = 0;

	if (ms_flags & MS_RDONLY)
		readonly_request = 1;
	if (readonly_request == __mnt_is_readonly(mnt))
		return 0;

	if (readonly_request)
		error = mnt_make_readonly(mnt);
	else
		__mnt_unmake_readonly(mnt);
	return error;
}

/*
 * change filesystem flags. dir should be a physical root of filesystem.
 * If you've mounted a non-root directory somewhere and want to do remount
 * on it - tough luck.
 */
static int do_remount(struct path *path, int flags, int mnt_flags,
		      void *data)
{
	int err;
	struct super_block *sb = path->mnt->mnt_sb;

	if (!capable(CAP_SYS_ADMIN))
		return -EPERM;

	if (!check_mnt(path->mnt))
		return -EINVAL;

	if (path->dentry != path->mnt->mnt_root)
		return -EINVAL;

	down_write(&sb->s_umount);
	if (flags & MS_BIND)
		err = change_mount_flags(path->mnt, flags);
	else
		err = do_remount_sb(sb, flags, data, 0);
	if (!err) {
		spin_lock(&vfsmount_lock);
<<<<<<< HEAD
		mnt_flags |= path->mnt->mnt_flags & MNT_PNODE_MASK;
=======
		mnt_flags |= path->mnt->mnt_flags & MNT_PROPAGATION_MASK;
>>>>>>> 2da30e70
		path->mnt->mnt_flags = mnt_flags;
		spin_unlock(&vfsmount_lock);
	}
	up_write(&sb->s_umount);
	if (!err) {
		spin_lock(&vfsmount_lock);
		touch_mnt_namespace(path->mnt->mnt_ns);
		spin_unlock(&vfsmount_lock);
	}
	return err;
}

static inline int tree_contains_unbindable(struct vfsmount *mnt)
{
	struct vfsmount *p;
	for (p = mnt; p; p = next_mnt(p, mnt)) {
		if (IS_MNT_UNBINDABLE(p))
			return 1;
	}
	return 0;
}

static int do_move_mount(struct path *path, char *old_name)
{
	struct path old_path, parent_path;
	struct vfsmount *p;
	int err = 0;
	if (!capable(CAP_SYS_ADMIN))
		return -EPERM;
	if (!old_name || !*old_name)
		return -EINVAL;
	err = kern_path(old_name, LOOKUP_FOLLOW, &old_path);
	if (err)
		return err;

	down_write(&namespace_sem);
	while (d_mountpoint(path->dentry) &&
	       follow_down(path))
		;
	err = -EINVAL;
	if (!check_mnt(path->mnt) || !check_mnt(old_path.mnt))
		goto out;

	err = -ENOENT;
	mutex_lock(&path->dentry->d_inode->i_mutex);
	if (cant_mount(path->dentry))
		goto out1;

	if (d_unlinked(path->dentry))
		goto out1;

	err = -EINVAL;
	if (old_path.dentry != old_path.mnt->mnt_root)
		goto out1;

	if (old_path.mnt == old_path.mnt->mnt_parent)
		goto out1;

	if (S_ISDIR(path->dentry->d_inode->i_mode) !=
	      S_ISDIR(old_path.dentry->d_inode->i_mode))
		goto out1;
	/*
	 * Don't move a mount residing in a shared parent.
	 */
	if (old_path.mnt->mnt_parent &&
	    IS_MNT_SHARED(old_path.mnt->mnt_parent))
		goto out1;
	/*
	 * Don't move a mount tree containing unbindable mounts to a destination
	 * mount which is shared.
	 */
	if (IS_MNT_SHARED(path->mnt) &&
	    tree_contains_unbindable(old_path.mnt))
		goto out1;
	err = -ELOOP;
	for (p = path->mnt; p->mnt_parent != p; p = p->mnt_parent)
		if (p == old_path.mnt)
			goto out1;

	err = attach_recursive_mnt(old_path.mnt, path, &parent_path);
	if (err)
		goto out1;

	/* if the mount is moved, it should no longer be expire
	 * automatically */
	list_del_init(&old_path.mnt->mnt_expire);
out1:
	mutex_unlock(&path->dentry->d_inode->i_mutex);
out:
	up_write(&namespace_sem);
	if (!err)
		path_put(&parent_path);
	path_put(&old_path);
	return err;
}

/*
 * create a new mount for userspace and request it to be added into the
 * namespace's tree
 */
static int do_new_mount(struct path *path, char *type, int flags,
			int mnt_flags, char *name, void *data)
{
	struct vfsmount *mnt;

	if (!type)
		return -EINVAL;

	/* we need capabilities... */
	if (!capable(CAP_SYS_ADMIN))
		return -EPERM;

	lock_kernel();
	mnt = do_kern_mount(type, flags, name, data);
	unlock_kernel();
	if (IS_ERR(mnt))
		return PTR_ERR(mnt);

	return do_add_mount(mnt, path, mnt_flags, NULL);
}

/*
 * add a mount into a namespace's mount tree
 * - provide the option of adding the new mount to an expiration list
 */
int do_add_mount(struct vfsmount *newmnt, struct path *path,
		 int mnt_flags, struct list_head *fslist)
{
	int err;

<<<<<<< HEAD
	mnt_flags &= ~(MNT_SHARED | MNT_WRITE_HOLD);
=======
	mnt_flags &= ~(MNT_SHARED | MNT_WRITE_HOLD | MNT_INTERNAL);
>>>>>>> 2da30e70

	down_write(&namespace_sem);
	/* Something was mounted here while we slept */
	while (d_mountpoint(path->dentry) &&
	       follow_down(path))
		;
	err = -EINVAL;
	if (!(mnt_flags & MNT_SHRINKABLE) && !check_mnt(path->mnt))
		goto unlock;

	/* Refuse the same filesystem on the same mount point */
	err = -EBUSY;
	if (path->mnt->mnt_sb == newmnt->mnt_sb &&
	    path->mnt->mnt_root == path->dentry)
		goto unlock;

	err = -EINVAL;
	if (S_ISLNK(newmnt->mnt_root->d_inode->i_mode))
		goto unlock;

	newmnt->mnt_flags = mnt_flags;
	if ((err = graft_tree(newmnt, path)))
		goto unlock;

	if (fslist) /* add to the specified expiration list */
		list_add_tail(&newmnt->mnt_expire, fslist);

	up_write(&namespace_sem);
	return 0;

unlock:
	up_write(&namespace_sem);
	mntput(newmnt);
	return err;
}

EXPORT_SYMBOL_GPL(do_add_mount);

/*
 * process a list of expirable mountpoints with the intent of discarding any
 * mountpoints that aren't in use and haven't been touched since last we came
 * here
 */
void mark_mounts_for_expiry(struct list_head *mounts)
{
	struct vfsmount *mnt, *next;
	LIST_HEAD(graveyard);
	LIST_HEAD(umounts);

	if (list_empty(mounts))
		return;

	down_write(&namespace_sem);
	spin_lock(&vfsmount_lock);

	/* extract from the expiration list every vfsmount that matches the
	 * following criteria:
	 * - only referenced by its parent vfsmount
	 * - still marked for expiry (marked on the last call here; marks are
	 *   cleared by mntput())
	 */
	list_for_each_entry_safe(mnt, next, mounts, mnt_expire) {
		if (!xchg(&mnt->mnt_expiry_mark, 1) ||
			propagate_mount_busy(mnt, 1))
			continue;
		list_move(&mnt->mnt_expire, &graveyard);
	}
	while (!list_empty(&graveyard)) {
		mnt = list_first_entry(&graveyard, struct vfsmount, mnt_expire);
		touch_mnt_namespace(mnt->mnt_ns);
		umount_tree(mnt, 1, &umounts);
	}
	spin_unlock(&vfsmount_lock);
	up_write(&namespace_sem);

	release_mounts(&umounts);
}

EXPORT_SYMBOL_GPL(mark_mounts_for_expiry);

/*
 * Ripoff of 'select_parent()'
 *
 * search the list of submounts for a given mountpoint, and move any
 * shrinkable submounts to the 'graveyard' list.
 */
static int select_submounts(struct vfsmount *parent, struct list_head *graveyard)
{
	struct vfsmount *this_parent = parent;
	struct list_head *next;
	int found = 0;

repeat:
	next = this_parent->mnt_mounts.next;
resume:
	while (next != &this_parent->mnt_mounts) {
		struct list_head *tmp = next;
		struct vfsmount *mnt = list_entry(tmp, struct vfsmount, mnt_child);

		next = tmp->next;
		if (!(mnt->mnt_flags & MNT_SHRINKABLE))
			continue;
		/*
		 * Descend a level if the d_mounts list is non-empty.
		 */
		if (!list_empty(&mnt->mnt_mounts)) {
			this_parent = mnt;
			goto repeat;
		}

		if (!propagate_mount_busy(mnt, 1)) {
			list_move_tail(&mnt->mnt_expire, graveyard);
			found++;
		}
	}
	/*
	 * All done at this level ... ascend and resume the search
	 */
	if (this_parent != parent) {
		next = this_parent->mnt_child.next;
		this_parent = this_parent->mnt_parent;
		goto resume;
	}
	return found;
}

/*
 * process a list of expirable mountpoints with the intent of discarding any
 * submounts of a specific parent mountpoint
 */
static void shrink_submounts(struct vfsmount *mnt, struct list_head *umounts)
{
	LIST_HEAD(graveyard);
	struct vfsmount *m;

	/* extract submounts of 'mountpoint' from the expiration list */
	while (select_submounts(mnt, &graveyard)) {
		while (!list_empty(&graveyard)) {
			m = list_first_entry(&graveyard, struct vfsmount,
						mnt_expire);
			touch_mnt_namespace(m->mnt_ns);
			umount_tree(m, 1, umounts);
		}
	}
}

/*
 * Some copy_from_user() implementations do not return the exact number of
 * bytes remaining to copy on a fault.  But copy_mount_options() requires that.
 * Note that this function differs from copy_from_user() in that it will oops
 * on bad values of `to', rather than returning a short copy.
 */
static long exact_copy_from_user(void *to, const void __user * from,
				 unsigned long n)
{
	char *t = to;
	const char __user *f = from;
	char c;

	if (!access_ok(VERIFY_READ, from, n))
		return n;

	while (n) {
		if (__get_user(c, f)) {
			memset(t, 0, n);
			break;
		}
		*t++ = c;
		f++;
		n--;
	}
	return n;
}

int copy_mount_options(const void __user * data, unsigned long *where)
{
	int i;
	unsigned long page;
	unsigned long size;

	*where = 0;
	if (!data)
		return 0;

	if (!(page = __get_free_page(GFP_KERNEL)))
		return -ENOMEM;

	/* We only care that *some* data at the address the user
	 * gave us is valid.  Just in case, we'll zero
	 * the remainder of the page.
	 */
	/* copy_from_user cannot cross TASK_SIZE ! */
	size = TASK_SIZE - (unsigned long)data;
	if (size > PAGE_SIZE)
		size = PAGE_SIZE;

	i = size - exact_copy_from_user((void *)page, data, size);
	if (!i) {
		free_page(page);
		return -EFAULT;
	}
	if (i != PAGE_SIZE)
		memset((char *)page + i, 0, PAGE_SIZE - i);
	*where = page;
	return 0;
}

int copy_mount_string(const void __user *data, char **where)
{
	char *tmp;

	if (!data) {
		*where = NULL;
		return 0;
	}

	tmp = strndup_user(data, PAGE_SIZE);
	if (IS_ERR(tmp))
		return PTR_ERR(tmp);

	*where = tmp;
	return 0;
}

/*
 * Flags is a 32-bit value that allows up to 31 non-fs dependent flags to
 * be given to the mount() call (ie: read-only, no-dev, no-suid etc).
 *
 * data is a (void *) that can point to any structure up to
 * PAGE_SIZE-1 bytes, which can contain arbitrary fs-dependent
 * information (or be NULL).
 *
 * Pre-0.97 versions of mount() didn't have a flags word.
 * When the flags word was introduced its top half was required
 * to have the magic value 0xC0ED, and this remained so until 2.4.0-test9.
 * Therefore, if this magic number is present, it carries no information
 * and must be discarded.
 */
long do_mount(char *dev_name, char *dir_name, char *type_page,
		  unsigned long flags, void *data_page)
{
	struct path path;
	int retval = 0;
	int mnt_flags = 0;

	/* Discard magic */
	if ((flags & MS_MGC_MSK) == MS_MGC_VAL)
		flags &= ~MS_MGC_MSK;

	/* Basic sanity checks */

	if (!dir_name || !*dir_name || !memchr(dir_name, 0, PAGE_SIZE))
		return -EINVAL;

	if (data_page)
		((char *)data_page)[PAGE_SIZE - 1] = 0;

	/* ... and get the mountpoint */
	retval = kern_path(dir_name, LOOKUP_FOLLOW, &path);
	if (retval)
		return retval;

	retval = security_sb_mount(dev_name, &path,
				   type_page, flags, data_page);
	if (retval)
		goto dput_out;

	/* Default to relatime unless overriden */
	if (!(flags & MS_NOATIME))
		mnt_flags |= MNT_RELATIME;

	/* Separate the per-mountpoint flags */
	if (flags & MS_NOSUID)
		mnt_flags |= MNT_NOSUID;
	if (flags & MS_NODEV)
		mnt_flags |= MNT_NODEV;
	if (flags & MS_NOEXEC)
		mnt_flags |= MNT_NOEXEC;
	if (flags & MS_NOATIME)
		mnt_flags |= MNT_NOATIME;
	if (flags & MS_NODIRATIME)
		mnt_flags |= MNT_NODIRATIME;
	if (flags & MS_STRICTATIME)
		mnt_flags &= ~(MNT_RELATIME | MNT_NOATIME);
	if (flags & MS_RDONLY)
		mnt_flags |= MNT_READONLY;

	flags &= ~(MS_NOSUID | MS_NOEXEC | MS_NODEV | MS_ACTIVE |
		   MS_NOATIME | MS_NODIRATIME | MS_RELATIME| MS_KERNMOUNT |
		   MS_STRICTATIME);

	if (flags & MS_REMOUNT)
		retval = do_remount(&path, flags & ~MS_REMOUNT, mnt_flags,
				    data_page);
	else if (flags & MS_BIND)
		retval = do_loopback(&path, dev_name, flags & MS_REC);
	else if (flags & (MS_SHARED | MS_PRIVATE | MS_SLAVE | MS_UNBINDABLE))
		retval = do_change_type(&path, flags);
	else if (flags & MS_MOVE)
		retval = do_move_mount(&path, dev_name);
	else
		retval = do_new_mount(&path, type_page, flags, mnt_flags,
				      dev_name, data_page);
dput_out:
	path_put(&path);
	return retval;
}

static struct mnt_namespace *alloc_mnt_ns(void)
{
	struct mnt_namespace *new_ns;

	new_ns = kmalloc(sizeof(struct mnt_namespace), GFP_KERNEL);
	if (!new_ns)
		return ERR_PTR(-ENOMEM);
	atomic_set(&new_ns->count, 1);
	new_ns->root = NULL;
	INIT_LIST_HEAD(&new_ns->list);
	init_waitqueue_head(&new_ns->poll);
	new_ns->event = 0;
	return new_ns;
}

/*
 * Allocate a new namespace structure and populate it with contents
 * copied from the namespace of the passed in task structure.
 */
static struct mnt_namespace *dup_mnt_ns(struct mnt_namespace *mnt_ns,
		struct fs_struct *fs)
{
	struct mnt_namespace *new_ns;
	struct vfsmount *rootmnt = NULL, *pwdmnt = NULL;
	struct vfsmount *p, *q;

	new_ns = alloc_mnt_ns();
	if (IS_ERR(new_ns))
		return new_ns;

	down_write(&namespace_sem);
	/* First pass: copy the tree topology */
	new_ns->root = copy_tree(mnt_ns->root, mnt_ns->root->mnt_root,
					CL_COPY_ALL | CL_EXPIRE);
	if (!new_ns->root) {
		up_write(&namespace_sem);
		kfree(new_ns);
		return ERR_PTR(-ENOMEM);
	}
	spin_lock(&vfsmount_lock);
	list_add_tail(&new_ns->list, &new_ns->root->mnt_list);
	spin_unlock(&vfsmount_lock);

	/*
	 * Second pass: switch the tsk->fs->* elements and mark new vfsmounts
	 * as belonging to new namespace.  We have already acquired a private
	 * fs_struct, so tsk->fs->lock is not needed.
	 */
	p = mnt_ns->root;
	q = new_ns->root;
	while (p) {
		q->mnt_ns = new_ns;
		if (fs) {
			if (p == fs->root.mnt) {
				rootmnt = p;
				fs->root.mnt = mntget(q);
			}
			if (p == fs->pwd.mnt) {
				pwdmnt = p;
				fs->pwd.mnt = mntget(q);
			}
		}
		p = next_mnt(p, mnt_ns->root);
		q = next_mnt(q, new_ns->root);
	}
	up_write(&namespace_sem);

	if (rootmnt)
		mntput(rootmnt);
	if (pwdmnt)
		mntput(pwdmnt);

	return new_ns;
}

struct mnt_namespace *copy_mnt_ns(unsigned long flags, struct mnt_namespace *ns,
		struct fs_struct *new_fs)
{
	struct mnt_namespace *new_ns;

	BUG_ON(!ns);
	get_mnt_ns(ns);

	if (!(flags & CLONE_NEWNS))
		return ns;

	new_ns = dup_mnt_ns(ns, new_fs);

	put_mnt_ns(ns);
	return new_ns;
}

/**
 * create_mnt_ns - creates a private namespace and adds a root filesystem
 * @mnt: pointer to the new root filesystem mountpoint
 */
struct mnt_namespace *create_mnt_ns(struct vfsmount *mnt)
{
	struct mnt_namespace *new_ns;

	new_ns = alloc_mnt_ns();
	if (!IS_ERR(new_ns)) {
		mnt->mnt_ns = new_ns;
		new_ns->root = mnt;
		list_add(&new_ns->list, &new_ns->root->mnt_list);
	}
	return new_ns;
}
EXPORT_SYMBOL(create_mnt_ns);

SYSCALL_DEFINE5(mount, char __user *, dev_name, char __user *, dir_name,
		char __user *, type, unsigned long, flags, void __user *, data)
{
	int ret;
	char *kernel_type;
	char *kernel_dir;
	char *kernel_dev;
	unsigned long data_page;

	ret = copy_mount_string(type, &kernel_type);
	if (ret < 0)
		goto out_type;

	kernel_dir = getname(dir_name);
	if (IS_ERR(kernel_dir)) {
		ret = PTR_ERR(kernel_dir);
		goto out_dir;
	}

	ret = copy_mount_string(dev_name, &kernel_dev);
	if (ret < 0)
		goto out_dev;

	ret = copy_mount_options(data, &data_page);
	if (ret < 0)
		goto out_data;

	ret = do_mount(kernel_dev, kernel_dir, kernel_type, flags,
		(void *) data_page);

	free_page(data_page);
out_data:
	kfree(kernel_dev);
out_dev:
	putname(kernel_dir);
out_dir:
	kfree(kernel_type);
out_type:
	return ret;
}

/*
 * pivot_root Semantics:
 * Moves the root file system of the current process to the directory put_old,
 * makes new_root as the new root file system of the current process, and sets
 * root/cwd of all processes which had them on the current root to new_root.
 *
 * Restrictions:
 * The new_root and put_old must be directories, and  must not be on the
 * same file  system as the current process root. The put_old  must  be
 * underneath new_root,  i.e. adding a non-zero number of /.. to the string
 * pointed to by put_old must yield the same directory as new_root. No other
 * file system may be mounted on put_old. After all, new_root is a mountpoint.
 *
 * Also, the current root cannot be on the 'rootfs' (initial ramfs) filesystem.
 * See Documentation/filesystems/ramfs-rootfs-initramfs.txt for alternatives
 * in this situation.
 *
 * Notes:
 *  - we don't move root/cwd if they are not at the root (reason: if something
 *    cared enough to change them, it's probably wrong to force them elsewhere)
 *  - it's okay to pick a root that isn't the root of a file system, e.g.
 *    /nfs/my_root where /nfs is the mount point. It must be a mountpoint,
 *    though, so you may need to say mount --bind /nfs/my_root /nfs/my_root
 *    first.
 */
SYSCALL_DEFINE2(pivot_root, const char __user *, new_root,
		const char __user *, put_old)
{
	struct vfsmount *tmp;
	struct path new, old, parent_path, root_parent, root;
	int error;

	if (!capable(CAP_SYS_ADMIN))
		return -EPERM;

	error = user_path_dir(new_root, &new);
	if (error)
		goto out0;
	error = -EINVAL;
	if (!check_mnt(new.mnt))
		goto out1;

	error = user_path_dir(put_old, &old);
	if (error)
		goto out1;

	error = security_sb_pivotroot(&old, &new);
	if (error) {
		path_put(&old);
		goto out1;
	}

	read_lock(&current->fs->lock);
	root = current->fs->root;
	path_get(&current->fs->root);
	read_unlock(&current->fs->lock);
	down_write(&namespace_sem);
	mutex_lock(&old.dentry->d_inode->i_mutex);
	error = -EINVAL;
	if (IS_MNT_SHARED(old.mnt) ||
		IS_MNT_SHARED(new.mnt->mnt_parent) ||
		IS_MNT_SHARED(root.mnt->mnt_parent))
		goto out2;
	if (!check_mnt(root.mnt))
		goto out2;
	error = -ENOENT;
	if (cant_mount(old.dentry))
		goto out2;
	if (d_unlinked(new.dentry))
		goto out2;
	if (d_unlinked(old.dentry))
		goto out2;
	error = -EBUSY;
	if (new.mnt == root.mnt ||
	    old.mnt == root.mnt)
		goto out2; /* loop, on the same file system  */
	error = -EINVAL;
	if (root.mnt->mnt_root != root.dentry)
		goto out2; /* not a mountpoint */
	if (root.mnt->mnt_parent == root.mnt)
		goto out2; /* not attached */
	if (new.mnt->mnt_root != new.dentry)
		goto out2; /* not a mountpoint */
	if (new.mnt->mnt_parent == new.mnt)
		goto out2; /* not attached */
	/* make sure we can reach put_old from new_root */
	tmp = old.mnt;
	spin_lock(&vfsmount_lock);
	if (tmp != new.mnt) {
		for (;;) {
			if (tmp->mnt_parent == tmp)
				goto out3; /* already mounted on put_old */
			if (tmp->mnt_parent == new.mnt)
				break;
			tmp = tmp->mnt_parent;
		}
		if (!is_subdir(tmp->mnt_mountpoint, new.dentry))
			goto out3;
	} else if (!is_subdir(old.dentry, new.dentry))
		goto out3;
	detach_mnt(new.mnt, &parent_path);
	detach_mnt(root.mnt, &root_parent);
	/* mount old root on put_old */
	attach_mnt(root.mnt, &old);
	/* mount new_root on / */
	attach_mnt(new.mnt, &root_parent);
	touch_mnt_namespace(current->nsproxy->mnt_ns);
	spin_unlock(&vfsmount_lock);
	chroot_fs_refs(&root, &new);
	error = 0;
	path_put(&root_parent);
	path_put(&parent_path);
out2:
	mutex_unlock(&old.dentry->d_inode->i_mutex);
	up_write(&namespace_sem);
	path_put(&root);
	path_put(&old);
out1:
	path_put(&new);
out0:
	return error;
out3:
	spin_unlock(&vfsmount_lock);
	goto out2;
}

static void __init init_mount_tree(void)
{
	struct vfsmount *mnt;
	struct mnt_namespace *ns;
	struct path root;

	mnt = do_kern_mount("rootfs", 0, "rootfs", NULL);
	if (IS_ERR(mnt))
		panic("Can't create rootfs");
	ns = create_mnt_ns(mnt);
	if (IS_ERR(ns))
		panic("Can't allocate initial namespace");

	init_task.nsproxy->mnt_ns = ns;
	get_mnt_ns(ns);

	root.mnt = ns->root;
	root.dentry = ns->root->mnt_root;

	set_fs_pwd(current->fs, &root);
	set_fs_root(current->fs, &root);
}

void __init mnt_init(void)
{
	unsigned u;
	int err;

	init_rwsem(&namespace_sem);

	mnt_cache = kmem_cache_create("mnt_cache", sizeof(struct vfsmount),
			0, SLAB_HWCACHE_ALIGN | SLAB_PANIC, NULL);

	mount_hashtable = (struct list_head *)__get_free_page(GFP_ATOMIC);

	if (!mount_hashtable)
		panic("Failed to allocate mount hash table\n");

	printk("Mount-cache hash table entries: %lu\n", HASH_SIZE);

	for (u = 0; u < HASH_SIZE; u++)
		INIT_LIST_HEAD(&mount_hashtable[u]);

	err = sysfs_init();
	if (err)
		printk(KERN_WARNING "%s: sysfs_init error: %d\n",
			__func__, err);
	fs_kobj = kobject_create_and_add("fs", NULL);
	if (!fs_kobj)
		printk(KERN_WARNING "%s: kobj create error\n", __func__);
	init_rootfs();
	init_mount_tree();
}

void put_mnt_ns(struct mnt_namespace *ns)
{
	LIST_HEAD(umount_list);

	if (!atomic_dec_and_test(&ns->count))
		return;
	down_write(&namespace_sem);
	spin_lock(&vfsmount_lock);
	umount_tree(ns->root, 0, &umount_list);
	spin_unlock(&vfsmount_lock);
	up_write(&namespace_sem);
	release_mounts(&umount_list);
	kfree(ns);
}
EXPORT_SYMBOL(put_mnt_ns);<|MERGE_RESOLUTION|>--- conflicted
+++ resolved
@@ -1565,11 +1565,7 @@
 		err = do_remount_sb(sb, flags, data, 0);
 	if (!err) {
 		spin_lock(&vfsmount_lock);
-<<<<<<< HEAD
-		mnt_flags |= path->mnt->mnt_flags & MNT_PNODE_MASK;
-=======
 		mnt_flags |= path->mnt->mnt_flags & MNT_PROPAGATION_MASK;
->>>>>>> 2da30e70
 		path->mnt->mnt_flags = mnt_flags;
 		spin_unlock(&vfsmount_lock);
 	}
@@ -1700,11 +1696,7 @@
 {
 	int err;
 
-<<<<<<< HEAD
-	mnt_flags &= ~(MNT_SHARED | MNT_WRITE_HOLD);
-=======
 	mnt_flags &= ~(MNT_SHARED | MNT_WRITE_HOLD | MNT_INTERNAL);
->>>>>>> 2da30e70
 
 	down_write(&namespace_sem);
 	/* Something was mounted here while we slept */
