/*
 *  linux/fs/minix/dir.c
 *
 *  Copyright (C) 1991, 1992 Linus Torvalds
 *
 *  minix directory handling functions
 *
 *  Updated to filesystem version 3 by Daniel Aragones
 */

#include "minix.h"
#include <linux/buffer_head.h>
#include <linux/highmem.h>
#include <linux/swap.h>

typedef struct minix_dir_entry minix_dirent;
typedef struct minix3_dir_entry minix3_dirent;

static int minix_readdir(struct file *, struct dir_context *);

const struct file_operations minix_dir_operations = {
	.llseek		= generic_file_llseek,
	.read		= generic_read_dir,
	.iterate	= minix_readdir,
	.fsync		= generic_file_fsync,
};

static inline void dir_put_page(struct page *page)
{
	kunmap(page);
	page_cache_release(page);
}

/*
 * Return the offset into page `page_nr' of the last valid
 * byte in that page, plus one.
 */
static unsigned
minix_last_byte(struct inode *inode, unsigned long page_nr)
{
	unsigned last_byte = PAGE_CACHE_SIZE;

	if (page_nr == (inode->i_size >> PAGE_CACHE_SHIFT))
		last_byte = inode->i_size & (PAGE_CACHE_SIZE - 1);
	return last_byte;
}

static inline unsigned long dir_pages(struct inode *inode)
{
	return (inode->i_size+PAGE_CACHE_SIZE-1)>>PAGE_CACHE_SHIFT;
}

static int dir_commit_chunk(struct page *page, loff_t pos, unsigned len)
{
	struct address_space *mapping = page->mapping;
	struct inode *dir = mapping->host;
	int err = 0;
	block_write_end(NULL, mapping, pos, len, len, page, NULL);

	if (pos+len > dir->i_size) {
		i_size_write(dir, pos+len);
		mark_inode_dirty(dir);
	}
	if (IS_DIRSYNC(dir))
		err = write_one_page(page, 1);
	else
		unlock_page(page);
	return err;
}

static struct page * dir_get_page(struct inode *dir, unsigned long n)
{
	struct address_space *mapping = dir->i_mapping;
	struct page *page = read_mapping_page(mapping, n, NULL);
	if (!IS_ERR(page))
		kmap(page);
	return page;
}

static inline void *minix_next_entry(void *de, struct minix_sb_info *sbi)
{
	return (void*)((char*)de + sbi->s_dirsize);
}

static int minix_readdir(struct file *file, struct dir_context *ctx)
{
<<<<<<< HEAD
	unsigned long pos = filp->f_pos;
	struct inode *inode = file_inode(filp);
=======
	struct inode *inode = file_inode(file);
>>>>>>> d0e0ac97
	struct super_block *sb = inode->i_sb;
	struct minix_sb_info *sbi = minix_sb(sb);
	unsigned chunk_size = sbi->s_dirsize;
	unsigned long npages = dir_pages(inode);
	unsigned long pos = ctx->pos;
	unsigned offset;
	unsigned long n;

	ctx->pos = pos = ALIGN(pos, chunk_size);
	if (pos >= inode->i_size)
		return 0;

	offset = pos & ~PAGE_CACHE_MASK;
	n = pos >> PAGE_CACHE_SHIFT;

	for ( ; n < npages; n++, offset = 0) {
		char *p, *kaddr, *limit;
		struct page *page = dir_get_page(inode, n);

		if (IS_ERR(page))
			continue;
		kaddr = (char *)page_address(page);
		p = kaddr+offset;
		limit = kaddr + minix_last_byte(inode, n) - chunk_size;
		for ( ; p <= limit; p = minix_next_entry(p, sbi)) {
			const char *name;
			__u32 inumber;
			if (sbi->s_version == MINIX_V3) {
				minix3_dirent *de3 = (minix3_dirent *)p;
				name = de3->name;
				inumber = de3->inode;
	 		} else {
				minix_dirent *de = (minix_dirent *)p;
				name = de->name;
				inumber = de->inode;
			}
			if (inumber) {
				unsigned l = strnlen(name, sbi->s_namelen);
				if (!dir_emit(ctx, name, l,
					      inumber, DT_UNKNOWN)) {
					dir_put_page(page);
					return 0;
				}
			}
			ctx->pos += chunk_size;
		}
		dir_put_page(page);
	}
	return 0;
}

static inline int namecompare(int len, int maxlen,
	const char * name, const char * buffer)
{
	if (len < maxlen && buffer[len])
		return 0;
	return !memcmp(name, buffer, len);
}

/*
 *	minix_find_entry()
 *
 * finds an entry in the specified directory with the wanted name. It
 * returns the cache buffer in which the entry was found, and the entry
 * itself (as a parameter - res_dir). It does NOT read the inode of the
 * entry - you'll have to do that yourself if you want to.
 */
minix_dirent *minix_find_entry(struct dentry *dentry, struct page **res_page)
{
	const char * name = dentry->d_name.name;
	int namelen = dentry->d_name.len;
	struct inode * dir = dentry->d_parent->d_inode;
	struct super_block * sb = dir->i_sb;
	struct minix_sb_info * sbi = minix_sb(sb);
	unsigned long n;
	unsigned long npages = dir_pages(dir);
	struct page *page = NULL;
	char *p;

	char *namx;
	__u32 inumber;
	*res_page = NULL;

	for (n = 0; n < npages; n++) {
		char *kaddr, *limit;

		page = dir_get_page(dir, n);
		if (IS_ERR(page))
			continue;

		kaddr = (char*)page_address(page);
		limit = kaddr + minix_last_byte(dir, n) - sbi->s_dirsize;
		for (p = kaddr; p <= limit; p = minix_next_entry(p, sbi)) {
			if (sbi->s_version == MINIX_V3) {
				minix3_dirent *de3 = (minix3_dirent *)p;
				namx = de3->name;
				inumber = de3->inode;
 			} else {
				minix_dirent *de = (minix_dirent *)p;
				namx = de->name;
				inumber = de->inode;
			}
			if (!inumber)
				continue;
			if (namecompare(namelen, sbi->s_namelen, name, namx))
				goto found;
		}
		dir_put_page(page);
	}
	return NULL;

found:
	*res_page = page;
	return (minix_dirent *)p;
}

int minix_add_link(struct dentry *dentry, struct inode *inode)
{
	struct inode *dir = dentry->d_parent->d_inode;
	const char * name = dentry->d_name.name;
	int namelen = dentry->d_name.len;
	struct super_block * sb = dir->i_sb;
	struct minix_sb_info * sbi = minix_sb(sb);
	struct page *page = NULL;
	unsigned long npages = dir_pages(dir);
	unsigned long n;
	char *kaddr, *p;
	minix_dirent *de;
	minix3_dirent *de3;
	loff_t pos;
	int err;
	char *namx = NULL;
	__u32 inumber;

	/*
	 * We take care of directory expansion in the same loop
	 * This code plays outside i_size, so it locks the page
	 * to protect that region.
	 */
	for (n = 0; n <= npages; n++) {
		char *limit, *dir_end;

		page = dir_get_page(dir, n);
		err = PTR_ERR(page);
		if (IS_ERR(page))
			goto out;
		lock_page(page);
		kaddr = (char*)page_address(page);
		dir_end = kaddr + minix_last_byte(dir, n);
		limit = kaddr + PAGE_CACHE_SIZE - sbi->s_dirsize;
		for (p = kaddr; p <= limit; p = minix_next_entry(p, sbi)) {
			de = (minix_dirent *)p;
			de3 = (minix3_dirent *)p;
			if (sbi->s_version == MINIX_V3) {
				namx = de3->name;
				inumber = de3->inode;
		 	} else {
  				namx = de->name;
				inumber = de->inode;
			}
			if (p == dir_end) {
				/* We hit i_size */
				if (sbi->s_version == MINIX_V3)
					de3->inode = 0;
		 		else
					de->inode = 0;
				goto got_it;
			}
			if (!inumber)
				goto got_it;
			err = -EEXIST;
			if (namecompare(namelen, sbi->s_namelen, name, namx))
				goto out_unlock;
		}
		unlock_page(page);
		dir_put_page(page);
	}
	BUG();
	return -EINVAL;

got_it:
	pos = page_offset(page) + p - (char *)page_address(page);
	err = minix_prepare_chunk(page, pos, sbi->s_dirsize);
	if (err)
		goto out_unlock;
	memcpy (namx, name, namelen);
	if (sbi->s_version == MINIX_V3) {
		memset (namx + namelen, 0, sbi->s_dirsize - namelen - 4);
		de3->inode = inode->i_ino;
	} else {
		memset (namx + namelen, 0, sbi->s_dirsize - namelen - 2);
		de->inode = inode->i_ino;
	}
	err = dir_commit_chunk(page, pos, sbi->s_dirsize);
	dir->i_mtime = dir->i_ctime = CURRENT_TIME_SEC;
	mark_inode_dirty(dir);
out_put:
	dir_put_page(page);
out:
	return err;
out_unlock:
	unlock_page(page);
	goto out_put;
}

int minix_delete_entry(struct minix_dir_entry *de, struct page *page)
{
	struct inode *inode = page->mapping->host;
	char *kaddr = page_address(page);
	loff_t pos = page_offset(page) + (char*)de - kaddr;
	struct minix_sb_info *sbi = minix_sb(inode->i_sb);
	unsigned len = sbi->s_dirsize;
	int err;

	lock_page(page);
	err = minix_prepare_chunk(page, pos, len);
	if (err == 0) {
		if (sbi->s_version == MINIX_V3)
			((minix3_dirent *) de)->inode = 0;
		else
			de->inode = 0;
		err = dir_commit_chunk(page, pos, len);
	} else {
		unlock_page(page);
	}
	dir_put_page(page);
	inode->i_ctime = inode->i_mtime = CURRENT_TIME_SEC;
	mark_inode_dirty(inode);
	return err;
}

int minix_make_empty(struct inode *inode, struct inode *dir)
{
	struct page *page = grab_cache_page(inode->i_mapping, 0);
	struct minix_sb_info *sbi = minix_sb(inode->i_sb);
	char *kaddr;
	int err;

	if (!page)
		return -ENOMEM;
	err = minix_prepare_chunk(page, 0, 2 * sbi->s_dirsize);
	if (err) {
		unlock_page(page);
		goto fail;
	}

	kaddr = kmap_atomic(page);
	memset(kaddr, 0, PAGE_CACHE_SIZE);

	if (sbi->s_version == MINIX_V3) {
		minix3_dirent *de3 = (minix3_dirent *)kaddr;

		de3->inode = inode->i_ino;
		strcpy(de3->name, ".");
		de3 = minix_next_entry(de3, sbi);
		de3->inode = dir->i_ino;
		strcpy(de3->name, "..");
	} else {
		minix_dirent *de = (minix_dirent *)kaddr;

		de->inode = inode->i_ino;
		strcpy(de->name, ".");
		de = minix_next_entry(de, sbi);
		de->inode = dir->i_ino;
		strcpy(de->name, "..");
	}
	kunmap_atomic(kaddr);

	err = dir_commit_chunk(page, 0, 2 * sbi->s_dirsize);
fail:
	page_cache_release(page);
	return err;
}

/*
 * routine to check that the specified directory is empty (for rmdir)
 */
int minix_empty_dir(struct inode * inode)
{
	struct page *page = NULL;
	unsigned long i, npages = dir_pages(inode);
	struct minix_sb_info *sbi = minix_sb(inode->i_sb);
	char *name;
	__u32 inumber;

	for (i = 0; i < npages; i++) {
		char *p, *kaddr, *limit;

		page = dir_get_page(inode, i);
		if (IS_ERR(page))
			continue;

		kaddr = (char *)page_address(page);
		limit = kaddr + minix_last_byte(inode, i) - sbi->s_dirsize;
		for (p = kaddr; p <= limit; p = minix_next_entry(p, sbi)) {
			if (sbi->s_version == MINIX_V3) {
				minix3_dirent *de3 = (minix3_dirent *)p;
				name = de3->name;
				inumber = de3->inode;
			} else {
				minix_dirent *de = (minix_dirent *)p;
				name = de->name;
				inumber = de->inode;
			}

			if (inumber != 0) {
				/* check for . and .. */
				if (name[0] != '.')
					goto not_empty;
				if (!name[1]) {
					if (inumber != inode->i_ino)
						goto not_empty;
				} else if (name[1] != '.')
					goto not_empty;
				else if (name[2])
					goto not_empty;
			}
		}
		dir_put_page(page);
	}
	return 1;

not_empty:
	dir_put_page(page);
	return 0;
}

/* Releases the page */
void minix_set_link(struct minix_dir_entry *de, struct page *page,
	struct inode *inode)
{
	struct inode *dir = page->mapping->host;
	struct minix_sb_info *sbi = minix_sb(dir->i_sb);
	loff_t pos = page_offset(page) +
			(char *)de-(char*)page_address(page);
	int err;

	lock_page(page);

	err = minix_prepare_chunk(page, pos, sbi->s_dirsize);
	if (err == 0) {
		if (sbi->s_version == MINIX_V3)
			((minix3_dirent *) de)->inode = inode->i_ino;
		else
			de->inode = inode->i_ino;
		err = dir_commit_chunk(page, pos, sbi->s_dirsize);
	} else {
		unlock_page(page);
	}
	dir_put_page(page);
	dir->i_mtime = dir->i_ctime = CURRENT_TIME_SEC;
	mark_inode_dirty(dir);
}

struct minix_dir_entry * minix_dotdot (struct inode *dir, struct page **p)
{
	struct page *page = dir_get_page(dir, 0);
	struct minix_sb_info *sbi = minix_sb(dir->i_sb);
	struct minix_dir_entry *de = NULL;

	if (!IS_ERR(page)) {
		de = minix_next_entry(page_address(page), sbi);
		*p = page;
	}
	return de;
}

ino_t minix_inode_by_name(struct dentry *dentry)
{
	struct page *page;
	struct minix_dir_entry *de = minix_find_entry(dentry, &page);
	ino_t res = 0;

	if (de) {
		struct address_space *mapping = page->mapping;
		struct inode *inode = mapping->host;
		struct minix_sb_info *sbi = minix_sb(inode->i_sb);

		if (sbi->s_version == MINIX_V3)
			res = ((minix3_dirent *) de)->inode;
		else
			res = de->inode;
		dir_put_page(page);
	}
	return res;
}<|MERGE_RESOLUTION|>--- conflicted
+++ resolved
@@ -84,12 +84,7 @@
 
 static int minix_readdir(struct file *file, struct dir_context *ctx)
 {
-<<<<<<< HEAD
-	unsigned long pos = filp->f_pos;
-	struct inode *inode = file_inode(filp);
-=======
 	struct inode *inode = file_inode(file);
->>>>>>> d0e0ac97
 	struct super_block *sb = inode->i_sb;
 	struct minix_sb_info *sbi = minix_sb(sb);
 	unsigned chunk_size = sbi->s_dirsize;
