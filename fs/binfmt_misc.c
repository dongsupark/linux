--- conflicted
+++ resolved
@@ -503,11 +503,7 @@
 		return -EFAULT;
 	if (!count)
 		return 0;
-<<<<<<< HEAD
-	if (s[count-1] == '\n')
-=======
 	if (s[count - 1] == '\n')
->>>>>>> e529fea9
 		count--;
 	if (count == 1 && s[0] == '0')
 		return 1;
