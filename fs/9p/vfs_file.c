/*
 *  linux/fs/9p/vfs_file.c
 *
 * This file contians vfs file ops for 9P2000.
 *
 *  Copyright (C) 2004 by Eric Van Hensbergen <ericvh@gmail.com>
 *  Copyright (C) 2002 by Ron Minnich <rminnich@lanl.gov>
 *
 *  This program is free software; you can redistribute it and/or modify
 *  it under the terms of the GNU General Public License version 2
 *  as published by the Free Software Foundation.
 *
 *  This program is distributed in the hope that it will be useful,
 *  but WITHOUT ANY WARRANTY; without even the implied warranty of
 *  MERCHANTABILITY or FITNESS FOR A PARTICULAR PURPOSE.  See the
 *  GNU General Public License for more details.
 *
 *  You should have received a copy of the GNU General Public License
 *  along with this program; if not, write to:
 *  Free Software Foundation
 *  51 Franklin Street, Fifth Floor
 *  Boston, MA  02111-1301  USA
 *
 */

#include <linux/module.h>
#include <linux/errno.h>
#include <linux/fs.h>
#include <linux/sched.h>
#include <linux/file.h>
#include <linux/stat.h>
#include <linux/string.h>
#include <linux/inet.h>
#include <linux/list.h>
#include <linux/pagemap.h>
#include <linux/utsname.h>
#include <asm/uaccess.h>
#include <linux/idr.h>
#include <net/9p/9p.h>
#include <net/9p/client.h>

#include "v9fs.h"
#include "v9fs_vfs.h"
#include "fid.h"
#include "cache.h"

static const struct vm_operations_struct v9fs_file_vm_ops;
static const struct vm_operations_struct v9fs_mmap_file_vm_ops;

/**
 * v9fs_file_open - open a file (or directory)
 * @inode: inode to be opened
 * @file: file being opened
 *
 */

int v9fs_file_open(struct inode *inode, struct file *file)
{
	int err;
	struct v9fs_inode *v9inode;
	struct v9fs_session_info *v9ses;
	struct p9_fid *fid;
	int omode;

	p9_debug(P9_DEBUG_VFS, "inode: %p file: %p\n", inode, file);
	v9inode = V9FS_I(inode);
	v9ses = v9fs_inode2v9ses(inode);
	if (v9fs_proto_dotl(v9ses))
		omode = v9fs_open_to_dotl_flags(file->f_flags);
	else
		omode = v9fs_uflags2omode(file->f_flags,
					v9fs_proto_dotu(v9ses));
	fid = file->private_data;
	if (!fid) {
		fid = v9fs_fid_clone(file->f_path.dentry);
		if (IS_ERR(fid))
			return PTR_ERR(fid);

		err = p9_client_open(fid, omode);
		if (err < 0) {
			p9_client_clunk(fid);
			return err;
		}
		if ((file->f_flags & O_APPEND) &&
			(!v9fs_proto_dotu(v9ses) && !v9fs_proto_dotl(v9ses)))
			generic_file_llseek(file, 0, SEEK_END);
	}

	file->private_data = fid;
	mutex_lock(&v9inode->v_mutex);
	if ((v9ses->cache == CACHE_LOOSE || v9ses->cache == CACHE_FSCACHE) &&
	    !v9inode->writeback_fid &&
	    ((file->f_flags & O_ACCMODE) != O_RDONLY)) {
		/*
		 * clone a fid and add it to writeback_fid
		 * we do it during open time instead of
		 * page dirty time via write_begin/page_mkwrite
		 * because we want write after unlink usecase
		 * to work.
		 */
		fid = v9fs_writeback_fid(file->f_path.dentry);
		if (IS_ERR(fid)) {
			err = PTR_ERR(fid);
			mutex_unlock(&v9inode->v_mutex);
			goto out_error;
		}
		v9inode->writeback_fid = (void *) fid;
	}
	mutex_unlock(&v9inode->v_mutex);
<<<<<<< HEAD
#ifdef CONFIG_9P_FSCACHE
	/* previous check would also set cookie with CACHE_LOOSE?
	 * set_cookie does a check if v9inode->fscache anyway... */
	if (v9ses->cache == CACHE_FSCACHE)
=======
	if (v9ses->cache)
>>>>>>> dc03a60d
		v9fs_cache_inode_set_cookie(inode, file);
	return 0;
out_error:
	p9_client_clunk(file->private_data);
	file->private_data = NULL;
	return err;
}

/**
 * v9fs_file_lock - lock a file (or directory)
 * @filp: file to be locked
 * @cmd: lock command
 * @fl: file lock structure
 *
 * Bugs: this looks like a local only lock, we should extend into 9P
 *       by using open exclusive
 */

static int v9fs_file_lock(struct file *filp, int cmd, struct file_lock *fl)
{
	int res = 0;
	struct inode *inode = file_inode(filp);

	p9_debug(P9_DEBUG_VFS, "filp: %p lock: %p\n", filp, fl);

	/* No mandatory locks */
	if (__mandatory_lock(inode) && fl->fl_type != F_UNLCK)
		return -ENOLCK;

	if ((IS_SETLK(cmd) || IS_SETLKW(cmd)) && fl->fl_type != F_UNLCK) {
		filemap_write_and_wait(inode->i_mapping);
		invalidate_mapping_pages(&inode->i_data, 0, -1);
	}

	return res;
}

static int v9fs_file_do_lock(struct file *filp, int cmd, struct file_lock *fl)
{
	struct p9_flock flock;
	struct p9_fid *fid;
	uint8_t status;
	int res = 0;
	unsigned char fl_type;

	fid = filp->private_data;
	BUG_ON(fid == NULL);

	if ((fl->fl_flags & FL_POSIX) != FL_POSIX)
		BUG();

	res = posix_lock_file_wait(filp, fl);
	if (res < 0)
		goto out;

	/* convert posix lock to p9 tlock args */
	memset(&flock, 0, sizeof(flock));
	/* map the lock type */
	switch (fl->fl_type) {
	case F_RDLCK:
		flock.type = P9_LOCK_TYPE_RDLCK;
		break;
	case F_WRLCK:
		flock.type = P9_LOCK_TYPE_WRLCK;
		break;
	case F_UNLCK:
		flock.type = P9_LOCK_TYPE_UNLCK;
		break;
	}
	flock.start = fl->fl_start;
	if (fl->fl_end == OFFSET_MAX)
		flock.length = 0;
	else
		flock.length = fl->fl_end - fl->fl_start + 1;
	flock.proc_id = fl->fl_pid;
	flock.client_id = fid->clnt->name;
	if (IS_SETLKW(cmd))
		flock.flags = P9_LOCK_FLAGS_BLOCK;

	/*
	 * if its a blocked request and we get P9_LOCK_BLOCKED as the status
	 * for lock request, keep on trying
	 */
	for (;;) {
		res = p9_client_lock_dotl(fid, &flock, &status);
		if (res < 0)
			break;

		if (status != P9_LOCK_BLOCKED)
			break;
		if (status == P9_LOCK_BLOCKED && !IS_SETLKW(cmd))
			break;
		if (schedule_timeout_interruptible(P9_LOCK_TIMEOUT) != 0)
			break;
	}

	/* map 9p status to VFS status */
	switch (status) {
	case P9_LOCK_SUCCESS:
		res = 0;
		break;
	case P9_LOCK_BLOCKED:
		res = -EAGAIN;
		break;
	case P9_LOCK_ERROR:
	case P9_LOCK_GRACE:
		res = -ENOLCK;
		break;
	default:
		BUG();
	}

	/*
	 * incase server returned error for lock request, revert
	 * it locally
	 */
	if (res < 0 && fl->fl_type != F_UNLCK) {
		fl_type = fl->fl_type;
		fl->fl_type = F_UNLCK;
		res = posix_lock_file_wait(filp, fl);
		fl->fl_type = fl_type;
	}
out:
	return res;
}

static int v9fs_file_getlock(struct file *filp, struct file_lock *fl)
{
	struct p9_getlock glock;
	struct p9_fid *fid;
	int res = 0;

	fid = filp->private_data;
	BUG_ON(fid == NULL);

	posix_test_lock(filp, fl);
	/*
	 * if we have a conflicting lock locally, no need to validate
	 * with server
	 */
	if (fl->fl_type != F_UNLCK)
		return res;

	/* convert posix lock to p9 tgetlock args */
	memset(&glock, 0, sizeof(glock));
	glock.type  = P9_LOCK_TYPE_UNLCK;
	glock.start = fl->fl_start;
	if (fl->fl_end == OFFSET_MAX)
		glock.length = 0;
	else
		glock.length = fl->fl_end - fl->fl_start + 1;
	glock.proc_id = fl->fl_pid;
	glock.client_id = fid->clnt->name;

	res = p9_client_getlock_dotl(fid, &glock);
	if (res < 0)
		return res;
	/* map 9p lock type to os lock type */
	switch (glock.type) {
	case P9_LOCK_TYPE_RDLCK:
		fl->fl_type = F_RDLCK;
		break;
	case P9_LOCK_TYPE_WRLCK:
		fl->fl_type = F_WRLCK;
		break;
	case P9_LOCK_TYPE_UNLCK:
		fl->fl_type = F_UNLCK;
		break;
	}
	if (glock.type != P9_LOCK_TYPE_UNLCK) {
		fl->fl_start = glock.start;
		if (glock.length == 0)
			fl->fl_end = OFFSET_MAX;
		else
			fl->fl_end = glock.start + glock.length - 1;
		fl->fl_pid = glock.proc_id;
	}
	return res;
}

/**
 * v9fs_file_lock_dotl - lock a file (or directory)
 * @filp: file to be locked
 * @cmd: lock command
 * @fl: file lock structure
 *
 */

static int v9fs_file_lock_dotl(struct file *filp, int cmd, struct file_lock *fl)
{
	struct inode *inode = file_inode(filp);
	int ret = -ENOLCK;

	p9_debug(P9_DEBUG_VFS, "filp: %p cmd:%d lock: %p name: %s\n",
		 filp, cmd, fl, filp->f_path.dentry->d_name.name);

	/* No mandatory locks */
	if (__mandatory_lock(inode) && fl->fl_type != F_UNLCK)
		goto out_err;

	if ((IS_SETLK(cmd) || IS_SETLKW(cmd)) && fl->fl_type != F_UNLCK) {
		filemap_write_and_wait(inode->i_mapping);
		invalidate_mapping_pages(&inode->i_data, 0, -1);
	}

	if (IS_SETLK(cmd) || IS_SETLKW(cmd))
		ret = v9fs_file_do_lock(filp, cmd, fl);
	else if (IS_GETLK(cmd))
		ret = v9fs_file_getlock(filp, fl);
	else
		ret = -EINVAL;
out_err:
	return ret;
}

/**
 * v9fs_file_flock_dotl - lock a file
 * @filp: file to be locked
 * @cmd: lock command
 * @fl: file lock structure
 *
 */

static int v9fs_file_flock_dotl(struct file *filp, int cmd,
	struct file_lock *fl)
{
	struct inode *inode = file_inode(filp);
	int ret = -ENOLCK;

	p9_debug(P9_DEBUG_VFS, "filp: %p cmd:%d lock: %p name: %s\n",
		 filp, cmd, fl, filp->f_path.dentry->d_name.name);

	/* No mandatory locks */
	if (__mandatory_lock(inode) && fl->fl_type != F_UNLCK)
		goto out_err;

	if (!(fl->fl_flags & FL_FLOCK))
		goto out_err;

	if ((IS_SETLK(cmd) || IS_SETLKW(cmd)) && fl->fl_type != F_UNLCK) {
		filemap_write_and_wait(inode->i_mapping);
		invalidate_mapping_pages(&inode->i_data, 0, -1);
	}
	/* Convert flock to posix lock */
	fl->fl_owner = (fl_owner_t)filp;
	fl->fl_start = 0;
	fl->fl_end = OFFSET_MAX;
	fl->fl_flags |= FL_POSIX;
	fl->fl_flags ^= FL_FLOCK;

	if (IS_SETLK(cmd) | IS_SETLKW(cmd))
		ret = v9fs_file_do_lock(filp, cmd, fl);
	else
		ret = -EINVAL;
out_err:
	return ret;
}

/**
 * v9fs_fid_readn - read from a fid
 * @fid: fid to read
 * @data: data buffer to read data into
 * @udata: user data buffer to read data into
 * @count: size of buffer
 * @offset: offset at which to read data
 *
 */
ssize_t
v9fs_fid_readn(struct p9_fid *fid, char *data, char __user *udata, u32 count,
	       u64 offset)
{
	int n, total, size;

	p9_debug(P9_DEBUG_VFS, "fid %d offset %llu count %d\n",
		 fid->fid, (long long unsigned)offset, count);
	n = 0;
	total = 0;
	size = fid->iounit ? fid->iounit : fid->clnt->msize - P9_IOHDRSZ;
	do {
		n = p9_client_read(fid, data, udata, offset, count);
		if (n <= 0)
			break;

		if (data)
			data += n;
		if (udata)
			udata += n;

		offset += n;
		count -= n;
		total += n;
	} while (count > 0 && n == size);

	if (n < 0)
		total = n;

	return total;
}

/**
 * v9fs_file_readn - read from a file
 * @filp: file pointer to read
 * @data: data buffer to read data into
 * @udata: user data buffer to read data into
 * @count: size of buffer
 * @offset: offset at which to read data
 *
 */
ssize_t
v9fs_file_readn(struct file *filp, char *data, char __user *udata, u32 count,
	       u64 offset)
{
	return v9fs_fid_readn(filp->private_data, data, udata, count, offset);
}

/**
 * v9fs_file_read - read from a file
 * @filp: file pointer to read
 * @udata: user data buffer to read data into
 * @count: size of buffer
 * @offset: offset at which to read data
 *
 */

static ssize_t
v9fs_file_read(struct file *filp, char __user *udata, size_t count,
	       loff_t * offset)
{
	int ret;
	struct p9_fid *fid;
	size_t size;

	p9_debug(P9_DEBUG_VFS, "count %zu offset %lld\n", count, *offset);
	fid = filp->private_data;

	size = fid->iounit ? fid->iounit : fid->clnt->msize - P9_IOHDRSZ;
	if (count > size)
		ret = v9fs_file_readn(filp, NULL, udata, count, *offset);
	else
		ret = p9_client_read(fid, NULL, udata, *offset, count);

	if (ret > 0)
		*offset += ret;

	return ret;
}

ssize_t
v9fs_file_write_internal(struct inode *inode, struct p9_fid *fid,
			 const char __user *data, size_t count,
			 loff_t *offset, int invalidate)
{
	int n;
	loff_t i_size;
	size_t total = 0;
	loff_t origin = *offset;
	unsigned long pg_start, pg_end;

	p9_debug(P9_DEBUG_VFS, "data %p count %d offset %x\n",
		 data, (int)count, (int)*offset);

	do {
		n = p9_client_write(fid, NULL, data+total, origin+total, count);
		if (n <= 0)
			break;
		count -= n;
		total += n;
	} while (count > 0);

	if (invalidate && (total > 0)) {
		pg_start = origin >> PAGE_CACHE_SHIFT;
		pg_end = (origin + total - 1) >> PAGE_CACHE_SHIFT;
		if (inode->i_mapping && inode->i_mapping->nrpages)
			invalidate_inode_pages2_range(inode->i_mapping,
						      pg_start, pg_end);
		*offset += total;
		i_size = i_size_read(inode);
		if (*offset > i_size) {
			inode_add_bytes(inode, *offset - i_size);
			i_size_write(inode, *offset);
		}
	}
	if (n < 0)
		return n;

	return total;
}

/**
 * v9fs_file_write - write to a file
 * @filp: file pointer to write
 * @data: data buffer to write data from
 * @count: size of buffer
 * @offset: offset at which to write data
 *
 */
static ssize_t
v9fs_file_write(struct file *filp, const char __user * data,
		size_t count, loff_t *offset)
{
	ssize_t retval = 0;
	loff_t origin = *offset;


	retval = generic_write_checks(filp, &origin, &count, 0);
	if (retval)
		goto out;

	retval = -EINVAL;
	if ((ssize_t) count < 0)
		goto out;
	retval = 0;
	if (!count)
		goto out;

	retval = v9fs_file_write_internal(file_inode(filp),
					filp->private_data,
					data, count, &origin, 1);
	/* update offset on successful write */
	if (retval > 0)
		*offset = origin;
out:
	return retval;
}


static int v9fs_file_fsync(struct file *filp, loff_t start, loff_t end,
			   int datasync)
{
	struct p9_fid *fid;
	struct inode *inode = filp->f_mapping->host;
	struct p9_wstat wstat;
	int retval;

	retval = filemap_write_and_wait_range(inode->i_mapping, start, end);
	if (retval)
		return retval;

	mutex_lock(&inode->i_mutex);
	p9_debug(P9_DEBUG_VFS, "filp %p datasync %x\n", filp, datasync);

	fid = filp->private_data;
	v9fs_blank_wstat(&wstat);

	retval = p9_client_wstat(fid, &wstat);
	mutex_unlock(&inode->i_mutex);

	return retval;
}

int v9fs_file_fsync_dotl(struct file *filp, loff_t start, loff_t end,
			 int datasync)
{
	struct p9_fid *fid;
	struct inode *inode = filp->f_mapping->host;
	int retval;

	retval = filemap_write_and_wait_range(inode->i_mapping, start, end);
	if (retval)
		return retval;

	mutex_lock(&inode->i_mutex);
	p9_debug(P9_DEBUG_VFS, "filp %p datasync %x\n", filp, datasync);

	fid = filp->private_data;

	retval = p9_client_fsync(fid, datasync);
	mutex_unlock(&inode->i_mutex);

	return retval;
}

static int
v9fs_file_mmap(struct file *filp, struct vm_area_struct *vma)
{
	int retval;


	retval = generic_file_mmap(filp, vma);
	if (!retval)
		vma->vm_ops = &v9fs_file_vm_ops;

	return retval;
}

static int
v9fs_mmap_file_mmap(struct file *filp, struct vm_area_struct *vma)
{
	int retval;
	struct inode *inode;
	struct v9fs_inode *v9inode;
	struct p9_fid *fid;

	inode = file_inode(filp);
	v9inode = V9FS_I(inode);
	mutex_lock(&v9inode->v_mutex);
	if (!v9inode->writeback_fid &&
	    (vma->vm_flags & VM_WRITE)) {
		/*
		 * clone a fid and add it to writeback_fid
		 * we do it during mmap instead of
		 * page dirty time via write_begin/page_mkwrite
		 * because we want write after unlink usecase
		 * to work.
		 */
		fid = v9fs_writeback_fid(filp->f_path.dentry);
		if (IS_ERR(fid)) {
			retval = PTR_ERR(fid);
			mutex_unlock(&v9inode->v_mutex);
			return retval;
		}
		v9inode->writeback_fid = (void *) fid;
	}
	mutex_unlock(&v9inode->v_mutex);

	retval = generic_file_mmap(filp, vma);
	if (!retval)
		vma->vm_ops = &v9fs_mmap_file_vm_ops;

	return retval;
}

static int
v9fs_vm_page_mkwrite(struct vm_area_struct *vma, struct vm_fault *vmf)
{
	struct v9fs_inode *v9inode;
	struct page *page = vmf->page;
	struct file *filp = vma->vm_file;
	struct inode *inode = file_inode(filp);


	p9_debug(P9_DEBUG_VFS, "page %p fid %lx\n",
		 page, (unsigned long)filp->private_data);

	/* Update file times before taking page lock */
	file_update_time(filp);

	v9inode = V9FS_I(inode);
	/* make sure the cache has finished storing the page */
	v9fs_fscache_wait_on_page_write(inode, page);
	BUG_ON(!v9inode->writeback_fid);
	lock_page(page);
	if (page->mapping != inode->i_mapping)
		goto out_unlock;
	wait_for_stable_page(page);

	return VM_FAULT_LOCKED;
out_unlock:
	unlock_page(page);
	return VM_FAULT_NOPAGE;
}

static ssize_t
v9fs_direct_read(struct file *filp, char __user *udata, size_t count,
		 loff_t *offsetp)
{
	loff_t size, offset;
	struct inode *inode;
	struct address_space *mapping;

	offset = *offsetp;
	mapping = filp->f_mapping;
	inode = mapping->host;
	if (!count)
		return 0;
	size = i_size_read(inode);
	if (offset < size)
		filemap_write_and_wait_range(mapping, offset,
					     offset + count - 1);

	return v9fs_file_read(filp, udata, count, offsetp);
}

/**
 * v9fs_cached_file_read - read from a file
 * @filp: file pointer to read
 * @udata: user data buffer to read data into
 * @count: size of buffer
 * @offset: offset at which to read data
 *
 */
static ssize_t
v9fs_cached_file_read(struct file *filp, char __user *data, size_t count,
		      loff_t *offset)
{
	if (filp->f_flags & O_DIRECT)
		return v9fs_direct_read(filp, data, count, offset);
	return do_sync_read(filp, data, count, offset);
}

/**
 * v9fs_mmap_file_read - read from a file
 * @filp: file pointer to read
 * @udata: user data buffer to read data into
 * @count: size of buffer
 * @offset: offset at which to read data
 *
 */
static ssize_t
v9fs_mmap_file_read(struct file *filp, char __user *data, size_t count,
		      loff_t *offset)
{
	/* TODO: Check if there are dirty pages */
	return v9fs_file_read(filp, data, count, offset);
}

static ssize_t
v9fs_direct_write(struct file *filp, const char __user * data,
		  size_t count, loff_t *offsetp)
{
	loff_t offset;
	ssize_t retval;
	struct inode *inode;
	struct address_space *mapping;

	offset = *offsetp;
	mapping = filp->f_mapping;
	inode = mapping->host;
	if (!count)
		return 0;

	mutex_lock(&inode->i_mutex);
	retval = filemap_write_and_wait_range(mapping, offset,
					      offset + count - 1);
	if (retval)
		goto err_out;
	/*
	 * After a write we want buffered reads to be sure to go to disk to get
	 * the new data.  We invalidate clean cached page from the region we're
	 * about to write.  We do this *before* the write so that if we fail
	 * here we fall back to buffered write
	 */
	if (mapping->nrpages) {
		pgoff_t pg_start = offset >> PAGE_CACHE_SHIFT;
		pgoff_t pg_end   = (offset + count - 1) >> PAGE_CACHE_SHIFT;

		retval = invalidate_inode_pages2_range(mapping,
							pg_start, pg_end);
		/*
		 * If a page can not be invalidated, fall back
		 * to buffered write.
		 */
		if (retval) {
			if (retval == -EBUSY)
				goto buff_write;
			goto err_out;
		}
	}
	retval = v9fs_file_write(filp, data, count, offsetp);
err_out:
	mutex_unlock(&inode->i_mutex);
	return retval;

buff_write:
	mutex_unlock(&inode->i_mutex);
	return do_sync_write(filp, data, count, offsetp);
}

/**
 * v9fs_cached_file_write - write to a file
 * @filp: file pointer to write
 * @data: data buffer to write data from
 * @count: size of buffer
 * @offset: offset at which to write data
 *
 */
static ssize_t
v9fs_cached_file_write(struct file *filp, const char __user * data,
		       size_t count, loff_t *offset)
{

	if (filp->f_flags & O_DIRECT)
		return v9fs_direct_write(filp, data, count, offset);
	return do_sync_write(filp, data, count, offset);
}


/**
 * v9fs_mmap_file_write - write to a file
 * @filp: file pointer to write
 * @data: data buffer to write data from
 * @count: size of buffer
 * @offset: offset at which to write data
 *
 */
static ssize_t
v9fs_mmap_file_write(struct file *filp, const char __user *data,
		       size_t count, loff_t *offset)
{
	/*
	 * TODO: invalidate mmaps on filp's inode between
	 * offset and offset+count
	 */
	return v9fs_file_write(filp, data, count, offset);
}

static void v9fs_mmap_vm_close(struct vm_area_struct *vma)
{
	struct inode *inode;

	struct writeback_control wbc = {
		.nr_to_write = LONG_MAX,
		.sync_mode = WB_SYNC_ALL,
		.range_start = vma->vm_pgoff * PAGE_SIZE,
		 /* absolute end, byte at end included */
		.range_end = vma->vm_pgoff * PAGE_SIZE +
			(vma->vm_end - vma->vm_start - 1),
	};


	p9_debug(P9_DEBUG_VFS, "9p VMA close, %p, flushing", vma);

	inode = file_inode(vma->vm_file);

	if (!mapping_cap_writeback_dirty(inode->i_mapping))
		wbc.nr_to_write = 0;

	might_sleep();
	sync_inode(inode, &wbc);
}


static const struct vm_operations_struct v9fs_file_vm_ops = {
	.fault = filemap_fault,
	.page_mkwrite = v9fs_vm_page_mkwrite,
	.remap_pages = generic_file_remap_pages,
};

static const struct vm_operations_struct v9fs_mmap_file_vm_ops = {
	.close = v9fs_mmap_vm_close,
	.fault = filemap_fault,
	.page_mkwrite = v9fs_vm_page_mkwrite,
	.remap_pages = generic_file_remap_pages,
};


const struct file_operations v9fs_cached_file_operations = {
	.llseek = generic_file_llseek,
	.read = v9fs_cached_file_read,
	.write = v9fs_cached_file_write,
	.read_iter = generic_file_read_iter,
	.write_iter = generic_file_write_iter,
	.open = v9fs_file_open,
	.release = v9fs_dir_release,
	.lock = v9fs_file_lock,
	.mmap = v9fs_file_mmap,
	.fsync = v9fs_file_fsync,
};

const struct file_operations v9fs_cached_file_operations_dotl = {
	.llseek = generic_file_llseek,
	.read = v9fs_cached_file_read,
	.write = v9fs_cached_file_write,
	.read_iter = generic_file_read_iter,
	.write_iter = generic_file_write_iter,
	.open = v9fs_file_open,
	.release = v9fs_dir_release,
	.lock = v9fs_file_lock_dotl,
	.flock = v9fs_file_flock_dotl,
	.mmap = v9fs_file_mmap,
	.fsync = v9fs_file_fsync_dotl,
};

const struct file_operations v9fs_file_operations = {
	.llseek = generic_file_llseek,
	.read = v9fs_file_read,
	.write = v9fs_file_write,
	.open = v9fs_file_open,
	.release = v9fs_dir_release,
	.lock = v9fs_file_lock,
	.mmap = generic_file_readonly_mmap,
	.fsync = v9fs_file_fsync,
};

const struct file_operations v9fs_file_operations_dotl = {
	.llseek = generic_file_llseek,
	.read = v9fs_file_read,
	.write = v9fs_file_write,
	.open = v9fs_file_open,
	.release = v9fs_dir_release,
	.lock = v9fs_file_lock_dotl,
	.flock = v9fs_file_flock_dotl,
	.mmap = generic_file_readonly_mmap,
	.fsync = v9fs_file_fsync_dotl,
};

const struct file_operations v9fs_mmap_file_operations = {
	.llseek = generic_file_llseek,
	.read = v9fs_mmap_file_read,
	.write = v9fs_mmap_file_write,
	.open = v9fs_file_open,
	.release = v9fs_dir_release,
	.lock = v9fs_file_lock,
	.mmap = v9fs_mmap_file_mmap,
	.fsync = v9fs_file_fsync,
};

const struct file_operations v9fs_mmap_file_operations_dotl = {
	.llseek = generic_file_llseek,
	.read = v9fs_mmap_file_read,
	.write = v9fs_mmap_file_write,
	.open = v9fs_file_open,
	.release = v9fs_dir_release,
	.lock = v9fs_file_lock_dotl,
	.flock = v9fs_file_flock_dotl,
	.mmap = v9fs_mmap_file_mmap,
	.fsync = v9fs_file_fsync_dotl,
};<|MERGE_RESOLUTION|>--- conflicted
+++ resolved
@@ -107,14 +107,9 @@
 		v9inode->writeback_fid = (void *) fid;
 	}
 	mutex_unlock(&v9inode->v_mutex);
-<<<<<<< HEAD
-#ifdef CONFIG_9P_FSCACHE
 	/* previous check would also set cookie with CACHE_LOOSE?
 	 * set_cookie does a check if v9inode->fscache anyway... */
 	if (v9ses->cache == CACHE_FSCACHE)
-=======
-	if (v9ses->cache)
->>>>>>> dc03a60d
 		v9fs_cache_inode_set_cookie(inode, file);
 	return 0;
 out_error:
