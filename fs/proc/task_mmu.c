#include <linux/mm.h>
#include <linux/hugetlb.h>
#include <linux/mount.h>
#include <linux/seq_file.h>
#include <linux/highmem.h>
#include <linux/ptrace.h>
#include <linux/slab.h>
#include <linux/pagemap.h>
#include <linux/mempolicy.h>
#include <linux/swap.h>
#include <linux/swapops.h>

#include <asm/elf.h>
#include <asm/uaccess.h>
#include <asm/tlbflush.h>
#include "internal.h"

void task_mem(struct seq_file *m, struct mm_struct *mm)
{
	unsigned long data, text, lib, swap;
	unsigned long hiwater_vm, total_vm, hiwater_rss, total_rss;

	/*
	 * Note: to minimize their overhead, mm maintains hiwater_vm and
	 * hiwater_rss only when about to *lower* total_vm or rss.  Any
	 * collector of these hiwater stats must therefore get total_vm
	 * and rss too, which will usually be the higher.  Barriers? not
	 * worth the effort, such snapshots can always be inconsistent.
	 */
	hiwater_vm = total_vm = mm->total_vm;
	if (hiwater_vm < mm->hiwater_vm)
		hiwater_vm = mm->hiwater_vm;
	hiwater_rss = total_rss = get_mm_rss(mm);
	if (hiwater_rss < mm->hiwater_rss)
		hiwater_rss = mm->hiwater_rss;

	data = mm->total_vm - mm->shared_vm - mm->stack_vm;
	text = (PAGE_ALIGN(mm->end_code) - (mm->start_code & PAGE_MASK)) >> 10;
	lib = (mm->exec_vm << (PAGE_SHIFT-10)) - text;
	swap = get_mm_counter(mm, MM_SWAPENTS);
	seq_printf(m,
		"VmPeak:\t%8lu kB\n"
		"VmSize:\t%8lu kB\n"
		"VmLck:\t%8lu kB\n"
		"VmHWM:\t%8lu kB\n"
		"VmRSS:\t%8lu kB\n"
		"VmData:\t%8lu kB\n"
		"VmStk:\t%8lu kB\n"
		"VmExe:\t%8lu kB\n"
		"VmLib:\t%8lu kB\n"
		"VmPTE:\t%8lu kB\n"
		"VmSwap:\t%8lu kB\n",
		hiwater_vm << (PAGE_SHIFT-10),
		(total_vm - mm->reserved_vm) << (PAGE_SHIFT-10),
		mm->locked_vm << (PAGE_SHIFT-10),
		hiwater_rss << (PAGE_SHIFT-10),
		total_rss << (PAGE_SHIFT-10),
		data << (PAGE_SHIFT-10),
		mm->stack_vm << (PAGE_SHIFT-10), text, lib,
		(PTRS_PER_PTE*sizeof(pte_t)*mm->nr_ptes) >> 10,
		swap << (PAGE_SHIFT-10));
}

unsigned long task_vsize(struct mm_struct *mm)
{
	return PAGE_SIZE * mm->total_vm;
}

unsigned long task_statm(struct mm_struct *mm,
			 unsigned long *shared, unsigned long *text,
			 unsigned long *data, unsigned long *resident)
{
	*shared = get_mm_counter(mm, MM_FILEPAGES);
	*text = (PAGE_ALIGN(mm->end_code) - (mm->start_code & PAGE_MASK))
								>> PAGE_SHIFT;
	*data = mm->total_vm - mm->shared_vm;
	*resident = *shared + get_mm_counter(mm, MM_ANONPAGES);
	return mm->total_vm;
}

static void pad_len_spaces(struct seq_file *m, int len)
{
	len = 25 + sizeof(void*) * 6 - len;
	if (len < 1)
		len = 1;
	seq_printf(m, "%*c", len, ' ');
}

static void vma_stop(struct proc_maps_private *priv, struct vm_area_struct *vma)
{
	if (vma && vma != priv->tail_vma) {
		struct mm_struct *mm = vma->vm_mm;
		up_read(&mm->mmap_sem);
		mmput(mm);
	}
}

static void *m_start(struct seq_file *m, loff_t *pos)
{
	struct proc_maps_private *priv = m->private;
	unsigned long last_addr = m->version;
	struct mm_struct *mm;
	struct vm_area_struct *vma, *tail_vma = NULL;
	loff_t l = *pos;

	/* Clear the per syscall fields in priv */
	priv->task = NULL;
	priv->tail_vma = NULL;

	/*
	 * We remember last_addr rather than next_addr to hit with
	 * mmap_cache most of the time. We have zero last_addr at
	 * the beginning and also after lseek. We will have -1 last_addr
	 * after the end of the vmas.
	 */

	if (last_addr == -1UL)
		return NULL;

	priv->task = get_pid_task(priv->pid, PIDTYPE_PID);
	if (!priv->task)
		return NULL;

	mm = mm_for_maps(priv->task);
	if (!mm)
		return NULL;
	down_read(&mm->mmap_sem);

	tail_vma = get_gate_vma(priv->task);
	priv->tail_vma = tail_vma;

	/* Start with last addr hint */
	vma = find_vma(mm, last_addr);
	if (last_addr && vma) {
		vma = vma->vm_next;
		goto out;
	}

	/*
	 * Check the vma index is within the range and do
	 * sequential scan until m_index.
	 */
	vma = NULL;
	if ((unsigned long)l < mm->map_count) {
		vma = mm->mmap;
		while (l-- && vma)
			vma = vma->vm_next;
		goto out;
	}

	if (l != mm->map_count)
		tail_vma = NULL; /* After gate vma */

out:
	if (vma)
		return vma;

	/* End of vmas has been reached */
	m->version = (tail_vma != NULL)? 0: -1UL;
	up_read(&mm->mmap_sem);
	mmput(mm);
	return tail_vma;
}

static void *m_next(struct seq_file *m, void *v, loff_t *pos)
{
	struct proc_maps_private *priv = m->private;
	struct vm_area_struct *vma = v;
	struct vm_area_struct *tail_vma = priv->tail_vma;

	(*pos)++;
	if (vma && (vma != tail_vma) && vma->vm_next)
		return vma->vm_next;
	vma_stop(priv, vma);
	return (vma != tail_vma)? tail_vma: NULL;
}

static void m_stop(struct seq_file *m, void *v)
{
	struct proc_maps_private *priv = m->private;
	struct vm_area_struct *vma = v;

	vma_stop(priv, vma);
	if (priv->task)
		put_task_struct(priv->task);
}

static int do_maps_open(struct inode *inode, struct file *file,
			const struct seq_operations *ops)
{
	struct proc_maps_private *priv;
	int ret = -ENOMEM;
	priv = kzalloc(sizeof(*priv), GFP_KERNEL);
	if (priv) {
		priv->pid = proc_pid(inode);
		ret = seq_open(file, ops);
		if (!ret) {
			struct seq_file *m = file->private_data;
			m->private = priv;
		} else {
			kfree(priv);
		}
	}
	return ret;
}

static void show_map_vma(struct seq_file *m, struct vm_area_struct *vma)
{
	struct mm_struct *mm = vma->vm_mm;
	struct file *file = vma->vm_file;
	int flags = vma->vm_flags;
	unsigned long ino = 0;
	unsigned long long pgoff = 0;
	unsigned long start;
	dev_t dev = 0;
	int len;

	if (file) {
		struct inode *inode = vma->vm_file->f_path.dentry->d_inode;
		dev = inode->i_sb->s_dev;
		ino = inode->i_ino;
		pgoff = ((loff_t)vma->vm_pgoff) << PAGE_SHIFT;
	}

	/* We don't show the stack guard page in /proc/maps */
	start = vma->vm_start;
	if (vma->vm_flags & VM_GROWSDOWN)
		if (!vma_stack_continue(vma->vm_prev, vma->vm_start))
			start += PAGE_SIZE;

	seq_printf(m, "%08lx-%08lx %c%c%c%c %08llx %02x:%02x %lu %n",
			start,
			vma->vm_end,
			flags & VM_READ ? 'r' : '-',
			flags & VM_WRITE ? 'w' : '-',
			flags & VM_EXEC ? 'x' : '-',
			flags & VM_MAYSHARE ? 's' : 'p',
			pgoff,
			MAJOR(dev), MINOR(dev), ino, &len);

	/*
	 * Print the dentry name for named mappings, and a
	 * special [heap] marker for the heap:
	 */
	if (file) {
		pad_len_spaces(m, len);
		seq_path(m, &file->f_path, "\n");
	} else {
		const char *name = arch_vma_name(vma);
		if (!name) {
			if (mm) {
				if (vma->vm_start <= mm->start_brk &&
						vma->vm_end >= mm->brk) {
					name = "[heap]";
				} else if (vma->vm_start <= mm->start_stack &&
					   vma->vm_end >= mm->start_stack) {
					name = "[stack]";
				}
			} else {
				name = "[vdso]";
			}
		}
		if (name) {
			pad_len_spaces(m, len);
			seq_puts(m, name);
		}
	}
	seq_putc(m, '\n');
}

static int show_map(struct seq_file *m, void *v)
{
	struct vm_area_struct *vma = v;
	struct proc_maps_private *priv = m->private;
	struct task_struct *task = priv->task;

	show_map_vma(m, vma);

	if (m->count < m->size)  /* vma is copied successfully */
		m->version = (vma != get_gate_vma(task))? vma->vm_start: 0;
	return 0;
}

static const struct seq_operations proc_pid_maps_op = {
	.start	= m_start,
	.next	= m_next,
	.stop	= m_stop,
	.show	= show_map
};

static int maps_open(struct inode *inode, struct file *file)
{
	return do_maps_open(inode, file, &proc_pid_maps_op);
}

const struct file_operations proc_maps_operations = {
	.open		= maps_open,
	.read		= seq_read,
	.llseek		= seq_lseek,
	.release	= seq_release_private,
};

/*
 * Proportional Set Size(PSS): my share of RSS.
 *
 * PSS of a process is the count of pages it has in memory, where each
 * page is divided by the number of processes sharing it.  So if a
 * process has 1000 pages all to itself, and 1000 shared with one other
 * process, its PSS will be 1500.
 *
 * To keep (accumulated) division errors low, we adopt a 64bit
 * fixed-point pss counter to minimize division errors. So (pss >>
 * PSS_SHIFT) would be the real byte count.
 *
 * A shift of 12 before division means (assuming 4K page size):
 * 	- 1M 3-user-pages add up to 8KB errors;
 * 	- supports mapcount up to 2^24, or 16M;
 * 	- supports PSS up to 2^52 bytes, or 4PB.
 */
#define PSS_SHIFT 12

#ifdef CONFIG_PROC_PAGE_MONITOR
struct mem_size_stats {
	struct vm_area_struct *vma;
	unsigned long resident;
	unsigned long shared_clean;
	unsigned long shared_dirty;
	unsigned long private_clean;
	unsigned long private_dirty;
	unsigned long referenced;
	unsigned long anonymous;
	unsigned long swap;
	u64 pss;
};

static int smaps_pte_range(pmd_t *pmd, unsigned long addr, unsigned long end,
			   struct mm_walk *walk)
{
	struct mem_size_stats *mss = walk->private;
	struct vm_area_struct *vma = mss->vma;
	pte_t *pte, ptent;
	spinlock_t *ptl;
	struct page *page;
	int mapcount;

	pte = pte_offset_map_lock(vma->vm_mm, pmd, addr, &ptl);
	for (; addr != end; pte++, addr += PAGE_SIZE) {
		ptent = *pte;

		if (is_swap_pte(ptent)) {
			mss->swap += PAGE_SIZE;
			continue;
		}

		if (!pte_present(ptent))
			continue;

		page = vm_normal_page(vma, addr, ptent);
		if (!page)
			continue;

		if (PageAnon(page))
			mss->anonymous += PAGE_SIZE;

		mss->resident += PAGE_SIZE;
		/* Accumulate the size in pages that have been accessed. */
		if (pte_young(ptent) || PageReferenced(page))
			mss->referenced += PAGE_SIZE;
		mapcount = page_mapcount(page);
		if (mapcount >= 2) {
			if (pte_dirty(ptent) || PageDirty(page))
				mss->shared_dirty += PAGE_SIZE;
			else
				mss->shared_clean += PAGE_SIZE;
			mss->pss += (PAGE_SIZE << PSS_SHIFT) / mapcount;
		} else {
			if (pte_dirty(ptent) || PageDirty(page))
				mss->private_dirty += PAGE_SIZE;
			else
				mss->private_clean += PAGE_SIZE;
			mss->pss += (PAGE_SIZE << PSS_SHIFT);
		}
	}
	pte_unmap_unlock(pte - 1, ptl);
	cond_resched();
	return 0;
}

static int show_smap(struct seq_file *m, void *v)
{
	struct proc_maps_private *priv = m->private;
	struct task_struct *task = priv->task;
	struct vm_area_struct *vma = v;
	struct mem_size_stats mss;
	struct mm_walk smaps_walk = {
		.pmd_entry = smaps_pte_range,
		.mm = vma->vm_mm,
		.private = &mss,
	};

	memset(&mss, 0, sizeof mss);
	mss.vma = vma;
	/* mmap_sem is held in m_start */
	if (vma->vm_mm && !is_vm_hugetlb_page(vma))
		walk_page_range(vma->vm_start, vma->vm_end, &smaps_walk);

	show_map_vma(m, vma);

	seq_printf(m,
		   "Size:           %8lu kB\n"
		   "Rss:            %8lu kB\n"
		   "Pss:            %8lu kB\n"
		   "Shared_Clean:   %8lu kB\n"
		   "Shared_Dirty:   %8lu kB\n"
		   "Private_Clean:  %8lu kB\n"
		   "Private_Dirty:  %8lu kB\n"
		   "Referenced:     %8lu kB\n"
		   "Anonymous:      %8lu kB\n"
		   "Swap:           %8lu kB\n"
		   "KernelPageSize: %8lu kB\n"
		   "MMUPageSize:    %8lu kB\n"
		   "Locked:         %8lu kB\n",
		   (vma->vm_end - vma->vm_start) >> 10,
		   mss.resident >> 10,
		   (unsigned long)(mss.pss >> (10 + PSS_SHIFT)),
		   mss.shared_clean  >> 10,
		   mss.shared_dirty  >> 10,
		   mss.private_clean >> 10,
		   mss.private_dirty >> 10,
		   mss.referenced >> 10,
		   mss.anonymous >> 10,
		   mss.swap >> 10,
		   vma_kernel_pagesize(vma) >> 10,
		   vma_mmu_pagesize(vma) >> 10,
		   (vma->vm_flags & VM_LOCKED) ?
			(unsigned long)(mss.pss >> (10 + PSS_SHIFT)) : 0);

	if (m->count < m->size)  /* vma is copied successfully */
		m->version = (vma != get_gate_vma(task)) ? vma->vm_start : 0;
	return 0;
}

static const struct seq_operations proc_pid_smaps_op = {
	.start	= m_start,
	.next	= m_next,
	.stop	= m_stop,
	.show	= show_smap
};

static int smaps_open(struct inode *inode, struct file *file)
{
	return do_maps_open(inode, file, &proc_pid_smaps_op);
}

const struct file_operations proc_smaps_operations = {
	.open		= smaps_open,
	.read		= seq_read,
	.llseek		= seq_lseek,
	.release	= seq_release_private,
};

static int clear_refs_pte_range(pmd_t *pmd, unsigned long addr,
				unsigned long end, struct mm_walk *walk)
{
	struct vm_area_struct *vma = walk->private;
	pte_t *pte, ptent;
	spinlock_t *ptl;
	struct page *page;

	pte = pte_offset_map_lock(vma->vm_mm, pmd, addr, &ptl);
	for (; addr != end; pte++, addr += PAGE_SIZE) {
		ptent = *pte;
		if (!pte_present(ptent))
			continue;

		page = vm_normal_page(vma, addr, ptent);
		if (!page)
			continue;

		/* Clear accessed and referenced bits. */
		ptep_test_and_clear_young(vma, addr, pte);
		ClearPageReferenced(page);
	}
	pte_unmap_unlock(pte - 1, ptl);
	cond_resched();
	return 0;
}

#define CLEAR_REFS_ALL 1
#define CLEAR_REFS_ANON 2
#define CLEAR_REFS_MAPPED 3

static ssize_t clear_refs_write(struct file *file, const char __user *buf,
				size_t count, loff_t *ppos)
{
	struct task_struct *task;
	char buffer[PROC_NUMBUF];
	struct mm_struct *mm;
	struct vm_area_struct *vma;
	long type;

	memset(buffer, 0, sizeof(buffer));
	if (count > sizeof(buffer) - 1)
		count = sizeof(buffer) - 1;
	if (copy_from_user(buffer, buf, count))
		return -EFAULT;
	if (strict_strtol(strstrip(buffer), 10, &type))
		return -EINVAL;
	if (type < CLEAR_REFS_ALL || type > CLEAR_REFS_MAPPED)
		return -EINVAL;
	task = get_proc_task(file->f_path.dentry->d_inode);
	if (!task)
		return -ESRCH;
	mm = get_task_mm(task);
	if (mm) {
		struct mm_walk clear_refs_walk = {
			.pmd_entry = clear_refs_pte_range,
			.mm = mm,
		};
		down_read(&mm->mmap_sem);
		for (vma = mm->mmap; vma; vma = vma->vm_next) {
			clear_refs_walk.private = vma;
			if (is_vm_hugetlb_page(vma))
				continue;
			/*
			 * Writing 1 to /proc/pid/clear_refs affects all pages.
			 *
			 * Writing 2 to /proc/pid/clear_refs only affects
			 * Anonymous pages.
			 *
			 * Writing 3 to /proc/pid/clear_refs only affects file
			 * mapped pages.
			 */
			if (type == CLEAR_REFS_ANON && vma->vm_file)
				continue;
			if (type == CLEAR_REFS_MAPPED && !vma->vm_file)
				continue;
			walk_page_range(vma->vm_start, vma->vm_end,
					&clear_refs_walk);
		}
		flush_tlb_mm(mm);
		up_read(&mm->mmap_sem);
		mmput(mm);
	}
	put_task_struct(task);

	return count;
}

const struct file_operations proc_clear_refs_operations = {
	.write		= clear_refs_write,
	.llseek		= noop_llseek,
};

struct pagemapread {
	int pos, len;
	u64 *buffer;
};

#define PM_ENTRY_BYTES      sizeof(u64)
#define PM_STATUS_BITS      3
#define PM_STATUS_OFFSET    (64 - PM_STATUS_BITS)
#define PM_STATUS_MASK      (((1LL << PM_STATUS_BITS) - 1) << PM_STATUS_OFFSET)
#define PM_STATUS(nr)       (((nr) << PM_STATUS_OFFSET) & PM_STATUS_MASK)
#define PM_PSHIFT_BITS      6
#define PM_PSHIFT_OFFSET    (PM_STATUS_OFFSET - PM_PSHIFT_BITS)
#define PM_PSHIFT_MASK      (((1LL << PM_PSHIFT_BITS) - 1) << PM_PSHIFT_OFFSET)
#define PM_PSHIFT(x)        (((u64) (x) << PM_PSHIFT_OFFSET) & PM_PSHIFT_MASK)
#define PM_PFRAME_MASK      ((1LL << PM_PSHIFT_OFFSET) - 1)
#define PM_PFRAME(x)        ((x) & PM_PFRAME_MASK)

#define PM_PRESENT          PM_STATUS(4LL)
#define PM_SWAP             PM_STATUS(2LL)
#define PM_NOT_PRESENT      PM_PSHIFT(PAGE_SHIFT)
#define PM_END_OF_BUFFER    1

static int add_to_pagemap(unsigned long addr, u64 pfn,
			  struct pagemapread *pm)
{
	pm->buffer[pm->pos++] = pfn;
	if (pm->pos >= pm->len)
		return PM_END_OF_BUFFER;
	return 0;
}

static int pagemap_pte_hole(unsigned long start, unsigned long end,
				struct mm_walk *walk)
{
	struct pagemapread *pm = walk->private;
	unsigned long addr;
	int err = 0;
	for (addr = start; addr < end; addr += PAGE_SIZE) {
		err = add_to_pagemap(addr, PM_NOT_PRESENT, pm);
		if (err)
			break;
	}
	return err;
}

static u64 swap_pte_to_pagemap_entry(pte_t pte)
{
	swp_entry_t e = pte_to_swp_entry(pte);
	return swp_type(e) | (swp_offset(e) << MAX_SWAPFILES_SHIFT);
}

static u64 pte_to_pagemap_entry(pte_t pte)
{
	u64 pme = 0;
	if (is_swap_pte(pte))
		pme = PM_PFRAME(swap_pte_to_pagemap_entry(pte))
			| PM_PSHIFT(PAGE_SHIFT) | PM_SWAP;
	else if (pte_present(pte))
		pme = PM_PFRAME(pte_pfn(pte))
			| PM_PSHIFT(PAGE_SHIFT) | PM_PRESENT;
	return pme;
}

static int pagemap_pte_range(pmd_t *pmd, unsigned long addr, unsigned long end,
			     struct mm_walk *walk)
{
	struct vm_area_struct *vma;
	struct pagemapread *pm = walk->private;
	pte_t *pte;
	int err = 0;

	/* find the first VMA at or above 'addr' */
	vma = find_vma(walk->mm, addr);
	for (; addr != end; addr += PAGE_SIZE) {
		u64 pfn = PM_NOT_PRESENT;

		/* check to see if we've left 'vma' behind
		 * and need a new, higher one */
		if (vma && (addr >= vma->vm_end))
			vma = find_vma(walk->mm, addr);

		/* check that 'vma' actually covers this address,
		 * and that it isn't a huge page vma */
		if (vma && (vma->vm_start <= addr) &&
		    !is_vm_hugetlb_page(vma)) {
			pte = pte_offset_map(pmd, addr);
			pfn = pte_to_pagemap_entry(*pte);
			/* unmap before userspace copy */
			pte_unmap(pte);
		}
		err = add_to_pagemap(addr, pfn, pm);
		if (err)
			return err;
	}

	cond_resched();

	return err;
}

#ifdef CONFIG_HUGETLB_PAGE
static u64 huge_pte_to_pagemap_entry(pte_t pte, int offset)
{
	u64 pme = 0;
	if (pte_present(pte))
		pme = PM_PFRAME(pte_pfn(pte) + offset)
			| PM_PSHIFT(PAGE_SHIFT) | PM_PRESENT;
	return pme;
}

/* This function walks within one hugetlb entry in the single call */
static int pagemap_hugetlb_range(pte_t *pte, unsigned long hmask,
				 unsigned long addr, unsigned long end,
				 struct mm_walk *walk)
{
	struct pagemapread *pm = walk->private;
	int err = 0;
	u64 pfn;

	for (; addr != end; addr += PAGE_SIZE) {
		int offset = (addr & ~hmask) >> PAGE_SHIFT;
		pfn = huge_pte_to_pagemap_entry(*pte, offset);
		err = add_to_pagemap(addr, pfn, pm);
		if (err)
			return err;
	}

	cond_resched();

	return err;
}
#endif /* HUGETLB_PAGE */

/*
 * /proc/pid/pagemap - an array mapping virtual pages to pfns
 *
 * For each page in the address space, this file contains one 64-bit entry
 * consisting of the following:
 *
 * Bits 0-55  page frame number (PFN) if present
 * Bits 0-4   swap type if swapped
 * Bits 5-55  swap offset if swapped
 * Bits 55-60 page shift (page size = 1<<page shift)
 * Bit  61    reserved for future use
 * Bit  62    page swapped
 * Bit  63    page present
 *
 * If the page is not present but in swap, then the PFN contains an
 * encoding of the swap file number and the page's offset into the
 * swap. Unmapped pages return a null PFN. This allows determining
 * precisely which pages are mapped (or in swap) and comparing mapped
 * pages between processes.
 *
 * Efficient users of this interface will use /proc/pid/maps to
 * determine which areas of memory are actually mapped and llseek to
 * skip over unmapped regions.
 */
#define PAGEMAP_WALK_SIZE	(PMD_SIZE)
<<<<<<< HEAD
=======
#define PAGEMAP_WALK_MASK	(PMD_MASK)
>>>>>>> 3cbea436
static ssize_t pagemap_read(struct file *file, char __user *buf,
			    size_t count, loff_t *ppos)
{
	struct task_struct *task = get_proc_task(file->f_path.dentry->d_inode);
	struct mm_struct *mm;
	struct pagemapread pm;
	int ret = -ESRCH;
	struct mm_walk pagemap_walk = {};
	unsigned long src;
	unsigned long svpfn;
	unsigned long start_vaddr;
	unsigned long end_vaddr;
	int copied = 0;

	if (!task)
		goto out;

	ret = -EACCES;
	if (!ptrace_may_access(task, PTRACE_MODE_READ))
		goto out_task;

	ret = -EINVAL;
	/* file position must be aligned */
	if ((*ppos % PM_ENTRY_BYTES) || (count % PM_ENTRY_BYTES))
		goto out_task;

	ret = 0;

	if (!count)
		goto out_task;

	mm = get_task_mm(task);
	if (!mm)
		goto out_task;

	pm.len = PM_ENTRY_BYTES * (PAGEMAP_WALK_SIZE >> PAGE_SHIFT);
	pm.buffer = kmalloc(pm.len, GFP_TEMPORARY);
	ret = -ENOMEM;
	if (!pm.buffer)
		goto out_mm;

	pagemap_walk.pmd_entry = pagemap_pte_range;
	pagemap_walk.pte_hole = pagemap_pte_hole;
#ifdef CONFIG_HUGETLB_PAGE
	pagemap_walk.hugetlb_entry = pagemap_hugetlb_range;
#endif
	pagemap_walk.mm = mm;
	pagemap_walk.private = &pm;

	src = *ppos;
	svpfn = src / PM_ENTRY_BYTES;
	start_vaddr = svpfn << PAGE_SHIFT;
	end_vaddr = TASK_SIZE_OF(task);

	/* watch out for wraparound */
	if (svpfn > TASK_SIZE_OF(task) >> PAGE_SHIFT)
		start_vaddr = end_vaddr;

	/*
	 * The odds are that this will stop walking way
	 * before end_vaddr, because the length of the
	 * user buffer is tracked in "pm", and the walk
	 * will stop when we hit the end of the buffer.
	 */
	ret = 0;
	while (count && (start_vaddr < end_vaddr)) {
		int len;
		unsigned long end;

		pm.pos = 0;
<<<<<<< HEAD
		end = start_vaddr + PAGEMAP_WALK_SIZE;
=======
		end = (start_vaddr + PAGEMAP_WALK_SIZE) & PAGEMAP_WALK_MASK;
>>>>>>> 3cbea436
		/* overflow ? */
		if (end < start_vaddr || end > end_vaddr)
			end = end_vaddr;
		down_read(&mm->mmap_sem);
		ret = walk_page_range(start_vaddr, end, &pagemap_walk);
		up_read(&mm->mmap_sem);
		start_vaddr = end;

		len = min(count, PM_ENTRY_BYTES * pm.pos);
		if (copy_to_user(buf, pm.buffer, len)) {
			ret = -EFAULT;
			goto out_free;
		}
		copied += len;
		buf += len;
		count -= len;
	}
	*ppos += copied;
	if (!ret || ret == PM_END_OF_BUFFER)
		ret = copied;

out_free:
	kfree(pm.buffer);
out_mm:
	mmput(mm);
out_task:
	put_task_struct(task);
out:
	return ret;
}

const struct file_operations proc_pagemap_operations = {
	.llseek		= mem_lseek, /* borrow this */
	.read		= pagemap_read,
};
#endif /* CONFIG_PROC_PAGE_MONITOR */

#ifdef CONFIG_NUMA
extern int show_numa_map(struct seq_file *m, void *v);

static const struct seq_operations proc_pid_numa_maps_op = {
        .start  = m_start,
        .next   = m_next,
        .stop   = m_stop,
        .show   = show_numa_map,
};

static int numa_maps_open(struct inode *inode, struct file *file)
{
	return do_maps_open(inode, file, &proc_pid_numa_maps_op);
}

const struct file_operations proc_numa_maps_operations = {
	.open		= numa_maps_open,
	.read		= seq_read,
	.llseek		= seq_lseek,
	.release	= seq_release_private,
};
#endif<|MERGE_RESOLUTION|>--- conflicted
+++ resolved
@@ -710,10 +710,7 @@
  * skip over unmapped regions.
  */
 #define PAGEMAP_WALK_SIZE	(PMD_SIZE)
-<<<<<<< HEAD
-=======
 #define PAGEMAP_WALK_MASK	(PMD_MASK)
->>>>>>> 3cbea436
 static ssize_t pagemap_read(struct file *file, char __user *buf,
 			    size_t count, loff_t *ppos)
 {
@@ -784,11 +781,7 @@
 		unsigned long end;
 
 		pm.pos = 0;
-<<<<<<< HEAD
-		end = start_vaddr + PAGEMAP_WALK_SIZE;
-=======
 		end = (start_vaddr + PAGEMAP_WALK_SIZE) & PAGEMAP_WALK_MASK;
->>>>>>> 3cbea436
 		/* overflow ? */
 		if (end < start_vaddr || end > end_vaddr)
 			end = end_vaddr;
