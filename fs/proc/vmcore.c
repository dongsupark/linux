/*
 *	fs/proc/vmcore.c Interface for accessing the crash
 * 				 dump from the system's previous life.
 * 	Heavily borrowed from fs/proc/kcore.c
 *	Created by: Hariprasad Nellitheertha (hari@in.ibm.com)
 *	Copyright (C) IBM Corporation, 2004. All rights reserved
 *
 */

#include <linux/mm.h>
#include <linux/kcore.h>
#include <linux/user.h>
#include <linux/elf.h>
#include <linux/elfcore.h>
#include <linux/export.h>
#include <linux/slab.h>
#include <linux/highmem.h>
#include <linux/printk.h>
#include <linux/bootmem.h>
#include <linux/init.h>
#include <linux/crash_dump.h>
#include <linux/list.h>
#include <linux/vmalloc.h>
#include <asm/uaccess.h>
#include <asm/io.h>
#include "internal.h"

/* List representing chunks of contiguous memory areas and their offsets in
 * vmcore file.
 */
static LIST_HEAD(vmcore_list);

/* Stores the pointer to the buffer containing kernel elf core headers. */
static char *elfcorebuf;
static size_t elfcorebuf_sz;
static size_t elfcorebuf_sz_orig;

static char *elfnotes_buf;
static size_t elfnotes_sz;

/* Total size of vmcore file. */
static u64 vmcore_size;

static struct proc_dir_entry *proc_vmcore = NULL;

/*
 * Returns > 0 for RAM pages, 0 for non-RAM pages, < 0 on error
 * The called function has to take care of module refcounting.
 */
static int (*oldmem_pfn_is_ram)(unsigned long pfn);

int register_oldmem_pfn_is_ram(int (*fn)(unsigned long pfn))
{
	if (oldmem_pfn_is_ram)
		return -EBUSY;
	oldmem_pfn_is_ram = fn;
	return 0;
}
EXPORT_SYMBOL_GPL(register_oldmem_pfn_is_ram);

void unregister_oldmem_pfn_is_ram(void)
{
	oldmem_pfn_is_ram = NULL;
	wmb();
}
EXPORT_SYMBOL_GPL(unregister_oldmem_pfn_is_ram);

static int pfn_is_ram(unsigned long pfn)
{
	int (*fn)(unsigned long pfn);
	/* pfn is ram unless fn() checks pagetype */
	int ret = 1;

	/*
	 * Ask hypervisor if the pfn is really ram.
	 * A ballooned page contains no data and reading from such a page
	 * will cause high load in the hypervisor.
	 */
	fn = oldmem_pfn_is_ram;
	if (fn)
		ret = fn(pfn);

	return ret;
}

/* Reads a page from the oldmem device from given offset. */
static ssize_t read_from_oldmem(char *buf, size_t count,
				u64 *ppos, int userbuf)
{
	unsigned long pfn, offset;
	size_t nr_bytes;
	ssize_t read = 0, tmp;

	if (!count)
		return 0;

	offset = (unsigned long)(*ppos % PAGE_SIZE);
	pfn = (unsigned long)(*ppos / PAGE_SIZE);

	do {
		if (count > (PAGE_SIZE - offset))
			nr_bytes = PAGE_SIZE - offset;
		else
			nr_bytes = count;

		/* If pfn is not ram, return zeros for sparse dump files */
		if (pfn_is_ram(pfn) == 0)
			memset(buf, 0, nr_bytes);
		else {
			tmp = copy_oldmem_page(pfn, buf, nr_bytes,
						offset, userbuf);
			if (tmp < 0)
				return tmp;
		}
		*ppos += nr_bytes;
		count -= nr_bytes;
		buf += nr_bytes;
		read += nr_bytes;
		++pfn;
		offset = 0;
	} while (count);

	return read;
}

/* Read from the ELF header and then the crash dump. On error, negative value is
 * returned otherwise number of bytes read are returned.
 */
static ssize_t read_vmcore(struct file *file, char __user *buffer,
				size_t buflen, loff_t *fpos)
{
	ssize_t acc = 0, tmp;
	size_t tsz;
	u64 start;
	struct vmcore *m = NULL;

	if (buflen == 0 || *fpos >= vmcore_size)
		return 0;

	/* trim buflen to not go beyond EOF */
	if (buflen > vmcore_size - *fpos)
		buflen = vmcore_size - *fpos;

	/* Read ELF core header */
	if (*fpos < elfcorebuf_sz) {
		tsz = min(elfcorebuf_sz - (size_t)*fpos, buflen);
		if (copy_to_user(buffer, elfcorebuf + *fpos, tsz))
			return -EFAULT;
		buflen -= tsz;
		*fpos += tsz;
		buffer += tsz;
		acc += tsz;

		/* leave now if filled buffer already */
		if (buflen == 0)
			return acc;
	}

<<<<<<< HEAD
	start = map_offset_to_paddr(*fpos, &vmcore_list, &curr_m);
	if (!curr_m)
        	return -EINVAL;

	while (buflen) {
		tsz = min_t(size_t, buflen, PAGE_SIZE - (start & ~PAGE_MASK));

		/* Calculate left bytes in current memory segment. */
		nr_bytes = (curr_m->size - (start - curr_m->paddr));
		if (tsz > nr_bytes)
			tsz = nr_bytes;

		tmp = read_from_oldmem(buffer, tsz, &start, 1);
		if (tmp < 0)
			return tmp;
=======
	/* Read Elf note segment */
	if (*fpos < elfcorebuf_sz + elfnotes_sz) {
		void *kaddr;

		tsz = min(elfcorebuf_sz + elfnotes_sz - (size_t)*fpos, buflen);
		kaddr = elfnotes_buf + *fpos - elfcorebuf_sz;
		if (copy_to_user(buffer, kaddr, tsz))
			return -EFAULT;
>>>>>>> d0e0ac97
		buflen -= tsz;
		*fpos += tsz;
		buffer += tsz;
		acc += tsz;

		/* leave now if filled buffer already */
		if (buflen == 0)
			return acc;
	}

	list_for_each_entry(m, &vmcore_list, list) {
		if (*fpos < m->offset + m->size) {
			tsz = min_t(size_t, m->offset + m->size - *fpos, buflen);
			start = m->paddr + *fpos - m->offset;
			tmp = read_from_oldmem(buffer, tsz, &start, 1);
			if (tmp < 0)
				return tmp;
			buflen -= tsz;
			*fpos += tsz;
			buffer += tsz;
			acc += tsz;

			/* leave now if filled buffer already */
			if (buflen == 0)
				return acc;
		}
	}

	return acc;
}

/**
 * alloc_elfnotes_buf - allocate buffer for ELF note segment in
 *                      vmalloc memory
 *
 * @notes_sz: size of buffer
 *
 * If CONFIG_MMU is defined, use vmalloc_user() to allow users to mmap
 * the buffer to user-space by means of remap_vmalloc_range().
 *
 * If CONFIG_MMU is not defined, use vzalloc() since mmap_vmcore() is
 * disabled and there's no need to allow users to mmap the buffer.
 */
static inline char *alloc_elfnotes_buf(size_t notes_sz)
{
#ifdef CONFIG_MMU
	return vmalloc_user(notes_sz);
#else
	return vzalloc(notes_sz);
#endif
}

/*
 * Disable mmap_vmcore() if CONFIG_MMU is not defined. MMU is
 * essential for mmap_vmcore() in order to map physically
 * non-contiguous objects (ELF header, ELF note segment and memory
 * regions in the 1st kernel pointed to by PT_LOAD entries) into
 * virtually contiguous user-space in ELF layout.
 */
#ifdef CONFIG_MMU
static int mmap_vmcore(struct file *file, struct vm_area_struct *vma)
{
	size_t size = vma->vm_end - vma->vm_start;
	u64 start, end, len, tsz;
	struct vmcore *m;

	start = (u64)vma->vm_pgoff << PAGE_SHIFT;
	end = start + size;

	if (size > vmcore_size || end > vmcore_size)
		return -EINVAL;

	if (vma->vm_flags & (VM_WRITE | VM_EXEC))
		return -EPERM;

	vma->vm_flags &= ~(VM_MAYWRITE | VM_MAYEXEC);
	vma->vm_flags |= VM_MIXEDMAP;

	len = 0;

	if (start < elfcorebuf_sz) {
		u64 pfn;

		tsz = min(elfcorebuf_sz - (size_t)start, size);
		pfn = __pa(elfcorebuf + start) >> PAGE_SHIFT;
		if (remap_pfn_range(vma, vma->vm_start, pfn, tsz,
				    vma->vm_page_prot))
			return -EAGAIN;
		size -= tsz;
		start += tsz;
		len += tsz;

		if (size == 0)
			return 0;
	}

	if (start < elfcorebuf_sz + elfnotes_sz) {
		void *kaddr;

		tsz = min(elfcorebuf_sz + elfnotes_sz - (size_t)start, size);
		kaddr = elfnotes_buf + start - elfcorebuf_sz;
		if (remap_vmalloc_range_partial(vma, vma->vm_start + len,
						kaddr, tsz))
			goto fail;
		size -= tsz;
		start += tsz;
		len += tsz;

		if (size == 0)
			return 0;
	}

	list_for_each_entry(m, &vmcore_list, list) {
		if (start < m->offset + m->size) {
			u64 paddr = 0;

			tsz = min_t(size_t, m->offset + m->size - start, size);
			paddr = m->paddr + start - m->offset;
			if (remap_pfn_range(vma, vma->vm_start + len,
					    paddr >> PAGE_SHIFT, tsz,
					    vma->vm_page_prot))
				goto fail;
			size -= tsz;
			start += tsz;
			len += tsz;

			if (size == 0)
				return 0;
		}
	}

	return 0;
fail:
	do_munmap(vma->vm_mm, vma->vm_start, len);
	return -EAGAIN;
}
#else
static int mmap_vmcore(struct file *file, struct vm_area_struct *vma)
{
	return -ENOSYS;
}
#endif

static const struct file_operations proc_vmcore_operations = {
	.read		= read_vmcore,
	.llseek		= default_llseek,
	.mmap		= mmap_vmcore,
};

static struct vmcore* __init get_new_element(void)
{
	return kzalloc(sizeof(struct vmcore), GFP_KERNEL);
}

static u64 __init get_vmcore_size(size_t elfsz, size_t elfnotesegsz,
				  struct list_head *vc_list)
{
	u64 size;
	struct vmcore *m;

	size = elfsz + elfnotesegsz;
	list_for_each_entry(m, vc_list, list) {
		size += m->size;
	}
	return size;
}

/**
 * update_note_header_size_elf64 - update p_memsz member of each PT_NOTE entry
 *
 * @ehdr_ptr: ELF header
 *
 * This function updates p_memsz member of each PT_NOTE entry in the
 * program header table pointed to by @ehdr_ptr to real size of ELF
 * note segment.
 */
static int __init update_note_header_size_elf64(const Elf64_Ehdr *ehdr_ptr)
{
	int i, rc=0;
	Elf64_Phdr *phdr_ptr;
	Elf64_Nhdr *nhdr_ptr;

	phdr_ptr = (Elf64_Phdr *)(ehdr_ptr + 1);
	for (i = 0; i < ehdr_ptr->e_phnum; i++, phdr_ptr++) {
		void *notes_section;
		u64 offset, max_sz, sz, real_sz = 0;
		if (phdr_ptr->p_type != PT_NOTE)
			continue;
		max_sz = phdr_ptr->p_memsz;
		offset = phdr_ptr->p_offset;
		notes_section = kmalloc(max_sz, GFP_KERNEL);
		if (!notes_section)
			return -ENOMEM;
		rc = read_from_oldmem(notes_section, max_sz, &offset, 0);
		if (rc < 0) {
			kfree(notes_section);
			return rc;
		}
		nhdr_ptr = notes_section;
		while (real_sz < max_sz) {
			if (nhdr_ptr->n_namesz == 0)
				break;
			sz = sizeof(Elf64_Nhdr) +
				((nhdr_ptr->n_namesz + 3) & ~3) +
				((nhdr_ptr->n_descsz + 3) & ~3);
			real_sz += sz;
			nhdr_ptr = (Elf64_Nhdr*)((char*)nhdr_ptr + sz);
		}
		kfree(notes_section);
		phdr_ptr->p_memsz = real_sz;
	}

	return 0;
}

/**
 * get_note_number_and_size_elf64 - get the number of PT_NOTE program
 * headers and sum of real size of their ELF note segment headers and
 * data.
 *
 * @ehdr_ptr: ELF header
 * @nr_ptnote: buffer for the number of PT_NOTE program headers
 * @sz_ptnote: buffer for size of unique PT_NOTE program header
 *
 * This function is used to merge multiple PT_NOTE program headers
 * into a unique single one. The resulting unique entry will have
 * @sz_ptnote in its phdr->p_mem.
 *
 * It is assumed that program headers with PT_NOTE type pointed to by
 * @ehdr_ptr has already been updated by update_note_header_size_elf64
 * and each of PT_NOTE program headers has actual ELF note segment
 * size in its p_memsz member.
 */
static int __init get_note_number_and_size_elf64(const Elf64_Ehdr *ehdr_ptr,
						 int *nr_ptnote, u64 *sz_ptnote)
{
	int i;
	Elf64_Phdr *phdr_ptr;

	*nr_ptnote = *sz_ptnote = 0;

	phdr_ptr = (Elf64_Phdr *)(ehdr_ptr + 1);
	for (i = 0; i < ehdr_ptr->e_phnum; i++, phdr_ptr++) {
		if (phdr_ptr->p_type != PT_NOTE)
			continue;
		*nr_ptnote += 1;
		*sz_ptnote += phdr_ptr->p_memsz;
	}

	return 0;
}

/**
 * copy_notes_elf64 - copy ELF note segments in a given buffer
 *
 * @ehdr_ptr: ELF header
 * @notes_buf: buffer into which ELF note segments are copied
 *
 * This function is used to copy ELF note segment in the 1st kernel
 * into the buffer @notes_buf in the 2nd kernel. It is assumed that
 * size of the buffer @notes_buf is equal to or larger than sum of the
 * real ELF note segment headers and data.
 *
 * It is assumed that program headers with PT_NOTE type pointed to by
 * @ehdr_ptr has already been updated by update_note_header_size_elf64
 * and each of PT_NOTE program headers has actual ELF note segment
 * size in its p_memsz member.
 */
static int __init copy_notes_elf64(const Elf64_Ehdr *ehdr_ptr, char *notes_buf)
{
	int i, rc=0;
	Elf64_Phdr *phdr_ptr;

	phdr_ptr = (Elf64_Phdr*)(ehdr_ptr + 1);

	for (i = 0; i < ehdr_ptr->e_phnum; i++, phdr_ptr++) {
		u64 offset;
		if (phdr_ptr->p_type != PT_NOTE)
			continue;
		offset = phdr_ptr->p_offset;
		rc = read_from_oldmem(notes_buf, phdr_ptr->p_memsz, &offset, 0);
		if (rc < 0)
			return rc;
		notes_buf += phdr_ptr->p_memsz;
	}

	return 0;
}

/* Merges all the PT_NOTE headers into one. */
static int __init merge_note_headers_elf64(char *elfptr, size_t *elfsz,
					   char **notes_buf, size_t *notes_sz)
{
	int i, nr_ptnote=0, rc=0;
	char *tmp;
	Elf64_Ehdr *ehdr_ptr;
	Elf64_Phdr phdr;
	u64 phdr_sz = 0, note_off;

	ehdr_ptr = (Elf64_Ehdr *)elfptr;

	rc = update_note_header_size_elf64(ehdr_ptr);
	if (rc < 0)
		return rc;

	rc = get_note_number_and_size_elf64(ehdr_ptr, &nr_ptnote, &phdr_sz);
	if (rc < 0)
		return rc;

	*notes_sz = roundup(phdr_sz, PAGE_SIZE);
	*notes_buf = alloc_elfnotes_buf(*notes_sz);
	if (!*notes_buf)
		return -ENOMEM;

	rc = copy_notes_elf64(ehdr_ptr, *notes_buf);
	if (rc < 0)
		return rc;

	/* Prepare merged PT_NOTE program header. */
	phdr.p_type    = PT_NOTE;
	phdr.p_flags   = 0;
	note_off = sizeof(Elf64_Ehdr) +
			(ehdr_ptr->e_phnum - nr_ptnote +1) * sizeof(Elf64_Phdr);
	phdr.p_offset  = roundup(note_off, PAGE_SIZE);
	phdr.p_vaddr   = phdr.p_paddr = 0;
	phdr.p_filesz  = phdr.p_memsz = phdr_sz;
	phdr.p_align   = 0;

	/* Add merged PT_NOTE program header*/
	tmp = elfptr + sizeof(Elf64_Ehdr);
	memcpy(tmp, &phdr, sizeof(phdr));
	tmp += sizeof(phdr);

	/* Remove unwanted PT_NOTE program headers. */
	i = (nr_ptnote - 1) * sizeof(Elf64_Phdr);
	*elfsz = *elfsz - i;
	memmove(tmp, tmp+i, ((*elfsz)-sizeof(Elf64_Ehdr)-sizeof(Elf64_Phdr)));
	memset(elfptr + *elfsz, 0, i);
	*elfsz = roundup(*elfsz, PAGE_SIZE);

	/* Modify e_phnum to reflect merged headers. */
	ehdr_ptr->e_phnum = ehdr_ptr->e_phnum - nr_ptnote + 1;

	return 0;
}

/**
 * update_note_header_size_elf32 - update p_memsz member of each PT_NOTE entry
 *
 * @ehdr_ptr: ELF header
 *
 * This function updates p_memsz member of each PT_NOTE entry in the
 * program header table pointed to by @ehdr_ptr to real size of ELF
 * note segment.
 */
static int __init update_note_header_size_elf32(const Elf32_Ehdr *ehdr_ptr)
{
	int i, rc=0;
	Elf32_Phdr *phdr_ptr;
	Elf32_Nhdr *nhdr_ptr;

	phdr_ptr = (Elf32_Phdr *)(ehdr_ptr + 1);
	for (i = 0; i < ehdr_ptr->e_phnum; i++, phdr_ptr++) {
		void *notes_section;
		u64 offset, max_sz, sz, real_sz = 0;
		if (phdr_ptr->p_type != PT_NOTE)
			continue;
		max_sz = phdr_ptr->p_memsz;
		offset = phdr_ptr->p_offset;
		notes_section = kmalloc(max_sz, GFP_KERNEL);
		if (!notes_section)
			return -ENOMEM;
		rc = read_from_oldmem(notes_section, max_sz, &offset, 0);
		if (rc < 0) {
			kfree(notes_section);
			return rc;
		}
		nhdr_ptr = notes_section;
		while (real_sz < max_sz) {
			if (nhdr_ptr->n_namesz == 0)
				break;
			sz = sizeof(Elf32_Nhdr) +
				((nhdr_ptr->n_namesz + 3) & ~3) +
				((nhdr_ptr->n_descsz + 3) & ~3);
			real_sz += sz;
			nhdr_ptr = (Elf32_Nhdr*)((char*)nhdr_ptr + sz);
		}
		kfree(notes_section);
		phdr_ptr->p_memsz = real_sz;
	}

	return 0;
}

/**
 * get_note_number_and_size_elf32 - get the number of PT_NOTE program
 * headers and sum of real size of their ELF note segment headers and
 * data.
 *
 * @ehdr_ptr: ELF header
 * @nr_ptnote: buffer for the number of PT_NOTE program headers
 * @sz_ptnote: buffer for size of unique PT_NOTE program header
 *
 * This function is used to merge multiple PT_NOTE program headers
 * into a unique single one. The resulting unique entry will have
 * @sz_ptnote in its phdr->p_mem.
 *
 * It is assumed that program headers with PT_NOTE type pointed to by
 * @ehdr_ptr has already been updated by update_note_header_size_elf32
 * and each of PT_NOTE program headers has actual ELF note segment
 * size in its p_memsz member.
 */
static int __init get_note_number_and_size_elf32(const Elf32_Ehdr *ehdr_ptr,
						 int *nr_ptnote, u64 *sz_ptnote)
{
	int i;
	Elf32_Phdr *phdr_ptr;

	*nr_ptnote = *sz_ptnote = 0;

	phdr_ptr = (Elf32_Phdr *)(ehdr_ptr + 1);
	for (i = 0; i < ehdr_ptr->e_phnum; i++, phdr_ptr++) {
		if (phdr_ptr->p_type != PT_NOTE)
			continue;
		*nr_ptnote += 1;
		*sz_ptnote += phdr_ptr->p_memsz;
	}

	return 0;
}

/**
 * copy_notes_elf32 - copy ELF note segments in a given buffer
 *
 * @ehdr_ptr: ELF header
 * @notes_buf: buffer into which ELF note segments are copied
 *
 * This function is used to copy ELF note segment in the 1st kernel
 * into the buffer @notes_buf in the 2nd kernel. It is assumed that
 * size of the buffer @notes_buf is equal to or larger than sum of the
 * real ELF note segment headers and data.
 *
 * It is assumed that program headers with PT_NOTE type pointed to by
 * @ehdr_ptr has already been updated by update_note_header_size_elf32
 * and each of PT_NOTE program headers has actual ELF note segment
 * size in its p_memsz member.
 */
static int __init copy_notes_elf32(const Elf32_Ehdr *ehdr_ptr, char *notes_buf)
{
	int i, rc=0;
	Elf32_Phdr *phdr_ptr;

	phdr_ptr = (Elf32_Phdr*)(ehdr_ptr + 1);

	for (i = 0; i < ehdr_ptr->e_phnum; i++, phdr_ptr++) {
		u64 offset;
		if (phdr_ptr->p_type != PT_NOTE)
			continue;
		offset = phdr_ptr->p_offset;
		rc = read_from_oldmem(notes_buf, phdr_ptr->p_memsz, &offset, 0);
		if (rc < 0)
			return rc;
		notes_buf += phdr_ptr->p_memsz;
	}

	return 0;
}

/* Merges all the PT_NOTE headers into one. */
static int __init merge_note_headers_elf32(char *elfptr, size_t *elfsz,
					   char **notes_buf, size_t *notes_sz)
{
	int i, nr_ptnote=0, rc=0;
	char *tmp;
	Elf32_Ehdr *ehdr_ptr;
	Elf32_Phdr phdr;
	u64 phdr_sz = 0, note_off;

	ehdr_ptr = (Elf32_Ehdr *)elfptr;

	rc = update_note_header_size_elf32(ehdr_ptr);
	if (rc < 0)
		return rc;

	rc = get_note_number_and_size_elf32(ehdr_ptr, &nr_ptnote, &phdr_sz);
	if (rc < 0)
		return rc;

	*notes_sz = roundup(phdr_sz, PAGE_SIZE);
	*notes_buf = alloc_elfnotes_buf(*notes_sz);
	if (!*notes_buf)
		return -ENOMEM;

	rc = copy_notes_elf32(ehdr_ptr, *notes_buf);
	if (rc < 0)
		return rc;

	/* Prepare merged PT_NOTE program header. */
	phdr.p_type    = PT_NOTE;
	phdr.p_flags   = 0;
	note_off = sizeof(Elf32_Ehdr) +
			(ehdr_ptr->e_phnum - nr_ptnote +1) * sizeof(Elf32_Phdr);
	phdr.p_offset  = roundup(note_off, PAGE_SIZE);
	phdr.p_vaddr   = phdr.p_paddr = 0;
	phdr.p_filesz  = phdr.p_memsz = phdr_sz;
	phdr.p_align   = 0;

	/* Add merged PT_NOTE program header*/
	tmp = elfptr + sizeof(Elf32_Ehdr);
	memcpy(tmp, &phdr, sizeof(phdr));
	tmp += sizeof(phdr);

	/* Remove unwanted PT_NOTE program headers. */
	i = (nr_ptnote - 1) * sizeof(Elf32_Phdr);
	*elfsz = *elfsz - i;
	memmove(tmp, tmp+i, ((*elfsz)-sizeof(Elf32_Ehdr)-sizeof(Elf32_Phdr)));
	memset(elfptr + *elfsz, 0, i);
	*elfsz = roundup(*elfsz, PAGE_SIZE);

	/* Modify e_phnum to reflect merged headers. */
	ehdr_ptr->e_phnum = ehdr_ptr->e_phnum - nr_ptnote + 1;

	return 0;
}

/* Add memory chunks represented by program headers to vmcore list. Also update
 * the new offset fields of exported program headers. */
static int __init process_ptload_program_headers_elf64(char *elfptr,
						size_t elfsz,
						size_t elfnotes_sz,
						struct list_head *vc_list)
{
	int i;
	Elf64_Ehdr *ehdr_ptr;
	Elf64_Phdr *phdr_ptr;
	loff_t vmcore_off;
	struct vmcore *new;

	ehdr_ptr = (Elf64_Ehdr *)elfptr;
	phdr_ptr = (Elf64_Phdr*)(elfptr + sizeof(Elf64_Ehdr)); /* PT_NOTE hdr */

	/* Skip Elf header, program headers and Elf note segment. */
	vmcore_off = elfsz + elfnotes_sz;

	for (i = 0; i < ehdr_ptr->e_phnum; i++, phdr_ptr++) {
		u64 paddr, start, end, size;

		if (phdr_ptr->p_type != PT_LOAD)
			continue;

		paddr = phdr_ptr->p_offset;
		start = rounddown(paddr, PAGE_SIZE);
		end = roundup(paddr + phdr_ptr->p_memsz, PAGE_SIZE);
		size = end - start;

		/* Add this contiguous chunk of memory to vmcore list.*/
		new = get_new_element();
		if (!new)
			return -ENOMEM;
		new->paddr = start;
		new->size = size;
		list_add_tail(&new->list, vc_list);

		/* Update the program header offset. */
		phdr_ptr->p_offset = vmcore_off + (paddr - start);
		vmcore_off = vmcore_off + size;
	}
	return 0;
}

static int __init process_ptload_program_headers_elf32(char *elfptr,
						size_t elfsz,
						size_t elfnotes_sz,
						struct list_head *vc_list)
{
	int i;
	Elf32_Ehdr *ehdr_ptr;
	Elf32_Phdr *phdr_ptr;
	loff_t vmcore_off;
	struct vmcore *new;

	ehdr_ptr = (Elf32_Ehdr *)elfptr;
	phdr_ptr = (Elf32_Phdr*)(elfptr + sizeof(Elf32_Ehdr)); /* PT_NOTE hdr */

	/* Skip Elf header, program headers and Elf note segment. */
	vmcore_off = elfsz + elfnotes_sz;

	for (i = 0; i < ehdr_ptr->e_phnum; i++, phdr_ptr++) {
		u64 paddr, start, end, size;

		if (phdr_ptr->p_type != PT_LOAD)
			continue;

		paddr = phdr_ptr->p_offset;
		start = rounddown(paddr, PAGE_SIZE);
		end = roundup(paddr + phdr_ptr->p_memsz, PAGE_SIZE);
		size = end - start;

		/* Add this contiguous chunk of memory to vmcore list.*/
		new = get_new_element();
		if (!new)
			return -ENOMEM;
		new->paddr = start;
		new->size = size;
		list_add_tail(&new->list, vc_list);

		/* Update the program header offset */
		phdr_ptr->p_offset = vmcore_off + (paddr - start);
		vmcore_off = vmcore_off + size;
	}
	return 0;
}

/* Sets offset fields of vmcore elements. */
static void __init set_vmcore_list_offsets(size_t elfsz, size_t elfnotes_sz,
					   struct list_head *vc_list)
{
	loff_t vmcore_off;
	struct vmcore *m;

	/* Skip Elf header, program headers and Elf note segment. */
	vmcore_off = elfsz + elfnotes_sz;

	list_for_each_entry(m, vc_list, list) {
		m->offset = vmcore_off;
		vmcore_off += m->size;
	}
}

static void free_elfcorebuf(void)
{
	free_pages((unsigned long)elfcorebuf, get_order(elfcorebuf_sz_orig));
	elfcorebuf = NULL;
	vfree(elfnotes_buf);
	elfnotes_buf = NULL;
}

static int __init parse_crash_elf64_headers(void)
{
	int rc=0;
	Elf64_Ehdr ehdr;
	u64 addr;

	addr = elfcorehdr_addr;

	/* Read Elf header */
	rc = read_from_oldmem((char*)&ehdr, sizeof(Elf64_Ehdr), &addr, 0);
	if (rc < 0)
		return rc;

	/* Do some basic Verification. */
	if (memcmp(ehdr.e_ident, ELFMAG, SELFMAG) != 0 ||
		(ehdr.e_type != ET_CORE) ||
		!vmcore_elf64_check_arch(&ehdr) ||
		ehdr.e_ident[EI_CLASS] != ELFCLASS64 ||
		ehdr.e_ident[EI_VERSION] != EV_CURRENT ||
		ehdr.e_version != EV_CURRENT ||
		ehdr.e_ehsize != sizeof(Elf64_Ehdr) ||
		ehdr.e_phentsize != sizeof(Elf64_Phdr) ||
		ehdr.e_phnum == 0) {
		pr_warn("Warning: Core image elf header is not sane\n");
		return -EINVAL;
	}

	/* Read in all elf headers. */
	elfcorebuf_sz_orig = sizeof(Elf64_Ehdr) +
				ehdr.e_phnum * sizeof(Elf64_Phdr);
	elfcorebuf_sz = elfcorebuf_sz_orig;
	elfcorebuf = (void *)__get_free_pages(GFP_KERNEL | __GFP_ZERO,
					      get_order(elfcorebuf_sz_orig));
	if (!elfcorebuf)
		return -ENOMEM;
	addr = elfcorehdr_addr;
	rc = read_from_oldmem(elfcorebuf, elfcorebuf_sz_orig, &addr, 0);
	if (rc < 0)
		goto fail;

	/* Merge all PT_NOTE headers into one. */
	rc = merge_note_headers_elf64(elfcorebuf, &elfcorebuf_sz,
				      &elfnotes_buf, &elfnotes_sz);
	if (rc)
		goto fail;
	rc = process_ptload_program_headers_elf64(elfcorebuf, elfcorebuf_sz,
						  elfnotes_sz, &vmcore_list);
	if (rc)
		goto fail;
	set_vmcore_list_offsets(elfcorebuf_sz, elfnotes_sz, &vmcore_list);
	return 0;
fail:
	free_elfcorebuf();
	return rc;
}

static int __init parse_crash_elf32_headers(void)
{
	int rc=0;
	Elf32_Ehdr ehdr;
	u64 addr;

	addr = elfcorehdr_addr;

	/* Read Elf header */
	rc = read_from_oldmem((char*)&ehdr, sizeof(Elf32_Ehdr), &addr, 0);
	if (rc < 0)
		return rc;

	/* Do some basic Verification. */
	if (memcmp(ehdr.e_ident, ELFMAG, SELFMAG) != 0 ||
		(ehdr.e_type != ET_CORE) ||
		!elf_check_arch(&ehdr) ||
		ehdr.e_ident[EI_CLASS] != ELFCLASS32||
		ehdr.e_ident[EI_VERSION] != EV_CURRENT ||
		ehdr.e_version != EV_CURRENT ||
		ehdr.e_ehsize != sizeof(Elf32_Ehdr) ||
		ehdr.e_phentsize != sizeof(Elf32_Phdr) ||
		ehdr.e_phnum == 0) {
		pr_warn("Warning: Core image elf header is not sane\n");
		return -EINVAL;
	}

	/* Read in all elf headers. */
	elfcorebuf_sz_orig = sizeof(Elf32_Ehdr) + ehdr.e_phnum * sizeof(Elf32_Phdr);
	elfcorebuf_sz = elfcorebuf_sz_orig;
	elfcorebuf = (void *)__get_free_pages(GFP_KERNEL | __GFP_ZERO,
					      get_order(elfcorebuf_sz_orig));
	if (!elfcorebuf)
		return -ENOMEM;
	addr = elfcorehdr_addr;
	rc = read_from_oldmem(elfcorebuf, elfcorebuf_sz_orig, &addr, 0);
	if (rc < 0)
		goto fail;

	/* Merge all PT_NOTE headers into one. */
	rc = merge_note_headers_elf32(elfcorebuf, &elfcorebuf_sz,
				      &elfnotes_buf, &elfnotes_sz);
	if (rc)
		goto fail;
	rc = process_ptload_program_headers_elf32(elfcorebuf, elfcorebuf_sz,
						  elfnotes_sz, &vmcore_list);
	if (rc)
		goto fail;
	set_vmcore_list_offsets(elfcorebuf_sz, elfnotes_sz, &vmcore_list);
	return 0;
fail:
	free_elfcorebuf();
	return rc;
}

static int __init parse_crash_elf_headers(void)
{
	unsigned char e_ident[EI_NIDENT];
	u64 addr;
	int rc=0;

	addr = elfcorehdr_addr;
	rc = read_from_oldmem(e_ident, EI_NIDENT, &addr, 0);
	if (rc < 0)
		return rc;
	if (memcmp(e_ident, ELFMAG, SELFMAG) != 0) {
		pr_warn("Warning: Core image elf header not found\n");
		return -EINVAL;
	}

	if (e_ident[EI_CLASS] == ELFCLASS64) {
		rc = parse_crash_elf64_headers();
		if (rc)
			return rc;
	} else if (e_ident[EI_CLASS] == ELFCLASS32) {
		rc = parse_crash_elf32_headers();
		if (rc)
			return rc;
	} else {
		pr_warn("Warning: Core image elf header is not sane\n");
		return -EINVAL;
	}

	/* Determine vmcore size. */
	vmcore_size = get_vmcore_size(elfcorebuf_sz, elfnotes_sz,
				      &vmcore_list);

	return 0;
}

/* Init function for vmcore module. */
static int __init vmcore_init(void)
{
	int rc = 0;

	/* If elfcorehdr= has been passed in cmdline, then capture the dump.*/
	if (!(is_vmcore_usable()))
		return rc;
	rc = parse_crash_elf_headers();
	if (rc) {
		pr_warn("Kdump: vmcore not initialized\n");
		return rc;
	}

	proc_vmcore = proc_create("vmcore", S_IRUSR, NULL, &proc_vmcore_operations);
	if (proc_vmcore)
		proc_vmcore->size = vmcore_size;
	return 0;
}
module_init(vmcore_init)

/* Cleanup function for vmcore module. */
void vmcore_cleanup(void)
{
	struct list_head *pos, *next;

	if (proc_vmcore) {
		proc_remove(proc_vmcore);
		proc_vmcore = NULL;
	}

	/* clear the vmcore list. */
	list_for_each_safe(pos, next, &vmcore_list) {
		struct vmcore *m;

		m = list_entry(pos, struct vmcore, list);
		list_del(&m->list);
		kfree(m);
	}
	free_elfcorebuf();
}
EXPORT_SYMBOL_GPL(vmcore_cleanup);<|MERGE_RESOLUTION|>--- conflicted
+++ resolved
@@ -156,23 +156,6 @@
 			return acc;
 	}
 
-<<<<<<< HEAD
-	start = map_offset_to_paddr(*fpos, &vmcore_list, &curr_m);
-	if (!curr_m)
-        	return -EINVAL;
-
-	while (buflen) {
-		tsz = min_t(size_t, buflen, PAGE_SIZE - (start & ~PAGE_MASK));
-
-		/* Calculate left bytes in current memory segment. */
-		nr_bytes = (curr_m->size - (start - curr_m->paddr));
-		if (tsz > nr_bytes)
-			tsz = nr_bytes;
-
-		tmp = read_from_oldmem(buffer, tsz, &start, 1);
-		if (tmp < 0)
-			return tmp;
-=======
 	/* Read Elf note segment */
 	if (*fpos < elfcorebuf_sz + elfnotes_sz) {
 		void *kaddr;
@@ -181,7 +164,6 @@
 		kaddr = elfnotes_buf + *fpos - elfcorebuf_sz;
 		if (copy_to_user(buffer, kaddr, tsz))
 			return -EFAULT;
->>>>>>> d0e0ac97
 		buflen -= tsz;
 		*fpos += tsz;
 		buffer += tsz;
