--- conflicted
+++ resolved
@@ -141,21 +141,12 @@
 
 /* Worst case buffer size needed for holding an integer. */
 #define PROC_NUMBUF 13
-<<<<<<< HEAD
 
 /*
  * array.c
  */
 extern const struct file_operations proc_tid_children_operations;
 
-=======
-
-/*
- * array.c
- */
-extern const struct file_operations proc_tid_children_operations;
-
->>>>>>> d0e0ac97
 extern int proc_tid_stat(struct seq_file *, struct pid_namespace *,
 			 struct pid *, struct task_struct *);
 extern int proc_tgid_stat(struct seq_file *, struct pid_namespace *,
@@ -174,24 +165,14 @@
 extern struct inode *proc_pid_make_inode(struct super_block *, struct task_struct *);
 extern int pid_revalidate(struct dentry *, unsigned int);
 extern int pid_delete_dentry(const struct dentry *);
-<<<<<<< HEAD
-extern int proc_pid_readdir(struct file *, void *, filldir_t);
-=======
 extern int proc_pid_readdir(struct file *, struct dir_context *);
->>>>>>> d0e0ac97
 extern struct dentry *proc_pid_lookup(struct inode *, struct dentry *, unsigned int);
 extern loff_t mem_lseek(struct file *, loff_t, int);
 
 /* Lookups */
-<<<<<<< HEAD
-typedef struct dentry *instantiate_t(struct inode *, struct dentry *,
-				     struct task_struct *, const void *);
-extern int proc_fill_cache(struct file *, void *, filldir_t, const char *, int,
-=======
 typedef int instantiate_t(struct inode *, struct dentry *,
 				     struct task_struct *, const void *);
 extern bool proc_fill_cache(struct file *, struct dir_context *, const char *, int,
->>>>>>> d0e0ac97
 			   instantiate_t, struct task_struct *, const void *);
 
 /*
@@ -202,13 +183,8 @@
 extern struct dentry *proc_lookup(struct inode *, struct dentry *, unsigned int);
 extern struct dentry *proc_lookup_de(struct proc_dir_entry *, struct inode *,
 				     struct dentry *);
-<<<<<<< HEAD
-extern int proc_readdir(struct file *, void *, filldir_t);
-extern int proc_readdir_de(struct proc_dir_entry *, struct file *, void *, filldir_t);
-=======
 extern int proc_readdir(struct file *, struct dir_context *);
 extern int proc_readdir_de(struct proc_dir_entry *, struct file *, struct dir_context *);
->>>>>>> d0e0ac97
 
 static inline struct proc_dir_entry *pde_get(struct proc_dir_entry *pde)
 {
