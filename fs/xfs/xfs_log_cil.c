--- conflicted
+++ resolved
@@ -373,11 +373,7 @@
  */
 STATIC int
 xlog_cil_push(
-<<<<<<< HEAD
-	struct log		*log)
-=======
 	struct xlog		*log)
->>>>>>> bd0a521e
 {
 	struct xfs_cil		*cil = log->l_cilp;
 	struct xfs_log_vec	*lv;
@@ -605,11 +601,7 @@
  */
 static void
 xlog_cil_push_background(
-<<<<<<< HEAD
-	struct log	*log)
-=======
 	struct xlog	*log)
->>>>>>> bd0a521e
 {
 	struct xfs_cil	*cil = log->l_cilp;
 
@@ -637,11 +629,7 @@
 
 static void
 xlog_cil_push_foreground(
-<<<<<<< HEAD
-	struct log	*log,
-=======
 	struct xlog	*log,
->>>>>>> bd0a521e
 	xfs_lsn_t	push_seq)
 {
 	struct xfs_cil	*cil = log->l_cilp;
@@ -845,11 +833,7 @@
  */
 int
 xlog_cil_init(
-<<<<<<< HEAD
-	struct log	*log)
-=======
 	struct xlog	*log)
->>>>>>> bd0a521e
 {
 	struct xfs_cil	*cil;
 	struct xfs_cil_ctx *ctx;
@@ -885,11 +869,7 @@
 
 void
 xlog_cil_destroy(
-<<<<<<< HEAD
-	struct log	*log)
-=======
 	struct xlog	*log)
->>>>>>> bd0a521e
 {
 	if (log->l_cilp->xc_ctx) {
 		if (log->l_cilp->xc_ctx->ticket)
