/*
 * Copyright (c) 2000-2002,2005 Silicon Graphics, Inc.
 * All Rights Reserved.
 *
 * This program is free software; you can redistribute it and/or
 * modify it under the terms of the GNU General Public License as
 * published by the Free Software Foundation.
 *
 * This program is distributed in the hope that it would be useful,
 * but WITHOUT ANY WARRANTY; without even the implied warranty of
 * MERCHANTABILITY or FITNESS FOR A PARTICULAR PURPOSE.  See the
 * GNU General Public License for more details.
 *
 * You should have received a copy of the GNU General Public License
 * along with this program; if not, write the Free Software Foundation,
 * Inc.,  51 Franklin St, Fifth Floor, Boston, MA  02110-1301  USA
 */
#include "xfs.h"
#include "xfs_fs.h"
#include "xfs_types.h"
#include "xfs_bit.h"
#include "xfs_log.h"
#include "xfs_inum.h"
#include "xfs_trans.h"
#include "xfs_sb.h"
#include "xfs_ag.h"
#include "xfs_mount.h"
#include "xfs_bmap_btree.h"
#include "xfs_alloc_btree.h"
#include "xfs_ialloc_btree.h"
#include "xfs_dinode.h"
#include "xfs_inode.h"
#include "xfs_btree.h"
#include "xfs_alloc.h"
#include "xfs_error.h"
#include "xfs_trace.h"


#define XFS_ABSDIFF(a,b)	(((a) <= (b)) ? ((b) - (a)) : ((a) - (b)))

#define	XFSA_FIXUP_BNO_OK	1
#define	XFSA_FIXUP_CNT_OK	2

STATIC int xfs_alloc_ag_vextent_exact(xfs_alloc_arg_t *);
STATIC int xfs_alloc_ag_vextent_near(xfs_alloc_arg_t *);
STATIC int xfs_alloc_ag_vextent_size(xfs_alloc_arg_t *);
STATIC int xfs_alloc_ag_vextent_small(xfs_alloc_arg_t *,
		xfs_btree_cur_t *, xfs_agblock_t *, xfs_extlen_t *, int *);
STATIC void xfs_alloc_busy_trim(struct xfs_alloc_arg *,
		xfs_agblock_t, xfs_extlen_t, xfs_agblock_t *, xfs_extlen_t *);

/*
 * Lookup the record equal to [bno, len] in the btree given by cur.
 */
STATIC int				/* error */
xfs_alloc_lookup_eq(
	struct xfs_btree_cur	*cur,	/* btree cursor */
	xfs_agblock_t		bno,	/* starting block of extent */
	xfs_extlen_t		len,	/* length of extent */
	int			*stat)	/* success/failure */
{
	cur->bc_rec.a.ar_startblock = bno;
	cur->bc_rec.a.ar_blockcount = len;
	return xfs_btree_lookup(cur, XFS_LOOKUP_EQ, stat);
}

/*
 * Lookup the first record greater than or equal to [bno, len]
 * in the btree given by cur.
 */
STATIC int				/* error */
xfs_alloc_lookup_ge(
	struct xfs_btree_cur	*cur,	/* btree cursor */
	xfs_agblock_t		bno,	/* starting block of extent */
	xfs_extlen_t		len,	/* length of extent */
	int			*stat)	/* success/failure */
{
	cur->bc_rec.a.ar_startblock = bno;
	cur->bc_rec.a.ar_blockcount = len;
	return xfs_btree_lookup(cur, XFS_LOOKUP_GE, stat);
}

/*
 * Lookup the first record less than or equal to [bno, len]
 * in the btree given by cur.
 */
int					/* error */
xfs_alloc_lookup_le(
	struct xfs_btree_cur	*cur,	/* btree cursor */
	xfs_agblock_t		bno,	/* starting block of extent */
	xfs_extlen_t		len,	/* length of extent */
	int			*stat)	/* success/failure */
{
	cur->bc_rec.a.ar_startblock = bno;
	cur->bc_rec.a.ar_blockcount = len;
	return xfs_btree_lookup(cur, XFS_LOOKUP_LE, stat);
}

/*
 * Update the record referred to by cur to the value given
 * by [bno, len].
 * This either works (return 0) or gets an EFSCORRUPTED error.
 */
STATIC int				/* error */
xfs_alloc_update(
	struct xfs_btree_cur	*cur,	/* btree cursor */
	xfs_agblock_t		bno,	/* starting block of extent */
	xfs_extlen_t		len)	/* length of extent */
{
	union xfs_btree_rec	rec;

	rec.alloc.ar_startblock = cpu_to_be32(bno);
	rec.alloc.ar_blockcount = cpu_to_be32(len);
	return xfs_btree_update(cur, &rec);
}

/*
 * Get the data from the pointed-to record.
 */
int					/* error */
xfs_alloc_get_rec(
	struct xfs_btree_cur	*cur,	/* btree cursor */
	xfs_agblock_t		*bno,	/* output: starting block of extent */
	xfs_extlen_t		*len,	/* output: length of extent */
	int			*stat)	/* output: success/failure */
{
	union xfs_btree_rec	*rec;
	int			error;

	error = xfs_btree_get_rec(cur, &rec, stat);
	if (!error && *stat == 1) {
		*bno = be32_to_cpu(rec->alloc.ar_startblock);
		*len = be32_to_cpu(rec->alloc.ar_blockcount);
	}
	return error;
}

/*
 * Compute aligned version of the found extent.
 * Takes alignment and min length into account.
 */
STATIC void
xfs_alloc_compute_aligned(
	xfs_alloc_arg_t	*args,		/* allocation argument structure */
	xfs_agblock_t	foundbno,	/* starting block in found extent */
	xfs_extlen_t	foundlen,	/* length in found extent */
	xfs_agblock_t	*resbno,	/* result block number */
	xfs_extlen_t	*reslen)	/* result length */
{
	xfs_agblock_t	bno;
	xfs_extlen_t	len;

	/* Trim busy sections out of found extent */
	xfs_alloc_busy_trim(args, foundbno, foundlen, &bno, &len);

	if (args->alignment > 1 && len >= args->minlen) {
		xfs_agblock_t	aligned_bno = roundup(bno, args->alignment);
		xfs_extlen_t	diff = aligned_bno - bno;

		*resbno = aligned_bno;
		*reslen = diff >= len ? 0 : len - diff;
	} else {
		*resbno = bno;
		*reslen = len;
	}
}

/*
 * Compute best start block and diff for "near" allocations.
 * freelen >= wantlen already checked by caller.
 */
STATIC xfs_extlen_t			/* difference value (absolute) */
xfs_alloc_compute_diff(
	xfs_agblock_t	wantbno,	/* target starting block */
	xfs_extlen_t	wantlen,	/* target length */
	xfs_extlen_t	alignment,	/* target alignment */
	xfs_agblock_t	freebno,	/* freespace's starting block */
	xfs_extlen_t	freelen,	/* freespace's length */
	xfs_agblock_t	*newbnop)	/* result: best start block from free */
{
	xfs_agblock_t	freeend;	/* end of freespace extent */
	xfs_agblock_t	newbno1;	/* return block number */
	xfs_agblock_t	newbno2;	/* other new block number */
	xfs_extlen_t	newlen1=0;	/* length with newbno1 */
	xfs_extlen_t	newlen2=0;	/* length with newbno2 */
	xfs_agblock_t	wantend;	/* end of target extent */

	ASSERT(freelen >= wantlen);
	freeend = freebno + freelen;
	wantend = wantbno + wantlen;
	if (freebno >= wantbno) {
		if ((newbno1 = roundup(freebno, alignment)) >= freeend)
			newbno1 = NULLAGBLOCK;
	} else if (freeend >= wantend && alignment > 1) {
		newbno1 = roundup(wantbno, alignment);
		newbno2 = newbno1 - alignment;
		if (newbno1 >= freeend)
			newbno1 = NULLAGBLOCK;
		else
			newlen1 = XFS_EXTLEN_MIN(wantlen, freeend - newbno1);
		if (newbno2 < freebno)
			newbno2 = NULLAGBLOCK;
		else
			newlen2 = XFS_EXTLEN_MIN(wantlen, freeend - newbno2);
		if (newbno1 != NULLAGBLOCK && newbno2 != NULLAGBLOCK) {
			if (newlen1 < newlen2 ||
			    (newlen1 == newlen2 &&
			     XFS_ABSDIFF(newbno1, wantbno) >
			     XFS_ABSDIFF(newbno2, wantbno)))
				newbno1 = newbno2;
		} else if (newbno2 != NULLAGBLOCK)
			newbno1 = newbno2;
	} else if (freeend >= wantend) {
		newbno1 = wantbno;
	} else if (alignment > 1) {
		newbno1 = roundup(freeend - wantlen, alignment);
		if (newbno1 > freeend - wantlen &&
		    newbno1 - alignment >= freebno)
			newbno1 -= alignment;
		else if (newbno1 >= freeend)
			newbno1 = NULLAGBLOCK;
	} else
		newbno1 = freeend - wantlen;
	*newbnop = newbno1;
	return newbno1 == NULLAGBLOCK ? 0 : XFS_ABSDIFF(newbno1, wantbno);
}

/*
 * Fix up the length, based on mod and prod.
 * len should be k * prod + mod for some k.
 * If len is too small it is returned unchanged.
 * If len hits maxlen it is left alone.
 */
STATIC void
xfs_alloc_fix_len(
	xfs_alloc_arg_t	*args)		/* allocation argument structure */
{
	xfs_extlen_t	k;
	xfs_extlen_t	rlen;

	ASSERT(args->mod < args->prod);
	rlen = args->len;
	ASSERT(rlen >= args->minlen);
	ASSERT(rlen <= args->maxlen);
	if (args->prod <= 1 || rlen < args->mod || rlen == args->maxlen ||
	    (args->mod == 0 && rlen < args->prod))
		return;
	k = rlen % args->prod;
	if (k == args->mod)
		return;
	if (k > args->mod) {
		if ((int)(rlen = rlen - k - args->mod) < (int)args->minlen)
			return;
	} else {
		if ((int)(rlen = rlen - args->prod - (args->mod - k)) <
		    (int)args->minlen)
			return;
	}
	ASSERT(rlen >= args->minlen);
	ASSERT(rlen <= args->maxlen);
	args->len = rlen;
}

/*
 * Fix up length if there is too little space left in the a.g.
 * Return 1 if ok, 0 if too little, should give up.
 */
STATIC int
xfs_alloc_fix_minleft(
	xfs_alloc_arg_t	*args)		/* allocation argument structure */
{
	xfs_agf_t	*agf;		/* a.g. freelist header */
	int		diff;		/* free space difference */

	if (args->minleft == 0)
		return 1;
	agf = XFS_BUF_TO_AGF(args->agbp);
	diff = be32_to_cpu(agf->agf_freeblks)
		- args->len - args->minleft;
	if (diff >= 0)
		return 1;
	args->len += diff;		/* shrink the allocated space */
	if (args->len >= args->minlen)
		return 1;
	args->agbno = NULLAGBLOCK;
	return 0;
}

/*
 * Update the two btrees, logically removing from freespace the extent
 * starting at rbno, rlen blocks.  The extent is contained within the
 * actual (current) free extent fbno for flen blocks.
 * Flags are passed in indicating whether the cursors are set to the
 * relevant records.
 */
STATIC int				/* error code */
xfs_alloc_fixup_trees(
	xfs_btree_cur_t	*cnt_cur,	/* cursor for by-size btree */
	xfs_btree_cur_t	*bno_cur,	/* cursor for by-block btree */
	xfs_agblock_t	fbno,		/* starting block of free extent */
	xfs_extlen_t	flen,		/* length of free extent */
	xfs_agblock_t	rbno,		/* starting block of returned extent */
	xfs_extlen_t	rlen,		/* length of returned extent */
	int		flags)		/* flags, XFSA_FIXUP_... */
{
	int		error;		/* error code */
	int		i;		/* operation results */
	xfs_agblock_t	nfbno1;		/* first new free startblock */
	xfs_agblock_t	nfbno2;		/* second new free startblock */
	xfs_extlen_t	nflen1=0;	/* first new free length */
	xfs_extlen_t	nflen2=0;	/* second new free length */

	/*
	 * Look up the record in the by-size tree if necessary.
	 */
	if (flags & XFSA_FIXUP_CNT_OK) {
#ifdef DEBUG
		if ((error = xfs_alloc_get_rec(cnt_cur, &nfbno1, &nflen1, &i)))
			return error;
		XFS_WANT_CORRUPTED_RETURN(
			i == 1 && nfbno1 == fbno && nflen1 == flen);
#endif
	} else {
		if ((error = xfs_alloc_lookup_eq(cnt_cur, fbno, flen, &i)))
			return error;
		XFS_WANT_CORRUPTED_RETURN(i == 1);
	}
	/*
	 * Look up the record in the by-block tree if necessary.
	 */
	if (flags & XFSA_FIXUP_BNO_OK) {
#ifdef DEBUG
		if ((error = xfs_alloc_get_rec(bno_cur, &nfbno1, &nflen1, &i)))
			return error;
		XFS_WANT_CORRUPTED_RETURN(
			i == 1 && nfbno1 == fbno && nflen1 == flen);
#endif
	} else {
		if ((error = xfs_alloc_lookup_eq(bno_cur, fbno, flen, &i)))
			return error;
		XFS_WANT_CORRUPTED_RETURN(i == 1);
	}

#ifdef DEBUG
	if (bno_cur->bc_nlevels == 1 && cnt_cur->bc_nlevels == 1) {
		struct xfs_btree_block	*bnoblock;
		struct xfs_btree_block	*cntblock;

		bnoblock = XFS_BUF_TO_BLOCK(bno_cur->bc_bufs[0]);
		cntblock = XFS_BUF_TO_BLOCK(cnt_cur->bc_bufs[0]);

		XFS_WANT_CORRUPTED_RETURN(
			bnoblock->bb_numrecs == cntblock->bb_numrecs);
	}
#endif

	/*
	 * Deal with all four cases: the allocated record is contained
	 * within the freespace record, so we can have new freespace
	 * at either (or both) end, or no freespace remaining.
	 */
	if (rbno == fbno && rlen == flen)
		nfbno1 = nfbno2 = NULLAGBLOCK;
	else if (rbno == fbno) {
		nfbno1 = rbno + rlen;
		nflen1 = flen - rlen;
		nfbno2 = NULLAGBLOCK;
	} else if (rbno + rlen == fbno + flen) {
		nfbno1 = fbno;
		nflen1 = flen - rlen;
		nfbno2 = NULLAGBLOCK;
	} else {
		nfbno1 = fbno;
		nflen1 = rbno - fbno;
		nfbno2 = rbno + rlen;
		nflen2 = (fbno + flen) - nfbno2;
	}
	/*
	 * Delete the entry from the by-size btree.
	 */
	if ((error = xfs_btree_delete(cnt_cur, &i)))
		return error;
	XFS_WANT_CORRUPTED_RETURN(i == 1);
	/*
	 * Add new by-size btree entry(s).
	 */
	if (nfbno1 != NULLAGBLOCK) {
		if ((error = xfs_alloc_lookup_eq(cnt_cur, nfbno1, nflen1, &i)))
			return error;
		XFS_WANT_CORRUPTED_RETURN(i == 0);
		if ((error = xfs_btree_insert(cnt_cur, &i)))
			return error;
		XFS_WANT_CORRUPTED_RETURN(i == 1);
	}
	if (nfbno2 != NULLAGBLOCK) {
		if ((error = xfs_alloc_lookup_eq(cnt_cur, nfbno2, nflen2, &i)))
			return error;
		XFS_WANT_CORRUPTED_RETURN(i == 0);
		if ((error = xfs_btree_insert(cnt_cur, &i)))
			return error;
		XFS_WANT_CORRUPTED_RETURN(i == 1);
	}
	/*
	 * Fix up the by-block btree entry(s).
	 */
	if (nfbno1 == NULLAGBLOCK) {
		/*
		 * No remaining freespace, just delete the by-block tree entry.
		 */
		if ((error = xfs_btree_delete(bno_cur, &i)))
			return error;
		XFS_WANT_CORRUPTED_RETURN(i == 1);
	} else {
		/*
		 * Update the by-block entry to start later|be shorter.
		 */
		if ((error = xfs_alloc_update(bno_cur, nfbno1, nflen1)))
			return error;
	}
	if (nfbno2 != NULLAGBLOCK) {
		/*
		 * 2 resulting free entries, need to add one.
		 */
		if ((error = xfs_alloc_lookup_eq(bno_cur, nfbno2, nflen2, &i)))
			return error;
		XFS_WANT_CORRUPTED_RETURN(i == 0);
		if ((error = xfs_btree_insert(bno_cur, &i)))
			return error;
		XFS_WANT_CORRUPTED_RETURN(i == 1);
	}
	return 0;
}

/*
 * Read in the allocation group free block array.
 */
STATIC int				/* error */
xfs_alloc_read_agfl(
	xfs_mount_t	*mp,		/* mount point structure */
	xfs_trans_t	*tp,		/* transaction pointer */
	xfs_agnumber_t	agno,		/* allocation group number */
	xfs_buf_t	**bpp)		/* buffer for the ag free block array */
{
	xfs_buf_t	*bp;		/* return value */
	int		error;

	ASSERT(agno != NULLAGNUMBER);
	error = xfs_trans_read_buf(
			mp, tp, mp->m_ddev_targp,
			XFS_AG_DADDR(mp, agno, XFS_AGFL_DADDR(mp)),
			XFS_FSS_TO_BB(mp, 1), 0, &bp);
	if (error)
		return error;
	ASSERT(!xfs_buf_geterror(bp));
<<<<<<< HEAD
	XFS_BUF_SET_VTYPE_REF(bp, B_FS_AGFL, XFS_AGFL_REF);
=======
	xfs_buf_set_ref(bp, XFS_AGFL_REF);
>>>>>>> 0dacb764
	*bpp = bp;
	return 0;
}

STATIC int
xfs_alloc_update_counters(
	struct xfs_trans	*tp,
	struct xfs_perag	*pag,
	struct xfs_buf		*agbp,
	long			len)
{
	struct xfs_agf		*agf = XFS_BUF_TO_AGF(agbp);

	pag->pagf_freeblks += len;
	be32_add_cpu(&agf->agf_freeblks, len);

	xfs_trans_agblocks_delta(tp, len);
	if (unlikely(be32_to_cpu(agf->agf_freeblks) >
		     be32_to_cpu(agf->agf_length)))
		return EFSCORRUPTED;

	xfs_alloc_log_agf(tp, agbp, XFS_AGF_FREEBLKS);
	return 0;
}

/*
 * Allocation group level functions.
 */

/*
 * Allocate a variable extent in the allocation group agno.
 * Type and bno are used to determine where in the allocation group the
 * extent will start.
 * Extent's length (returned in *len) will be between minlen and maxlen,
 * and of the form k * prod + mod unless there's nothing that large.
 * Return the starting a.g. block, or NULLAGBLOCK if we can't do it.
 */
STATIC int			/* error */
xfs_alloc_ag_vextent(
	xfs_alloc_arg_t	*args)	/* argument structure for allocation */
{
	int		error=0;

	ASSERT(args->minlen > 0);
	ASSERT(args->maxlen > 0);
	ASSERT(args->minlen <= args->maxlen);
	ASSERT(args->mod < args->prod);
	ASSERT(args->alignment > 0);
	/*
	 * Branch to correct routine based on the type.
	 */
	args->wasfromfl = 0;
	switch (args->type) {
	case XFS_ALLOCTYPE_THIS_AG:
		error = xfs_alloc_ag_vextent_size(args);
		break;
	case XFS_ALLOCTYPE_NEAR_BNO:
		error = xfs_alloc_ag_vextent_near(args);
		break;
	case XFS_ALLOCTYPE_THIS_BNO:
		error = xfs_alloc_ag_vextent_exact(args);
		break;
	default:
		ASSERT(0);
		/* NOTREACHED */
	}

	if (error || args->agbno == NULLAGBLOCK)
		return error;

	ASSERT(args->len >= args->minlen);
	ASSERT(args->len <= args->maxlen);
	ASSERT(!args->wasfromfl || !args->isfl);
	ASSERT(args->agbno % args->alignment == 0);

	if (!args->wasfromfl) {
		error = xfs_alloc_update_counters(args->tp, args->pag,
						  args->agbp,
						  -((long)(args->len)));
		if (error)
			return error;

		ASSERT(!xfs_alloc_busy_search(args->mp, args->agno,
					      args->agbno, args->len));
	}

	if (!args->isfl) {
		xfs_trans_mod_sb(args->tp, args->wasdel ?
				 XFS_TRANS_SB_RES_FDBLOCKS :
				 XFS_TRANS_SB_FDBLOCKS,
				 -((long)(args->len)));
	}

	XFS_STATS_INC(xs_allocx);
	XFS_STATS_ADD(xs_allocb, args->len);
	return error;
}

/*
 * Allocate a variable extent at exactly agno/bno.
 * Extent's length (returned in *len) will be between minlen and maxlen,
 * and of the form k * prod + mod unless there's nothing that large.
 * Return the starting a.g. block (bno), or NULLAGBLOCK if we can't do it.
 */
STATIC int			/* error */
xfs_alloc_ag_vextent_exact(
	xfs_alloc_arg_t	*args)	/* allocation argument structure */
{
	xfs_btree_cur_t	*bno_cur;/* by block-number btree cursor */
	xfs_btree_cur_t	*cnt_cur;/* by count btree cursor */
	int		error;
	xfs_agblock_t	fbno;	/* start block of found extent */
	xfs_extlen_t	flen;	/* length of found extent */
	xfs_agblock_t	tbno;	/* start block of trimmed extent */
	xfs_extlen_t	tlen;	/* length of trimmed extent */
	xfs_agblock_t	tend;	/* end block of trimmed extent */
	int		i;	/* success/failure of operation */

	ASSERT(args->alignment == 1);

	/*
	 * Allocate/initialize a cursor for the by-number freespace btree.
	 */
	bno_cur = xfs_allocbt_init_cursor(args->mp, args->tp, args->agbp,
					  args->agno, XFS_BTNUM_BNO);

	/*
	 * Lookup bno and minlen in the btree (minlen is irrelevant, really).
	 * Look for the closest free block <= bno, it must contain bno
	 * if any free block does.
	 */
	error = xfs_alloc_lookup_le(bno_cur, args->agbno, args->minlen, &i);
	if (error)
		goto error0;
	if (!i)
		goto not_found;

	/*
	 * Grab the freespace record.
	 */
	error = xfs_alloc_get_rec(bno_cur, &fbno, &flen, &i);
	if (error)
		goto error0;
	XFS_WANT_CORRUPTED_GOTO(i == 1, error0);
	ASSERT(fbno <= args->agbno);

	/*
	 * Check for overlapping busy extents.
	 */
	xfs_alloc_busy_trim(args, fbno, flen, &tbno, &tlen);

	/*
	 * Give up if the start of the extent is busy, or the freespace isn't
	 * long enough for the minimum request.
	 */
	if (tbno > args->agbno)
		goto not_found;
	if (tlen < args->minlen)
		goto not_found;
	tend = tbno + tlen;
	if (tend < args->agbno + args->minlen)
		goto not_found;

	/*
	 * End of extent will be smaller of the freespace end and the
	 * maximal requested end.
	 *
	 * Fix the length according to mod and prod if given.
	 */
	args->len = XFS_AGBLOCK_MIN(tend, args->agbno + args->maxlen)
						- args->agbno;
	xfs_alloc_fix_len(args);
	if (!xfs_alloc_fix_minleft(args))
		goto not_found;

	ASSERT(args->agbno + args->len <= tend);

	/*
	 * We are allocating agbno for args->len
	 * Allocate/initialize a cursor for the by-size btree.
	 */
	cnt_cur = xfs_allocbt_init_cursor(args->mp, args->tp, args->agbp,
		args->agno, XFS_BTNUM_CNT);
	ASSERT(args->agbno + args->len <=
		be32_to_cpu(XFS_BUF_TO_AGF(args->agbp)->agf_length));
	error = xfs_alloc_fixup_trees(cnt_cur, bno_cur, fbno, flen, args->agbno,
				      args->len, XFSA_FIXUP_BNO_OK);
	if (error) {
		xfs_btree_del_cursor(cnt_cur, XFS_BTREE_ERROR);
		goto error0;
	}

	xfs_btree_del_cursor(bno_cur, XFS_BTREE_NOERROR);
	xfs_btree_del_cursor(cnt_cur, XFS_BTREE_NOERROR);

	args->wasfromfl = 0;
	trace_xfs_alloc_exact_done(args);
	return 0;

not_found:
	/* Didn't find it, return null. */
	xfs_btree_del_cursor(bno_cur, XFS_BTREE_NOERROR);
	args->agbno = NULLAGBLOCK;
	trace_xfs_alloc_exact_notfound(args);
	return 0;

error0:
	xfs_btree_del_cursor(bno_cur, XFS_BTREE_ERROR);
	trace_xfs_alloc_exact_error(args);
	return error;
}

/*
 * Search the btree in a given direction via the search cursor and compare
 * the records found against the good extent we've already found.
 */
STATIC int
xfs_alloc_find_best_extent(
	struct xfs_alloc_arg	*args,	/* allocation argument structure */
	struct xfs_btree_cur	**gcur,	/* good cursor */
	struct xfs_btree_cur	**scur,	/* searching cursor */
	xfs_agblock_t		gdiff,	/* difference for search comparison */
	xfs_agblock_t		*sbno,	/* extent found by search */
	xfs_extlen_t		*slen,	/* extent length */
	xfs_agblock_t		*sbnoa,	/* aligned extent found by search */
	xfs_extlen_t		*slena,	/* aligned extent length */
	int			dir)	/* 0 = search right, 1 = search left */
{
	xfs_agblock_t		new;
	xfs_agblock_t		sdiff;
	int			error;
	int			i;

	/* The good extent is perfect, no need to  search. */
	if (!gdiff)
		goto out_use_good;

	/*
	 * Look until we find a better one, run out of space or run off the end.
	 */
	do {
		error = xfs_alloc_get_rec(*scur, sbno, slen, &i);
		if (error)
			goto error0;
		XFS_WANT_CORRUPTED_GOTO(i == 1, error0);
		xfs_alloc_compute_aligned(args, *sbno, *slen, sbnoa, slena);

		/*
		 * The good extent is closer than this one.
		 */
		if (!dir) {
			if (*sbnoa >= args->agbno + gdiff)
				goto out_use_good;
		} else {
			if (*sbnoa <= args->agbno - gdiff)
				goto out_use_good;
		}

		/*
		 * Same distance, compare length and pick the best.
		 */
		if (*slena >= args->minlen) {
			args->len = XFS_EXTLEN_MIN(*slena, args->maxlen);
			xfs_alloc_fix_len(args);

			sdiff = xfs_alloc_compute_diff(args->agbno, args->len,
						       args->alignment, *sbnoa,
						       *slena, &new);

			/*
			 * Choose closer size and invalidate other cursor.
			 */
			if (sdiff < gdiff)
				goto out_use_search;
			goto out_use_good;
		}

		if (!dir)
			error = xfs_btree_increment(*scur, 0, &i);
		else
			error = xfs_btree_decrement(*scur, 0, &i);
		if (error)
			goto error0;
	} while (i);

out_use_good:
	xfs_btree_del_cursor(*scur, XFS_BTREE_NOERROR);
	*scur = NULL;
	return 0;

out_use_search:
	xfs_btree_del_cursor(*gcur, XFS_BTREE_NOERROR);
	*gcur = NULL;
	return 0;

error0:
	/* caller invalidates cursors */
	return error;
}

/*
 * Allocate a variable extent near bno in the allocation group agno.
 * Extent's length (returned in len) will be between minlen and maxlen,
 * and of the form k * prod + mod unless there's nothing that large.
 * Return the starting a.g. block, or NULLAGBLOCK if we can't do it.
 */
STATIC int				/* error */
xfs_alloc_ag_vextent_near(
	xfs_alloc_arg_t	*args)		/* allocation argument structure */
{
	xfs_btree_cur_t	*bno_cur_gt;	/* cursor for bno btree, right side */
	xfs_btree_cur_t	*bno_cur_lt;	/* cursor for bno btree, left side */
	xfs_btree_cur_t	*cnt_cur;	/* cursor for count btree */
	xfs_agblock_t	gtbno;		/* start bno of right side entry */
	xfs_agblock_t	gtbnoa;		/* aligned ... */
	xfs_extlen_t	gtdiff;		/* difference to right side entry */
	xfs_extlen_t	gtlen;		/* length of right side entry */
	xfs_extlen_t	gtlena;		/* aligned ... */
	xfs_agblock_t	gtnew;		/* useful start bno of right side */
	int		error;		/* error code */
	int		i;		/* result code, temporary */
	int		j;		/* result code, temporary */
	xfs_agblock_t	ltbno;		/* start bno of left side entry */
	xfs_agblock_t	ltbnoa;		/* aligned ... */
	xfs_extlen_t	ltdiff;		/* difference to left side entry */
	xfs_extlen_t	ltlen;		/* length of left side entry */
	xfs_extlen_t	ltlena;		/* aligned ... */
	xfs_agblock_t	ltnew;		/* useful start bno of left side */
	xfs_extlen_t	rlen;		/* length of returned extent */
	int		forced = 0;
#if defined(DEBUG) && defined(__KERNEL__)
	/*
	 * Randomly don't execute the first algorithm.
	 */
	int		dofirst;	/* set to do first algorithm */

	dofirst = random32() & 1;
#endif

restart:
	bno_cur_lt = NULL;
	bno_cur_gt = NULL;
	ltlen = 0;
	gtlena = 0;
	ltlena = 0;

	/*
	 * Get a cursor for the by-size btree.
	 */
	cnt_cur = xfs_allocbt_init_cursor(args->mp, args->tp, args->agbp,
		args->agno, XFS_BTNUM_CNT);

	/*
	 * See if there are any free extents as big as maxlen.
	 */
	if ((error = xfs_alloc_lookup_ge(cnt_cur, 0, args->maxlen, &i)))
		goto error0;
	/*
	 * If none, then pick up the last entry in the tree unless the
	 * tree is empty.
	 */
	if (!i) {
		if ((error = xfs_alloc_ag_vextent_small(args, cnt_cur, &ltbno,
				&ltlen, &i)))
			goto error0;
		if (i == 0 || ltlen == 0) {
			xfs_btree_del_cursor(cnt_cur, XFS_BTREE_NOERROR);
			trace_xfs_alloc_near_noentry(args);
			return 0;
		}
		ASSERT(i == 1);
	}
	args->wasfromfl = 0;

	/*
	 * First algorithm.
	 * If the requested extent is large wrt the freespaces available
	 * in this a.g., then the cursor will be pointing to a btree entry
	 * near the right edge of the tree.  If it's in the last btree leaf
	 * block, then we just examine all the entries in that block
	 * that are big enough, and pick the best one.
	 * This is written as a while loop so we can break out of it,
	 * but we never loop back to the top.
	 */
	while (xfs_btree_islastblock(cnt_cur, 0)) {
		xfs_extlen_t	bdiff;
		int		besti=0;
		xfs_extlen_t	blen=0;
		xfs_agblock_t	bnew=0;

#if defined(DEBUG) && defined(__KERNEL__)
		if (!dofirst)
			break;
#endif
		/*
		 * Start from the entry that lookup found, sequence through
		 * all larger free blocks.  If we're actually pointing at a
		 * record smaller than maxlen, go to the start of this block,
		 * and skip all those smaller than minlen.
		 */
		if (ltlen || args->alignment > 1) {
			cnt_cur->bc_ptrs[0] = 1;
			do {
				if ((error = xfs_alloc_get_rec(cnt_cur, &ltbno,
						&ltlen, &i)))
					goto error0;
				XFS_WANT_CORRUPTED_GOTO(i == 1, error0);
				if (ltlen >= args->minlen)
					break;
				if ((error = xfs_btree_increment(cnt_cur, 0, &i)))
					goto error0;
			} while (i);
			ASSERT(ltlen >= args->minlen);
			if (!i)
				break;
		}
		i = cnt_cur->bc_ptrs[0];
		for (j = 1, blen = 0, bdiff = 0;
		     !error && j && (blen < args->maxlen || bdiff > 0);
		     error = xfs_btree_increment(cnt_cur, 0, &j)) {
			/*
			 * For each entry, decide if it's better than
			 * the previous best entry.
			 */
			if ((error = xfs_alloc_get_rec(cnt_cur, &ltbno, &ltlen, &i)))
				goto error0;
			XFS_WANT_CORRUPTED_GOTO(i == 1, error0);
			xfs_alloc_compute_aligned(args, ltbno, ltlen,
						  &ltbnoa, &ltlena);
			if (ltlena < args->minlen)
				continue;
			args->len = XFS_EXTLEN_MIN(ltlena, args->maxlen);
			xfs_alloc_fix_len(args);
			ASSERT(args->len >= args->minlen);
			if (args->len < blen)
				continue;
			ltdiff = xfs_alloc_compute_diff(args->agbno, args->len,
				args->alignment, ltbnoa, ltlena, &ltnew);
			if (ltnew != NULLAGBLOCK &&
			    (args->len > blen || ltdiff < bdiff)) {
				bdiff = ltdiff;
				bnew = ltnew;
				blen = args->len;
				besti = cnt_cur->bc_ptrs[0];
			}
		}
		/*
		 * It didn't work.  We COULD be in a case where
		 * there's a good record somewhere, so try again.
		 */
		if (blen == 0)
			break;
		/*
		 * Point at the best entry, and retrieve it again.
		 */
		cnt_cur->bc_ptrs[0] = besti;
		if ((error = xfs_alloc_get_rec(cnt_cur, &ltbno, &ltlen, &i)))
			goto error0;
		XFS_WANT_CORRUPTED_GOTO(i == 1, error0);
		ASSERT(ltbno + ltlen <= be32_to_cpu(XFS_BUF_TO_AGF(args->agbp)->agf_length));
		args->len = blen;
		if (!xfs_alloc_fix_minleft(args)) {
			xfs_btree_del_cursor(cnt_cur, XFS_BTREE_NOERROR);
			trace_xfs_alloc_near_nominleft(args);
			return 0;
		}
		blen = args->len;
		/*
		 * We are allocating starting at bnew for blen blocks.
		 */
		args->agbno = bnew;
		ASSERT(bnew >= ltbno);
		ASSERT(bnew + blen <= ltbno + ltlen);
		/*
		 * Set up a cursor for the by-bno tree.
		 */
		bno_cur_lt = xfs_allocbt_init_cursor(args->mp, args->tp,
			args->agbp, args->agno, XFS_BTNUM_BNO);
		/*
		 * Fix up the btree entries.
		 */
		if ((error = xfs_alloc_fixup_trees(cnt_cur, bno_cur_lt, ltbno,
				ltlen, bnew, blen, XFSA_FIXUP_CNT_OK)))
			goto error0;
		xfs_btree_del_cursor(cnt_cur, XFS_BTREE_NOERROR);
		xfs_btree_del_cursor(bno_cur_lt, XFS_BTREE_NOERROR);

		trace_xfs_alloc_near_first(args);
		return 0;
	}
	/*
	 * Second algorithm.
	 * Search in the by-bno tree to the left and to the right
	 * simultaneously, until in each case we find a space big enough,
	 * or run into the edge of the tree.  When we run into the edge,
	 * we deallocate that cursor.
	 * If both searches succeed, we compare the two spaces and pick
	 * the better one.
	 * With alignment, it's possible for both to fail; the upper
	 * level algorithm that picks allocation groups for allocations
	 * is not supposed to do this.
	 */
	/*
	 * Allocate and initialize the cursor for the leftward search.
	 */
	bno_cur_lt = xfs_allocbt_init_cursor(args->mp, args->tp, args->agbp,
		args->agno, XFS_BTNUM_BNO);
	/*
	 * Lookup <= bno to find the leftward search's starting point.
	 */
	if ((error = xfs_alloc_lookup_le(bno_cur_lt, args->agbno, args->maxlen, &i)))
		goto error0;
	if (!i) {
		/*
		 * Didn't find anything; use this cursor for the rightward
		 * search.
		 */
		bno_cur_gt = bno_cur_lt;
		bno_cur_lt = NULL;
	}
	/*
	 * Found something.  Duplicate the cursor for the rightward search.
	 */
	else if ((error = xfs_btree_dup_cursor(bno_cur_lt, &bno_cur_gt)))
		goto error0;
	/*
	 * Increment the cursor, so we will point at the entry just right
	 * of the leftward entry if any, or to the leftmost entry.
	 */
	if ((error = xfs_btree_increment(bno_cur_gt, 0, &i)))
		goto error0;
	if (!i) {
		/*
		 * It failed, there are no rightward entries.
		 */
		xfs_btree_del_cursor(bno_cur_gt, XFS_BTREE_NOERROR);
		bno_cur_gt = NULL;
	}
	/*
	 * Loop going left with the leftward cursor, right with the
	 * rightward cursor, until either both directions give up or
	 * we find an entry at least as big as minlen.
	 */
	do {
		if (bno_cur_lt) {
			if ((error = xfs_alloc_get_rec(bno_cur_lt, &ltbno, &ltlen, &i)))
				goto error0;
			XFS_WANT_CORRUPTED_GOTO(i == 1, error0);
			xfs_alloc_compute_aligned(args, ltbno, ltlen,
						  &ltbnoa, &ltlena);
			if (ltlena >= args->minlen)
				break;
			if ((error = xfs_btree_decrement(bno_cur_lt, 0, &i)))
				goto error0;
			if (!i) {
				xfs_btree_del_cursor(bno_cur_lt,
						     XFS_BTREE_NOERROR);
				bno_cur_lt = NULL;
			}
		}
		if (bno_cur_gt) {
			if ((error = xfs_alloc_get_rec(bno_cur_gt, &gtbno, &gtlen, &i)))
				goto error0;
			XFS_WANT_CORRUPTED_GOTO(i == 1, error0);
			xfs_alloc_compute_aligned(args, gtbno, gtlen,
						  &gtbnoa, &gtlena);
			if (gtlena >= args->minlen)
				break;
			if ((error = xfs_btree_increment(bno_cur_gt, 0, &i)))
				goto error0;
			if (!i) {
				xfs_btree_del_cursor(bno_cur_gt,
						     XFS_BTREE_NOERROR);
				bno_cur_gt = NULL;
			}
		}
	} while (bno_cur_lt || bno_cur_gt);

	/*
	 * Got both cursors still active, need to find better entry.
	 */
	if (bno_cur_lt && bno_cur_gt) {
		if (ltlena >= args->minlen) {
			/*
			 * Left side is good, look for a right side entry.
			 */
			args->len = XFS_EXTLEN_MIN(ltlena, args->maxlen);
			xfs_alloc_fix_len(args);
			ltdiff = xfs_alloc_compute_diff(args->agbno, args->len,
				args->alignment, ltbnoa, ltlena, &ltnew);

			error = xfs_alloc_find_best_extent(args,
						&bno_cur_lt, &bno_cur_gt,
						ltdiff, &gtbno, &gtlen,
						&gtbnoa, &gtlena,
						0 /* search right */);
		} else {
			ASSERT(gtlena >= args->minlen);

			/*
			 * Right side is good, look for a left side entry.
			 */
			args->len = XFS_EXTLEN_MIN(gtlena, args->maxlen);
			xfs_alloc_fix_len(args);
			gtdiff = xfs_alloc_compute_diff(args->agbno, args->len,
				args->alignment, gtbnoa, gtlena, &gtnew);

			error = xfs_alloc_find_best_extent(args,
						&bno_cur_gt, &bno_cur_lt,
						gtdiff, &ltbno, &ltlen,
						&ltbnoa, &ltlena,
						1 /* search left */);
		}

		if (error)
			goto error0;
	}

	/*
	 * If we couldn't get anything, give up.
	 */
	if (bno_cur_lt == NULL && bno_cur_gt == NULL) {
		if (!forced++) {
			trace_xfs_alloc_near_busy(args);
			xfs_log_force(args->mp, XFS_LOG_SYNC);
			goto restart;
		}

		trace_xfs_alloc_size_neither(args);
		args->agbno = NULLAGBLOCK;
		return 0;
	}

	/*
	 * At this point we have selected a freespace entry, either to the
	 * left or to the right.  If it's on the right, copy all the
	 * useful variables to the "left" set so we only have one
	 * copy of this code.
	 */
	if (bno_cur_gt) {
		bno_cur_lt = bno_cur_gt;
		bno_cur_gt = NULL;
		ltbno = gtbno;
		ltbnoa = gtbnoa;
		ltlen = gtlen;
		ltlena = gtlena;
		j = 1;
	} else
		j = 0;

	/*
	 * Fix up the length and compute the useful address.
	 */
	args->len = XFS_EXTLEN_MIN(ltlena, args->maxlen);
	xfs_alloc_fix_len(args);
	if (!xfs_alloc_fix_minleft(args)) {
		trace_xfs_alloc_near_nominleft(args);
		xfs_btree_del_cursor(bno_cur_lt, XFS_BTREE_NOERROR);
		xfs_btree_del_cursor(cnt_cur, XFS_BTREE_NOERROR);
		return 0;
	}
	rlen = args->len;
	(void)xfs_alloc_compute_diff(args->agbno, rlen, args->alignment,
				     ltbnoa, ltlena, &ltnew);
	ASSERT(ltnew >= ltbno);
	ASSERT(ltnew + rlen <= ltbnoa + ltlena);
	ASSERT(ltnew + rlen <= be32_to_cpu(XFS_BUF_TO_AGF(args->agbp)->agf_length));
	args->agbno = ltnew;

	if ((error = xfs_alloc_fixup_trees(cnt_cur, bno_cur_lt, ltbno, ltlen,
			ltnew, rlen, XFSA_FIXUP_BNO_OK)))
		goto error0;

	if (j)
		trace_xfs_alloc_near_greater(args);
	else
		trace_xfs_alloc_near_lesser(args);

	xfs_btree_del_cursor(cnt_cur, XFS_BTREE_NOERROR);
	xfs_btree_del_cursor(bno_cur_lt, XFS_BTREE_NOERROR);
	return 0;

 error0:
	trace_xfs_alloc_near_error(args);
	if (cnt_cur != NULL)
		xfs_btree_del_cursor(cnt_cur, XFS_BTREE_ERROR);
	if (bno_cur_lt != NULL)
		xfs_btree_del_cursor(bno_cur_lt, XFS_BTREE_ERROR);
	if (bno_cur_gt != NULL)
		xfs_btree_del_cursor(bno_cur_gt, XFS_BTREE_ERROR);
	return error;
}

/*
 * Allocate a variable extent anywhere in the allocation group agno.
 * Extent's length (returned in len) will be between minlen and maxlen,
 * and of the form k * prod + mod unless there's nothing that large.
 * Return the starting a.g. block, or NULLAGBLOCK if we can't do it.
 */
STATIC int				/* error */
xfs_alloc_ag_vextent_size(
	xfs_alloc_arg_t	*args)		/* allocation argument structure */
{
	xfs_btree_cur_t	*bno_cur;	/* cursor for bno btree */
	xfs_btree_cur_t	*cnt_cur;	/* cursor for cnt btree */
	int		error;		/* error result */
	xfs_agblock_t	fbno;		/* start of found freespace */
	xfs_extlen_t	flen;		/* length of found freespace */
	int		i;		/* temp status variable */
	xfs_agblock_t	rbno;		/* returned block number */
	xfs_extlen_t	rlen;		/* length of returned extent */
	int		forced = 0;

restart:
	/*
	 * Allocate and initialize a cursor for the by-size btree.
	 */
	cnt_cur = xfs_allocbt_init_cursor(args->mp, args->tp, args->agbp,
		args->agno, XFS_BTNUM_CNT);
	bno_cur = NULL;

	/*
	 * Look for an entry >= maxlen+alignment-1 blocks.
	 */
	if ((error = xfs_alloc_lookup_ge(cnt_cur, 0,
			args->maxlen + args->alignment - 1, &i)))
		goto error0;

	/*
	 * If none or we have busy extents that we cannot allocate from, then
	 * we have to settle for a smaller extent. In the case that there are
	 * no large extents, this will return the last entry in the tree unless
	 * the tree is empty. In the case that there are only busy large
	 * extents, this will return the largest small extent unless there
	 * are no smaller extents available.
	 */
	if (!i || forced > 1) {
		error = xfs_alloc_ag_vextent_small(args, cnt_cur,
						   &fbno, &flen, &i);
		if (error)
			goto error0;
		if (i == 0 || flen == 0) {
			xfs_btree_del_cursor(cnt_cur, XFS_BTREE_NOERROR);
			trace_xfs_alloc_size_noentry(args);
			return 0;
		}
		ASSERT(i == 1);
		xfs_alloc_compute_aligned(args, fbno, flen, &rbno, &rlen);
	} else {
		/*
		 * Search for a non-busy extent that is large enough.
		 * If we are at low space, don't check, or if we fall of
		 * the end of the btree, turn off the busy check and
		 * restart.
		 */
		for (;;) {
			error = xfs_alloc_get_rec(cnt_cur, &fbno, &flen, &i);
			if (error)
				goto error0;
			XFS_WANT_CORRUPTED_GOTO(i == 1, error0);

			xfs_alloc_compute_aligned(args, fbno, flen,
						  &rbno, &rlen);

			if (rlen >= args->maxlen)
				break;

			error = xfs_btree_increment(cnt_cur, 0, &i);
			if (error)
				goto error0;
			if (i == 0) {
				/*
				 * Our only valid extents must have been busy.
				 * Make it unbusy by forcing the log out and
				 * retrying. If we've been here before, forcing
				 * the log isn't making the extents available,
				 * which means they have probably been freed in
				 * this transaction.  In that case, we have to
				 * give up on them and we'll attempt a minlen
				 * allocation the next time around.
				 */
				xfs_btree_del_cursor(cnt_cur,
						     XFS_BTREE_NOERROR);
				trace_xfs_alloc_size_busy(args);
				if (!forced++)
					xfs_log_force(args->mp, XFS_LOG_SYNC);
				goto restart;
			}
		}
	}

	/*
	 * In the first case above, we got the last entry in the
	 * by-size btree.  Now we check to see if the space hits maxlen
	 * once aligned; if not, we search left for something better.
	 * This can't happen in the second case above.
	 */
	rlen = XFS_EXTLEN_MIN(args->maxlen, rlen);
	XFS_WANT_CORRUPTED_GOTO(rlen == 0 ||
			(rlen <= flen && rbno + rlen <= fbno + flen), error0);
	if (rlen < args->maxlen) {
		xfs_agblock_t	bestfbno;
		xfs_extlen_t	bestflen;
		xfs_agblock_t	bestrbno;
		xfs_extlen_t	bestrlen;

		bestrlen = rlen;
		bestrbno = rbno;
		bestflen = flen;
		bestfbno = fbno;
		for (;;) {
			if ((error = xfs_btree_decrement(cnt_cur, 0, &i)))
				goto error0;
			if (i == 0)
				break;
			if ((error = xfs_alloc_get_rec(cnt_cur, &fbno, &flen,
					&i)))
				goto error0;
			XFS_WANT_CORRUPTED_GOTO(i == 1, error0);
			if (flen < bestrlen)
				break;
			xfs_alloc_compute_aligned(args, fbno, flen,
						  &rbno, &rlen);
			rlen = XFS_EXTLEN_MIN(args->maxlen, rlen);
			XFS_WANT_CORRUPTED_GOTO(rlen == 0 ||
				(rlen <= flen && rbno + rlen <= fbno + flen),
				error0);
			if (rlen > bestrlen) {
				bestrlen = rlen;
				bestrbno = rbno;
				bestflen = flen;
				bestfbno = fbno;
				if (rlen == args->maxlen)
					break;
			}
		}
		if ((error = xfs_alloc_lookup_eq(cnt_cur, bestfbno, bestflen,
				&i)))
			goto error0;
		XFS_WANT_CORRUPTED_GOTO(i == 1, error0);
		rlen = bestrlen;
		rbno = bestrbno;
		flen = bestflen;
		fbno = bestfbno;
	}
	args->wasfromfl = 0;
	/*
	 * Fix up the length.
	 */
	args->len = rlen;
	if (rlen < args->minlen) {
		if (!forced++) {
			xfs_btree_del_cursor(cnt_cur, XFS_BTREE_NOERROR);
			trace_xfs_alloc_size_busy(args);
			xfs_log_force(args->mp, XFS_LOG_SYNC);
			goto restart;
		}
		goto out_nominleft;
	}
	xfs_alloc_fix_len(args);

	if (!xfs_alloc_fix_minleft(args))
		goto out_nominleft;
	rlen = args->len;
	XFS_WANT_CORRUPTED_GOTO(rlen <= flen, error0);
	/*
	 * Allocate and initialize a cursor for the by-block tree.
	 */
	bno_cur = xfs_allocbt_init_cursor(args->mp, args->tp, args->agbp,
		args->agno, XFS_BTNUM_BNO);
	if ((error = xfs_alloc_fixup_trees(cnt_cur, bno_cur, fbno, flen,
			rbno, rlen, XFSA_FIXUP_CNT_OK)))
		goto error0;
	xfs_btree_del_cursor(cnt_cur, XFS_BTREE_NOERROR);
	xfs_btree_del_cursor(bno_cur, XFS_BTREE_NOERROR);
	cnt_cur = bno_cur = NULL;
	args->len = rlen;
	args->agbno = rbno;
	XFS_WANT_CORRUPTED_GOTO(
		args->agbno + args->len <=
			be32_to_cpu(XFS_BUF_TO_AGF(args->agbp)->agf_length),
		error0);
	trace_xfs_alloc_size_done(args);
	return 0;

error0:
	trace_xfs_alloc_size_error(args);
	if (cnt_cur)
		xfs_btree_del_cursor(cnt_cur, XFS_BTREE_ERROR);
	if (bno_cur)
		xfs_btree_del_cursor(bno_cur, XFS_BTREE_ERROR);
	return error;

out_nominleft:
	xfs_btree_del_cursor(cnt_cur, XFS_BTREE_NOERROR);
	trace_xfs_alloc_size_nominleft(args);
	args->agbno = NULLAGBLOCK;
	return 0;
}

/*
 * Deal with the case where only small freespaces remain.
 * Either return the contents of the last freespace record,
 * or allocate space from the freelist if there is nothing in the tree.
 */
STATIC int			/* error */
xfs_alloc_ag_vextent_small(
	xfs_alloc_arg_t	*args,	/* allocation argument structure */
	xfs_btree_cur_t	*ccur,	/* by-size cursor */
	xfs_agblock_t	*fbnop,	/* result block number */
	xfs_extlen_t	*flenp,	/* result length */
	int		*stat)	/* status: 0-freelist, 1-normal/none */
{
	int		error;
	xfs_agblock_t	fbno;
	xfs_extlen_t	flen;
	int		i;

	if ((error = xfs_btree_decrement(ccur, 0, &i)))
		goto error0;
	if (i) {
		if ((error = xfs_alloc_get_rec(ccur, &fbno, &flen, &i)))
			goto error0;
		XFS_WANT_CORRUPTED_GOTO(i == 1, error0);
	}
	/*
	 * Nothing in the btree, try the freelist.  Make sure
	 * to respect minleft even when pulling from the
	 * freelist.
	 */
	else if (args->minlen == 1 && args->alignment == 1 && !args->isfl &&
		 (be32_to_cpu(XFS_BUF_TO_AGF(args->agbp)->agf_flcount)
		  > args->minleft)) {
		error = xfs_alloc_get_freelist(args->tp, args->agbp, &fbno, 0);
		if (error)
			goto error0;
		if (fbno != NULLAGBLOCK) {
			xfs_alloc_busy_reuse(args->mp, args->agno, fbno, 1,
					     args->userdata);

			if (args->userdata) {
				xfs_buf_t	*bp;

				bp = xfs_btree_get_bufs(args->mp, args->tp,
					args->agno, fbno, 0);
				xfs_trans_binval(args->tp, bp);
			}
			args->len = 1;
			args->agbno = fbno;
			XFS_WANT_CORRUPTED_GOTO(
				args->agbno + args->len <=
				be32_to_cpu(XFS_BUF_TO_AGF(args->agbp)->agf_length),
				error0);
			args->wasfromfl = 1;
			trace_xfs_alloc_small_freelist(args);
			*stat = 0;
			return 0;
		}
		/*
		 * Nothing in the freelist.
		 */
		else
			flen = 0;
	}
	/*
	 * Can't allocate from the freelist for some reason.
	 */
	else {
		fbno = NULLAGBLOCK;
		flen = 0;
	}
	/*
	 * Can't do the allocation, give up.
	 */
	if (flen < args->minlen) {
		args->agbno = NULLAGBLOCK;
		trace_xfs_alloc_small_notenough(args);
		flen = 0;
	}
	*fbnop = fbno;
	*flenp = flen;
	*stat = 1;
	trace_xfs_alloc_small_done(args);
	return 0;

error0:
	trace_xfs_alloc_small_error(args);
	return error;
}

/*
 * Free the extent starting at agno/bno for length.
 */
STATIC int			/* error */
xfs_free_ag_extent(
	xfs_trans_t	*tp,	/* transaction pointer */
	xfs_buf_t	*agbp,	/* buffer for a.g. freelist header */
	xfs_agnumber_t	agno,	/* allocation group number */
	xfs_agblock_t	bno,	/* starting block number */
	xfs_extlen_t	len,	/* length of extent */
	int		isfl)	/* set if is freelist blocks - no sb acctg */
{
	xfs_btree_cur_t	*bno_cur;	/* cursor for by-block btree */
	xfs_btree_cur_t	*cnt_cur;	/* cursor for by-size btree */
	int		error;		/* error return value */
	xfs_agblock_t	gtbno;		/* start of right neighbor block */
	xfs_extlen_t	gtlen;		/* length of right neighbor block */
	int		haveleft;	/* have a left neighbor block */
	int		haveright;	/* have a right neighbor block */
	int		i;		/* temp, result code */
	xfs_agblock_t	ltbno;		/* start of left neighbor block */
	xfs_extlen_t	ltlen;		/* length of left neighbor block */
	xfs_mount_t	*mp;		/* mount point struct for filesystem */
	xfs_agblock_t	nbno;		/* new starting block of freespace */
	xfs_extlen_t	nlen;		/* new length of freespace */
	xfs_perag_t	*pag;		/* per allocation group data */

	mp = tp->t_mountp;
	/*
	 * Allocate and initialize a cursor for the by-block btree.
	 */
	bno_cur = xfs_allocbt_init_cursor(mp, tp, agbp, agno, XFS_BTNUM_BNO);
	cnt_cur = NULL;
	/*
	 * Look for a neighboring block on the left (lower block numbers)
	 * that is contiguous with this space.
	 */
	if ((error = xfs_alloc_lookup_le(bno_cur, bno, len, &haveleft)))
		goto error0;
	if (haveleft) {
		/*
		 * There is a block to our left.
		 */
		if ((error = xfs_alloc_get_rec(bno_cur, &ltbno, &ltlen, &i)))
			goto error0;
		XFS_WANT_CORRUPTED_GOTO(i == 1, error0);
		/*
		 * It's not contiguous, though.
		 */
		if (ltbno + ltlen < bno)
			haveleft = 0;
		else {
			/*
			 * If this failure happens the request to free this
			 * space was invalid, it's (partly) already free.
			 * Very bad.
			 */
			XFS_WANT_CORRUPTED_GOTO(ltbno + ltlen <= bno, error0);
		}
	}
	/*
	 * Look for a neighboring block on the right (higher block numbers)
	 * that is contiguous with this space.
	 */
	if ((error = xfs_btree_increment(bno_cur, 0, &haveright)))
		goto error0;
	if (haveright) {
		/*
		 * There is a block to our right.
		 */
		if ((error = xfs_alloc_get_rec(bno_cur, &gtbno, &gtlen, &i)))
			goto error0;
		XFS_WANT_CORRUPTED_GOTO(i == 1, error0);
		/*
		 * It's not contiguous, though.
		 */
		if (bno + len < gtbno)
			haveright = 0;
		else {
			/*
			 * If this failure happens the request to free this
			 * space was invalid, it's (partly) already free.
			 * Very bad.
			 */
			XFS_WANT_CORRUPTED_GOTO(gtbno >= bno + len, error0);
		}
	}
	/*
	 * Now allocate and initialize a cursor for the by-size tree.
	 */
	cnt_cur = xfs_allocbt_init_cursor(mp, tp, agbp, agno, XFS_BTNUM_CNT);
	/*
	 * Have both left and right contiguous neighbors.
	 * Merge all three into a single free block.
	 */
	if (haveleft && haveright) {
		/*
		 * Delete the old by-size entry on the left.
		 */
		if ((error = xfs_alloc_lookup_eq(cnt_cur, ltbno, ltlen, &i)))
			goto error0;
		XFS_WANT_CORRUPTED_GOTO(i == 1, error0);
		if ((error = xfs_btree_delete(cnt_cur, &i)))
			goto error0;
		XFS_WANT_CORRUPTED_GOTO(i == 1, error0);
		/*
		 * Delete the old by-size entry on the right.
		 */
		if ((error = xfs_alloc_lookup_eq(cnt_cur, gtbno, gtlen, &i)))
			goto error0;
		XFS_WANT_CORRUPTED_GOTO(i == 1, error0);
		if ((error = xfs_btree_delete(cnt_cur, &i)))
			goto error0;
		XFS_WANT_CORRUPTED_GOTO(i == 1, error0);
		/*
		 * Delete the old by-block entry for the right block.
		 */
		if ((error = xfs_btree_delete(bno_cur, &i)))
			goto error0;
		XFS_WANT_CORRUPTED_GOTO(i == 1, error0);
		/*
		 * Move the by-block cursor back to the left neighbor.
		 */
		if ((error = xfs_btree_decrement(bno_cur, 0, &i)))
			goto error0;
		XFS_WANT_CORRUPTED_GOTO(i == 1, error0);
#ifdef DEBUG
		/*
		 * Check that this is the right record: delete didn't
		 * mangle the cursor.
		 */
		{
			xfs_agblock_t	xxbno;
			xfs_extlen_t	xxlen;

			if ((error = xfs_alloc_get_rec(bno_cur, &xxbno, &xxlen,
					&i)))
				goto error0;
			XFS_WANT_CORRUPTED_GOTO(
				i == 1 && xxbno == ltbno && xxlen == ltlen,
				error0);
		}
#endif
		/*
		 * Update remaining by-block entry to the new, joined block.
		 */
		nbno = ltbno;
		nlen = len + ltlen + gtlen;
		if ((error = xfs_alloc_update(bno_cur, nbno, nlen)))
			goto error0;
	}
	/*
	 * Have only a left contiguous neighbor.
	 * Merge it together with the new freespace.
	 */
	else if (haveleft) {
		/*
		 * Delete the old by-size entry on the left.
		 */
		if ((error = xfs_alloc_lookup_eq(cnt_cur, ltbno, ltlen, &i)))
			goto error0;
		XFS_WANT_CORRUPTED_GOTO(i == 1, error0);
		if ((error = xfs_btree_delete(cnt_cur, &i)))
			goto error0;
		XFS_WANT_CORRUPTED_GOTO(i == 1, error0);
		/*
		 * Back up the by-block cursor to the left neighbor, and
		 * update its length.
		 */
		if ((error = xfs_btree_decrement(bno_cur, 0, &i)))
			goto error0;
		XFS_WANT_CORRUPTED_GOTO(i == 1, error0);
		nbno = ltbno;
		nlen = len + ltlen;
		if ((error = xfs_alloc_update(bno_cur, nbno, nlen)))
			goto error0;
	}
	/*
	 * Have only a right contiguous neighbor.
	 * Merge it together with the new freespace.
	 */
	else if (haveright) {
		/*
		 * Delete the old by-size entry on the right.
		 */
		if ((error = xfs_alloc_lookup_eq(cnt_cur, gtbno, gtlen, &i)))
			goto error0;
		XFS_WANT_CORRUPTED_GOTO(i == 1, error0);
		if ((error = xfs_btree_delete(cnt_cur, &i)))
			goto error0;
		XFS_WANT_CORRUPTED_GOTO(i == 1, error0);
		/*
		 * Update the starting block and length of the right
		 * neighbor in the by-block tree.
		 */
		nbno = bno;
		nlen = len + gtlen;
		if ((error = xfs_alloc_update(bno_cur, nbno, nlen)))
			goto error0;
	}
	/*
	 * No contiguous neighbors.
	 * Insert the new freespace into the by-block tree.
	 */
	else {
		nbno = bno;
		nlen = len;
		if ((error = xfs_btree_insert(bno_cur, &i)))
			goto error0;
		XFS_WANT_CORRUPTED_GOTO(i == 1, error0);
	}
	xfs_btree_del_cursor(bno_cur, XFS_BTREE_NOERROR);
	bno_cur = NULL;
	/*
	 * In all cases we need to insert the new freespace in the by-size tree.
	 */
	if ((error = xfs_alloc_lookup_eq(cnt_cur, nbno, nlen, &i)))
		goto error0;
	XFS_WANT_CORRUPTED_GOTO(i == 0, error0);
	if ((error = xfs_btree_insert(cnt_cur, &i)))
		goto error0;
	XFS_WANT_CORRUPTED_GOTO(i == 1, error0);
	xfs_btree_del_cursor(cnt_cur, XFS_BTREE_NOERROR);
	cnt_cur = NULL;

	/*
	 * Update the freespace totals in the ag and superblock.
	 */
	pag = xfs_perag_get(mp, agno);
	error = xfs_alloc_update_counters(tp, pag, agbp, len);
	xfs_perag_put(pag);
	if (error)
		goto error0;

	if (!isfl)
		xfs_trans_mod_sb(tp, XFS_TRANS_SB_FDBLOCKS, (long)len);
	XFS_STATS_INC(xs_freex);
	XFS_STATS_ADD(xs_freeb, len);

	trace_xfs_free_extent(mp, agno, bno, len, isfl, haveleft, haveright);

	return 0;

 error0:
	trace_xfs_free_extent(mp, agno, bno, len, isfl, -1, -1);
	if (bno_cur)
		xfs_btree_del_cursor(bno_cur, XFS_BTREE_ERROR);
	if (cnt_cur)
		xfs_btree_del_cursor(cnt_cur, XFS_BTREE_ERROR);
	return error;
}

/*
 * Visible (exported) allocation/free functions.
 * Some of these are used just by xfs_alloc_btree.c and this file.
 */

/*
 * Compute and fill in value of m_ag_maxlevels.
 */
void
xfs_alloc_compute_maxlevels(
	xfs_mount_t	*mp)	/* file system mount structure */
{
	int		level;
	uint		maxblocks;
	uint		maxleafents;
	int		minleafrecs;
	int		minnoderecs;

	maxleafents = (mp->m_sb.sb_agblocks + 1) / 2;
	minleafrecs = mp->m_alloc_mnr[0];
	minnoderecs = mp->m_alloc_mnr[1];
	maxblocks = (maxleafents + minleafrecs - 1) / minleafrecs;
	for (level = 1; maxblocks > 1; level++)
		maxblocks = (maxblocks + minnoderecs - 1) / minnoderecs;
	mp->m_ag_maxlevels = level;
}

/*
 * Find the length of the longest extent in an AG.
 */
xfs_extlen_t
xfs_alloc_longest_free_extent(
	struct xfs_mount	*mp,
	struct xfs_perag	*pag)
{
	xfs_extlen_t		need, delta = 0;

	need = XFS_MIN_FREELIST_PAG(pag, mp);
	if (need > pag->pagf_flcount)
		delta = need - pag->pagf_flcount;

	if (pag->pagf_longest > delta)
		return pag->pagf_longest - delta;
	return pag->pagf_flcount > 0 || pag->pagf_longest > 0;
}

/*
 * Decide whether to use this allocation group for this allocation.
 * If so, fix up the btree freelist's size.
 */
STATIC int			/* error */
xfs_alloc_fix_freelist(
	xfs_alloc_arg_t	*args,	/* allocation argument structure */
	int		flags)	/* XFS_ALLOC_FLAG_... */
{
	xfs_buf_t	*agbp;	/* agf buffer pointer */
	xfs_agf_t	*agf;	/* a.g. freespace structure pointer */
	xfs_buf_t	*agflbp;/* agfl buffer pointer */
	xfs_agblock_t	bno;	/* freelist block */
	xfs_extlen_t	delta;	/* new blocks needed in freelist */
	int		error;	/* error result code */
	xfs_extlen_t	longest;/* longest extent in allocation group */
	xfs_mount_t	*mp;	/* file system mount point structure */
	xfs_extlen_t	need;	/* total blocks needed in freelist */
	xfs_perag_t	*pag;	/* per-ag information structure */
	xfs_alloc_arg_t	targs;	/* local allocation arguments */
	xfs_trans_t	*tp;	/* transaction pointer */

	mp = args->mp;

	pag = args->pag;
	tp = args->tp;
	if (!pag->pagf_init) {
		if ((error = xfs_alloc_read_agf(mp, tp, args->agno, flags,
				&agbp)))
			return error;
		if (!pag->pagf_init) {
			ASSERT(flags & XFS_ALLOC_FLAG_TRYLOCK);
			ASSERT(!(flags & XFS_ALLOC_FLAG_FREEING));
			args->agbp = NULL;
			return 0;
		}
	} else
		agbp = NULL;

	/*
	 * If this is a metadata preferred pag and we are user data
	 * then try somewhere else if we are not being asked to
	 * try harder at this point
	 */
	if (pag->pagf_metadata && args->userdata &&
	    (flags & XFS_ALLOC_FLAG_TRYLOCK)) {
		ASSERT(!(flags & XFS_ALLOC_FLAG_FREEING));
		args->agbp = NULL;
		return 0;
	}

	if (!(flags & XFS_ALLOC_FLAG_FREEING)) {
		/*
		 * If it looks like there isn't a long enough extent, or enough
		 * total blocks, reject it.
		 */
		need = XFS_MIN_FREELIST_PAG(pag, mp);
		longest = xfs_alloc_longest_free_extent(mp, pag);
		if ((args->minlen + args->alignment + args->minalignslop - 1) >
				longest ||
		    ((int)(pag->pagf_freeblks + pag->pagf_flcount -
			   need - args->total) < (int)args->minleft)) {
			if (agbp)
				xfs_trans_brelse(tp, agbp);
			args->agbp = NULL;
			return 0;
		}
	}

	/*
	 * Get the a.g. freespace buffer.
	 * Can fail if we're not blocking on locks, and it's held.
	 */
	if (agbp == NULL) {
		if ((error = xfs_alloc_read_agf(mp, tp, args->agno, flags,
				&agbp)))
			return error;
		if (agbp == NULL) {
			ASSERT(flags & XFS_ALLOC_FLAG_TRYLOCK);
			ASSERT(!(flags & XFS_ALLOC_FLAG_FREEING));
			args->agbp = NULL;
			return 0;
		}
	}
	/*
	 * Figure out how many blocks we should have in the freelist.
	 */
	agf = XFS_BUF_TO_AGF(agbp);
	need = XFS_MIN_FREELIST(agf, mp);
	/*
	 * If there isn't enough total or single-extent, reject it.
	 */
	if (!(flags & XFS_ALLOC_FLAG_FREEING)) {
		delta = need > be32_to_cpu(agf->agf_flcount) ?
			(need - be32_to_cpu(agf->agf_flcount)) : 0;
		longest = be32_to_cpu(agf->agf_longest);
		longest = (longest > delta) ? (longest - delta) :
			(be32_to_cpu(agf->agf_flcount) > 0 || longest > 0);
		if ((args->minlen + args->alignment + args->minalignslop - 1) >
				longest ||
		    ((int)(be32_to_cpu(agf->agf_freeblks) +
		     be32_to_cpu(agf->agf_flcount) - need - args->total) <
				(int)args->minleft)) {
			xfs_trans_brelse(tp, agbp);
			args->agbp = NULL;
			return 0;
		}
	}
	/*
	 * Make the freelist shorter if it's too long.
	 */
	while (be32_to_cpu(agf->agf_flcount) > need) {
		xfs_buf_t	*bp;

		error = xfs_alloc_get_freelist(tp, agbp, &bno, 0);
		if (error)
			return error;
		if ((error = xfs_free_ag_extent(tp, agbp, args->agno, bno, 1, 1)))
			return error;
		bp = xfs_btree_get_bufs(mp, tp, args->agno, bno, 0);
		xfs_trans_binval(tp, bp);
	}
	/*
	 * Initialize the args structure.
	 */
	targs.tp = tp;
	targs.mp = mp;
	targs.agbp = agbp;
	targs.agno = args->agno;
	targs.mod = targs.minleft = targs.wasdel = targs.userdata =
		targs.minalignslop = 0;
	targs.alignment = targs.minlen = targs.prod = targs.isfl = 1;
	targs.type = XFS_ALLOCTYPE_THIS_AG;
	targs.pag = pag;
	if ((error = xfs_alloc_read_agfl(mp, tp, targs.agno, &agflbp)))
		return error;
	/*
	 * Make the freelist longer if it's too short.
	 */
	while (be32_to_cpu(agf->agf_flcount) < need) {
		targs.agbno = 0;
		targs.maxlen = need - be32_to_cpu(agf->agf_flcount);
		/*
		 * Allocate as many blocks as possible at once.
		 */
		if ((error = xfs_alloc_ag_vextent(&targs))) {
			xfs_trans_brelse(tp, agflbp);
			return error;
		}
		/*
		 * Stop if we run out.  Won't happen if callers are obeying
		 * the restrictions correctly.  Can happen for free calls
		 * on a completely full ag.
		 */
		if (targs.agbno == NULLAGBLOCK) {
			if (flags & XFS_ALLOC_FLAG_FREEING)
				break;
			xfs_trans_brelse(tp, agflbp);
			args->agbp = NULL;
			return 0;
		}
		/*
		 * Put each allocated block on the list.
		 */
		for (bno = targs.agbno; bno < targs.agbno + targs.len; bno++) {
			error = xfs_alloc_put_freelist(tp, agbp,
							agflbp, bno, 0);
			if (error)
				return error;
		}
	}
	xfs_trans_brelse(tp, agflbp);
	args->agbp = agbp;
	return 0;
}

/*
 * Get a block from the freelist.
 * Returns with the buffer for the block gotten.
 */
int				/* error */
xfs_alloc_get_freelist(
	xfs_trans_t	*tp,	/* transaction pointer */
	xfs_buf_t	*agbp,	/* buffer containing the agf structure */
	xfs_agblock_t	*bnop,	/* block address retrieved from freelist */
	int		btreeblk) /* destination is a AGF btree */
{
	xfs_agf_t	*agf;	/* a.g. freespace structure */
	xfs_agfl_t	*agfl;	/* a.g. freelist structure */
	xfs_buf_t	*agflbp;/* buffer for a.g. freelist structure */
	xfs_agblock_t	bno;	/* block number returned */
	int		error;
	int		logflags;
	xfs_mount_t	*mp;	/* mount structure */
	xfs_perag_t	*pag;	/* per allocation group data */

	agf = XFS_BUF_TO_AGF(agbp);
	/*
	 * Freelist is empty, give up.
	 */
	if (!agf->agf_flcount) {
		*bnop = NULLAGBLOCK;
		return 0;
	}
	/*
	 * Read the array of free blocks.
	 */
	mp = tp->t_mountp;
	if ((error = xfs_alloc_read_agfl(mp, tp,
			be32_to_cpu(agf->agf_seqno), &agflbp)))
		return error;
	agfl = XFS_BUF_TO_AGFL(agflbp);
	/*
	 * Get the block number and update the data structures.
	 */
	bno = be32_to_cpu(agfl->agfl_bno[be32_to_cpu(agf->agf_flfirst)]);
	be32_add_cpu(&agf->agf_flfirst, 1);
	xfs_trans_brelse(tp, agflbp);
	if (be32_to_cpu(agf->agf_flfirst) == XFS_AGFL_SIZE(mp))
		agf->agf_flfirst = 0;

	pag = xfs_perag_get(mp, be32_to_cpu(agf->agf_seqno));
	be32_add_cpu(&agf->agf_flcount, -1);
	xfs_trans_agflist_delta(tp, -1);
	pag->pagf_flcount--;
	xfs_perag_put(pag);

	logflags = XFS_AGF_FLFIRST | XFS_AGF_FLCOUNT;
	if (btreeblk) {
		be32_add_cpu(&agf->agf_btreeblks, 1);
		pag->pagf_btreeblks++;
		logflags |= XFS_AGF_BTREEBLKS;
	}

	xfs_alloc_log_agf(tp, agbp, logflags);
	*bnop = bno;

	return 0;
}

/*
 * Log the given fields from the agf structure.
 */
void
xfs_alloc_log_agf(
	xfs_trans_t	*tp,	/* transaction pointer */
	xfs_buf_t	*bp,	/* buffer for a.g. freelist header */
	int		fields)	/* mask of fields to be logged (XFS_AGF_...) */
{
	int	first;		/* first byte offset */
	int	last;		/* last byte offset */
	static const short	offsets[] = {
		offsetof(xfs_agf_t, agf_magicnum),
		offsetof(xfs_agf_t, agf_versionnum),
		offsetof(xfs_agf_t, agf_seqno),
		offsetof(xfs_agf_t, agf_length),
		offsetof(xfs_agf_t, agf_roots[0]),
		offsetof(xfs_agf_t, agf_levels[0]),
		offsetof(xfs_agf_t, agf_flfirst),
		offsetof(xfs_agf_t, agf_fllast),
		offsetof(xfs_agf_t, agf_flcount),
		offsetof(xfs_agf_t, agf_freeblks),
		offsetof(xfs_agf_t, agf_longest),
		offsetof(xfs_agf_t, agf_btreeblks),
		sizeof(xfs_agf_t)
	};

	trace_xfs_agf(tp->t_mountp, XFS_BUF_TO_AGF(bp), fields, _RET_IP_);

	xfs_btree_offsets(fields, offsets, XFS_AGF_NUM_BITS, &first, &last);
	xfs_trans_log_buf(tp, bp, (uint)first, (uint)last);
}

/*
 * Interface for inode allocation to force the pag data to be initialized.
 */
int					/* error */
xfs_alloc_pagf_init(
	xfs_mount_t		*mp,	/* file system mount structure */
	xfs_trans_t		*tp,	/* transaction pointer */
	xfs_agnumber_t		agno,	/* allocation group number */
	int			flags)	/* XFS_ALLOC_FLAGS_... */
{
	xfs_buf_t		*bp;
	int			error;

	if ((error = xfs_alloc_read_agf(mp, tp, agno, flags, &bp)))
		return error;
	if (bp)
		xfs_trans_brelse(tp, bp);
	return 0;
}

/*
 * Put the block on the freelist for the allocation group.
 */
int					/* error */
xfs_alloc_put_freelist(
	xfs_trans_t		*tp,	/* transaction pointer */
	xfs_buf_t		*agbp,	/* buffer for a.g. freelist header */
	xfs_buf_t		*agflbp,/* buffer for a.g. free block array */
	xfs_agblock_t		bno,	/* block being freed */
	int			btreeblk) /* block came from a AGF btree */
{
	xfs_agf_t		*agf;	/* a.g. freespace structure */
	xfs_agfl_t		*agfl;	/* a.g. free block array */
	__be32			*blockp;/* pointer to array entry */
	int			error;
	int			logflags;
	xfs_mount_t		*mp;	/* mount structure */
	xfs_perag_t		*pag;	/* per allocation group data */

	agf = XFS_BUF_TO_AGF(agbp);
	mp = tp->t_mountp;

	if (!agflbp && (error = xfs_alloc_read_agfl(mp, tp,
			be32_to_cpu(agf->agf_seqno), &agflbp)))
		return error;
	agfl = XFS_BUF_TO_AGFL(agflbp);
	be32_add_cpu(&agf->agf_fllast, 1);
	if (be32_to_cpu(agf->agf_fllast) == XFS_AGFL_SIZE(mp))
		agf->agf_fllast = 0;

	pag = xfs_perag_get(mp, be32_to_cpu(agf->agf_seqno));
	be32_add_cpu(&agf->agf_flcount, 1);
	xfs_trans_agflist_delta(tp, 1);
	pag->pagf_flcount++;

	logflags = XFS_AGF_FLLAST | XFS_AGF_FLCOUNT;
	if (btreeblk) {
		be32_add_cpu(&agf->agf_btreeblks, -1);
		pag->pagf_btreeblks--;
		logflags |= XFS_AGF_BTREEBLKS;
	}
	xfs_perag_put(pag);

	xfs_alloc_log_agf(tp, agbp, logflags);

	ASSERT(be32_to_cpu(agf->agf_flcount) <= XFS_AGFL_SIZE(mp));
	blockp = &agfl->agfl_bno[be32_to_cpu(agf->agf_fllast)];
	*blockp = cpu_to_be32(bno);
	xfs_alloc_log_agf(tp, agbp, logflags);
	xfs_trans_log_buf(tp, agflbp,
		(int)((xfs_caddr_t)blockp - (xfs_caddr_t)agfl),
		(int)((xfs_caddr_t)blockp - (xfs_caddr_t)agfl +
			sizeof(xfs_agblock_t) - 1));
	return 0;
}

/*
 * Read in the allocation group header (free/alloc section).
 */
int					/* error */
xfs_read_agf(
	struct xfs_mount	*mp,	/* mount point structure */
	struct xfs_trans	*tp,	/* transaction pointer */
	xfs_agnumber_t		agno,	/* allocation group number */
	int			flags,	/* XFS_BUF_ */
	struct xfs_buf		**bpp)	/* buffer for the ag freelist header */
{
	struct xfs_agf	*agf;		/* ag freelist header */
	int		agf_ok;		/* set if agf is consistent */
	int		error;

	ASSERT(agno != NULLAGNUMBER);
	error = xfs_trans_read_buf(
			mp, tp, mp->m_ddev_targp,
			XFS_AG_DADDR(mp, agno, XFS_AGF_DADDR(mp)),
			XFS_FSS_TO_BB(mp, 1), flags, bpp);
	if (error)
		return error;
	if (!*bpp)
		return 0;

	ASSERT(!(*bpp)->b_error);
	agf = XFS_BUF_TO_AGF(*bpp);

	/*
	 * Validate the magic number of the agf block.
	 */
	agf_ok =
		agf->agf_magicnum == cpu_to_be32(XFS_AGF_MAGIC) &&
		XFS_AGF_GOOD_VERSION(be32_to_cpu(agf->agf_versionnum)) &&
		be32_to_cpu(agf->agf_freeblks) <= be32_to_cpu(agf->agf_length) &&
		be32_to_cpu(agf->agf_flfirst) < XFS_AGFL_SIZE(mp) &&
		be32_to_cpu(agf->agf_fllast) < XFS_AGFL_SIZE(mp) &&
		be32_to_cpu(agf->agf_flcount) <= XFS_AGFL_SIZE(mp) &&
		be32_to_cpu(agf->agf_seqno) == agno;
	if (xfs_sb_version_haslazysbcount(&mp->m_sb))
		agf_ok = agf_ok && be32_to_cpu(agf->agf_btreeblks) <=
						be32_to_cpu(agf->agf_length);
	if (unlikely(XFS_TEST_ERROR(!agf_ok, mp, XFS_ERRTAG_ALLOC_READ_AGF,
			XFS_RANDOM_ALLOC_READ_AGF))) {
		XFS_CORRUPTION_ERROR("xfs_alloc_read_agf",
				     XFS_ERRLEVEL_LOW, mp, agf);
		xfs_trans_brelse(tp, *bpp);
		return XFS_ERROR(EFSCORRUPTED);
	}
	xfs_buf_set_ref(*bpp, XFS_AGF_REF);
	return 0;
}

/*
 * Read in the allocation group header (free/alloc section).
 */
int					/* error */
xfs_alloc_read_agf(
	struct xfs_mount	*mp,	/* mount point structure */
	struct xfs_trans	*tp,	/* transaction pointer */
	xfs_agnumber_t		agno,	/* allocation group number */
	int			flags,	/* XFS_ALLOC_FLAG_... */
	struct xfs_buf		**bpp)	/* buffer for the ag freelist header */
{
	struct xfs_agf		*agf;		/* ag freelist header */
	struct xfs_perag	*pag;		/* per allocation group data */
	int			error;

	ASSERT(agno != NULLAGNUMBER);

	error = xfs_read_agf(mp, tp, agno,
			(flags & XFS_ALLOC_FLAG_TRYLOCK) ? XBF_TRYLOCK : 0,
			bpp);
	if (error)
		return error;
	if (!*bpp)
		return 0;
	ASSERT(!(*bpp)->b_error);

	agf = XFS_BUF_TO_AGF(*bpp);
	pag = xfs_perag_get(mp, agno);
	if (!pag->pagf_init) {
		pag->pagf_freeblks = be32_to_cpu(agf->agf_freeblks);
		pag->pagf_btreeblks = be32_to_cpu(agf->agf_btreeblks);
		pag->pagf_flcount = be32_to_cpu(agf->agf_flcount);
		pag->pagf_longest = be32_to_cpu(agf->agf_longest);
		pag->pagf_levels[XFS_BTNUM_BNOi] =
			be32_to_cpu(agf->agf_levels[XFS_BTNUM_BNOi]);
		pag->pagf_levels[XFS_BTNUM_CNTi] =
			be32_to_cpu(agf->agf_levels[XFS_BTNUM_CNTi]);
		spin_lock_init(&pag->pagb_lock);
		pag->pagb_count = 0;
		pag->pagb_tree = RB_ROOT;
		pag->pagf_init = 1;
	}
#ifdef DEBUG
	else if (!XFS_FORCED_SHUTDOWN(mp)) {
		ASSERT(pag->pagf_freeblks == be32_to_cpu(agf->agf_freeblks));
		ASSERT(pag->pagf_btreeblks == be32_to_cpu(agf->agf_btreeblks));
		ASSERT(pag->pagf_flcount == be32_to_cpu(agf->agf_flcount));
		ASSERT(pag->pagf_longest == be32_to_cpu(agf->agf_longest));
		ASSERT(pag->pagf_levels[XFS_BTNUM_BNOi] ==
		       be32_to_cpu(agf->agf_levels[XFS_BTNUM_BNOi]));
		ASSERT(pag->pagf_levels[XFS_BTNUM_CNTi] ==
		       be32_to_cpu(agf->agf_levels[XFS_BTNUM_CNTi]));
	}
#endif
	xfs_perag_put(pag);
	return 0;
}

/*
 * Allocate an extent (variable-size).
 * Depending on the allocation type, we either look in a single allocation
 * group or loop over the allocation groups to find the result.
 */
int				/* error */
xfs_alloc_vextent(
	xfs_alloc_arg_t	*args)	/* allocation argument structure */
{
	xfs_agblock_t	agsize;	/* allocation group size */
	int		error;
	int		flags;	/* XFS_ALLOC_FLAG_... locking flags */
	xfs_extlen_t	minleft;/* minimum left value, temp copy */
	xfs_mount_t	*mp;	/* mount structure pointer */
	xfs_agnumber_t	sagno;	/* starting allocation group number */
	xfs_alloctype_t	type;	/* input allocation type */
	int		bump_rotor = 0;
	int		no_min = 0;
	xfs_agnumber_t	rotorstep = xfs_rotorstep; /* inode32 agf stepper */

	mp = args->mp;
	type = args->otype = args->type;
	args->agbno = NULLAGBLOCK;
	/*
	 * Just fix this up, for the case where the last a.g. is shorter
	 * (or there's only one a.g.) and the caller couldn't easily figure
	 * that out (xfs_bmap_alloc).
	 */
	agsize = mp->m_sb.sb_agblocks;
	if (args->maxlen > agsize)
		args->maxlen = agsize;
	if (args->alignment == 0)
		args->alignment = 1;
	ASSERT(XFS_FSB_TO_AGNO(mp, args->fsbno) < mp->m_sb.sb_agcount);
	ASSERT(XFS_FSB_TO_AGBNO(mp, args->fsbno) < agsize);
	ASSERT(args->minlen <= args->maxlen);
	ASSERT(args->minlen <= agsize);
	ASSERT(args->mod < args->prod);
	if (XFS_FSB_TO_AGNO(mp, args->fsbno) >= mp->m_sb.sb_agcount ||
	    XFS_FSB_TO_AGBNO(mp, args->fsbno) >= agsize ||
	    args->minlen > args->maxlen || args->minlen > agsize ||
	    args->mod >= args->prod) {
		args->fsbno = NULLFSBLOCK;
		trace_xfs_alloc_vextent_badargs(args);
		return 0;
	}
	minleft = args->minleft;

	switch (type) {
	case XFS_ALLOCTYPE_THIS_AG:
	case XFS_ALLOCTYPE_NEAR_BNO:
	case XFS_ALLOCTYPE_THIS_BNO:
		/*
		 * These three force us into a single a.g.
		 */
		args->agno = XFS_FSB_TO_AGNO(mp, args->fsbno);
		args->pag = xfs_perag_get(mp, args->agno);
		args->minleft = 0;
		error = xfs_alloc_fix_freelist(args, 0);
		args->minleft = minleft;
		if (error) {
			trace_xfs_alloc_vextent_nofix(args);
			goto error0;
		}
		if (!args->agbp) {
			trace_xfs_alloc_vextent_noagbp(args);
			break;
		}
		args->agbno = XFS_FSB_TO_AGBNO(mp, args->fsbno);
		if ((error = xfs_alloc_ag_vextent(args)))
			goto error0;
		break;
	case XFS_ALLOCTYPE_START_BNO:
		/*
		 * Try near allocation first, then anywhere-in-ag after
		 * the first a.g. fails.
		 */
		if ((args->userdata  == XFS_ALLOC_INITIAL_USER_DATA) &&
		    (mp->m_flags & XFS_MOUNT_32BITINODES)) {
			args->fsbno = XFS_AGB_TO_FSB(mp,
					((mp->m_agfrotor / rotorstep) %
					mp->m_sb.sb_agcount), 0);
			bump_rotor = 1;
		}
		args->agbno = XFS_FSB_TO_AGBNO(mp, args->fsbno);
		args->type = XFS_ALLOCTYPE_NEAR_BNO;
		/* FALLTHROUGH */
	case XFS_ALLOCTYPE_ANY_AG:
	case XFS_ALLOCTYPE_START_AG:
	case XFS_ALLOCTYPE_FIRST_AG:
		/*
		 * Rotate through the allocation groups looking for a winner.
		 */
		if (type == XFS_ALLOCTYPE_ANY_AG) {
			/*
			 * Start with the last place we left off.
			 */
			args->agno = sagno = (mp->m_agfrotor / rotorstep) %
					mp->m_sb.sb_agcount;
			args->type = XFS_ALLOCTYPE_THIS_AG;
			flags = XFS_ALLOC_FLAG_TRYLOCK;
		} else if (type == XFS_ALLOCTYPE_FIRST_AG) {
			/*
			 * Start with allocation group given by bno.
			 */
			args->agno = XFS_FSB_TO_AGNO(mp, args->fsbno);
			args->type = XFS_ALLOCTYPE_THIS_AG;
			sagno = 0;
			flags = 0;
		} else {
			if (type == XFS_ALLOCTYPE_START_AG)
				args->type = XFS_ALLOCTYPE_THIS_AG;
			/*
			 * Start with the given allocation group.
			 */
			args->agno = sagno = XFS_FSB_TO_AGNO(mp, args->fsbno);
			flags = XFS_ALLOC_FLAG_TRYLOCK;
		}
		/*
		 * Loop over allocation groups twice; first time with
		 * trylock set, second time without.
		 */
		for (;;) {
			args->pag = xfs_perag_get(mp, args->agno);
			if (no_min) args->minleft = 0;
			error = xfs_alloc_fix_freelist(args, flags);
			args->minleft = minleft;
			if (error) {
				trace_xfs_alloc_vextent_nofix(args);
				goto error0;
			}
			/*
			 * If we get a buffer back then the allocation will fly.
			 */
			if (args->agbp) {
				if ((error = xfs_alloc_ag_vextent(args)))
					goto error0;
				break;
			}

			trace_xfs_alloc_vextent_loopfailed(args);

			/*
			 * Didn't work, figure out the next iteration.
			 */
			if (args->agno == sagno &&
			    type == XFS_ALLOCTYPE_START_BNO)
				args->type = XFS_ALLOCTYPE_THIS_AG;
			/*
			* For the first allocation, we can try any AG to get
			* space.  However, if we already have allocated a
			* block, we don't want to try AGs whose number is below
			* sagno. Otherwise, we may end up with out-of-order
			* locking of AGF, which might cause deadlock.
			*/
			if (++(args->agno) == mp->m_sb.sb_agcount) {
				if (args->firstblock != NULLFSBLOCK)
					args->agno = sagno;
				else
					args->agno = 0;
			}
			/*
			 * Reached the starting a.g., must either be done
			 * or switch to non-trylock mode.
			 */
			if (args->agno == sagno) {
				if (no_min == 1) {
					args->agbno = NULLAGBLOCK;
					trace_xfs_alloc_vextent_allfailed(args);
					break;
				}
				if (flags == 0) {
					no_min = 1;
				} else {
					flags = 0;
					if (type == XFS_ALLOCTYPE_START_BNO) {
						args->agbno = XFS_FSB_TO_AGBNO(mp,
							args->fsbno);
						args->type = XFS_ALLOCTYPE_NEAR_BNO;
					}
				}
			}
			xfs_perag_put(args->pag);
		}
		if (bump_rotor || (type == XFS_ALLOCTYPE_ANY_AG)) {
			if (args->agno == sagno)
				mp->m_agfrotor = (mp->m_agfrotor + 1) %
					(mp->m_sb.sb_agcount * rotorstep);
			else
				mp->m_agfrotor = (args->agno * rotorstep + 1) %
					(mp->m_sb.sb_agcount * rotorstep);
		}
		break;
	default:
		ASSERT(0);
		/* NOTREACHED */
	}
	if (args->agbno == NULLAGBLOCK)
		args->fsbno = NULLFSBLOCK;
	else {
		args->fsbno = XFS_AGB_TO_FSB(mp, args->agno, args->agbno);
#ifdef DEBUG
		ASSERT(args->len >= args->minlen);
		ASSERT(args->len <= args->maxlen);
		ASSERT(args->agbno % args->alignment == 0);
		XFS_AG_CHECK_DADDR(mp, XFS_FSB_TO_DADDR(mp, args->fsbno),
			args->len);
#endif
	}
	xfs_perag_put(args->pag);
	return 0;
error0:
	xfs_perag_put(args->pag);
	return error;
}

/*
 * Free an extent.
 * Just break up the extent address and hand off to xfs_free_ag_extent
 * after fixing up the freelist.
 */
int				/* error */
xfs_free_extent(
	xfs_trans_t	*tp,	/* transaction pointer */
	xfs_fsblock_t	bno,	/* starting block number of extent */
	xfs_extlen_t	len)	/* length of extent */
{
	xfs_alloc_arg_t	args;
	int		error;

	ASSERT(len != 0);
	memset(&args, 0, sizeof(xfs_alloc_arg_t));
	args.tp = tp;
	args.mp = tp->t_mountp;

	/*
	 * validate that the block number is legal - the enables us to detect
	 * and handle a silent filesystem corruption rather than crashing.
	 */
	args.agno = XFS_FSB_TO_AGNO(args.mp, bno);
	if (args.agno >= args.mp->m_sb.sb_agcount)
		return EFSCORRUPTED;

	args.agbno = XFS_FSB_TO_AGBNO(args.mp, bno);
	if (args.agbno >= args.mp->m_sb.sb_agblocks)
		return EFSCORRUPTED;

	args.pag = xfs_perag_get(args.mp, args.agno);
	ASSERT(args.pag);

	error = xfs_alloc_fix_freelist(&args, XFS_ALLOC_FLAG_FREEING);
	if (error)
		goto error0;

	/* validate the extent size is legal now we have the agf locked */
	if (args.agbno + len >
			be32_to_cpu(XFS_BUF_TO_AGF(args.agbp)->agf_length)) {
		error = EFSCORRUPTED;
		goto error0;
	}

	error = xfs_free_ag_extent(tp, args.agbp, args.agno, args.agbno, len, 0);
	if (!error)
		xfs_alloc_busy_insert(tp, args.agno, args.agbno, len, 0);
error0:
	xfs_perag_put(args.pag);
	return error;
}

void
xfs_alloc_busy_insert(
	struct xfs_trans	*tp,
	xfs_agnumber_t		agno,
	xfs_agblock_t		bno,
	xfs_extlen_t		len,
	unsigned int		flags)
{
	struct xfs_busy_extent	*new;
	struct xfs_busy_extent	*busyp;
	struct xfs_perag	*pag;
	struct rb_node		**rbp;
	struct rb_node		*parent = NULL;

	new = kmem_zalloc(sizeof(struct xfs_busy_extent), KM_MAYFAIL);
	if (!new) {
		/*
		 * No Memory!  Since it is now not possible to track the free
		 * block, make this a synchronous transaction to insure that
		 * the block is not reused before this transaction commits.
		 */
		trace_xfs_alloc_busy_enomem(tp->t_mountp, agno, bno, len);
		xfs_trans_set_sync(tp);
		return;
	}

	new->agno = agno;
	new->bno = bno;
	new->length = len;
	INIT_LIST_HEAD(&new->list);
	new->flags = flags;

	/* trace before insert to be able to see failed inserts */
	trace_xfs_alloc_busy(tp->t_mountp, agno, bno, len);

	pag = xfs_perag_get(tp->t_mountp, new->agno);
	spin_lock(&pag->pagb_lock);
	rbp = &pag->pagb_tree.rb_node;
	while (*rbp) {
		parent = *rbp;
		busyp = rb_entry(parent, struct xfs_busy_extent, rb_node);

		if (new->bno < busyp->bno) {
			rbp = &(*rbp)->rb_left;
			ASSERT(new->bno + new->length <= busyp->bno);
		} else if (new->bno > busyp->bno) {
			rbp = &(*rbp)->rb_right;
			ASSERT(bno >= busyp->bno + busyp->length);
		} else {
			ASSERT(0);
		}
	}

	rb_link_node(&new->rb_node, parent, rbp);
	rb_insert_color(&new->rb_node, &pag->pagb_tree);

	list_add(&new->list, &tp->t_busy);
	spin_unlock(&pag->pagb_lock);
	xfs_perag_put(pag);
}

/*
 * Search for a busy extent within the range of the extent we are about to
 * allocate.  You need to be holding the busy extent tree lock when calling
 * xfs_alloc_busy_search(). This function returns 0 for no overlapping busy
 * extent, -1 for an overlapping but not exact busy extent, and 1 for an exact
 * match. This is done so that a non-zero return indicates an overlap that
 * will require a synchronous transaction, but it can still be
 * used to distinguish between a partial or exact match.
 */
int
xfs_alloc_busy_search(
	struct xfs_mount	*mp,
	xfs_agnumber_t		agno,
	xfs_agblock_t		bno,
	xfs_extlen_t		len)
{
	struct xfs_perag	*pag;
	struct rb_node		*rbp;
	struct xfs_busy_extent	*busyp;
	int			match = 0;

	pag = xfs_perag_get(mp, agno);
	spin_lock(&pag->pagb_lock);

	rbp = pag->pagb_tree.rb_node;

	/* find closest start bno overlap */
	while (rbp) {
		busyp = rb_entry(rbp, struct xfs_busy_extent, rb_node);
		if (bno < busyp->bno) {
			/* may overlap, but exact start block is lower */
			if (bno + len > busyp->bno)
				match = -1;
			rbp = rbp->rb_left;
		} else if (bno > busyp->bno) {
			/* may overlap, but exact start block is higher */
			if (bno < busyp->bno + busyp->length)
				match = -1;
			rbp = rbp->rb_right;
		} else {
			/* bno matches busyp, length determines exact match */
			match = (busyp->length == len) ? 1 : -1;
			break;
		}
	}
	spin_unlock(&pag->pagb_lock);
	xfs_perag_put(pag);
	return match;
}

/*
 * The found free extent [fbno, fend] overlaps part or all of the given busy
 * extent.  If the overlap covers the beginning, the end, or all of the busy
 * extent, the overlapping portion can be made unbusy and used for the
 * allocation.  We can't split a busy extent because we can't modify a
 * transaction/CIL context busy list, but we can update an entries block
 * number or length.
 *
 * Returns true if the extent can safely be reused, or false if the search
 * needs to be restarted.
 */
STATIC bool
xfs_alloc_busy_update_extent(
	struct xfs_mount	*mp,
	struct xfs_perag	*pag,
	struct xfs_busy_extent	*busyp,
	xfs_agblock_t		fbno,
	xfs_extlen_t		flen,
	bool			userdata)
{
	xfs_agblock_t		fend = fbno + flen;
	xfs_agblock_t		bbno = busyp->bno;
	xfs_agblock_t		bend = bbno + busyp->length;

	/*
	 * This extent is currently being discarded.  Give the thread
	 * performing the discard a chance to mark the extent unbusy
	 * and retry.
	 */
	if (busyp->flags & XFS_ALLOC_BUSY_DISCARDED) {
		spin_unlock(&pag->pagb_lock);
		delay(1);
		spin_lock(&pag->pagb_lock);
		return false;
	}

	/*
	 * If there is a busy extent overlapping a user allocation, we have
	 * no choice but to force the log and retry the search.
	 *
	 * Fortunately this does not happen during normal operation, but
	 * only if the filesystem is very low on space and has to dip into
	 * the AGFL for normal allocations.
	 */
	if (userdata)
		goto out_force_log;

	if (bbno < fbno && bend > fend) {
		/*
		 * Case 1:
		 *    bbno           bend
		 *    +BBBBBBBBBBBBBBBBB+
		 *        +---------+
		 *        fbno   fend
		 */

		/*
		 * We would have to split the busy extent to be able to track
		 * it correct, which we cannot do because we would have to
		 * modify the list of busy extents attached to the transaction
		 * or CIL context, which is immutable.
		 *
		 * Force out the log to clear the busy extent and retry the
		 * search.
		 */
		goto out_force_log;
	} else if (bbno >= fbno && bend <= fend) {
		/*
		 * Case 2:
		 *    bbno           bend
		 *    +BBBBBBBBBBBBBBBBB+
		 *    +-----------------+
		 *    fbno           fend
		 *
		 * Case 3:
		 *    bbno           bend
		 *    +BBBBBBBBBBBBBBBBB+
		 *    +--------------------------+
		 *    fbno                    fend
		 *
		 * Case 4:
		 *             bbno           bend
		 *             +BBBBBBBBBBBBBBBBB+
		 *    +--------------------------+
		 *    fbno                    fend
		 *
		 * Case 5:
		 *             bbno           bend
		 *             +BBBBBBBBBBBBBBBBB+
		 *    +-----------------------------------+
		 *    fbno                             fend
		 *
		 */

		/*
		 * The busy extent is fully covered by the extent we are
		 * allocating, and can simply be removed from the rbtree.
		 * However we cannot remove it from the immutable list
		 * tracking busy extents in the transaction or CIL context,
		 * so set the length to zero to mark it invalid.
		 *
		 * We also need to restart the busy extent search from the
		 * tree root, because erasing the node can rearrange the
		 * tree topology.
		 */
		rb_erase(&busyp->rb_node, &pag->pagb_tree);
		busyp->length = 0;
		return false;
	} else if (fend < bend) {
		/*
		 * Case 6:
		 *              bbno           bend
		 *             +BBBBBBBBBBBBBBBBB+
		 *             +---------+
		 *             fbno   fend
		 *
		 * Case 7:
		 *             bbno           bend
		 *             +BBBBBBBBBBBBBBBBB+
		 *    +------------------+
		 *    fbno            fend
		 *
		 */
		busyp->bno = fend;
	} else if (bbno < fbno) {
		/*
		 * Case 8:
		 *    bbno           bend
		 *    +BBBBBBBBBBBBBBBBB+
		 *        +-------------+
		 *        fbno       fend
		 *
		 * Case 9:
		 *    bbno           bend
		 *    +BBBBBBBBBBBBBBBBB+
		 *        +----------------------+
		 *        fbno                fend
		 */
		busyp->length = fbno - busyp->bno;
	} else {
		ASSERT(0);
	}

	trace_xfs_alloc_busy_reuse(mp, pag->pag_agno, fbno, flen);
	return true;

out_force_log:
	spin_unlock(&pag->pagb_lock);
	xfs_log_force(mp, XFS_LOG_SYNC);
	trace_xfs_alloc_busy_force(mp, pag->pag_agno, fbno, flen);
	spin_lock(&pag->pagb_lock);
	return false;
}


/*
 * For a given extent [fbno, flen], make sure we can reuse it safely.
 */
void
xfs_alloc_busy_reuse(
	struct xfs_mount	*mp,
	xfs_agnumber_t		agno,
	xfs_agblock_t		fbno,
	xfs_extlen_t		flen,
	bool			userdata)
{
	struct xfs_perag	*pag;
	struct rb_node		*rbp;

	ASSERT(flen > 0);

	pag = xfs_perag_get(mp, agno);
	spin_lock(&pag->pagb_lock);
restart:
	rbp = pag->pagb_tree.rb_node;
	while (rbp) {
		struct xfs_busy_extent *busyp =
			rb_entry(rbp, struct xfs_busy_extent, rb_node);
		xfs_agblock_t	bbno = busyp->bno;
		xfs_agblock_t	bend = bbno + busyp->length;

		if (fbno + flen <= bbno) {
			rbp = rbp->rb_left;
			continue;
		} else if (fbno >= bend) {
			rbp = rbp->rb_right;
			continue;
		}

		if (!xfs_alloc_busy_update_extent(mp, pag, busyp, fbno, flen,
						  userdata))
			goto restart;
	}
	spin_unlock(&pag->pagb_lock);
	xfs_perag_put(pag);
}

/*
 * For a given extent [fbno, flen], search the busy extent list to find a
 * subset of the extent that is not busy.  If *rlen is smaller than
 * args->minlen no suitable extent could be found, and the higher level
 * code needs to force out the log and retry the allocation.
 */
STATIC void
xfs_alloc_busy_trim(
	struct xfs_alloc_arg	*args,
	xfs_agblock_t		bno,
	xfs_extlen_t		len,
	xfs_agblock_t		*rbno,
	xfs_extlen_t		*rlen)
{
	xfs_agblock_t		fbno;
	xfs_extlen_t		flen;
	struct rb_node		*rbp;

	ASSERT(len > 0);

	spin_lock(&args->pag->pagb_lock);
restart:
	fbno = bno;
	flen = len;
	rbp = args->pag->pagb_tree.rb_node;
	while (rbp && flen >= args->minlen) {
		struct xfs_busy_extent *busyp =
			rb_entry(rbp, struct xfs_busy_extent, rb_node);
		xfs_agblock_t	fend = fbno + flen;
		xfs_agblock_t	bbno = busyp->bno;
		xfs_agblock_t	bend = bbno + busyp->length;

		if (fend <= bbno) {
			rbp = rbp->rb_left;
			continue;
		} else if (fbno >= bend) {
			rbp = rbp->rb_right;
			continue;
		}

		/*
		 * If this is a metadata allocation, try to reuse the busy
		 * extent instead of trimming the allocation.
		 */
		if (!args->userdata &&
		    !(busyp->flags & XFS_ALLOC_BUSY_DISCARDED)) {
			if (!xfs_alloc_busy_update_extent(args->mp, args->pag,
							  busyp, fbno, flen,
							  false))
				goto restart;
			continue;
		}

		if (bbno <= fbno) {
			/* start overlap */

			/*
			 * Case 1:
			 *    bbno           bend
			 *    +BBBBBBBBBBBBBBBBB+
			 *        +---------+
			 *        fbno   fend
			 *
			 * Case 2:
			 *    bbno           bend
			 *    +BBBBBBBBBBBBBBBBB+
			 *    +-------------+
			 *    fbno       fend
			 *
			 * Case 3:
			 *    bbno           bend
			 *    +BBBBBBBBBBBBBBBBB+
			 *        +-------------+
			 *        fbno       fend
			 *
			 * Case 4:
			 *    bbno           bend
			 *    +BBBBBBBBBBBBBBBBB+
			 *    +-----------------+
			 *    fbno           fend
			 *
			 * No unbusy region in extent, return failure.
			 */
			if (fend <= bend)
				goto fail;

			/*
			 * Case 5:
			 *    bbno           bend
			 *    +BBBBBBBBBBBBBBBBB+
			 *        +----------------------+
			 *        fbno                fend
			 *
			 * Case 6:
			 *    bbno           bend
			 *    +BBBBBBBBBBBBBBBBB+
			 *    +--------------------------+
			 *    fbno                    fend
			 *
			 * Needs to be trimmed to:
			 *                       +-------+
			 *                       fbno fend
			 */
			fbno = bend;
		} else if (bend >= fend) {
			/* end overlap */

			/*
			 * Case 7:
			 *             bbno           bend
			 *             +BBBBBBBBBBBBBBBBB+
			 *    +------------------+
			 *    fbno            fend
			 *
			 * Case 8:
			 *             bbno           bend
			 *             +BBBBBBBBBBBBBBBBB+
			 *    +--------------------------+
			 *    fbno                    fend
			 *
			 * Needs to be trimmed to:
			 *    +-------+
			 *    fbno fend
			 */
			fend = bbno;
		} else {
			/* middle overlap */

			/*
			 * Case 9:
			 *             bbno           bend
			 *             +BBBBBBBBBBBBBBBBB+
			 *    +-----------------------------------+
			 *    fbno                             fend
			 *
			 * Can be trimmed to:
			 *    +-------+        OR         +-------+
			 *    fbno fend                   fbno fend
			 *
			 * Backward allocation leads to significant
			 * fragmentation of directories, which degrades
			 * directory performance, therefore we always want to
			 * choose the option that produces forward allocation
			 * patterns.
			 * Preferring the lower bno extent will make the next
			 * request use "fend" as the start of the next
			 * allocation;  if the segment is no longer busy at
			 * that point, we'll get a contiguous allocation, but
			 * even if it is still busy, we will get a forward
			 * allocation.
			 * We try to avoid choosing the segment at "bend",
			 * because that can lead to the next allocation
			 * taking the segment at "fbno", which would be a
			 * backward allocation.  We only use the segment at
			 * "fbno" if it is much larger than the current
			 * requested size, because in that case there's a
			 * good chance subsequent allocations will be
			 * contiguous.
			 */
			if (bbno - fbno >= args->maxlen) {
				/* left candidate fits perfect */
				fend = bbno;
			} else if (fend - bend >= args->maxlen * 4) {
				/* right candidate has enough free space */
				fbno = bend;
			} else if (bbno - fbno >= args->minlen) {
				/* left candidate fits minimum requirement */
				fend = bbno;
			} else {
				goto fail;
			}
		}

		flen = fend - fbno;
	}
	spin_unlock(&args->pag->pagb_lock);

	if (fbno != bno || flen != len) {
		trace_xfs_alloc_busy_trim(args->mp, args->agno, bno, len,
					  fbno, flen);
	}
	*rbno = fbno;
	*rlen = flen;
	return;
fail:
	/*
	 * Return a zero extent length as failure indications.  All callers
	 * re-check if the trimmed extent satisfies the minlen requirement.
	 */
	spin_unlock(&args->pag->pagb_lock);
	trace_xfs_alloc_busy_trim(args->mp, args->agno, bno, len, fbno, 0);
	*rbno = fbno;
	*rlen = 0;
}

static void
xfs_alloc_busy_clear_one(
	struct xfs_mount	*mp,
	struct xfs_perag	*pag,
	struct xfs_busy_extent	*busyp)
{
	if (busyp->length) {
		trace_xfs_alloc_busy_clear(mp, busyp->agno, busyp->bno,
						busyp->length);
		rb_erase(&busyp->rb_node, &pag->pagb_tree);
	}

	list_del_init(&busyp->list);
	kmem_free(busyp);
}

/*
 * Remove all extents on the passed in list from the busy extents tree.
 * If do_discard is set skip extents that need to be discarded, and mark
 * these as undergoing a discard operation instead.
 */
void
xfs_alloc_busy_clear(
	struct xfs_mount	*mp,
	struct list_head	*list,
	bool			do_discard)
{
	struct xfs_busy_extent	*busyp, *n;
	struct xfs_perag	*pag = NULL;
	xfs_agnumber_t		agno = NULLAGNUMBER;

	list_for_each_entry_safe(busyp, n, list, list) {
		if (busyp->agno != agno) {
			if (pag) {
				spin_unlock(&pag->pagb_lock);
				xfs_perag_put(pag);
			}
			pag = xfs_perag_get(mp, busyp->agno);
			spin_lock(&pag->pagb_lock);
			agno = busyp->agno;
		}

		if (do_discard && busyp->length &&
		    !(busyp->flags & XFS_ALLOC_BUSY_SKIP_DISCARD))
			busyp->flags = XFS_ALLOC_BUSY_DISCARDED;
		else
			xfs_alloc_busy_clear_one(mp, pag, busyp);
	}

	if (pag) {
		spin_unlock(&pag->pagb_lock);
		xfs_perag_put(pag);
	}
}

/*
 * Callback for list_sort to sort busy extents by the AG they reside in.
 */
int
xfs_busy_extent_ag_cmp(
	void			*priv,
	struct list_head	*a,
	struct list_head	*b)
{
	return container_of(a, struct xfs_busy_extent, list)->agno -
		container_of(b, struct xfs_busy_extent, list)->agno;
}<|MERGE_RESOLUTION|>--- conflicted
+++ resolved
@@ -452,11 +452,7 @@
 	if (error)
 		return error;
 	ASSERT(!xfs_buf_geterror(bp));
-<<<<<<< HEAD
-	XFS_BUF_SET_VTYPE_REF(bp, B_FS_AGFL, XFS_AGFL_REF);
-=======
 	xfs_buf_set_ref(bp, XFS_AGFL_REF);
->>>>>>> 0dacb764
 	*bpp = bp;
 	return 0;
 }
