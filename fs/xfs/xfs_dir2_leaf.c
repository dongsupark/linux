--- conflicted
+++ resolved
@@ -183,7 +183,6 @@
 xfs_dir3_leaf_verify(
 	struct xfs_buf		*bp,
 	__uint16_t		magic)
-<<<<<<< HEAD
 {
 	struct xfs_mount	*mp = bp->b_target->bt_mount;
 	struct xfs_dir2_leaf	*leaf = bp->b_addr;
@@ -237,61 +236,6 @@
 	struct xfs_buf_log_item	*bip = bp->b_fspriv;
 	struct xfs_dir3_leaf_hdr *hdr3 = bp->b_addr;
 
-=======
-{
-	struct xfs_mount	*mp = bp->b_target->bt_mount;
-	struct xfs_dir2_leaf	*leaf = bp->b_addr;
-	struct xfs_dir3_icleaf_hdr leafhdr;
-
-	ASSERT(magic == XFS_DIR2_LEAF1_MAGIC || magic == XFS_DIR2_LEAFN_MAGIC);
-
-	xfs_dir3_leaf_hdr_from_disk(&leafhdr, leaf);
-	if (xfs_sb_version_hascrc(&mp->m_sb)) {
-		struct xfs_dir3_leaf_hdr *leaf3 = bp->b_addr;
-
-		if ((magic == XFS_DIR2_LEAF1_MAGIC &&
-		     leafhdr.magic != XFS_DIR3_LEAF1_MAGIC) ||
-		    (magic == XFS_DIR2_LEAFN_MAGIC &&
-		     leafhdr.magic != XFS_DIR3_LEAFN_MAGIC))
-			return false;
-
-		if (!uuid_equal(&leaf3->info.uuid, &mp->m_sb.sb_uuid))
-			return false;
-		if (be64_to_cpu(leaf3->info.blkno) != bp->b_bn)
-			return false;
-	} else {
-		if (leafhdr.magic != magic)
-			return false;
-	}
-	return xfs_dir3_leaf_check_int(mp, &leafhdr, leaf);
-}
-
-static void
-__read_verify(
-	struct xfs_buf  *bp,
-	__uint16_t	magic)
-{
-	struct xfs_mount	*mp = bp->b_target->bt_mount;
-
-	if ((xfs_sb_version_hascrc(&mp->m_sb) &&
-	     !xfs_verify_cksum(bp->b_addr, BBTOB(bp->b_length),
-					  XFS_DIR3_LEAF_CRC_OFF)) ||
-	    !xfs_dir3_leaf_verify(bp, magic)) {
-		XFS_CORRUPTION_ERROR(__func__, XFS_ERRLEVEL_LOW, mp, bp->b_addr);
-		xfs_buf_ioerror(bp, EFSCORRUPTED);
-	}
-}
-
-static void
-__write_verify(
-	struct xfs_buf  *bp,
-	__uint16_t	magic)
-{
-	struct xfs_mount	*mp = bp->b_target->bt_mount;
-	struct xfs_buf_log_item	*bip = bp->b_fspriv;
-	struct xfs_dir3_leaf_hdr *hdr3 = bp->b_addr;
-
->>>>>>> d0e0ac97
 	if (!xfs_dir3_leaf_verify(bp, magic)) {
 		XFS_CORRUPTION_ERROR(__func__, XFS_ERRLEVEL_LOW, mp, bp->b_addr);
 		xfs_buf_ioerror(bp, EFSCORRUPTED);
