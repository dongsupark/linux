--- conflicted
+++ resolved
@@ -502,19 +502,6 @@
 	if (xfs_ipincount(ip) > 0) {
 		rval = XFS_ITEM_PINNED;
 		goto out_unlock;
-<<<<<<< HEAD
-	}
-
-	/*
-	 * Someone else is already flushing the inode.  Nothing we can do
-	 * here but wait for the flush to finish and remove the item from
-	 * the AIL.
-	 */
-	if (!xfs_iflock_nowait(ip)) {
-		rval = XFS_ITEM_FLUSHING;
-		goto out_unlock;
-=======
->>>>>>> bd0a521e
 	}
 
 	/*
