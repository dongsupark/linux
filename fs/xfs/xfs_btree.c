/*
 * Copyright (c) 2000-2002,2005 Silicon Graphics, Inc.
 * All Rights Reserved.
 *
 * This program is free software; you can redistribute it and/or
 * modify it under the terms of the GNU General Public License as
 * published by the Free Software Foundation.
 *
 * This program is distributed in the hope that it would be useful,
 * but WITHOUT ANY WARRANTY; without even the implied warranty of
 * MERCHANTABILITY or FITNESS FOR A PARTICULAR PURPOSE.  See the
 * GNU General Public License for more details.
 *
 * You should have received a copy of the GNU General Public License
 * along with this program; if not, write the Free Software Foundation,
 * Inc.,  51 Franklin St, Fifth Floor, Boston, MA  02110-1301  USA
 */
#include "xfs.h"
#include "xfs_fs.h"
#include "xfs_types.h"
#include "xfs_bit.h"
#include "xfs_log.h"
#include "xfs_inum.h"
#include "xfs_trans.h"
#include "xfs_sb.h"
#include "xfs_ag.h"
#include "xfs_mount.h"
#include "xfs_bmap_btree.h"
#include "xfs_alloc_btree.h"
#include "xfs_ialloc_btree.h"
#include "xfs_dinode.h"
#include "xfs_inode.h"
#include "xfs_inode_item.h"
#include "xfs_btree.h"
#include "xfs_error.h"
#include "xfs_trace.h"

/*
 * Cursor allocation zone.
 */
kmem_zone_t	*xfs_btree_cur_zone;

/*
 * Btree magic numbers.
 */
const __uint32_t xfs_magics[XFS_BTNUM_MAX] = {
	XFS_ABTB_MAGIC, XFS_ABTC_MAGIC, XFS_BMAP_MAGIC, XFS_IBT_MAGIC
};


STATIC int				/* error (0 or EFSCORRUPTED) */
xfs_btree_check_lblock(
	struct xfs_btree_cur	*cur,	/* btree cursor */
	struct xfs_btree_block	*block,	/* btree long form block pointer */
	int			level,	/* level of the btree block */
	struct xfs_buf		*bp)	/* buffer for block, if any */
{
	int			lblock_ok; /* block passes checks */
	struct xfs_mount	*mp;	/* file system mount point */

	mp = cur->bc_mp;
	lblock_ok =
		be32_to_cpu(block->bb_magic) == xfs_magics[cur->bc_btnum] &&
		be16_to_cpu(block->bb_level) == level &&
		be16_to_cpu(block->bb_numrecs) <=
			cur->bc_ops->get_maxrecs(cur, level) &&
		block->bb_u.l.bb_leftsib &&
		(block->bb_u.l.bb_leftsib == cpu_to_be64(NULLDFSBNO) ||
		 XFS_FSB_SANITY_CHECK(mp,
		 	be64_to_cpu(block->bb_u.l.bb_leftsib))) &&
		block->bb_u.l.bb_rightsib &&
		(block->bb_u.l.bb_rightsib == cpu_to_be64(NULLDFSBNO) ||
		 XFS_FSB_SANITY_CHECK(mp,
		 	be64_to_cpu(block->bb_u.l.bb_rightsib)));
	if (unlikely(XFS_TEST_ERROR(!lblock_ok, mp,
			XFS_ERRTAG_BTREE_CHECK_LBLOCK,
			XFS_RANDOM_BTREE_CHECK_LBLOCK))) {
		if (bp)
			trace_xfs_btree_corrupt(bp, _RET_IP_);
		XFS_ERROR_REPORT("xfs_btree_check_lblock", XFS_ERRLEVEL_LOW,
				 mp);
		return XFS_ERROR(EFSCORRUPTED);
	}
	return 0;
}

STATIC int				/* error (0 or EFSCORRUPTED) */
xfs_btree_check_sblock(
	struct xfs_btree_cur	*cur,	/* btree cursor */
	struct xfs_btree_block	*block,	/* btree short form block pointer */
	int			level,	/* level of the btree block */
	struct xfs_buf		*bp)	/* buffer containing block */
{
	struct xfs_buf		*agbp;	/* buffer for ag. freespace struct */
	struct xfs_agf		*agf;	/* ag. freespace structure */
	xfs_agblock_t		agflen;	/* native ag. freespace length */
	int			sblock_ok; /* block passes checks */

	agbp = cur->bc_private.a.agbp;
	agf = XFS_BUF_TO_AGF(agbp);
	agflen = be32_to_cpu(agf->agf_length);
	sblock_ok =
		be32_to_cpu(block->bb_magic) == xfs_magics[cur->bc_btnum] &&
		be16_to_cpu(block->bb_level) == level &&
		be16_to_cpu(block->bb_numrecs) <=
			cur->bc_ops->get_maxrecs(cur, level) &&
		(block->bb_u.s.bb_leftsib == cpu_to_be32(NULLAGBLOCK) ||
		 be32_to_cpu(block->bb_u.s.bb_leftsib) < agflen) &&
		block->bb_u.s.bb_leftsib &&
		(block->bb_u.s.bb_rightsib == cpu_to_be32(NULLAGBLOCK) ||
		 be32_to_cpu(block->bb_u.s.bb_rightsib) < agflen) &&
		block->bb_u.s.bb_rightsib;
	if (unlikely(XFS_TEST_ERROR(!sblock_ok, cur->bc_mp,
			XFS_ERRTAG_BTREE_CHECK_SBLOCK,
			XFS_RANDOM_BTREE_CHECK_SBLOCK))) {
		if (bp)
			trace_xfs_btree_corrupt(bp, _RET_IP_);
		XFS_CORRUPTION_ERROR("xfs_btree_check_sblock",
			XFS_ERRLEVEL_LOW, cur->bc_mp, block);
		return XFS_ERROR(EFSCORRUPTED);
	}
	return 0;
}

/*
 * Debug routine: check that block header is ok.
 */
int
xfs_btree_check_block(
	struct xfs_btree_cur	*cur,	/* btree cursor */
	struct xfs_btree_block	*block,	/* generic btree block pointer */
	int			level,	/* level of the btree block */
	struct xfs_buf		*bp)	/* buffer containing block, if any */
{
	if (cur->bc_flags & XFS_BTREE_LONG_PTRS)
		return xfs_btree_check_lblock(cur, block, level, bp);
	else
		return xfs_btree_check_sblock(cur, block, level, bp);
}

/*
 * Check that (long) pointer is ok.
 */
int					/* error (0 or EFSCORRUPTED) */
xfs_btree_check_lptr(
	struct xfs_btree_cur	*cur,	/* btree cursor */
	xfs_dfsbno_t		bno,	/* btree block disk address */
	int			level)	/* btree block level */
{
	XFS_WANT_CORRUPTED_RETURN(
		level > 0 &&
		bno != NULLDFSBNO &&
		XFS_FSB_SANITY_CHECK(cur->bc_mp, bno));
	return 0;
}

#ifdef DEBUG
/*
 * Check that (short) pointer is ok.
 */
STATIC int				/* error (0 or EFSCORRUPTED) */
xfs_btree_check_sptr(
	struct xfs_btree_cur	*cur,	/* btree cursor */
	xfs_agblock_t		bno,	/* btree block disk address */
	int			level)	/* btree block level */
{
	xfs_agblock_t		agblocks = cur->bc_mp->m_sb.sb_agblocks;

	XFS_WANT_CORRUPTED_RETURN(
		level > 0 &&
		bno != NULLAGBLOCK &&
		bno != 0 &&
		bno < agblocks);
	return 0;
}

/*
 * Check that block ptr is ok.
 */
STATIC int				/* error (0 or EFSCORRUPTED) */
xfs_btree_check_ptr(
	struct xfs_btree_cur	*cur,	/* btree cursor */
	union xfs_btree_ptr	*ptr,	/* btree block disk address */
	int			index,	/* offset from ptr to check */
	int			level)	/* btree block level */
{
	if (cur->bc_flags & XFS_BTREE_LONG_PTRS) {
		return xfs_btree_check_lptr(cur,
				be64_to_cpu((&ptr->l)[index]), level);
	} else {
		return xfs_btree_check_sptr(cur,
				be32_to_cpu((&ptr->s)[index]), level);
	}
}
#endif

/*
 * Delete the btree cursor.
 */
void
xfs_btree_del_cursor(
	xfs_btree_cur_t	*cur,		/* btree cursor */
	int		error)		/* del because of error */
{
	int		i;		/* btree level */

	/*
	 * Clear the buffer pointers, and release the buffers.
	 * If we're doing this in the face of an error, we
	 * need to make sure to inspect all of the entries
	 * in the bc_bufs array for buffers to be unlocked.
	 * This is because some of the btree code works from
	 * level n down to 0, and if we get an error along
	 * the way we won't have initialized all the entries
	 * down to 0.
	 */
	for (i = 0; i < cur->bc_nlevels; i++) {
		if (cur->bc_bufs[i])
			xfs_trans_brelse(cur->bc_tp, cur->bc_bufs[i]);
		else if (!error)
			break;
	}
	/*
	 * Can't free a bmap cursor without having dealt with the
	 * allocated indirect blocks' accounting.
	 */
	ASSERT(cur->bc_btnum != XFS_BTNUM_BMAP ||
	       cur->bc_private.b.allocated == 0);
	/*
	 * Free the cursor.
	 */
	kmem_zone_free(xfs_btree_cur_zone, cur);
}

/*
 * Duplicate the btree cursor.
 * Allocate a new one, copy the record, re-get the buffers.
 */
int					/* error */
xfs_btree_dup_cursor(
	xfs_btree_cur_t	*cur,		/* input cursor */
	xfs_btree_cur_t	**ncur)		/* output cursor */
{
	xfs_buf_t	*bp;		/* btree block's buffer pointer */
	int		error;		/* error return value */
	int		i;		/* level number of btree block */
	xfs_mount_t	*mp;		/* mount structure for filesystem */
	xfs_btree_cur_t	*new;		/* new cursor value */
	xfs_trans_t	*tp;		/* transaction pointer, can be NULL */

	tp = cur->bc_tp;
	mp = cur->bc_mp;

	/*
	 * Allocate a new cursor like the old one.
	 */
	new = cur->bc_ops->dup_cursor(cur);

	/*
	 * Copy the record currently in the cursor.
	 */
	new->bc_rec = cur->bc_rec;

	/*
	 * For each level current, re-get the buffer and copy the ptr value.
	 */
	for (i = 0; i < new->bc_nlevels; i++) {
		new->bc_ptrs[i] = cur->bc_ptrs[i];
		new->bc_ra[i] = cur->bc_ra[i];
		if ((bp = cur->bc_bufs[i])) {
			if ((error = xfs_trans_read_buf(mp, tp, mp->m_ddev_targp,
				XFS_BUF_ADDR(bp), mp->m_bsize, 0, &bp))) {
				xfs_btree_del_cursor(new, error);
				*ncur = NULL;
				return error;
			}
			new->bc_bufs[i] = bp;
			ASSERT(!xfs_buf_geterror(bp));
		} else
			new->bc_bufs[i] = NULL;
	}
	*ncur = new;
	return 0;
}

/*
 * XFS btree block layout and addressing:
 *
 * There are two types of blocks in the btree: leaf and non-leaf blocks.
 *
 * The leaf record start with a header then followed by records containing
 * the values.  A non-leaf block also starts with the same header, and
 * then first contains lookup keys followed by an equal number of pointers
 * to the btree blocks at the previous level.
 *
 *		+--------+-------+-------+-------+-------+-------+-------+
 * Leaf:	| header | rec 1 | rec 2 | rec 3 | rec 4 | rec 5 | rec N |
 *		+--------+-------+-------+-------+-------+-------+-------+
 *
 *		+--------+-------+-------+-------+-------+-------+-------+
 * Non-Leaf:	| header | key 1 | key 2 | key N | ptr 1 | ptr 2 | ptr N |
 *		+--------+-------+-------+-------+-------+-------+-------+
 *
 * The header is called struct xfs_btree_block for reasons better left unknown
 * and comes in different versions for short (32bit) and long (64bit) block
 * pointers.  The record and key structures are defined by the btree instances
 * and opaque to the btree core.  The block pointers are simple disk endian
 * integers, available in a short (32bit) and long (64bit) variant.
 *
 * The helpers below calculate the offset of a given record, key or pointer
 * into a btree block (xfs_btree_*_offset) or return a pointer to the given
 * record, key or pointer (xfs_btree_*_addr).  Note that all addressing
 * inside the btree block is done using indices starting at one, not zero!
 */

/*
 * Return size of the btree block header for this btree instance.
 */
static inline size_t xfs_btree_block_len(struct xfs_btree_cur *cur)
{
	return (cur->bc_flags & XFS_BTREE_LONG_PTRS) ?
		XFS_BTREE_LBLOCK_LEN :
		XFS_BTREE_SBLOCK_LEN;
}

/*
 * Return size of btree block pointers for this btree instance.
 */
static inline size_t xfs_btree_ptr_len(struct xfs_btree_cur *cur)
{
	return (cur->bc_flags & XFS_BTREE_LONG_PTRS) ?
		sizeof(__be64) : sizeof(__be32);
}

/*
 * Calculate offset of the n-th record in a btree block.
 */
STATIC size_t
xfs_btree_rec_offset(
	struct xfs_btree_cur	*cur,
	int			n)
{
	return xfs_btree_block_len(cur) +
		(n - 1) * cur->bc_ops->rec_len;
}

/*
 * Calculate offset of the n-th key in a btree block.
 */
STATIC size_t
xfs_btree_key_offset(
	struct xfs_btree_cur	*cur,
	int			n)
{
	return xfs_btree_block_len(cur) +
		(n - 1) * cur->bc_ops->key_len;
}

/*
 * Calculate offset of the n-th block pointer in a btree block.
 */
STATIC size_t
xfs_btree_ptr_offset(
	struct xfs_btree_cur	*cur,
	int			n,
	int			level)
{
	return xfs_btree_block_len(cur) +
		cur->bc_ops->get_maxrecs(cur, level) * cur->bc_ops->key_len +
		(n - 1) * xfs_btree_ptr_len(cur);
}

/*
 * Return a pointer to the n-th record in the btree block.
 */
STATIC union xfs_btree_rec *
xfs_btree_rec_addr(
	struct xfs_btree_cur	*cur,
	int			n,
	struct xfs_btree_block	*block)
{
	return (union xfs_btree_rec *)
		((char *)block + xfs_btree_rec_offset(cur, n));
}

/*
 * Return a pointer to the n-th key in the btree block.
 */
STATIC union xfs_btree_key *
xfs_btree_key_addr(
	struct xfs_btree_cur	*cur,
	int			n,
	struct xfs_btree_block	*block)
{
	return (union xfs_btree_key *)
		((char *)block + xfs_btree_key_offset(cur, n));
}

/*
 * Return a pointer to the n-th block pointer in the btree block.
 */
STATIC union xfs_btree_ptr *
xfs_btree_ptr_addr(
	struct xfs_btree_cur	*cur,
	int			n,
	struct xfs_btree_block	*block)
{
	int			level = xfs_btree_get_level(block);

	ASSERT(block->bb_level != 0);

	return (union xfs_btree_ptr *)
		((char *)block + xfs_btree_ptr_offset(cur, n, level));
}

/*
 * Get a the root block which is stored in the inode.
 *
 * For now this btree implementation assumes the btree root is always
 * stored in the if_broot field of an inode fork.
 */
STATIC struct xfs_btree_block *
xfs_btree_get_iroot(
       struct xfs_btree_cur    *cur)
{
       struct xfs_ifork        *ifp;

       ifp = XFS_IFORK_PTR(cur->bc_private.b.ip, cur->bc_private.b.whichfork);
       return (struct xfs_btree_block *)ifp->if_broot;
}

/*
 * Retrieve the block pointer from the cursor at the given level.
 * This may be an inode btree root or from a buffer.
 */
STATIC struct xfs_btree_block *		/* generic btree block pointer */
xfs_btree_get_block(
	struct xfs_btree_cur	*cur,	/* btree cursor */
	int			level,	/* level in btree */
	struct xfs_buf		**bpp)	/* buffer containing the block */
{
	if ((cur->bc_flags & XFS_BTREE_ROOT_IN_INODE) &&
	    (level == cur->bc_nlevels - 1)) {
		*bpp = NULL;
		return xfs_btree_get_iroot(cur);
	}

	*bpp = cur->bc_bufs[level];
	return XFS_BUF_TO_BLOCK(*bpp);
}

/*
 * Get a buffer for the block, return it with no data read.
 * Long-form addressing.
 */
xfs_buf_t *				/* buffer for fsbno */
xfs_btree_get_bufl(
	xfs_mount_t	*mp,		/* file system mount point */
	xfs_trans_t	*tp,		/* transaction pointer */
	xfs_fsblock_t	fsbno,		/* file system block number */
	uint		lock)		/* lock flags for get_buf */
{
	xfs_buf_t	*bp;		/* buffer pointer (return value) */
	xfs_daddr_t		d;		/* real disk block address */

	ASSERT(fsbno != NULLFSBLOCK);
	d = XFS_FSB_TO_DADDR(mp, fsbno);
	bp = xfs_trans_get_buf(tp, mp->m_ddev_targp, d, mp->m_bsize, lock);
	ASSERT(!xfs_buf_geterror(bp));
	return bp;
}

/*
 * Get a buffer for the block, return it with no data read.
 * Short-form addressing.
 */
xfs_buf_t *				/* buffer for agno/agbno */
xfs_btree_get_bufs(
	xfs_mount_t	*mp,		/* file system mount point */
	xfs_trans_t	*tp,		/* transaction pointer */
	xfs_agnumber_t	agno,		/* allocation group number */
	xfs_agblock_t	agbno,		/* allocation group block number */
	uint		lock)		/* lock flags for get_buf */
{
	xfs_buf_t	*bp;		/* buffer pointer (return value) */
	xfs_daddr_t		d;		/* real disk block address */

	ASSERT(agno != NULLAGNUMBER);
	ASSERT(agbno != NULLAGBLOCK);
	d = XFS_AGB_TO_DADDR(mp, agno, agbno);
	bp = xfs_trans_get_buf(tp, mp->m_ddev_targp, d, mp->m_bsize, lock);
	ASSERT(!xfs_buf_geterror(bp));
	return bp;
}

/*
 * Check for the cursor referring to the last block at the given level.
 */
int					/* 1=is last block, 0=not last block */
xfs_btree_islastblock(
	xfs_btree_cur_t		*cur,	/* btree cursor */
	int			level)	/* level to check */
{
	struct xfs_btree_block	*block;	/* generic btree block pointer */
	xfs_buf_t		*bp;	/* buffer containing block */

	block = xfs_btree_get_block(cur, level, &bp);
	xfs_btree_check_block(cur, block, level, bp);
	if (cur->bc_flags & XFS_BTREE_LONG_PTRS)
		return block->bb_u.l.bb_rightsib == cpu_to_be64(NULLDFSBNO);
	else
		return block->bb_u.s.bb_rightsib == cpu_to_be32(NULLAGBLOCK);
}

/*
 * Change the cursor to point to the first record at the given level.
 * Other levels are unaffected.
 */
STATIC int				/* success=1, failure=0 */
xfs_btree_firstrec(
	xfs_btree_cur_t		*cur,	/* btree cursor */
	int			level)	/* level to change */
{
	struct xfs_btree_block	*block;	/* generic btree block pointer */
	xfs_buf_t		*bp;	/* buffer containing block */

	/*
	 * Get the block pointer for this level.
	 */
	block = xfs_btree_get_block(cur, level, &bp);
	xfs_btree_check_block(cur, block, level, bp);
	/*
	 * It's empty, there is no such record.
	 */
	if (!block->bb_numrecs)
		return 0;
	/*
	 * Set the ptr value to 1, that's the first record/key.
	 */
	cur->bc_ptrs[level] = 1;
	return 1;
}

/*
 * Change the cursor to point to the last record in the current block
 * at the given level.  Other levels are unaffected.
 */
STATIC int				/* success=1, failure=0 */
xfs_btree_lastrec(
	xfs_btree_cur_t		*cur,	/* btree cursor */
	int			level)	/* level to change */
{
	struct xfs_btree_block	*block;	/* generic btree block pointer */
	xfs_buf_t		*bp;	/* buffer containing block */

	/*
	 * Get the block pointer for this level.
	 */
	block = xfs_btree_get_block(cur, level, &bp);
	xfs_btree_check_block(cur, block, level, bp);
	/*
	 * It's empty, there is no such record.
	 */
	if (!block->bb_numrecs)
		return 0;
	/*
	 * Set the ptr value to numrecs, that's the last record/key.
	 */
	cur->bc_ptrs[level] = be16_to_cpu(block->bb_numrecs);
	return 1;
}

/*
 * Compute first and last byte offsets for the fields given.
 * Interprets the offsets table, which contains struct field offsets.
 */
void
xfs_btree_offsets(
	__int64_t	fields,		/* bitmask of fields */
	const short	*offsets,	/* table of field offsets */
	int		nbits,		/* number of bits to inspect */
	int		*first,		/* output: first byte offset */
	int		*last)		/* output: last byte offset */
{
	int		i;		/* current bit number */
	__int64_t	imask;		/* mask for current bit number */

	ASSERT(fields != 0);
	/*
	 * Find the lowest bit, so the first byte offset.
	 */
	for (i = 0, imask = 1LL; ; i++, imask <<= 1) {
		if (imask & fields) {
			*first = offsets[i];
			break;
		}
	}
	/*
	 * Find the highest bit, so the last byte offset.
	 */
	for (i = nbits - 1, imask = 1LL << i; ; i--, imask >>= 1) {
		if (imask & fields) {
			*last = offsets[i + 1] - 1;
			break;
		}
	}
}

/*
 * Get a buffer for the block, return it read in.
 * Long-form addressing.
 */
int					/* error */
xfs_btree_read_bufl(
	xfs_mount_t	*mp,		/* file system mount point */
	xfs_trans_t	*tp,		/* transaction pointer */
	xfs_fsblock_t	fsbno,		/* file system block number */
	uint		lock,		/* lock flags for read_buf */
	xfs_buf_t	**bpp,		/* buffer for fsbno */
	int		refval)		/* ref count value for buffer */
{
	xfs_buf_t	*bp;		/* return value */
	xfs_daddr_t		d;		/* real disk block address */
	int		error;

	ASSERT(fsbno != NULLFSBLOCK);
	d = XFS_FSB_TO_DADDR(mp, fsbno);
	if ((error = xfs_trans_read_buf(mp, tp, mp->m_ddev_targp, d,
			mp->m_bsize, lock, &bp))) {
		return error;
	}
	ASSERT(!xfs_buf_geterror(bp));
	if (bp)
		xfs_buf_set_ref(bp, refval);
	*bpp = bp;
	return 0;
}

/*
 * Read-ahead the block, don't wait for it, don't return a buffer.
 * Long-form addressing.
 */
/* ARGSUSED */
void
xfs_btree_reada_bufl(
	xfs_mount_t	*mp,		/* file system mount point */
	xfs_fsblock_t	fsbno,		/* file system block number */
	xfs_extlen_t	count)		/* count of filesystem blocks */
{
	xfs_daddr_t		d;

	ASSERT(fsbno != NULLFSBLOCK);
	d = XFS_FSB_TO_DADDR(mp, fsbno);
	xfs_buf_readahead(mp->m_ddev_targp, d, mp->m_bsize * count);
}

/*
 * Read-ahead the block, don't wait for it, don't return a buffer.
 * Short-form addressing.
 */
/* ARGSUSED */
void
xfs_btree_reada_bufs(
	xfs_mount_t	*mp,		/* file system mount point */
	xfs_agnumber_t	agno,		/* allocation group number */
	xfs_agblock_t	agbno,		/* allocation group block number */
	xfs_extlen_t	count)		/* count of filesystem blocks */
{
	xfs_daddr_t		d;

	ASSERT(agno != NULLAGNUMBER);
	ASSERT(agbno != NULLAGBLOCK);
	d = XFS_AGB_TO_DADDR(mp, agno, agbno);
	xfs_buf_readahead(mp->m_ddev_targp, d, mp->m_bsize * count);
}

STATIC int
xfs_btree_readahead_lblock(
	struct xfs_btree_cur	*cur,
	int			lr,
	struct xfs_btree_block	*block)
{
	int			rval = 0;
	xfs_dfsbno_t		left = be64_to_cpu(block->bb_u.l.bb_leftsib);
	xfs_dfsbno_t		right = be64_to_cpu(block->bb_u.l.bb_rightsib);

	if ((lr & XFS_BTCUR_LEFTRA) && left != NULLDFSBNO) {
		xfs_btree_reada_bufl(cur->bc_mp, left, 1);
		rval++;
	}

	if ((lr & XFS_BTCUR_RIGHTRA) && right != NULLDFSBNO) {
		xfs_btree_reada_bufl(cur->bc_mp, right, 1);
		rval++;
	}

	return rval;
}

STATIC int
xfs_btree_readahead_sblock(
	struct xfs_btree_cur	*cur,
	int			lr,
	struct xfs_btree_block *block)
{
	int			rval = 0;
	xfs_agblock_t		left = be32_to_cpu(block->bb_u.s.bb_leftsib);
	xfs_agblock_t		right = be32_to_cpu(block->bb_u.s.bb_rightsib);


	if ((lr & XFS_BTCUR_LEFTRA) && left != NULLAGBLOCK) {
		xfs_btree_reada_bufs(cur->bc_mp, cur->bc_private.a.agno,
				     left, 1);
		rval++;
	}

	if ((lr & XFS_BTCUR_RIGHTRA) && right != NULLAGBLOCK) {
		xfs_btree_reada_bufs(cur->bc_mp, cur->bc_private.a.agno,
				     right, 1);
		rval++;
	}

	return rval;
}

/*
 * Read-ahead btree blocks, at the given level.
 * Bits in lr are set from XFS_BTCUR_{LEFT,RIGHT}RA.
 */
STATIC int
xfs_btree_readahead(
	struct xfs_btree_cur	*cur,		/* btree cursor */
	int			lev,		/* level in btree */
	int			lr)		/* left/right bits */
{
	struct xfs_btree_block	*block;

	/*
	 * No readahead needed if we are at the root level and the
	 * btree root is stored in the inode.
	 */
	if ((cur->bc_flags & XFS_BTREE_ROOT_IN_INODE) &&
	    (lev == cur->bc_nlevels - 1))
		return 0;

	if ((cur->bc_ra[lev] | lr) == cur->bc_ra[lev])
		return 0;

	cur->bc_ra[lev] |= lr;
	block = XFS_BUF_TO_BLOCK(cur->bc_bufs[lev]);

	if (cur->bc_flags & XFS_BTREE_LONG_PTRS)
		return xfs_btree_readahead_lblock(cur, lr, block);
	return xfs_btree_readahead_sblock(cur, lr, block);
}

/*
 * Set the buffer for level "lev" in the cursor to bp, releasing
 * any previous buffer.
 */
STATIC void
xfs_btree_setbuf(
	xfs_btree_cur_t		*cur,	/* btree cursor */
	int			lev,	/* level in btree */
	xfs_buf_t		*bp)	/* new buffer to set */
{
	struct xfs_btree_block	*b;	/* btree block */

	if (cur->bc_bufs[lev])
		xfs_trans_brelse(cur->bc_tp, cur->bc_bufs[lev]);
	cur->bc_bufs[lev] = bp;
	cur->bc_ra[lev] = 0;

	b = XFS_BUF_TO_BLOCK(bp);
	if (cur->bc_flags & XFS_BTREE_LONG_PTRS) {
		if (b->bb_u.l.bb_leftsib == cpu_to_be64(NULLDFSBNO))
			cur->bc_ra[lev] |= XFS_BTCUR_LEFTRA;
		if (b->bb_u.l.bb_rightsib == cpu_to_be64(NULLDFSBNO))
			cur->bc_ra[lev] |= XFS_BTCUR_RIGHTRA;
	} else {
		if (b->bb_u.s.bb_leftsib == cpu_to_be32(NULLAGBLOCK))
			cur->bc_ra[lev] |= XFS_BTCUR_LEFTRA;
		if (b->bb_u.s.bb_rightsib == cpu_to_be32(NULLAGBLOCK))
			cur->bc_ra[lev] |= XFS_BTCUR_RIGHTRA;
	}
}

STATIC int
xfs_btree_ptr_is_null(
	struct xfs_btree_cur	*cur,
	union xfs_btree_ptr	*ptr)
{
	if (cur->bc_flags & XFS_BTREE_LONG_PTRS)
		return ptr->l == cpu_to_be64(NULLDFSBNO);
	else
		return ptr->s == cpu_to_be32(NULLAGBLOCK);
}

STATIC void
xfs_btree_set_ptr_null(
	struct xfs_btree_cur	*cur,
	union xfs_btree_ptr	*ptr)
{
	if (cur->bc_flags & XFS_BTREE_LONG_PTRS)
		ptr->l = cpu_to_be64(NULLDFSBNO);
	else
		ptr->s = cpu_to_be32(NULLAGBLOCK);
}

/*
 * Get/set/init sibling pointers
 */
STATIC void
xfs_btree_get_sibling(
	struct xfs_btree_cur	*cur,
	struct xfs_btree_block	*block,
	union xfs_btree_ptr	*ptr,
	int			lr)
{
	ASSERT(lr == XFS_BB_LEFTSIB || lr == XFS_BB_RIGHTSIB);

	if (cur->bc_flags & XFS_BTREE_LONG_PTRS) {
		if (lr == XFS_BB_RIGHTSIB)
			ptr->l = block->bb_u.l.bb_rightsib;
		else
			ptr->l = block->bb_u.l.bb_leftsib;
	} else {
		if (lr == XFS_BB_RIGHTSIB)
			ptr->s = block->bb_u.s.bb_rightsib;
		else
			ptr->s = block->bb_u.s.bb_leftsib;
	}
}

STATIC void
xfs_btree_set_sibling(
	struct xfs_btree_cur	*cur,
	struct xfs_btree_block	*block,
	union xfs_btree_ptr	*ptr,
	int			lr)
{
	ASSERT(lr == XFS_BB_LEFTSIB || lr == XFS_BB_RIGHTSIB);

	if (cur->bc_flags & XFS_BTREE_LONG_PTRS) {
		if (lr == XFS_BB_RIGHTSIB)
			block->bb_u.l.bb_rightsib = ptr->l;
		else
			block->bb_u.l.bb_leftsib = ptr->l;
	} else {
		if (lr == XFS_BB_RIGHTSIB)
			block->bb_u.s.bb_rightsib = ptr->s;
		else
			block->bb_u.s.bb_leftsib = ptr->s;
	}
}

STATIC void
xfs_btree_init_block(
	struct xfs_btree_cur	*cur,
	int			level,
	int			numrecs,
	struct xfs_btree_block	*new)	/* new block */
{
	new->bb_magic = cpu_to_be32(xfs_magics[cur->bc_btnum]);
	new->bb_level = cpu_to_be16(level);
	new->bb_numrecs = cpu_to_be16(numrecs);

	if (cur->bc_flags & XFS_BTREE_LONG_PTRS) {
		new->bb_u.l.bb_leftsib = cpu_to_be64(NULLDFSBNO);
		new->bb_u.l.bb_rightsib = cpu_to_be64(NULLDFSBNO);
	} else {
		new->bb_u.s.bb_leftsib = cpu_to_be32(NULLAGBLOCK);
		new->bb_u.s.bb_rightsib = cpu_to_be32(NULLAGBLOCK);
	}
}

/*
 * Return true if ptr is the last record in the btree and
 * we need to track updateѕ to this record.  The decision
 * will be further refined in the update_lastrec method.
 */
STATIC int
xfs_btree_is_lastrec(
	struct xfs_btree_cur	*cur,
	struct xfs_btree_block	*block,
	int			level)
{
	union xfs_btree_ptr	ptr;

	if (level > 0)
		return 0;
	if (!(cur->bc_flags & XFS_BTREE_LASTREC_UPDATE))
		return 0;

	xfs_btree_get_sibling(cur, block, &ptr, XFS_BB_RIGHTSIB);
	if (!xfs_btree_ptr_is_null(cur, &ptr))
		return 0;
	return 1;
}

STATIC void
xfs_btree_buf_to_ptr(
	struct xfs_btree_cur	*cur,
	struct xfs_buf		*bp,
	union xfs_btree_ptr	*ptr)
{
	if (cur->bc_flags & XFS_BTREE_LONG_PTRS)
		ptr->l = cpu_to_be64(XFS_DADDR_TO_FSB(cur->bc_mp,
					XFS_BUF_ADDR(bp)));
	else {
		ptr->s = cpu_to_be32(xfs_daddr_to_agbno(cur->bc_mp,
					XFS_BUF_ADDR(bp)));
	}
}

STATIC xfs_daddr_t
xfs_btree_ptr_to_daddr(
	struct xfs_btree_cur	*cur,
	union xfs_btree_ptr	*ptr)
{
	if (cur->bc_flags & XFS_BTREE_LONG_PTRS) {
		ASSERT(ptr->l != cpu_to_be64(NULLDFSBNO));

		return XFS_FSB_TO_DADDR(cur->bc_mp, be64_to_cpu(ptr->l));
	} else {
		ASSERT(cur->bc_private.a.agno != NULLAGNUMBER);
		ASSERT(ptr->s != cpu_to_be32(NULLAGBLOCK));

		return XFS_AGB_TO_DADDR(cur->bc_mp, cur->bc_private.a.agno,
					be32_to_cpu(ptr->s));
	}
}

STATIC void
xfs_btree_set_refs(
	struct xfs_btree_cur	*cur,
	struct xfs_buf		*bp)
{
	switch (cur->bc_btnum) {
	case XFS_BTNUM_BNO:
	case XFS_BTNUM_CNT:
		xfs_buf_set_ref(bp, XFS_ALLOC_BTREE_REF);
		break;
	case XFS_BTNUM_INO:
		xfs_buf_set_ref(bp, XFS_INO_BTREE_REF);
		break;
	case XFS_BTNUM_BMAP:
		xfs_buf_set_ref(bp, XFS_BMAP_BTREE_REF);
		break;
	default:
		ASSERT(0);
	}
}

STATIC int
xfs_btree_get_buf_block(
	struct xfs_btree_cur	*cur,
	union xfs_btree_ptr	*ptr,
	int			flags,
	struct xfs_btree_block	**block,
	struct xfs_buf		**bpp)
{
	struct xfs_mount	*mp = cur->bc_mp;
	xfs_daddr_t		d;

	/* need to sort out how callers deal with failures first */
	ASSERT(!(flags & XBF_TRYLOCK));

	d = xfs_btree_ptr_to_daddr(cur, ptr);
	*bpp = xfs_trans_get_buf(cur->bc_tp, mp->m_ddev_targp, d,
				 mp->m_bsize, flags);

<<<<<<< HEAD
	ASSERT(!xfs_buf_geterror(*bpp));
=======
	if (!*bpp)
		return ENOMEM;
>>>>>>> 0dacb764

	*block = XFS_BUF_TO_BLOCK(*bpp);
	return 0;
}

/*
 * Read in the buffer at the given ptr and return the buffer and
 * the block pointer within the buffer.
 */
STATIC int
xfs_btree_read_buf_block(
	struct xfs_btree_cur	*cur,
	union xfs_btree_ptr	*ptr,
	int			level,
	int			flags,
	struct xfs_btree_block	**block,
	struct xfs_buf		**bpp)
{
	struct xfs_mount	*mp = cur->bc_mp;
	xfs_daddr_t		d;
	int			error;

	/* need to sort out how callers deal with failures first */
	ASSERT(!(flags & XBF_TRYLOCK));

	d = xfs_btree_ptr_to_daddr(cur, ptr);
	error = xfs_trans_read_buf(mp, cur->bc_tp, mp->m_ddev_targp, d,
				   mp->m_bsize, flags, bpp);
	if (error)
		return error;

	ASSERT(!xfs_buf_geterror(*bpp));

	xfs_btree_set_refs(cur, *bpp);
	*block = XFS_BUF_TO_BLOCK(*bpp);

	error = xfs_btree_check_block(cur, *block, level, *bpp);
	if (error)
		xfs_trans_brelse(cur->bc_tp, *bpp);
	return error;
}

/*
 * Copy keys from one btree block to another.
 */
STATIC void
xfs_btree_copy_keys(
	struct xfs_btree_cur	*cur,
	union xfs_btree_key	*dst_key,
	union xfs_btree_key	*src_key,
	int			numkeys)
{
	ASSERT(numkeys >= 0);
	memcpy(dst_key, src_key, numkeys * cur->bc_ops->key_len);
}

/*
 * Copy records from one btree block to another.
 */
STATIC void
xfs_btree_copy_recs(
	struct xfs_btree_cur	*cur,
	union xfs_btree_rec	*dst_rec,
	union xfs_btree_rec	*src_rec,
	int			numrecs)
{
	ASSERT(numrecs >= 0);
	memcpy(dst_rec, src_rec, numrecs * cur->bc_ops->rec_len);
}

/*
 * Copy block pointers from one btree block to another.
 */
STATIC void
xfs_btree_copy_ptrs(
	struct xfs_btree_cur	*cur,
	union xfs_btree_ptr	*dst_ptr,
	union xfs_btree_ptr	*src_ptr,
	int			numptrs)
{
	ASSERT(numptrs >= 0);
	memcpy(dst_ptr, src_ptr, numptrs * xfs_btree_ptr_len(cur));
}

/*
 * Shift keys one index left/right inside a single btree block.
 */
STATIC void
xfs_btree_shift_keys(
	struct xfs_btree_cur	*cur,
	union xfs_btree_key	*key,
	int			dir,
	int			numkeys)
{
	char			*dst_key;

	ASSERT(numkeys >= 0);
	ASSERT(dir == 1 || dir == -1);

	dst_key = (char *)key + (dir * cur->bc_ops->key_len);
	memmove(dst_key, key, numkeys * cur->bc_ops->key_len);
}

/*
 * Shift records one index left/right inside a single btree block.
 */
STATIC void
xfs_btree_shift_recs(
	struct xfs_btree_cur	*cur,
	union xfs_btree_rec	*rec,
	int			dir,
	int			numrecs)
{
	char			*dst_rec;

	ASSERT(numrecs >= 0);
	ASSERT(dir == 1 || dir == -1);

	dst_rec = (char *)rec + (dir * cur->bc_ops->rec_len);
	memmove(dst_rec, rec, numrecs * cur->bc_ops->rec_len);
}

/*
 * Shift block pointers one index left/right inside a single btree block.
 */
STATIC void
xfs_btree_shift_ptrs(
	struct xfs_btree_cur	*cur,
	union xfs_btree_ptr	*ptr,
	int			dir,
	int			numptrs)
{
	char			*dst_ptr;

	ASSERT(numptrs >= 0);
	ASSERT(dir == 1 || dir == -1);

	dst_ptr = (char *)ptr + (dir * xfs_btree_ptr_len(cur));
	memmove(dst_ptr, ptr, numptrs * xfs_btree_ptr_len(cur));
}

/*
 * Log key values from the btree block.
 */
STATIC void
xfs_btree_log_keys(
	struct xfs_btree_cur	*cur,
	struct xfs_buf		*bp,
	int			first,
	int			last)
{
	XFS_BTREE_TRACE_CURSOR(cur, XBT_ENTRY);
	XFS_BTREE_TRACE_ARGBII(cur, bp, first, last);

	if (bp) {
		xfs_trans_log_buf(cur->bc_tp, bp,
				  xfs_btree_key_offset(cur, first),
				  xfs_btree_key_offset(cur, last + 1) - 1);
	} else {
		xfs_trans_log_inode(cur->bc_tp, cur->bc_private.b.ip,
				xfs_ilog_fbroot(cur->bc_private.b.whichfork));
	}

	XFS_BTREE_TRACE_CURSOR(cur, XBT_EXIT);
}

/*
 * Log record values from the btree block.
 */
void
xfs_btree_log_recs(
	struct xfs_btree_cur	*cur,
	struct xfs_buf		*bp,
	int			first,
	int			last)
{
	XFS_BTREE_TRACE_CURSOR(cur, XBT_ENTRY);
	XFS_BTREE_TRACE_ARGBII(cur, bp, first, last);

	xfs_trans_log_buf(cur->bc_tp, bp,
			  xfs_btree_rec_offset(cur, first),
			  xfs_btree_rec_offset(cur, last + 1) - 1);

	XFS_BTREE_TRACE_CURSOR(cur, XBT_EXIT);
}

/*
 * Log block pointer fields from a btree block (nonleaf).
 */
STATIC void
xfs_btree_log_ptrs(
	struct xfs_btree_cur	*cur,	/* btree cursor */
	struct xfs_buf		*bp,	/* buffer containing btree block */
	int			first,	/* index of first pointer to log */
	int			last)	/* index of last pointer to log */
{
	XFS_BTREE_TRACE_CURSOR(cur, XBT_ENTRY);
	XFS_BTREE_TRACE_ARGBII(cur, bp, first, last);

	if (bp) {
		struct xfs_btree_block	*block = XFS_BUF_TO_BLOCK(bp);
		int			level = xfs_btree_get_level(block);

		xfs_trans_log_buf(cur->bc_tp, bp,
				xfs_btree_ptr_offset(cur, first, level),
				xfs_btree_ptr_offset(cur, last + 1, level) - 1);
	} else {
		xfs_trans_log_inode(cur->bc_tp, cur->bc_private.b.ip,
			xfs_ilog_fbroot(cur->bc_private.b.whichfork));
	}

	XFS_BTREE_TRACE_CURSOR(cur, XBT_EXIT);
}

/*
 * Log fields from a btree block header.
 */
void
xfs_btree_log_block(
	struct xfs_btree_cur	*cur,	/* btree cursor */
	struct xfs_buf		*bp,	/* buffer containing btree block */
	int			fields)	/* mask of fields: XFS_BB_... */
{
	int			first;	/* first byte offset logged */
	int			last;	/* last byte offset logged */
	static const short	soffsets[] = {	/* table of offsets (short) */
		offsetof(struct xfs_btree_block, bb_magic),
		offsetof(struct xfs_btree_block, bb_level),
		offsetof(struct xfs_btree_block, bb_numrecs),
		offsetof(struct xfs_btree_block, bb_u.s.bb_leftsib),
		offsetof(struct xfs_btree_block, bb_u.s.bb_rightsib),
		XFS_BTREE_SBLOCK_LEN
	};
	static const short	loffsets[] = {	/* table of offsets (long) */
		offsetof(struct xfs_btree_block, bb_magic),
		offsetof(struct xfs_btree_block, bb_level),
		offsetof(struct xfs_btree_block, bb_numrecs),
		offsetof(struct xfs_btree_block, bb_u.l.bb_leftsib),
		offsetof(struct xfs_btree_block, bb_u.l.bb_rightsib),
		XFS_BTREE_LBLOCK_LEN
	};

	XFS_BTREE_TRACE_CURSOR(cur, XBT_ENTRY);
	XFS_BTREE_TRACE_ARGBI(cur, bp, fields);

	if (bp) {
		xfs_btree_offsets(fields,
				  (cur->bc_flags & XFS_BTREE_LONG_PTRS) ?
					loffsets : soffsets,
				  XFS_BB_NUM_BITS, &first, &last);
		xfs_trans_log_buf(cur->bc_tp, bp, first, last);
	} else {
		xfs_trans_log_inode(cur->bc_tp, cur->bc_private.b.ip,
			xfs_ilog_fbroot(cur->bc_private.b.whichfork));
	}

	XFS_BTREE_TRACE_CURSOR(cur, XBT_EXIT);
}

/*
 * Increment cursor by one record at the level.
 * For nonzero levels the leaf-ward information is untouched.
 */
int						/* error */
xfs_btree_increment(
	struct xfs_btree_cur	*cur,
	int			level,
	int			*stat)		/* success/failure */
{
	struct xfs_btree_block	*block;
	union xfs_btree_ptr	ptr;
	struct xfs_buf		*bp;
	int			error;		/* error return value */
	int			lev;

	XFS_BTREE_TRACE_CURSOR(cur, XBT_ENTRY);
	XFS_BTREE_TRACE_ARGI(cur, level);

	ASSERT(level < cur->bc_nlevels);

	/* Read-ahead to the right at this level. */
	xfs_btree_readahead(cur, level, XFS_BTCUR_RIGHTRA);

	/* Get a pointer to the btree block. */
	block = xfs_btree_get_block(cur, level, &bp);

#ifdef DEBUG
	error = xfs_btree_check_block(cur, block, level, bp);
	if (error)
		goto error0;
#endif

	/* We're done if we remain in the block after the increment. */
	if (++cur->bc_ptrs[level] <= xfs_btree_get_numrecs(block))
		goto out1;

	/* Fail if we just went off the right edge of the tree. */
	xfs_btree_get_sibling(cur, block, &ptr, XFS_BB_RIGHTSIB);
	if (xfs_btree_ptr_is_null(cur, &ptr))
		goto out0;

	XFS_BTREE_STATS_INC(cur, increment);

	/*
	 * March up the tree incrementing pointers.
	 * Stop when we don't go off the right edge of a block.
	 */
	for (lev = level + 1; lev < cur->bc_nlevels; lev++) {
		block = xfs_btree_get_block(cur, lev, &bp);

#ifdef DEBUG
		error = xfs_btree_check_block(cur, block, lev, bp);
		if (error)
			goto error0;
#endif

		if (++cur->bc_ptrs[lev] <= xfs_btree_get_numrecs(block))
			break;

		/* Read-ahead the right block for the next loop. */
		xfs_btree_readahead(cur, lev, XFS_BTCUR_RIGHTRA);
	}

	/*
	 * If we went off the root then we are either seriously
	 * confused or have the tree root in an inode.
	 */
	if (lev == cur->bc_nlevels) {
		if (cur->bc_flags & XFS_BTREE_ROOT_IN_INODE)
			goto out0;
		ASSERT(0);
		error = EFSCORRUPTED;
		goto error0;
	}
	ASSERT(lev < cur->bc_nlevels);

	/*
	 * Now walk back down the tree, fixing up the cursor's buffer
	 * pointers and key numbers.
	 */
	for (block = xfs_btree_get_block(cur, lev, &bp); lev > level; ) {
		union xfs_btree_ptr	*ptrp;

		ptrp = xfs_btree_ptr_addr(cur, cur->bc_ptrs[lev], block);
		error = xfs_btree_read_buf_block(cur, ptrp, --lev,
							0, &block, &bp);
		if (error)
			goto error0;

		xfs_btree_setbuf(cur, lev, bp);
		cur->bc_ptrs[lev] = 1;
	}
out1:
	XFS_BTREE_TRACE_CURSOR(cur, XBT_EXIT);
	*stat = 1;
	return 0;

out0:
	XFS_BTREE_TRACE_CURSOR(cur, XBT_EXIT);
	*stat = 0;
	return 0;

error0:
	XFS_BTREE_TRACE_CURSOR(cur, XBT_ERROR);
	return error;
}

/*
 * Decrement cursor by one record at the level.
 * For nonzero levels the leaf-ward information is untouched.
 */
int						/* error */
xfs_btree_decrement(
	struct xfs_btree_cur	*cur,
	int			level,
	int			*stat)		/* success/failure */
{
	struct xfs_btree_block	*block;
	xfs_buf_t		*bp;
	int			error;		/* error return value */
	int			lev;
	union xfs_btree_ptr	ptr;

	XFS_BTREE_TRACE_CURSOR(cur, XBT_ENTRY);
	XFS_BTREE_TRACE_ARGI(cur, level);

	ASSERT(level < cur->bc_nlevels);

	/* Read-ahead to the left at this level. */
	xfs_btree_readahead(cur, level, XFS_BTCUR_LEFTRA);

	/* We're done if we remain in the block after the decrement. */
	if (--cur->bc_ptrs[level] > 0)
		goto out1;

	/* Get a pointer to the btree block. */
	block = xfs_btree_get_block(cur, level, &bp);

#ifdef DEBUG
	error = xfs_btree_check_block(cur, block, level, bp);
	if (error)
		goto error0;
#endif

	/* Fail if we just went off the left edge of the tree. */
	xfs_btree_get_sibling(cur, block, &ptr, XFS_BB_LEFTSIB);
	if (xfs_btree_ptr_is_null(cur, &ptr))
		goto out0;

	XFS_BTREE_STATS_INC(cur, decrement);

	/*
	 * March up the tree decrementing pointers.
	 * Stop when we don't go off the left edge of a block.
	 */
	for (lev = level + 1; lev < cur->bc_nlevels; lev++) {
		if (--cur->bc_ptrs[lev] > 0)
			break;
		/* Read-ahead the left block for the next loop. */
		xfs_btree_readahead(cur, lev, XFS_BTCUR_LEFTRA);
	}

	/*
	 * If we went off the root then we are seriously confused.
	 * or the root of the tree is in an inode.
	 */
	if (lev == cur->bc_nlevels) {
		if (cur->bc_flags & XFS_BTREE_ROOT_IN_INODE)
			goto out0;
		ASSERT(0);
		error = EFSCORRUPTED;
		goto error0;
	}
	ASSERT(lev < cur->bc_nlevels);

	/*
	 * Now walk back down the tree, fixing up the cursor's buffer
	 * pointers and key numbers.
	 */
	for (block = xfs_btree_get_block(cur, lev, &bp); lev > level; ) {
		union xfs_btree_ptr	*ptrp;

		ptrp = xfs_btree_ptr_addr(cur, cur->bc_ptrs[lev], block);
		error = xfs_btree_read_buf_block(cur, ptrp, --lev,
							0, &block, &bp);
		if (error)
			goto error0;
		xfs_btree_setbuf(cur, lev, bp);
		cur->bc_ptrs[lev] = xfs_btree_get_numrecs(block);
	}
out1:
	XFS_BTREE_TRACE_CURSOR(cur, XBT_EXIT);
	*stat = 1;
	return 0;

out0:
	XFS_BTREE_TRACE_CURSOR(cur, XBT_EXIT);
	*stat = 0;
	return 0;

error0:
	XFS_BTREE_TRACE_CURSOR(cur, XBT_ERROR);
	return error;
}

STATIC int
xfs_btree_lookup_get_block(
	struct xfs_btree_cur	*cur,	/* btree cursor */
	int			level,	/* level in the btree */
	union xfs_btree_ptr	*pp,	/* ptr to btree block */
	struct xfs_btree_block	**blkp) /* return btree block */
{
	struct xfs_buf		*bp;	/* buffer pointer for btree block */
	int			error = 0;

	/* special case the root block if in an inode */
	if ((cur->bc_flags & XFS_BTREE_ROOT_IN_INODE) &&
	    (level == cur->bc_nlevels - 1)) {
		*blkp = xfs_btree_get_iroot(cur);
		return 0;
	}

	/*
	 * If the old buffer at this level for the disk address we are
	 * looking for re-use it.
	 *
	 * Otherwise throw it away and get a new one.
	 */
	bp = cur->bc_bufs[level];
	if (bp && XFS_BUF_ADDR(bp) == xfs_btree_ptr_to_daddr(cur, pp)) {
		*blkp = XFS_BUF_TO_BLOCK(bp);
		return 0;
	}

	error = xfs_btree_read_buf_block(cur, pp, level, 0, blkp, &bp);
	if (error)
		return error;

	xfs_btree_setbuf(cur, level, bp);
	return 0;
}

/*
 * Get current search key.  For level 0 we don't actually have a key
 * structure so we make one up from the record.  For all other levels
 * we just return the right key.
 */
STATIC union xfs_btree_key *
xfs_lookup_get_search_key(
	struct xfs_btree_cur	*cur,
	int			level,
	int			keyno,
	struct xfs_btree_block	*block,
	union xfs_btree_key	*kp)
{
	if (level == 0) {
		cur->bc_ops->init_key_from_rec(kp,
				xfs_btree_rec_addr(cur, keyno, block));
		return kp;
	}

	return xfs_btree_key_addr(cur, keyno, block);
}

/*
 * Lookup the record.  The cursor is made to point to it, based on dir.
 * Return 0 if can't find any such record, 1 for success.
 */
int					/* error */
xfs_btree_lookup(
	struct xfs_btree_cur	*cur,	/* btree cursor */
	xfs_lookup_t		dir,	/* <=, ==, or >= */
	int			*stat)	/* success/failure */
{
	struct xfs_btree_block	*block;	/* current btree block */
	__int64_t		diff;	/* difference for the current key */
	int			error;	/* error return value */
	int			keyno;	/* current key number */
	int			level;	/* level in the btree */
	union xfs_btree_ptr	*pp;	/* ptr to btree block */
	union xfs_btree_ptr	ptr;	/* ptr to btree block */

	XFS_BTREE_TRACE_CURSOR(cur, XBT_ENTRY);
	XFS_BTREE_TRACE_ARGI(cur, dir);

	XFS_BTREE_STATS_INC(cur, lookup);

	block = NULL;
	keyno = 0;

	/* initialise start pointer from cursor */
	cur->bc_ops->init_ptr_from_cur(cur, &ptr);
	pp = &ptr;

	/*
	 * Iterate over each level in the btree, starting at the root.
	 * For each level above the leaves, find the key we need, based
	 * on the lookup record, then follow the corresponding block
	 * pointer down to the next level.
	 */
	for (level = cur->bc_nlevels - 1, diff = 1; level >= 0; level--) {
		/* Get the block we need to do the lookup on. */
		error = xfs_btree_lookup_get_block(cur, level, pp, &block);
		if (error)
			goto error0;

		if (diff == 0) {
			/*
			 * If we already had a key match at a higher level, we
			 * know we need to use the first entry in this block.
			 */
			keyno = 1;
		} else {
			/* Otherwise search this block. Do a binary search. */

			int	high;	/* high entry number */
			int	low;	/* low entry number */

			/* Set low and high entry numbers, 1-based. */
			low = 1;
			high = xfs_btree_get_numrecs(block);
			if (!high) {
				/* Block is empty, must be an empty leaf. */
				ASSERT(level == 0 && cur->bc_nlevels == 1);

				cur->bc_ptrs[0] = dir != XFS_LOOKUP_LE;
				XFS_BTREE_TRACE_CURSOR(cur, XBT_EXIT);
				*stat = 0;
				return 0;
			}

			/* Binary search the block. */
			while (low <= high) {
				union xfs_btree_key	key;
				union xfs_btree_key	*kp;

				XFS_BTREE_STATS_INC(cur, compare);

				/* keyno is average of low and high. */
				keyno = (low + high) >> 1;

				/* Get current search key */
				kp = xfs_lookup_get_search_key(cur, level,
						keyno, block, &key);

				/*
				 * Compute difference to get next direction:
				 *  - less than, move right
				 *  - greater than, move left
				 *  - equal, we're done
				 */
				diff = cur->bc_ops->key_diff(cur, kp);
				if (diff < 0)
					low = keyno + 1;
				else if (diff > 0)
					high = keyno - 1;
				else
					break;
			}
		}

		/*
		 * If there are more levels, set up for the next level
		 * by getting the block number and filling in the cursor.
		 */
		if (level > 0) {
			/*
			 * If we moved left, need the previous key number,
			 * unless there isn't one.
			 */
			if (diff > 0 && --keyno < 1)
				keyno = 1;
			pp = xfs_btree_ptr_addr(cur, keyno, block);

#ifdef DEBUG
			error = xfs_btree_check_ptr(cur, pp, 0, level);
			if (error)
				goto error0;
#endif
			cur->bc_ptrs[level] = keyno;
		}
	}

	/* Done with the search. See if we need to adjust the results. */
	if (dir != XFS_LOOKUP_LE && diff < 0) {
		keyno++;
		/*
		 * If ge search and we went off the end of the block, but it's
		 * not the last block, we're in the wrong block.
		 */
		xfs_btree_get_sibling(cur, block, &ptr, XFS_BB_RIGHTSIB);
		if (dir == XFS_LOOKUP_GE &&
		    keyno > xfs_btree_get_numrecs(block) &&
		    !xfs_btree_ptr_is_null(cur, &ptr)) {
			int	i;

			cur->bc_ptrs[0] = keyno;
			error = xfs_btree_increment(cur, 0, &i);
			if (error)
				goto error0;
			XFS_WANT_CORRUPTED_RETURN(i == 1);
			XFS_BTREE_TRACE_CURSOR(cur, XBT_EXIT);
			*stat = 1;
			return 0;
		}
	} else if (dir == XFS_LOOKUP_LE && diff > 0)
		keyno--;
	cur->bc_ptrs[0] = keyno;

	/* Return if we succeeded or not. */
	if (keyno == 0 || keyno > xfs_btree_get_numrecs(block))
		*stat = 0;
	else if (dir != XFS_LOOKUP_EQ || diff == 0)
		*stat = 1;
	else
		*stat = 0;
	XFS_BTREE_TRACE_CURSOR(cur, XBT_EXIT);
	return 0;

error0:
	XFS_BTREE_TRACE_CURSOR(cur, XBT_ERROR);
	return error;
}

/*
 * Update keys at all levels from here to the root along the cursor's path.
 */
STATIC int
xfs_btree_updkey(
	struct xfs_btree_cur	*cur,
	union xfs_btree_key	*keyp,
	int			level)
{
	struct xfs_btree_block	*block;
	struct xfs_buf		*bp;
	union xfs_btree_key	*kp;
	int			ptr;

	XFS_BTREE_TRACE_CURSOR(cur, XBT_ENTRY);
	XFS_BTREE_TRACE_ARGIK(cur, level, keyp);

	ASSERT(!(cur->bc_flags & XFS_BTREE_ROOT_IN_INODE) || level >= 1);

	/*
	 * Go up the tree from this level toward the root.
	 * At each level, update the key value to the value input.
	 * Stop when we reach a level where the cursor isn't pointing
	 * at the first entry in the block.
	 */
	for (ptr = 1; ptr == 1 && level < cur->bc_nlevels; level++) {
#ifdef DEBUG
		int		error;
#endif
		block = xfs_btree_get_block(cur, level, &bp);
#ifdef DEBUG
		error = xfs_btree_check_block(cur, block, level, bp);
		if (error) {
			XFS_BTREE_TRACE_CURSOR(cur, XBT_ERROR);
			return error;
		}
#endif
		ptr = cur->bc_ptrs[level];
		kp = xfs_btree_key_addr(cur, ptr, block);
		xfs_btree_copy_keys(cur, kp, keyp, 1);
		xfs_btree_log_keys(cur, bp, ptr, ptr);
	}

	XFS_BTREE_TRACE_CURSOR(cur, XBT_EXIT);
	return 0;
}

/*
 * Update the record referred to by cur to the value in the
 * given record. This either works (return 0) or gets an
 * EFSCORRUPTED error.
 */
int
xfs_btree_update(
	struct xfs_btree_cur	*cur,
	union xfs_btree_rec	*rec)
{
	struct xfs_btree_block	*block;
	struct xfs_buf		*bp;
	int			error;
	int			ptr;
	union xfs_btree_rec	*rp;

	XFS_BTREE_TRACE_CURSOR(cur, XBT_ENTRY);
	XFS_BTREE_TRACE_ARGR(cur, rec);

	/* Pick up the current block. */
	block = xfs_btree_get_block(cur, 0, &bp);

#ifdef DEBUG
	error = xfs_btree_check_block(cur, block, 0, bp);
	if (error)
		goto error0;
#endif
	/* Get the address of the rec to be updated. */
	ptr = cur->bc_ptrs[0];
	rp = xfs_btree_rec_addr(cur, ptr, block);

	/* Fill in the new contents and log them. */
	xfs_btree_copy_recs(cur, rp, rec, 1);
	xfs_btree_log_recs(cur, bp, ptr, ptr);

	/*
	 * If we are tracking the last record in the tree and
	 * we are at the far right edge of the tree, update it.
	 */
	if (xfs_btree_is_lastrec(cur, block, 0)) {
		cur->bc_ops->update_lastrec(cur, block, rec,
					    ptr, LASTREC_UPDATE);
	}

	/* Updating first rec in leaf. Pass new key value up to our parent. */
	if (ptr == 1) {
		union xfs_btree_key	key;

		cur->bc_ops->init_key_from_rec(&key, rec);
		error = xfs_btree_updkey(cur, &key, 1);
		if (error)
			goto error0;
	}

	XFS_BTREE_TRACE_CURSOR(cur, XBT_EXIT);
	return 0;

error0:
	XFS_BTREE_TRACE_CURSOR(cur, XBT_ERROR);
	return error;
}

/*
 * Move 1 record left from cur/level if possible.
 * Update cur to reflect the new path.
 */
STATIC int					/* error */
xfs_btree_lshift(
	struct xfs_btree_cur	*cur,
	int			level,
	int			*stat)		/* success/failure */
{
	union xfs_btree_key	key;		/* btree key */
	struct xfs_buf		*lbp;		/* left buffer pointer */
	struct xfs_btree_block	*left;		/* left btree block */
	int			lrecs;		/* left record count */
	struct xfs_buf		*rbp;		/* right buffer pointer */
	struct xfs_btree_block	*right;		/* right btree block */
	int			rrecs;		/* right record count */
	union xfs_btree_ptr	lptr;		/* left btree pointer */
	union xfs_btree_key	*rkp = NULL;	/* right btree key */
	union xfs_btree_ptr	*rpp = NULL;	/* right address pointer */
	union xfs_btree_rec	*rrp = NULL;	/* right record pointer */
	int			error;		/* error return value */

	XFS_BTREE_TRACE_CURSOR(cur, XBT_ENTRY);
	XFS_BTREE_TRACE_ARGI(cur, level);

	if ((cur->bc_flags & XFS_BTREE_ROOT_IN_INODE) &&
	    level == cur->bc_nlevels - 1)
		goto out0;

	/* Set up variables for this block as "right". */
	right = xfs_btree_get_block(cur, level, &rbp);

#ifdef DEBUG
	error = xfs_btree_check_block(cur, right, level, rbp);
	if (error)
		goto error0;
#endif

	/* If we've got no left sibling then we can't shift an entry left. */
	xfs_btree_get_sibling(cur, right, &lptr, XFS_BB_LEFTSIB);
	if (xfs_btree_ptr_is_null(cur, &lptr))
		goto out0;

	/*
	 * If the cursor entry is the one that would be moved, don't
	 * do it... it's too complicated.
	 */
	if (cur->bc_ptrs[level] <= 1)
		goto out0;

	/* Set up the left neighbor as "left". */
	error = xfs_btree_read_buf_block(cur, &lptr, level, 0, &left, &lbp);
	if (error)
		goto error0;

	/* If it's full, it can't take another entry. */
	lrecs = xfs_btree_get_numrecs(left);
	if (lrecs == cur->bc_ops->get_maxrecs(cur, level))
		goto out0;

	rrecs = xfs_btree_get_numrecs(right);

	/*
	 * We add one entry to the left side and remove one for the right side.
	 * Account for it here, the changes will be updated on disk and logged
	 * later.
	 */
	lrecs++;
	rrecs--;

	XFS_BTREE_STATS_INC(cur, lshift);
	XFS_BTREE_STATS_ADD(cur, moves, 1);

	/*
	 * If non-leaf, copy a key and a ptr to the left block.
	 * Log the changes to the left block.
	 */
	if (level > 0) {
		/* It's a non-leaf.  Move keys and pointers. */
		union xfs_btree_key	*lkp;	/* left btree key */
		union xfs_btree_ptr	*lpp;	/* left address pointer */

		lkp = xfs_btree_key_addr(cur, lrecs, left);
		rkp = xfs_btree_key_addr(cur, 1, right);

		lpp = xfs_btree_ptr_addr(cur, lrecs, left);
		rpp = xfs_btree_ptr_addr(cur, 1, right);
#ifdef DEBUG
		error = xfs_btree_check_ptr(cur, rpp, 0, level);
		if (error)
			goto error0;
#endif
		xfs_btree_copy_keys(cur, lkp, rkp, 1);
		xfs_btree_copy_ptrs(cur, lpp, rpp, 1);

		xfs_btree_log_keys(cur, lbp, lrecs, lrecs);
		xfs_btree_log_ptrs(cur, lbp, lrecs, lrecs);

		ASSERT(cur->bc_ops->keys_inorder(cur,
			xfs_btree_key_addr(cur, lrecs - 1, left), lkp));
	} else {
		/* It's a leaf.  Move records.  */
		union xfs_btree_rec	*lrp;	/* left record pointer */

		lrp = xfs_btree_rec_addr(cur, lrecs, left);
		rrp = xfs_btree_rec_addr(cur, 1, right);

		xfs_btree_copy_recs(cur, lrp, rrp, 1);
		xfs_btree_log_recs(cur, lbp, lrecs, lrecs);

		ASSERT(cur->bc_ops->recs_inorder(cur,
			xfs_btree_rec_addr(cur, lrecs - 1, left), lrp));
	}

	xfs_btree_set_numrecs(left, lrecs);
	xfs_btree_log_block(cur, lbp, XFS_BB_NUMRECS);

	xfs_btree_set_numrecs(right, rrecs);
	xfs_btree_log_block(cur, rbp, XFS_BB_NUMRECS);

	/*
	 * Slide the contents of right down one entry.
	 */
	XFS_BTREE_STATS_ADD(cur, moves, rrecs - 1);
	if (level > 0) {
		/* It's a nonleaf. operate on keys and ptrs */
#ifdef DEBUG
		int			i;		/* loop index */

		for (i = 0; i < rrecs; i++) {
			error = xfs_btree_check_ptr(cur, rpp, i + 1, level);
			if (error)
				goto error0;
		}
#endif
		xfs_btree_shift_keys(cur,
				xfs_btree_key_addr(cur, 2, right),
				-1, rrecs);
		xfs_btree_shift_ptrs(cur,
				xfs_btree_ptr_addr(cur, 2, right),
				-1, rrecs);

		xfs_btree_log_keys(cur, rbp, 1, rrecs);
		xfs_btree_log_ptrs(cur, rbp, 1, rrecs);
	} else {
		/* It's a leaf. operate on records */
		xfs_btree_shift_recs(cur,
			xfs_btree_rec_addr(cur, 2, right),
			-1, rrecs);
		xfs_btree_log_recs(cur, rbp, 1, rrecs);

		/*
		 * If it's the first record in the block, we'll need a key
		 * structure to pass up to the next level (updkey).
		 */
		cur->bc_ops->init_key_from_rec(&key,
			xfs_btree_rec_addr(cur, 1, right));
		rkp = &key;
	}

	/* Update the parent key values of right. */
	error = xfs_btree_updkey(cur, rkp, level + 1);
	if (error)
		goto error0;

	/* Slide the cursor value left one. */
	cur->bc_ptrs[level]--;

	XFS_BTREE_TRACE_CURSOR(cur, XBT_EXIT);
	*stat = 1;
	return 0;

out0:
	XFS_BTREE_TRACE_CURSOR(cur, XBT_EXIT);
	*stat = 0;
	return 0;

error0:
	XFS_BTREE_TRACE_CURSOR(cur, XBT_ERROR);
	return error;
}

/*
 * Move 1 record right from cur/level if possible.
 * Update cur to reflect the new path.
 */
STATIC int					/* error */
xfs_btree_rshift(
	struct xfs_btree_cur	*cur,
	int			level,
	int			*stat)		/* success/failure */
{
	union xfs_btree_key	key;		/* btree key */
	struct xfs_buf		*lbp;		/* left buffer pointer */
	struct xfs_btree_block	*left;		/* left btree block */
	struct xfs_buf		*rbp;		/* right buffer pointer */
	struct xfs_btree_block	*right;		/* right btree block */
	struct xfs_btree_cur	*tcur;		/* temporary btree cursor */
	union xfs_btree_ptr	rptr;		/* right block pointer */
	union xfs_btree_key	*rkp;		/* right btree key */
	int			rrecs;		/* right record count */
	int			lrecs;		/* left record count */
	int			error;		/* error return value */
	int			i;		/* loop counter */

	XFS_BTREE_TRACE_CURSOR(cur, XBT_ENTRY);
	XFS_BTREE_TRACE_ARGI(cur, level);

	if ((cur->bc_flags & XFS_BTREE_ROOT_IN_INODE) &&
	    (level == cur->bc_nlevels - 1))
		goto out0;

	/* Set up variables for this block as "left". */
	left = xfs_btree_get_block(cur, level, &lbp);

#ifdef DEBUG
	error = xfs_btree_check_block(cur, left, level, lbp);
	if (error)
		goto error0;
#endif

	/* If we've got no right sibling then we can't shift an entry right. */
	xfs_btree_get_sibling(cur, left, &rptr, XFS_BB_RIGHTSIB);
	if (xfs_btree_ptr_is_null(cur, &rptr))
		goto out0;

	/*
	 * If the cursor entry is the one that would be moved, don't
	 * do it... it's too complicated.
	 */
	lrecs = xfs_btree_get_numrecs(left);
	if (cur->bc_ptrs[level] >= lrecs)
		goto out0;

	/* Set up the right neighbor as "right". */
	error = xfs_btree_read_buf_block(cur, &rptr, level, 0, &right, &rbp);
	if (error)
		goto error0;

	/* If it's full, it can't take another entry. */
	rrecs = xfs_btree_get_numrecs(right);
	if (rrecs == cur->bc_ops->get_maxrecs(cur, level))
		goto out0;

	XFS_BTREE_STATS_INC(cur, rshift);
	XFS_BTREE_STATS_ADD(cur, moves, rrecs);

	/*
	 * Make a hole at the start of the right neighbor block, then
	 * copy the last left block entry to the hole.
	 */
	if (level > 0) {
		/* It's a nonleaf. make a hole in the keys and ptrs */
		union xfs_btree_key	*lkp;
		union xfs_btree_ptr	*lpp;
		union xfs_btree_ptr	*rpp;

		lkp = xfs_btree_key_addr(cur, lrecs, left);
		lpp = xfs_btree_ptr_addr(cur, lrecs, left);
		rkp = xfs_btree_key_addr(cur, 1, right);
		rpp = xfs_btree_ptr_addr(cur, 1, right);

#ifdef DEBUG
		for (i = rrecs - 1; i >= 0; i--) {
			error = xfs_btree_check_ptr(cur, rpp, i, level);
			if (error)
				goto error0;
		}
#endif

		xfs_btree_shift_keys(cur, rkp, 1, rrecs);
		xfs_btree_shift_ptrs(cur, rpp, 1, rrecs);

#ifdef DEBUG
		error = xfs_btree_check_ptr(cur, lpp, 0, level);
		if (error)
			goto error0;
#endif

		/* Now put the new data in, and log it. */
		xfs_btree_copy_keys(cur, rkp, lkp, 1);
		xfs_btree_copy_ptrs(cur, rpp, lpp, 1);

		xfs_btree_log_keys(cur, rbp, 1, rrecs + 1);
		xfs_btree_log_ptrs(cur, rbp, 1, rrecs + 1);

		ASSERT(cur->bc_ops->keys_inorder(cur, rkp,
			xfs_btree_key_addr(cur, 2, right)));
	} else {
		/* It's a leaf. make a hole in the records */
		union xfs_btree_rec	*lrp;
		union xfs_btree_rec	*rrp;

		lrp = xfs_btree_rec_addr(cur, lrecs, left);
		rrp = xfs_btree_rec_addr(cur, 1, right);

		xfs_btree_shift_recs(cur, rrp, 1, rrecs);

		/* Now put the new data in, and log it. */
		xfs_btree_copy_recs(cur, rrp, lrp, 1);
		xfs_btree_log_recs(cur, rbp, 1, rrecs + 1);

		cur->bc_ops->init_key_from_rec(&key, rrp);
		rkp = &key;

		ASSERT(cur->bc_ops->recs_inorder(cur, rrp,
			xfs_btree_rec_addr(cur, 2, right)));
	}

	/*
	 * Decrement and log left's numrecs, bump and log right's numrecs.
	 */
	xfs_btree_set_numrecs(left, --lrecs);
	xfs_btree_log_block(cur, lbp, XFS_BB_NUMRECS);

	xfs_btree_set_numrecs(right, ++rrecs);
	xfs_btree_log_block(cur, rbp, XFS_BB_NUMRECS);

	/*
	 * Using a temporary cursor, update the parent key values of the
	 * block on the right.
	 */
	error = xfs_btree_dup_cursor(cur, &tcur);
	if (error)
		goto error0;
	i = xfs_btree_lastrec(tcur, level);
	XFS_WANT_CORRUPTED_GOTO(i == 1, error0);

	error = xfs_btree_increment(tcur, level, &i);
	if (error)
		goto error1;

	error = xfs_btree_updkey(tcur, rkp, level + 1);
	if (error)
		goto error1;

	xfs_btree_del_cursor(tcur, XFS_BTREE_NOERROR);

	XFS_BTREE_TRACE_CURSOR(cur, XBT_EXIT);
	*stat = 1;
	return 0;

out0:
	XFS_BTREE_TRACE_CURSOR(cur, XBT_EXIT);
	*stat = 0;
	return 0;

error0:
	XFS_BTREE_TRACE_CURSOR(cur, XBT_ERROR);
	return error;

error1:
	XFS_BTREE_TRACE_CURSOR(tcur, XBT_ERROR);
	xfs_btree_del_cursor(tcur, XFS_BTREE_ERROR);
	return error;
}

/*
 * Split cur/level block in half.
 * Return new block number and the key to its first
 * record (to be inserted into parent).
 */
STATIC int					/* error */
xfs_btree_split(
	struct xfs_btree_cur	*cur,
	int			level,
	union xfs_btree_ptr	*ptrp,
	union xfs_btree_key	*key,
	struct xfs_btree_cur	**curp,
	int			*stat)		/* success/failure */
{
	union xfs_btree_ptr	lptr;		/* left sibling block ptr */
	struct xfs_buf		*lbp;		/* left buffer pointer */
	struct xfs_btree_block	*left;		/* left btree block */
	union xfs_btree_ptr	rptr;		/* right sibling block ptr */
	struct xfs_buf		*rbp;		/* right buffer pointer */
	struct xfs_btree_block	*right;		/* right btree block */
	union xfs_btree_ptr	rrptr;		/* right-right sibling ptr */
	struct xfs_buf		*rrbp;		/* right-right buffer pointer */
	struct xfs_btree_block	*rrblock;	/* right-right btree block */
	int			lrecs;
	int			rrecs;
	int			src_index;
	int			error;		/* error return value */
#ifdef DEBUG
	int			i;
#endif

	XFS_BTREE_TRACE_CURSOR(cur, XBT_ENTRY);
	XFS_BTREE_TRACE_ARGIPK(cur, level, *ptrp, key);

	XFS_BTREE_STATS_INC(cur, split);

	/* Set up left block (current one). */
	left = xfs_btree_get_block(cur, level, &lbp);

#ifdef DEBUG
	error = xfs_btree_check_block(cur, left, level, lbp);
	if (error)
		goto error0;
#endif

	xfs_btree_buf_to_ptr(cur, lbp, &lptr);

	/* Allocate the new block. If we can't do it, we're toast. Give up. */
	error = cur->bc_ops->alloc_block(cur, &lptr, &rptr, 1, stat);
	if (error)
		goto error0;
	if (*stat == 0)
		goto out0;
	XFS_BTREE_STATS_INC(cur, alloc);

	/* Set up the new block as "right". */
	error = xfs_btree_get_buf_block(cur, &rptr, 0, &right, &rbp);
	if (error)
		goto error0;

	/* Fill in the btree header for the new right block. */
	xfs_btree_init_block(cur, xfs_btree_get_level(left), 0, right);

	/*
	 * Split the entries between the old and the new block evenly.
	 * Make sure that if there's an odd number of entries now, that
	 * each new block will have the same number of entries.
	 */
	lrecs = xfs_btree_get_numrecs(left);
	rrecs = lrecs / 2;
	if ((lrecs & 1) && cur->bc_ptrs[level] <= rrecs + 1)
		rrecs++;
	src_index = (lrecs - rrecs + 1);

	XFS_BTREE_STATS_ADD(cur, moves, rrecs);

	/*
	 * Copy btree block entries from the left block over to the
	 * new block, the right. Update the right block and log the
	 * changes.
	 */
	if (level > 0) {
		/* It's a non-leaf.  Move keys and pointers. */
		union xfs_btree_key	*lkp;	/* left btree key */
		union xfs_btree_ptr	*lpp;	/* left address pointer */
		union xfs_btree_key	*rkp;	/* right btree key */
		union xfs_btree_ptr	*rpp;	/* right address pointer */

		lkp = xfs_btree_key_addr(cur, src_index, left);
		lpp = xfs_btree_ptr_addr(cur, src_index, left);
		rkp = xfs_btree_key_addr(cur, 1, right);
		rpp = xfs_btree_ptr_addr(cur, 1, right);

#ifdef DEBUG
		for (i = src_index; i < rrecs; i++) {
			error = xfs_btree_check_ptr(cur, lpp, i, level);
			if (error)
				goto error0;
		}
#endif

		xfs_btree_copy_keys(cur, rkp, lkp, rrecs);
		xfs_btree_copy_ptrs(cur, rpp, lpp, rrecs);

		xfs_btree_log_keys(cur, rbp, 1, rrecs);
		xfs_btree_log_ptrs(cur, rbp, 1, rrecs);

		/* Grab the keys to the entries moved to the right block */
		xfs_btree_copy_keys(cur, key, rkp, 1);
	} else {
		/* It's a leaf.  Move records.  */
		union xfs_btree_rec	*lrp;	/* left record pointer */
		union xfs_btree_rec	*rrp;	/* right record pointer */

		lrp = xfs_btree_rec_addr(cur, src_index, left);
		rrp = xfs_btree_rec_addr(cur, 1, right);

		xfs_btree_copy_recs(cur, rrp, lrp, rrecs);
		xfs_btree_log_recs(cur, rbp, 1, rrecs);

		cur->bc_ops->init_key_from_rec(key,
			xfs_btree_rec_addr(cur, 1, right));
	}


	/*
	 * Find the left block number by looking in the buffer.
	 * Adjust numrecs, sibling pointers.
	 */
	xfs_btree_get_sibling(cur, left, &rrptr, XFS_BB_RIGHTSIB);
	xfs_btree_set_sibling(cur, right, &rrptr, XFS_BB_RIGHTSIB);
	xfs_btree_set_sibling(cur, right, &lptr, XFS_BB_LEFTSIB);
	xfs_btree_set_sibling(cur, left, &rptr, XFS_BB_RIGHTSIB);

	lrecs -= rrecs;
	xfs_btree_set_numrecs(left, lrecs);
	xfs_btree_set_numrecs(right, xfs_btree_get_numrecs(right) + rrecs);

	xfs_btree_log_block(cur, rbp, XFS_BB_ALL_BITS);
	xfs_btree_log_block(cur, lbp, XFS_BB_NUMRECS | XFS_BB_RIGHTSIB);

	/*
	 * If there's a block to the new block's right, make that block
	 * point back to right instead of to left.
	 */
	if (!xfs_btree_ptr_is_null(cur, &rrptr)) {
		error = xfs_btree_read_buf_block(cur, &rrptr, level,
							0, &rrblock, &rrbp);
		if (error)
			goto error0;
		xfs_btree_set_sibling(cur, rrblock, &rptr, XFS_BB_LEFTSIB);
		xfs_btree_log_block(cur, rrbp, XFS_BB_LEFTSIB);
	}
	/*
	 * If the cursor is really in the right block, move it there.
	 * If it's just pointing past the last entry in left, then we'll
	 * insert there, so don't change anything in that case.
	 */
	if (cur->bc_ptrs[level] > lrecs + 1) {
		xfs_btree_setbuf(cur, level, rbp);
		cur->bc_ptrs[level] -= lrecs;
	}
	/*
	 * If there are more levels, we'll need another cursor which refers
	 * the right block, no matter where this cursor was.
	 */
	if (level + 1 < cur->bc_nlevels) {
		error = xfs_btree_dup_cursor(cur, curp);
		if (error)
			goto error0;
		(*curp)->bc_ptrs[level + 1]++;
	}
	*ptrp = rptr;
	XFS_BTREE_TRACE_CURSOR(cur, XBT_EXIT);
	*stat = 1;
	return 0;
out0:
	XFS_BTREE_TRACE_CURSOR(cur, XBT_EXIT);
	*stat = 0;
	return 0;

error0:
	XFS_BTREE_TRACE_CURSOR(cur, XBT_ERROR);
	return error;
}

/*
 * Copy the old inode root contents into a real block and make the
 * broot point to it.
 */
int						/* error */
xfs_btree_new_iroot(
	struct xfs_btree_cur	*cur,		/* btree cursor */
	int			*logflags,	/* logging flags for inode */
	int			*stat)		/* return status - 0 fail */
{
	struct xfs_buf		*cbp;		/* buffer for cblock */
	struct xfs_btree_block	*block;		/* btree block */
	struct xfs_btree_block	*cblock;	/* child btree block */
	union xfs_btree_key	*ckp;		/* child key pointer */
	union xfs_btree_ptr	*cpp;		/* child ptr pointer */
	union xfs_btree_key	*kp;		/* pointer to btree key */
	union xfs_btree_ptr	*pp;		/* pointer to block addr */
	union xfs_btree_ptr	nptr;		/* new block addr */
	int			level;		/* btree level */
	int			error;		/* error return code */
#ifdef DEBUG
	int			i;		/* loop counter */
#endif

	XFS_BTREE_TRACE_CURSOR(cur, XBT_ENTRY);
	XFS_BTREE_STATS_INC(cur, newroot);

	ASSERT(cur->bc_flags & XFS_BTREE_ROOT_IN_INODE);

	level = cur->bc_nlevels - 1;

	block = xfs_btree_get_iroot(cur);
	pp = xfs_btree_ptr_addr(cur, 1, block);

	/* Allocate the new block. If we can't do it, we're toast. Give up. */
	error = cur->bc_ops->alloc_block(cur, pp, &nptr, 1, stat);
	if (error)
		goto error0;
	if (*stat == 0) {
		XFS_BTREE_TRACE_CURSOR(cur, XBT_EXIT);
		return 0;
	}
	XFS_BTREE_STATS_INC(cur, alloc);

	/* Copy the root into a real block. */
	error = xfs_btree_get_buf_block(cur, &nptr, 0, &cblock, &cbp);
	if (error)
		goto error0;

	memcpy(cblock, block, xfs_btree_block_len(cur));

	be16_add_cpu(&block->bb_level, 1);
	xfs_btree_set_numrecs(block, 1);
	cur->bc_nlevels++;
	cur->bc_ptrs[level + 1] = 1;

	kp = xfs_btree_key_addr(cur, 1, block);
	ckp = xfs_btree_key_addr(cur, 1, cblock);
	xfs_btree_copy_keys(cur, ckp, kp, xfs_btree_get_numrecs(cblock));

	cpp = xfs_btree_ptr_addr(cur, 1, cblock);
#ifdef DEBUG
	for (i = 0; i < be16_to_cpu(cblock->bb_numrecs); i++) {
		error = xfs_btree_check_ptr(cur, pp, i, level);
		if (error)
			goto error0;
	}
#endif
	xfs_btree_copy_ptrs(cur, cpp, pp, xfs_btree_get_numrecs(cblock));

#ifdef DEBUG
	error = xfs_btree_check_ptr(cur, &nptr, 0, level);
	if (error)
		goto error0;
#endif
	xfs_btree_copy_ptrs(cur, pp, &nptr, 1);

	xfs_iroot_realloc(cur->bc_private.b.ip,
			  1 - xfs_btree_get_numrecs(cblock),
			  cur->bc_private.b.whichfork);

	xfs_btree_setbuf(cur, level, cbp);

	/*
	 * Do all this logging at the end so that
	 * the root is at the right level.
	 */
	xfs_btree_log_block(cur, cbp, XFS_BB_ALL_BITS);
	xfs_btree_log_keys(cur, cbp, 1, be16_to_cpu(cblock->bb_numrecs));
	xfs_btree_log_ptrs(cur, cbp, 1, be16_to_cpu(cblock->bb_numrecs));

	*logflags |=
		XFS_ILOG_CORE | xfs_ilog_fbroot(cur->bc_private.b.whichfork);
	*stat = 1;
	XFS_BTREE_TRACE_CURSOR(cur, XBT_EXIT);
	return 0;
error0:
	XFS_BTREE_TRACE_CURSOR(cur, XBT_ERROR);
	return error;
}

/*
 * Allocate a new root block, fill it in.
 */
STATIC int				/* error */
xfs_btree_new_root(
	struct xfs_btree_cur	*cur,	/* btree cursor */
	int			*stat)	/* success/failure */
{
	struct xfs_btree_block	*block;	/* one half of the old root block */
	struct xfs_buf		*bp;	/* buffer containing block */
	int			error;	/* error return value */
	struct xfs_buf		*lbp;	/* left buffer pointer */
	struct xfs_btree_block	*left;	/* left btree block */
	struct xfs_buf		*nbp;	/* new (root) buffer */
	struct xfs_btree_block	*new;	/* new (root) btree block */
	int			nptr;	/* new value for key index, 1 or 2 */
	struct xfs_buf		*rbp;	/* right buffer pointer */
	struct xfs_btree_block	*right;	/* right btree block */
	union xfs_btree_ptr	rptr;
	union xfs_btree_ptr	lptr;

	XFS_BTREE_TRACE_CURSOR(cur, XBT_ENTRY);
	XFS_BTREE_STATS_INC(cur, newroot);

	/* initialise our start point from the cursor */
	cur->bc_ops->init_ptr_from_cur(cur, &rptr);

	/* Allocate the new block. If we can't do it, we're toast. Give up. */
	error = cur->bc_ops->alloc_block(cur, &rptr, &lptr, 1, stat);
	if (error)
		goto error0;
	if (*stat == 0)
		goto out0;
	XFS_BTREE_STATS_INC(cur, alloc);

	/* Set up the new block. */
	error = xfs_btree_get_buf_block(cur, &lptr, 0, &new, &nbp);
	if (error)
		goto error0;

	/* Set the root in the holding structure  increasing the level by 1. */
	cur->bc_ops->set_root(cur, &lptr, 1);

	/*
	 * At the previous root level there are now two blocks: the old root,
	 * and the new block generated when it was split.  We don't know which
	 * one the cursor is pointing at, so we set up variables "left" and
	 * "right" for each case.
	 */
	block = xfs_btree_get_block(cur, cur->bc_nlevels - 1, &bp);

#ifdef DEBUG
	error = xfs_btree_check_block(cur, block, cur->bc_nlevels - 1, bp);
	if (error)
		goto error0;
#endif

	xfs_btree_get_sibling(cur, block, &rptr, XFS_BB_RIGHTSIB);
	if (!xfs_btree_ptr_is_null(cur, &rptr)) {
		/* Our block is left, pick up the right block. */
		lbp = bp;
		xfs_btree_buf_to_ptr(cur, lbp, &lptr);
		left = block;
		error = xfs_btree_read_buf_block(cur, &rptr,
					cur->bc_nlevels - 1, 0, &right, &rbp);
		if (error)
			goto error0;
		bp = rbp;
		nptr = 1;
	} else {
		/* Our block is right, pick up the left block. */
		rbp = bp;
		xfs_btree_buf_to_ptr(cur, rbp, &rptr);
		right = block;
		xfs_btree_get_sibling(cur, right, &lptr, XFS_BB_LEFTSIB);
		error = xfs_btree_read_buf_block(cur, &lptr,
					cur->bc_nlevels - 1, 0, &left, &lbp);
		if (error)
			goto error0;
		bp = lbp;
		nptr = 2;
	}
	/* Fill in the new block's btree header and log it. */
	xfs_btree_init_block(cur, cur->bc_nlevels, 2, new);
	xfs_btree_log_block(cur, nbp, XFS_BB_ALL_BITS);
	ASSERT(!xfs_btree_ptr_is_null(cur, &lptr) &&
			!xfs_btree_ptr_is_null(cur, &rptr));

	/* Fill in the key data in the new root. */
	if (xfs_btree_get_level(left) > 0) {
		xfs_btree_copy_keys(cur,
				xfs_btree_key_addr(cur, 1, new),
				xfs_btree_key_addr(cur, 1, left), 1);
		xfs_btree_copy_keys(cur,
				xfs_btree_key_addr(cur, 2, new),
				xfs_btree_key_addr(cur, 1, right), 1);
	} else {
		cur->bc_ops->init_key_from_rec(
				xfs_btree_key_addr(cur, 1, new),
				xfs_btree_rec_addr(cur, 1, left));
		cur->bc_ops->init_key_from_rec(
				xfs_btree_key_addr(cur, 2, new),
				xfs_btree_rec_addr(cur, 1, right));
	}
	xfs_btree_log_keys(cur, nbp, 1, 2);

	/* Fill in the pointer data in the new root. */
	xfs_btree_copy_ptrs(cur,
		xfs_btree_ptr_addr(cur, 1, new), &lptr, 1);
	xfs_btree_copy_ptrs(cur,
		xfs_btree_ptr_addr(cur, 2, new), &rptr, 1);
	xfs_btree_log_ptrs(cur, nbp, 1, 2);

	/* Fix up the cursor. */
	xfs_btree_setbuf(cur, cur->bc_nlevels, nbp);
	cur->bc_ptrs[cur->bc_nlevels] = nptr;
	cur->bc_nlevels++;
	XFS_BTREE_TRACE_CURSOR(cur, XBT_EXIT);
	*stat = 1;
	return 0;
error0:
	XFS_BTREE_TRACE_CURSOR(cur, XBT_ERROR);
	return error;
out0:
	XFS_BTREE_TRACE_CURSOR(cur, XBT_EXIT);
	*stat = 0;
	return 0;
}

STATIC int
xfs_btree_make_block_unfull(
	struct xfs_btree_cur	*cur,	/* btree cursor */
	int			level,	/* btree level */
	int			numrecs,/* # of recs in block */
	int			*oindex,/* old tree index */
	int			*index,	/* new tree index */
	union xfs_btree_ptr	*nptr,	/* new btree ptr */
	struct xfs_btree_cur	**ncur,	/* new btree cursor */
	union xfs_btree_rec	*nrec,	/* new record */
	int			*stat)
{
	union xfs_btree_key	key;	/* new btree key value */
	int			error = 0;

	if ((cur->bc_flags & XFS_BTREE_ROOT_IN_INODE) &&
	    level == cur->bc_nlevels - 1) {
	    	struct xfs_inode *ip = cur->bc_private.b.ip;

		if (numrecs < cur->bc_ops->get_dmaxrecs(cur, level)) {
			/* A root block that can be made bigger. */

			xfs_iroot_realloc(ip, 1, cur->bc_private.b.whichfork);
		} else {
			/* A root block that needs replacing */
			int	logflags = 0;

			error = xfs_btree_new_iroot(cur, &logflags, stat);
			if (error || *stat == 0)
				return error;

			xfs_trans_log_inode(cur->bc_tp, ip, logflags);
		}

		return 0;
	}

	/* First, try shifting an entry to the right neighbor. */
	error = xfs_btree_rshift(cur, level, stat);
	if (error || *stat)
		return error;

	/* Next, try shifting an entry to the left neighbor. */
	error = xfs_btree_lshift(cur, level, stat);
	if (error)
		return error;

	if (*stat) {
		*oindex = *index = cur->bc_ptrs[level];
		return 0;
	}

	/*
	 * Next, try splitting the current block in half.
	 *
	 * If this works we have to re-set our variables because we
	 * could be in a different block now.
	 */
	error = xfs_btree_split(cur, level, nptr, &key, ncur, stat);
	if (error || *stat == 0)
		return error;


	*index = cur->bc_ptrs[level];
	cur->bc_ops->init_rec_from_key(&key, nrec);
	return 0;
}

/*
 * Insert one record/level.  Return information to the caller
 * allowing the next level up to proceed if necessary.
 */
STATIC int
xfs_btree_insrec(
	struct xfs_btree_cur	*cur,	/* btree cursor */
	int			level,	/* level to insert record at */
	union xfs_btree_ptr	*ptrp,	/* i/o: block number inserted */
	union xfs_btree_rec	*recp,	/* i/o: record data inserted */
	struct xfs_btree_cur	**curp,	/* output: new cursor replacing cur */
	int			*stat)	/* success/failure */
{
	struct xfs_btree_block	*block;	/* btree block */
	struct xfs_buf		*bp;	/* buffer for block */
	union xfs_btree_key	key;	/* btree key */
	union xfs_btree_ptr	nptr;	/* new block ptr */
	struct xfs_btree_cur	*ncur;	/* new btree cursor */
	union xfs_btree_rec	nrec;	/* new record count */
	int			optr;	/* old key/record index */
	int			ptr;	/* key/record index */
	int			numrecs;/* number of records */
	int			error;	/* error return value */
#ifdef DEBUG
	int			i;
#endif

	XFS_BTREE_TRACE_CURSOR(cur, XBT_ENTRY);
	XFS_BTREE_TRACE_ARGIPR(cur, level, *ptrp, recp);

	ncur = NULL;

	/*
	 * If we have an external root pointer, and we've made it to the
	 * root level, allocate a new root block and we're done.
	 */
	if (!(cur->bc_flags & XFS_BTREE_ROOT_IN_INODE) &&
	    (level >= cur->bc_nlevels)) {
		error = xfs_btree_new_root(cur, stat);
		xfs_btree_set_ptr_null(cur, ptrp);

		XFS_BTREE_TRACE_CURSOR(cur, XBT_EXIT);
		return error;
	}

	/* If we're off the left edge, return failure. */
	ptr = cur->bc_ptrs[level];
	if (ptr == 0) {
		XFS_BTREE_TRACE_CURSOR(cur, XBT_EXIT);
		*stat = 0;
		return 0;
	}

	/* Make a key out of the record data to be inserted, and save it. */
	cur->bc_ops->init_key_from_rec(&key, recp);

	optr = ptr;

	XFS_BTREE_STATS_INC(cur, insrec);

	/* Get pointers to the btree buffer and block. */
	block = xfs_btree_get_block(cur, level, &bp);
	numrecs = xfs_btree_get_numrecs(block);

#ifdef DEBUG
	error = xfs_btree_check_block(cur, block, level, bp);
	if (error)
		goto error0;

	/* Check that the new entry is being inserted in the right place. */
	if (ptr <= numrecs) {
		if (level == 0) {
			ASSERT(cur->bc_ops->recs_inorder(cur, recp,
				xfs_btree_rec_addr(cur, ptr, block)));
		} else {
			ASSERT(cur->bc_ops->keys_inorder(cur, &key,
				xfs_btree_key_addr(cur, ptr, block)));
		}
	}
#endif

	/*
	 * If the block is full, we can't insert the new entry until we
	 * make the block un-full.
	 */
	xfs_btree_set_ptr_null(cur, &nptr);
	if (numrecs == cur->bc_ops->get_maxrecs(cur, level)) {
		error = xfs_btree_make_block_unfull(cur, level, numrecs,
					&optr, &ptr, &nptr, &ncur, &nrec, stat);
		if (error || *stat == 0)
			goto error0;
	}

	/*
	 * The current block may have changed if the block was
	 * previously full and we have just made space in it.
	 */
	block = xfs_btree_get_block(cur, level, &bp);
	numrecs = xfs_btree_get_numrecs(block);

#ifdef DEBUG
	error = xfs_btree_check_block(cur, block, level, bp);
	if (error)
		return error;
#endif

	/*
	 * At this point we know there's room for our new entry in the block
	 * we're pointing at.
	 */
	XFS_BTREE_STATS_ADD(cur, moves, numrecs - ptr + 1);

	if (level > 0) {
		/* It's a nonleaf. make a hole in the keys and ptrs */
		union xfs_btree_key	*kp;
		union xfs_btree_ptr	*pp;

		kp = xfs_btree_key_addr(cur, ptr, block);
		pp = xfs_btree_ptr_addr(cur, ptr, block);

#ifdef DEBUG
		for (i = numrecs - ptr; i >= 0; i--) {
			error = xfs_btree_check_ptr(cur, pp, i, level);
			if (error)
				return error;
		}
#endif

		xfs_btree_shift_keys(cur, kp, 1, numrecs - ptr + 1);
		xfs_btree_shift_ptrs(cur, pp, 1, numrecs - ptr + 1);

#ifdef DEBUG
		error = xfs_btree_check_ptr(cur, ptrp, 0, level);
		if (error)
			goto error0;
#endif

		/* Now put the new data in, bump numrecs and log it. */
		xfs_btree_copy_keys(cur, kp, &key, 1);
		xfs_btree_copy_ptrs(cur, pp, ptrp, 1);
		numrecs++;
		xfs_btree_set_numrecs(block, numrecs);
		xfs_btree_log_ptrs(cur, bp, ptr, numrecs);
		xfs_btree_log_keys(cur, bp, ptr, numrecs);
#ifdef DEBUG
		if (ptr < numrecs) {
			ASSERT(cur->bc_ops->keys_inorder(cur, kp,
				xfs_btree_key_addr(cur, ptr + 1, block)));
		}
#endif
	} else {
		/* It's a leaf. make a hole in the records */
		union xfs_btree_rec             *rp;

		rp = xfs_btree_rec_addr(cur, ptr, block);

		xfs_btree_shift_recs(cur, rp, 1, numrecs - ptr + 1);

		/* Now put the new data in, bump numrecs and log it. */
		xfs_btree_copy_recs(cur, rp, recp, 1);
		xfs_btree_set_numrecs(block, ++numrecs);
		xfs_btree_log_recs(cur, bp, ptr, numrecs);
#ifdef DEBUG
		if (ptr < numrecs) {
			ASSERT(cur->bc_ops->recs_inorder(cur, rp,
				xfs_btree_rec_addr(cur, ptr + 1, block)));
		}
#endif
	}

	/* Log the new number of records in the btree header. */
	xfs_btree_log_block(cur, bp, XFS_BB_NUMRECS);

	/* If we inserted at the start of a block, update the parents' keys. */
	if (optr == 1) {
		error = xfs_btree_updkey(cur, &key, level + 1);
		if (error)
			goto error0;
	}

	/*
	 * If we are tracking the last record in the tree and
	 * we are at the far right edge of the tree, update it.
	 */
	if (xfs_btree_is_lastrec(cur, block, level)) {
		cur->bc_ops->update_lastrec(cur, block, recp,
					    ptr, LASTREC_INSREC);
	}

	/*
	 * Return the new block number, if any.
	 * If there is one, give back a record value and a cursor too.
	 */
	*ptrp = nptr;
	if (!xfs_btree_ptr_is_null(cur, &nptr)) {
		*recp = nrec;
		*curp = ncur;
	}

	XFS_BTREE_TRACE_CURSOR(cur, XBT_EXIT);
	*stat = 1;
	return 0;

error0:
	XFS_BTREE_TRACE_CURSOR(cur, XBT_ERROR);
	return error;
}

/*
 * Insert the record at the point referenced by cur.
 *
 * A multi-level split of the tree on insert will invalidate the original
 * cursor.  All callers of this function should assume that the cursor is
 * no longer valid and revalidate it.
 */
int
xfs_btree_insert(
	struct xfs_btree_cur	*cur,
	int			*stat)
{
	int			error;	/* error return value */
	int			i;	/* result value, 0 for failure */
	int			level;	/* current level number in btree */
	union xfs_btree_ptr	nptr;	/* new block number (split result) */
	struct xfs_btree_cur	*ncur;	/* new cursor (split result) */
	struct xfs_btree_cur	*pcur;	/* previous level's cursor */
	union xfs_btree_rec	rec;	/* record to insert */

	level = 0;
	ncur = NULL;
	pcur = cur;

	xfs_btree_set_ptr_null(cur, &nptr);
	cur->bc_ops->init_rec_from_cur(cur, &rec);

	/*
	 * Loop going up the tree, starting at the leaf level.
	 * Stop when we don't get a split block, that must mean that
	 * the insert is finished with this level.
	 */
	do {
		/*
		 * Insert nrec/nptr into this level of the tree.
		 * Note if we fail, nptr will be null.
		 */
		error = xfs_btree_insrec(pcur, level, &nptr, &rec, &ncur, &i);
		if (error) {
			if (pcur != cur)
				xfs_btree_del_cursor(pcur, XFS_BTREE_ERROR);
			goto error0;
		}

		XFS_WANT_CORRUPTED_GOTO(i == 1, error0);
		level++;

		/*
		 * See if the cursor we just used is trash.
		 * Can't trash the caller's cursor, but otherwise we should
		 * if ncur is a new cursor or we're about to be done.
		 */
		if (pcur != cur &&
		    (ncur || xfs_btree_ptr_is_null(cur, &nptr))) {
			/* Save the state from the cursor before we trash it */
			if (cur->bc_ops->update_cursor)
				cur->bc_ops->update_cursor(pcur, cur);
			cur->bc_nlevels = pcur->bc_nlevels;
			xfs_btree_del_cursor(pcur, XFS_BTREE_NOERROR);
		}
		/* If we got a new cursor, switch to it. */
		if (ncur) {
			pcur = ncur;
			ncur = NULL;
		}
	} while (!xfs_btree_ptr_is_null(cur, &nptr));

	XFS_BTREE_TRACE_CURSOR(cur, XBT_EXIT);
	*stat = i;
	return 0;
error0:
	XFS_BTREE_TRACE_CURSOR(cur, XBT_ERROR);
	return error;
}

/*
 * Try to merge a non-leaf block back into the inode root.
 *
 * Note: the killroot names comes from the fact that we're effectively
 * killing the old root block.  But because we can't just delete the
 * inode we have to copy the single block it was pointing to into the
 * inode.
 */
STATIC int
xfs_btree_kill_iroot(
	struct xfs_btree_cur	*cur)
{
	int			whichfork = cur->bc_private.b.whichfork;
	struct xfs_inode	*ip = cur->bc_private.b.ip;
	struct xfs_ifork	*ifp = XFS_IFORK_PTR(ip, whichfork);
	struct xfs_btree_block	*block;
	struct xfs_btree_block	*cblock;
	union xfs_btree_key	*kp;
	union xfs_btree_key	*ckp;
	union xfs_btree_ptr	*pp;
	union xfs_btree_ptr	*cpp;
	struct xfs_buf		*cbp;
	int			level;
	int			index;
	int			numrecs;
#ifdef DEBUG
	union xfs_btree_ptr	ptr;
	int			i;
#endif

	XFS_BTREE_TRACE_CURSOR(cur, XBT_ENTRY);

	ASSERT(cur->bc_flags & XFS_BTREE_ROOT_IN_INODE);
	ASSERT(cur->bc_nlevels > 1);

	/*
	 * Don't deal with the root block needs to be a leaf case.
	 * We're just going to turn the thing back into extents anyway.
	 */
	level = cur->bc_nlevels - 1;
	if (level == 1)
		goto out0;

	/*
	 * Give up if the root has multiple children.
	 */
	block = xfs_btree_get_iroot(cur);
	if (xfs_btree_get_numrecs(block) != 1)
		goto out0;

	cblock = xfs_btree_get_block(cur, level - 1, &cbp);
	numrecs = xfs_btree_get_numrecs(cblock);

	/*
	 * Only do this if the next level will fit.
	 * Then the data must be copied up to the inode,
	 * instead of freeing the root you free the next level.
	 */
	if (numrecs > cur->bc_ops->get_dmaxrecs(cur, level))
		goto out0;

	XFS_BTREE_STATS_INC(cur, killroot);

#ifdef DEBUG
	xfs_btree_get_sibling(cur, block, &ptr, XFS_BB_LEFTSIB);
	ASSERT(xfs_btree_ptr_is_null(cur, &ptr));
	xfs_btree_get_sibling(cur, block, &ptr, XFS_BB_RIGHTSIB);
	ASSERT(xfs_btree_ptr_is_null(cur, &ptr));
#endif

	index = numrecs - cur->bc_ops->get_maxrecs(cur, level);
	if (index) {
		xfs_iroot_realloc(cur->bc_private.b.ip, index,
				  cur->bc_private.b.whichfork);
		block = ifp->if_broot;
	}

	be16_add_cpu(&block->bb_numrecs, index);
	ASSERT(block->bb_numrecs == cblock->bb_numrecs);

	kp = xfs_btree_key_addr(cur, 1, block);
	ckp = xfs_btree_key_addr(cur, 1, cblock);
	xfs_btree_copy_keys(cur, kp, ckp, numrecs);

	pp = xfs_btree_ptr_addr(cur, 1, block);
	cpp = xfs_btree_ptr_addr(cur, 1, cblock);
#ifdef DEBUG
	for (i = 0; i < numrecs; i++) {
		int		error;

		error = xfs_btree_check_ptr(cur, cpp, i, level - 1);
		if (error) {
			XFS_BTREE_TRACE_CURSOR(cur, XBT_ERROR);
			return error;
		}
	}
#endif
	xfs_btree_copy_ptrs(cur, pp, cpp, numrecs);

	cur->bc_ops->free_block(cur, cbp);
	XFS_BTREE_STATS_INC(cur, free);

	cur->bc_bufs[level - 1] = NULL;
	be16_add_cpu(&block->bb_level, -1);
	xfs_trans_log_inode(cur->bc_tp, ip,
		XFS_ILOG_CORE | xfs_ilog_fbroot(cur->bc_private.b.whichfork));
	cur->bc_nlevels--;
out0:
	XFS_BTREE_TRACE_CURSOR(cur, XBT_EXIT);
	return 0;
}

/*
 * Kill the current root node, and replace it with it's only child node.
 */
STATIC int
xfs_btree_kill_root(
	struct xfs_btree_cur	*cur,
	struct xfs_buf		*bp,
	int			level,
	union xfs_btree_ptr	*newroot)
{
	int			error;

	XFS_BTREE_TRACE_CURSOR(cur, XBT_ENTRY);
	XFS_BTREE_STATS_INC(cur, killroot);

	/*
	 * Update the root pointer, decreasing the level by 1 and then
	 * free the old root.
	 */
	cur->bc_ops->set_root(cur, newroot, -1);

	error = cur->bc_ops->free_block(cur, bp);
	if (error) {
		XFS_BTREE_TRACE_CURSOR(cur, XBT_ERROR);
		return error;
	}

	XFS_BTREE_STATS_INC(cur, free);

	cur->bc_bufs[level] = NULL;
	cur->bc_ra[level] = 0;
	cur->bc_nlevels--;

	XFS_BTREE_TRACE_CURSOR(cur, XBT_EXIT);
	return 0;
}

STATIC int
xfs_btree_dec_cursor(
	struct xfs_btree_cur	*cur,
	int			level,
	int			*stat)
{
	int			error;
	int			i;

	if (level > 0) {
		error = xfs_btree_decrement(cur, level, &i);
		if (error)
			return error;
	}

	XFS_BTREE_TRACE_CURSOR(cur, XBT_EXIT);
	*stat = 1;
	return 0;
}

/*
 * Single level of the btree record deletion routine.
 * Delete record pointed to by cur/level.
 * Remove the record from its block then rebalance the tree.
 * Return 0 for error, 1 for done, 2 to go on to the next level.
 */
STATIC int					/* error */
xfs_btree_delrec(
	struct xfs_btree_cur	*cur,		/* btree cursor */
	int			level,		/* level removing record from */
	int			*stat)		/* fail/done/go-on */
{
	struct xfs_btree_block	*block;		/* btree block */
	union xfs_btree_ptr	cptr;		/* current block ptr */
	struct xfs_buf		*bp;		/* buffer for block */
	int			error;		/* error return value */
	int			i;		/* loop counter */
	union xfs_btree_key	key;		/* storage for keyp */
	union xfs_btree_key	*keyp = &key;	/* passed to the next level */
	union xfs_btree_ptr	lptr;		/* left sibling block ptr */
	struct xfs_buf		*lbp;		/* left buffer pointer */
	struct xfs_btree_block	*left;		/* left btree block */
	int			lrecs = 0;	/* left record count */
	int			ptr;		/* key/record index */
	union xfs_btree_ptr	rptr;		/* right sibling block ptr */
	struct xfs_buf		*rbp;		/* right buffer pointer */
	struct xfs_btree_block	*right;		/* right btree block */
	struct xfs_btree_block	*rrblock;	/* right-right btree block */
	struct xfs_buf		*rrbp;		/* right-right buffer pointer */
	int			rrecs = 0;	/* right record count */
	struct xfs_btree_cur	*tcur;		/* temporary btree cursor */
	int			numrecs;	/* temporary numrec count */

	XFS_BTREE_TRACE_CURSOR(cur, XBT_ENTRY);
	XFS_BTREE_TRACE_ARGI(cur, level);

	tcur = NULL;

	/* Get the index of the entry being deleted, check for nothing there. */
	ptr = cur->bc_ptrs[level];
	if (ptr == 0) {
		XFS_BTREE_TRACE_CURSOR(cur, XBT_EXIT);
		*stat = 0;
		return 0;
	}

	/* Get the buffer & block containing the record or key/ptr. */
	block = xfs_btree_get_block(cur, level, &bp);
	numrecs = xfs_btree_get_numrecs(block);

#ifdef DEBUG
	error = xfs_btree_check_block(cur, block, level, bp);
	if (error)
		goto error0;
#endif

	/* Fail if we're off the end of the block. */
	if (ptr > numrecs) {
		XFS_BTREE_TRACE_CURSOR(cur, XBT_EXIT);
		*stat = 0;
		return 0;
	}

	XFS_BTREE_STATS_INC(cur, delrec);
	XFS_BTREE_STATS_ADD(cur, moves, numrecs - ptr);

	/* Excise the entries being deleted. */
	if (level > 0) {
		/* It's a nonleaf. operate on keys and ptrs */
		union xfs_btree_key	*lkp;
		union xfs_btree_ptr	*lpp;

		lkp = xfs_btree_key_addr(cur, ptr + 1, block);
		lpp = xfs_btree_ptr_addr(cur, ptr + 1, block);

#ifdef DEBUG
		for (i = 0; i < numrecs - ptr; i++) {
			error = xfs_btree_check_ptr(cur, lpp, i, level);
			if (error)
				goto error0;
		}
#endif

		if (ptr < numrecs) {
			xfs_btree_shift_keys(cur, lkp, -1, numrecs - ptr);
			xfs_btree_shift_ptrs(cur, lpp, -1, numrecs - ptr);
			xfs_btree_log_keys(cur, bp, ptr, numrecs - 1);
			xfs_btree_log_ptrs(cur, bp, ptr, numrecs - 1);
		}

		/*
		 * If it's the first record in the block, we'll need to pass a
		 * key up to the next level (updkey).
		 */
		if (ptr == 1)
			keyp = xfs_btree_key_addr(cur, 1, block);
	} else {
		/* It's a leaf. operate on records */
		if (ptr < numrecs) {
			xfs_btree_shift_recs(cur,
				xfs_btree_rec_addr(cur, ptr + 1, block),
				-1, numrecs - ptr);
			xfs_btree_log_recs(cur, bp, ptr, numrecs - 1);
		}

		/*
		 * If it's the first record in the block, we'll need a key
		 * structure to pass up to the next level (updkey).
		 */
		if (ptr == 1) {
			cur->bc_ops->init_key_from_rec(&key,
					xfs_btree_rec_addr(cur, 1, block));
			keyp = &key;
		}
	}

	/*
	 * Decrement and log the number of entries in the block.
	 */
	xfs_btree_set_numrecs(block, --numrecs);
	xfs_btree_log_block(cur, bp, XFS_BB_NUMRECS);

	/*
	 * If we are tracking the last record in the tree and
	 * we are at the far right edge of the tree, update it.
	 */
	if (xfs_btree_is_lastrec(cur, block, level)) {
		cur->bc_ops->update_lastrec(cur, block, NULL,
					    ptr, LASTREC_DELREC);
	}

	/*
	 * We're at the root level.  First, shrink the root block in-memory.
	 * Try to get rid of the next level down.  If we can't then there's
	 * nothing left to do.
	 */
	if (level == cur->bc_nlevels - 1) {
		if (cur->bc_flags & XFS_BTREE_ROOT_IN_INODE) {
			xfs_iroot_realloc(cur->bc_private.b.ip, -1,
					  cur->bc_private.b.whichfork);

			error = xfs_btree_kill_iroot(cur);
			if (error)
				goto error0;

			error = xfs_btree_dec_cursor(cur, level, stat);
			if (error)
				goto error0;
			*stat = 1;
			return 0;
		}

		/*
		 * If this is the root level, and there's only one entry left,
		 * and it's NOT the leaf level, then we can get rid of this
		 * level.
		 */
		if (numrecs == 1 && level > 0) {
			union xfs_btree_ptr	*pp;
			/*
			 * pp is still set to the first pointer in the block.
			 * Make it the new root of the btree.
			 */
			pp = xfs_btree_ptr_addr(cur, 1, block);
			error = xfs_btree_kill_root(cur, bp, level, pp);
			if (error)
				goto error0;
		} else if (level > 0) {
			error = xfs_btree_dec_cursor(cur, level, stat);
			if (error)
				goto error0;
		}
		*stat = 1;
		return 0;
	}

	/*
	 * If we deleted the leftmost entry in the block, update the
	 * key values above us in the tree.
	 */
	if (ptr == 1) {
		error = xfs_btree_updkey(cur, keyp, level + 1);
		if (error)
			goto error0;
	}

	/*
	 * If the number of records remaining in the block is at least
	 * the minimum, we're done.
	 */
	if (numrecs >= cur->bc_ops->get_minrecs(cur, level)) {
		error = xfs_btree_dec_cursor(cur, level, stat);
		if (error)
			goto error0;
		return 0;
	}

	/*
	 * Otherwise, we have to move some records around to keep the
	 * tree balanced.  Look at the left and right sibling blocks to
	 * see if we can re-balance by moving only one record.
	 */
	xfs_btree_get_sibling(cur, block, &rptr, XFS_BB_RIGHTSIB);
	xfs_btree_get_sibling(cur, block, &lptr, XFS_BB_LEFTSIB);

	if (cur->bc_flags & XFS_BTREE_ROOT_IN_INODE) {
		/*
		 * One child of root, need to get a chance to copy its contents
		 * into the root and delete it. Can't go up to next level,
		 * there's nothing to delete there.
		 */
		if (xfs_btree_ptr_is_null(cur, &rptr) &&
		    xfs_btree_ptr_is_null(cur, &lptr) &&
		    level == cur->bc_nlevels - 2) {
			error = xfs_btree_kill_iroot(cur);
			if (!error)
				error = xfs_btree_dec_cursor(cur, level, stat);
			if (error)
				goto error0;
			return 0;
		}
	}

	ASSERT(!xfs_btree_ptr_is_null(cur, &rptr) ||
	       !xfs_btree_ptr_is_null(cur, &lptr));

	/*
	 * Duplicate the cursor so our btree manipulations here won't
	 * disrupt the next level up.
	 */
	error = xfs_btree_dup_cursor(cur, &tcur);
	if (error)
		goto error0;

	/*
	 * If there's a right sibling, see if it's ok to shift an entry
	 * out of it.
	 */
	if (!xfs_btree_ptr_is_null(cur, &rptr)) {
		/*
		 * Move the temp cursor to the last entry in the next block.
		 * Actually any entry but the first would suffice.
		 */
		i = xfs_btree_lastrec(tcur, level);
		XFS_WANT_CORRUPTED_GOTO(i == 1, error0);

		error = xfs_btree_increment(tcur, level, &i);
		if (error)
			goto error0;
		XFS_WANT_CORRUPTED_GOTO(i == 1, error0);

		i = xfs_btree_lastrec(tcur, level);
		XFS_WANT_CORRUPTED_GOTO(i == 1, error0);

		/* Grab a pointer to the block. */
		right = xfs_btree_get_block(tcur, level, &rbp);
#ifdef DEBUG
		error = xfs_btree_check_block(tcur, right, level, rbp);
		if (error)
			goto error0;
#endif
		/* Grab the current block number, for future use. */
		xfs_btree_get_sibling(tcur, right, &cptr, XFS_BB_LEFTSIB);

		/*
		 * If right block is full enough so that removing one entry
		 * won't make it too empty, and left-shifting an entry out
		 * of right to us works, we're done.
		 */
		if (xfs_btree_get_numrecs(right) - 1 >=
		    cur->bc_ops->get_minrecs(tcur, level)) {
			error = xfs_btree_lshift(tcur, level, &i);
			if (error)
				goto error0;
			if (i) {
				ASSERT(xfs_btree_get_numrecs(block) >=
				       cur->bc_ops->get_minrecs(tcur, level));

				xfs_btree_del_cursor(tcur, XFS_BTREE_NOERROR);
				tcur = NULL;

				error = xfs_btree_dec_cursor(cur, level, stat);
				if (error)
					goto error0;
				return 0;
			}
		}

		/*
		 * Otherwise, grab the number of records in right for
		 * future reference, and fix up the temp cursor to point
		 * to our block again (last record).
		 */
		rrecs = xfs_btree_get_numrecs(right);
		if (!xfs_btree_ptr_is_null(cur, &lptr)) {
			i = xfs_btree_firstrec(tcur, level);
			XFS_WANT_CORRUPTED_GOTO(i == 1, error0);

			error = xfs_btree_decrement(tcur, level, &i);
			if (error)
				goto error0;
			XFS_WANT_CORRUPTED_GOTO(i == 1, error0);
		}
	}

	/*
	 * If there's a left sibling, see if it's ok to shift an entry
	 * out of it.
	 */
	if (!xfs_btree_ptr_is_null(cur, &lptr)) {
		/*
		 * Move the temp cursor to the first entry in the
		 * previous block.
		 */
		i = xfs_btree_firstrec(tcur, level);
		XFS_WANT_CORRUPTED_GOTO(i == 1, error0);

		error = xfs_btree_decrement(tcur, level, &i);
		if (error)
			goto error0;
		i = xfs_btree_firstrec(tcur, level);
		XFS_WANT_CORRUPTED_GOTO(i == 1, error0);

		/* Grab a pointer to the block. */
		left = xfs_btree_get_block(tcur, level, &lbp);
#ifdef DEBUG
		error = xfs_btree_check_block(cur, left, level, lbp);
		if (error)
			goto error0;
#endif
		/* Grab the current block number, for future use. */
		xfs_btree_get_sibling(tcur, left, &cptr, XFS_BB_RIGHTSIB);

		/*
		 * If left block is full enough so that removing one entry
		 * won't make it too empty, and right-shifting an entry out
		 * of left to us works, we're done.
		 */
		if (xfs_btree_get_numrecs(left) - 1 >=
		    cur->bc_ops->get_minrecs(tcur, level)) {
			error = xfs_btree_rshift(tcur, level, &i);
			if (error)
				goto error0;
			if (i) {
				ASSERT(xfs_btree_get_numrecs(block) >=
				       cur->bc_ops->get_minrecs(tcur, level));
				xfs_btree_del_cursor(tcur, XFS_BTREE_NOERROR);
				tcur = NULL;
				if (level == 0)
					cur->bc_ptrs[0]++;
				XFS_BTREE_TRACE_CURSOR(cur, XBT_EXIT);
				*stat = 1;
				return 0;
			}
		}

		/*
		 * Otherwise, grab the number of records in right for
		 * future reference.
		 */
		lrecs = xfs_btree_get_numrecs(left);
	}

	/* Delete the temp cursor, we're done with it. */
	xfs_btree_del_cursor(tcur, XFS_BTREE_NOERROR);
	tcur = NULL;

	/* If here, we need to do a join to keep the tree balanced. */
	ASSERT(!xfs_btree_ptr_is_null(cur, &cptr));

	if (!xfs_btree_ptr_is_null(cur, &lptr) &&
	    lrecs + xfs_btree_get_numrecs(block) <=
			cur->bc_ops->get_maxrecs(cur, level)) {
		/*
		 * Set "right" to be the starting block,
		 * "left" to be the left neighbor.
		 */
		rptr = cptr;
		right = block;
		rbp = bp;
		error = xfs_btree_read_buf_block(cur, &lptr, level,
							0, &left, &lbp);
		if (error)
			goto error0;

	/*
	 * If that won't work, see if we can join with the right neighbor block.
	 */
	} else if (!xfs_btree_ptr_is_null(cur, &rptr) &&
		   rrecs + xfs_btree_get_numrecs(block) <=
			cur->bc_ops->get_maxrecs(cur, level)) {
		/*
		 * Set "left" to be the starting block,
		 * "right" to be the right neighbor.
		 */
		lptr = cptr;
		left = block;
		lbp = bp;
		error = xfs_btree_read_buf_block(cur, &rptr, level,
							0, &right, &rbp);
		if (error)
			goto error0;

	/*
	 * Otherwise, we can't fix the imbalance.
	 * Just return.  This is probably a logic error, but it's not fatal.
	 */
	} else {
		error = xfs_btree_dec_cursor(cur, level, stat);
		if (error)
			goto error0;
		return 0;
	}

	rrecs = xfs_btree_get_numrecs(right);
	lrecs = xfs_btree_get_numrecs(left);

	/*
	 * We're now going to join "left" and "right" by moving all the stuff
	 * in "right" to "left" and deleting "right".
	 */
	XFS_BTREE_STATS_ADD(cur, moves, rrecs);
	if (level > 0) {
		/* It's a non-leaf.  Move keys and pointers. */
		union xfs_btree_key	*lkp;	/* left btree key */
		union xfs_btree_ptr	*lpp;	/* left address pointer */
		union xfs_btree_key	*rkp;	/* right btree key */
		union xfs_btree_ptr	*rpp;	/* right address pointer */

		lkp = xfs_btree_key_addr(cur, lrecs + 1, left);
		lpp = xfs_btree_ptr_addr(cur, lrecs + 1, left);
		rkp = xfs_btree_key_addr(cur, 1, right);
		rpp = xfs_btree_ptr_addr(cur, 1, right);
#ifdef DEBUG
		for (i = 1; i < rrecs; i++) {
			error = xfs_btree_check_ptr(cur, rpp, i, level);
			if (error)
				goto error0;
		}
#endif
		xfs_btree_copy_keys(cur, lkp, rkp, rrecs);
		xfs_btree_copy_ptrs(cur, lpp, rpp, rrecs);

		xfs_btree_log_keys(cur, lbp, lrecs + 1, lrecs + rrecs);
		xfs_btree_log_ptrs(cur, lbp, lrecs + 1, lrecs + rrecs);
	} else {
		/* It's a leaf.  Move records.  */
		union xfs_btree_rec	*lrp;	/* left record pointer */
		union xfs_btree_rec	*rrp;	/* right record pointer */

		lrp = xfs_btree_rec_addr(cur, lrecs + 1, left);
		rrp = xfs_btree_rec_addr(cur, 1, right);

		xfs_btree_copy_recs(cur, lrp, rrp, rrecs);
		xfs_btree_log_recs(cur, lbp, lrecs + 1, lrecs + rrecs);
	}

	XFS_BTREE_STATS_INC(cur, join);

	/*
	 * Fix up the number of records and right block pointer in the
	 * surviving block, and log it.
	 */
	xfs_btree_set_numrecs(left, lrecs + rrecs);
	xfs_btree_get_sibling(cur, right, &cptr, XFS_BB_RIGHTSIB),
	xfs_btree_set_sibling(cur, left, &cptr, XFS_BB_RIGHTSIB);
	xfs_btree_log_block(cur, lbp, XFS_BB_NUMRECS | XFS_BB_RIGHTSIB);

	/* If there is a right sibling, point it to the remaining block. */
	xfs_btree_get_sibling(cur, left, &cptr, XFS_BB_RIGHTSIB);
	if (!xfs_btree_ptr_is_null(cur, &cptr)) {
		error = xfs_btree_read_buf_block(cur, &cptr, level,
							0, &rrblock, &rrbp);
		if (error)
			goto error0;
		xfs_btree_set_sibling(cur, rrblock, &lptr, XFS_BB_LEFTSIB);
		xfs_btree_log_block(cur, rrbp, XFS_BB_LEFTSIB);
	}

	/* Free the deleted block. */
	error = cur->bc_ops->free_block(cur, rbp);
	if (error)
		goto error0;
	XFS_BTREE_STATS_INC(cur, free);

	/*
	 * If we joined with the left neighbor, set the buffer in the
	 * cursor to the left block, and fix up the index.
	 */
	if (bp != lbp) {
		cur->bc_bufs[level] = lbp;
		cur->bc_ptrs[level] += lrecs;
		cur->bc_ra[level] = 0;
	}
	/*
	 * If we joined with the right neighbor and there's a level above
	 * us, increment the cursor at that level.
	 */
	else if ((cur->bc_flags & XFS_BTREE_ROOT_IN_INODE) ||
		   (level + 1 < cur->bc_nlevels)) {
		error = xfs_btree_increment(cur, level + 1, &i);
		if (error)
			goto error0;
	}

	/*
	 * Readjust the ptr at this level if it's not a leaf, since it's
	 * still pointing at the deletion point, which makes the cursor
	 * inconsistent.  If this makes the ptr 0, the caller fixes it up.
	 * We can't use decrement because it would change the next level up.
	 */
	if (level > 0)
		cur->bc_ptrs[level]--;

	XFS_BTREE_TRACE_CURSOR(cur, XBT_EXIT);
	/* Return value means the next level up has something to do. */
	*stat = 2;
	return 0;

error0:
	XFS_BTREE_TRACE_CURSOR(cur, XBT_ERROR);
	if (tcur)
		xfs_btree_del_cursor(tcur, XFS_BTREE_ERROR);
	return error;
}

/*
 * Delete the record pointed to by cur.
 * The cursor refers to the place where the record was (could be inserted)
 * when the operation returns.
 */
int					/* error */
xfs_btree_delete(
	struct xfs_btree_cur	*cur,
	int			*stat)	/* success/failure */
{
	int			error;	/* error return value */
	int			level;
	int			i;

	XFS_BTREE_TRACE_CURSOR(cur, XBT_ENTRY);

	/*
	 * Go up the tree, starting at leaf level.
	 *
	 * If 2 is returned then a join was done; go to the next level.
	 * Otherwise we are done.
	 */
	for (level = 0, i = 2; i == 2; level++) {
		error = xfs_btree_delrec(cur, level, &i);
		if (error)
			goto error0;
	}

	if (i == 0) {
		for (level = 1; level < cur->bc_nlevels; level++) {
			if (cur->bc_ptrs[level] == 0) {
				error = xfs_btree_decrement(cur, level, &i);
				if (error)
					goto error0;
				break;
			}
		}
	}

	XFS_BTREE_TRACE_CURSOR(cur, XBT_EXIT);
	*stat = i;
	return 0;
error0:
	XFS_BTREE_TRACE_CURSOR(cur, XBT_ERROR);
	return error;
}

/*
 * Get the data from the pointed-to record.
 */
int					/* error */
xfs_btree_get_rec(
	struct xfs_btree_cur	*cur,	/* btree cursor */
	union xfs_btree_rec	**recp,	/* output: btree record */
	int			*stat)	/* output: success/failure */
{
	struct xfs_btree_block	*block;	/* btree block */
	struct xfs_buf		*bp;	/* buffer pointer */
	int			ptr;	/* record number */
#ifdef DEBUG
	int			error;	/* error return value */
#endif

	ptr = cur->bc_ptrs[0];
	block = xfs_btree_get_block(cur, 0, &bp);

#ifdef DEBUG
	error = xfs_btree_check_block(cur, block, 0, bp);
	if (error)
		return error;
#endif

	/*
	 * Off the right end or left end, return failure.
	 */
	if (ptr > xfs_btree_get_numrecs(block) || ptr <= 0) {
		*stat = 0;
		return 0;
	}

	/*
	 * Point to the record and extract its data.
	 */
	*recp = xfs_btree_rec_addr(cur, ptr, block);
	*stat = 1;
	return 0;
}<|MERGE_RESOLUTION|>--- conflicted
+++ resolved
@@ -970,12 +970,8 @@
 	*bpp = xfs_trans_get_buf(cur->bc_tp, mp->m_ddev_targp, d,
 				 mp->m_bsize, flags);
 
-<<<<<<< HEAD
-	ASSERT(!xfs_buf_geterror(*bpp));
-=======
 	if (!*bpp)
 		return ENOMEM;
->>>>>>> 0dacb764
 
 	*block = XFS_BUF_TO_BLOCK(*bpp);
 	return 0;
