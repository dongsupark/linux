/*
 * linux/fs/ext4/page-io.c
 *
 * This contains the new page_io functions for ext4
 *
 * Written by Theodore Ts'o, 2010.
 */

#include <linux/fs.h>
#include <linux/time.h>
#include <linux/jbd2.h>
#include <linux/highuid.h>
#include <linux/pagemap.h>
#include <linux/quotaops.h>
#include <linux/string.h>
#include <linux/buffer_head.h>
#include <linux/writeback.h>
#include <linux/pagevec.h>
#include <linux/mpage.h>
#include <linux/namei.h>
#include <linux/aio.h>
#include <linux/uio.h>
#include <linux/bio.h>
#include <linux/workqueue.h>
#include <linux/kernel.h>
#include <linux/slab.h>
#include <linux/mm.h>

#include "ext4_jbd2.h"
#include "xattr.h"
#include "acl.h"

static struct kmem_cache *io_end_cachep;

int __init ext4_init_pageio(void)
{
	io_end_cachep = KMEM_CACHE(ext4_io_end, SLAB_RECLAIM_ACCOUNT);
	if (io_end_cachep == NULL)
		return -ENOMEM;
	return 0;
}

void ext4_exit_pageio(void)
{
	kmem_cache_destroy(io_end_cachep);
}

/*
<<<<<<< HEAD
 * This function is called by ext4_evict_inode() to make sure there is
 * no more pending I/O completion work left to do.
 */
void ext4_ioend_shutdown(struct inode *inode)
=======
 * Print an buffer I/O error compatible with the fs/buffer.c.  This
 * provides compatibility with dmesg scrapers that look for a specific
 * buffer I/O error message.  We really need a unified error reporting
 * structure to userspace ala Digital Unix's uerf system, but it's
 * probably not going to happen in my lifetime, due to LKML politics...
 */
static void buffer_io_error(struct buffer_head *bh)
{
	char b[BDEVNAME_SIZE];
	printk(KERN_ERR "Buffer I/O error on device %s, logical block %llu\n",
			bdevname(bh->b_bdev, b),
			(unsigned long long)bh->b_blocknr);
}

static void ext4_finish_bio(struct bio *bio)
>>>>>>> d0e0ac97
{
	int i;
	int error = !test_bit(BIO_UPTODATE, &bio->bi_flags);

	for (i = 0; i < bio->bi_vcnt; i++) {
		struct bio_vec *bvec = &bio->bi_io_vec[i];
		struct page *page = bvec->bv_page;
		struct buffer_head *bh, *head;
		unsigned bio_start = bvec->bv_offset;
		unsigned bio_end = bio_start + bvec->bv_len;
		unsigned under_io = 0;
		unsigned long flags;

<<<<<<< HEAD
	wait_event(*wq, (atomic_read(&EXT4_I(inode)->i_ioend_count) == 0));
	/*
	 * We need to make sure the work structure is finished being
	 * used before we let the inode get destroyed.
	 */
	if (work_pending(&EXT4_I(inode)->i_unwritten_work))
		cancel_work_sync(&EXT4_I(inode)->i_unwritten_work);
=======
		if (!page)
			continue;

		if (error) {
			SetPageError(page);
			set_bit(AS_EIO, &page->mapping->flags);
		}
		bh = head = page_buffers(page);
		/*
		 * We check all buffers in the page under BH_Uptodate_Lock
		 * to avoid races with other end io clearing async_write flags
		 */
		local_irq_save(flags);
		bit_spin_lock(BH_Uptodate_Lock, &head->b_state);
		do {
			if (bh_offset(bh) < bio_start ||
			    bh_offset(bh) + bh->b_size > bio_end) {
				if (buffer_async_write(bh))
					under_io++;
				continue;
			}
			clear_buffer_async_write(bh);
			if (error)
				buffer_io_error(bh);
		} while ((bh = bh->b_this_page) != head);
		bit_spin_unlock(BH_Uptodate_Lock, &head->b_state);
		local_irq_restore(flags);
		if (!under_io)
			end_page_writeback(page);
	}
}

static void ext4_release_io_end(ext4_io_end_t *io_end)
{
	struct bio *bio, *next_bio;

	BUG_ON(!list_empty(&io_end->list));
	BUG_ON(io_end->flag & EXT4_IO_END_UNWRITTEN);
	WARN_ON(io_end->handle);

	if (atomic_dec_and_test(&EXT4_I(io_end->inode)->i_ioend_count))
		wake_up_all(ext4_ioend_wq(io_end->inode));

	for (bio = io_end->bio; bio; bio = next_bio) {
		next_bio = bio->bi_private;
		ext4_finish_bio(bio);
		bio_put(bio);
	}
	if (io_end->flag & EXT4_IO_END_DIRECT)
		inode_dio_done(io_end->inode);
	if (io_end->iocb)
		aio_complete(io_end->iocb, io_end->result, 0);
	kmem_cache_free(io_end_cachep, io_end);
>>>>>>> d0e0ac97
}

static void ext4_clear_io_unwritten_flag(ext4_io_end_t *io_end)
{
<<<<<<< HEAD
	BUG_ON(!io);
	BUG_ON(!list_empty(&io->list));
	BUG_ON(io->flag & EXT4_IO_END_UNWRITTEN);

	if (atomic_dec_and_test(&EXT4_I(io->inode)->i_ioend_count))
		wake_up_all(ext4_ioend_wq(io->inode));
	kmem_cache_free(io_end_cachep, io);
=======
	struct inode *inode = io_end->inode;

	io_end->flag &= ~EXT4_IO_END_UNWRITTEN;
	/* Wake up anyone waiting on unwritten extent conversion */
	if (atomic_dec_and_test(&EXT4_I(inode)->i_unwritten))
		wake_up_all(ext4_ioend_wq(inode));
>>>>>>> d0e0ac97
}

/*
 * Check a range of space and convert unwritten extents to written. Note that
 * we are protected from truncate touching same part of extent tree by the
 * fact that truncate code waits for all DIO to finish (thus exclusion from
 * direct IO is achieved) and also waits for PageWriteback bits. Thus we
 * cannot get to ext4_ext_truncate() before all IOs overlapping that range are
 * completed (happens from ext4_free_ioend()).
 */
static int ext4_end_io(ext4_io_end_t *io)
{
	struct inode *inode = io->inode;
	loff_t offset = io->offset;
	ssize_t size = io->size;
	handle_t *handle = io->handle;
	int ret = 0;

	ext4_debug("ext4_end_io_nolock: io 0x%p from inode %lu,list->next 0x%p,"
		   "list->prev 0x%p\n",
		   io, inode->i_ino, io->list.next, io->list.prev);

	io->handle = NULL;	/* Following call will use up the handle */
	ret = ext4_convert_unwritten_extents(handle, inode, offset, size);
	if (ret < 0) {
		ext4_msg(inode->i_sb, KERN_EMERG,
			 "failed to convert unwritten extents to written "
			 "extents -- potential data loss!  "
			 "(inode %lu, offset %llu, size %zd, error %d)",
			 inode->i_ino, offset, size, ret);
	}
<<<<<<< HEAD
	/* Wake up anyone waiting on unwritten extent conversion */
	if (atomic_dec_and_test(&EXT4_I(inode)->i_unwritten))
		wake_up_all(ext4_ioend_wq(inode));
	if (io->flag & EXT4_IO_END_DIRECT)
		inode_dio_done(inode);
	if (io->iocb)
		aio_complete(io->iocb, io->result, 0);
=======
	ext4_clear_io_unwritten_flag(io);
	ext4_release_io_end(io);
>>>>>>> d0e0ac97
	return ret;
}

static void dump_completed_IO(struct inode *inode, struct list_head *head)
{
#ifdef	EXT4FS_DEBUG
	struct list_head *cur, *before, *after;
	ext4_io_end_t *io, *io0, *io1;

	if (list_empty(head))
		return;

	ext4_debug("Dump inode %lu completed io list\n", inode->i_ino);
	list_for_each_entry(io, head, list) {
		cur = &io->list;
		before = cur->prev;
		io0 = container_of(before, ext4_io_end_t, list);
		after = cur->next;
		io1 = container_of(after, ext4_io_end_t, list);

		ext4_debug("io 0x%p from inode %lu,prev 0x%p,next 0x%p\n",
			    io, inode->i_ino, io0, io1);
	}
#endif
}

/* Add the io_end to per-inode completed end_io list. */
static void ext4_add_complete_io(ext4_io_end_t *io_end)
{
	struct ext4_inode_info *ei = EXT4_I(io_end->inode);
	struct workqueue_struct *wq;
	unsigned long flags;

	BUG_ON(!(io_end->flag & EXT4_IO_END_UNWRITTEN));
	spin_lock_irqsave(&ei->i_completed_io_lock, flags);
<<<<<<< HEAD
	if (list_empty(&ei->i_completed_io_list))
		queue_work(wq, &ei->i_unwritten_work);
	list_add_tail(&io_end->list, &ei->i_completed_io_list);
	spin_unlock_irqrestore(&ei->i_completed_io_lock, flags);
}

static int ext4_do_flush_completed_IO(struct inode *inode)
=======
	if (io_end->handle) {
		wq = EXT4_SB(io_end->inode->i_sb)->rsv_conversion_wq;
		if (list_empty(&ei->i_rsv_conversion_list))
			queue_work(wq, &ei->i_rsv_conversion_work);
		list_add_tail(&io_end->list, &ei->i_rsv_conversion_list);
	} else {
		wq = EXT4_SB(io_end->inode->i_sb)->unrsv_conversion_wq;
		if (list_empty(&ei->i_unrsv_conversion_list))
			queue_work(wq, &ei->i_unrsv_conversion_work);
		list_add_tail(&io_end->list, &ei->i_unrsv_conversion_list);
	}
	spin_unlock_irqrestore(&ei->i_completed_io_lock, flags);
}

static int ext4_do_flush_completed_IO(struct inode *inode,
				      struct list_head *head)
>>>>>>> d0e0ac97
{
	ext4_io_end_t *io;
	struct list_head unwritten;
	unsigned long flags;
	struct ext4_inode_info *ei = EXT4_I(inode);
	int err, ret = 0;

	spin_lock_irqsave(&ei->i_completed_io_lock, flags);
	dump_completed_IO(inode, head);
	list_replace_init(head, &unwritten);
	spin_unlock_irqrestore(&ei->i_completed_io_lock, flags);

	while (!list_empty(&unwritten)) {
		io = list_entry(unwritten.next, ext4_io_end_t, list);
		BUG_ON(!(io->flag & EXT4_IO_END_UNWRITTEN));
		list_del_init(&io->list);

		err = ext4_end_io(io);
		if (unlikely(!ret && err))
			ret = err;
<<<<<<< HEAD
		io->flag &= ~EXT4_IO_END_UNWRITTEN;
		ext4_free_io_end(io);
=======
>>>>>>> d0e0ac97
	}
	return ret;
}

/*
 * work on completed IO, to convert unwritten extents to extents
 */
<<<<<<< HEAD
void ext4_end_io_work(struct work_struct *work)
{
	struct ext4_inode_info *ei = container_of(work, struct ext4_inode_info,
						  i_unwritten_work);
	ext4_do_flush_completed_IO(&ei->vfs_inode);
=======
void ext4_end_io_rsv_work(struct work_struct *work)
{
	struct ext4_inode_info *ei = container_of(work, struct ext4_inode_info,
						  i_rsv_conversion_work);
	ext4_do_flush_completed_IO(&ei->vfs_inode, &ei->i_rsv_conversion_list);
>>>>>>> d0e0ac97
}

void ext4_end_io_unrsv_work(struct work_struct *work)
{
<<<<<<< HEAD
	int ret;
	WARN_ON_ONCE(!mutex_is_locked(&inode->i_mutex) &&
		     !(inode->i_state & I_FREEING));
	ret = ext4_do_flush_completed_IO(inode);
	ext4_unwritten_wait(inode);
	return ret;
=======
	struct ext4_inode_info *ei = container_of(work, struct ext4_inode_info,
						  i_unrsv_conversion_work);
	ext4_do_flush_completed_IO(&ei->vfs_inode, &ei->i_unrsv_conversion_list);
>>>>>>> d0e0ac97
}

ext4_io_end_t *ext4_init_io_end(struct inode *inode, gfp_t flags)
{
	ext4_io_end_t *io = kmem_cache_zalloc(io_end_cachep, flags);
	if (io) {
		atomic_inc(&EXT4_I(inode)->i_ioend_count);
		io->inode = inode;
		INIT_LIST_HEAD(&io->list);
		atomic_set(&io->count, 1);
	}
	return io;
}

void ext4_put_io_end_defer(ext4_io_end_t *io_end)
{
	if (atomic_dec_and_test(&io_end->count)) {
		if (!(io_end->flag & EXT4_IO_END_UNWRITTEN) || !io_end->size) {
			ext4_release_io_end(io_end);
			return;
		}
		ext4_add_complete_io(io_end);
	}
}

int ext4_put_io_end(ext4_io_end_t *io_end)
{
	int err = 0;

	if (atomic_dec_and_test(&io_end->count)) {
		if (io_end->flag & EXT4_IO_END_UNWRITTEN) {
			err = ext4_convert_unwritten_extents(io_end->handle,
						io_end->inode, io_end->offset,
						io_end->size);
			io_end->handle = NULL;
			ext4_clear_io_unwritten_flag(io_end);
		}
		ext4_release_io_end(io_end);
	}
	return err;
}

ext4_io_end_t *ext4_get_io_end(ext4_io_end_t *io_end)
{
	atomic_inc(&io_end->count);
	return io_end;
}

static void ext4_end_bio(struct bio *bio, int error)
{
	ext4_io_end_t *io_end = bio->bi_private;
<<<<<<< HEAD
	struct inode *inode;
	int i;
	int blocksize;
	sector_t bi_sector = bio->bi_sector;

	BUG_ON(!io_end);
	inode = io_end->inode;
	blocksize = 1 << inode->i_blkbits;
	bio->bi_private = NULL;
	bio->bi_end_io = NULL;
	if (test_bit(BIO_UPTODATE, &bio->bi_flags))
		error = 0;
	for (i = 0; i < bio->bi_vcnt; i++) {
		struct bio_vec *bvec = &bio->bi_io_vec[i];
		struct page *page = bvec->bv_page;
		struct buffer_head *bh, *head;
		unsigned bio_start = bvec->bv_offset;
		unsigned bio_end = bio_start + bvec->bv_len;
		unsigned under_io = 0;
		unsigned long flags;

		if (!page)
			continue;

		if (error) {
			SetPageError(page);
			set_bit(AS_EIO, &page->mapping->flags);
		}
		bh = head = page_buffers(page);
		/*
		 * We check all buffers in the page under BH_Uptodate_Lock
		 * to avoid races with other end io clearing async_write flags
		 */
		local_irq_save(flags);
		bit_spin_lock(BH_Uptodate_Lock, &head->b_state);
		do {
			if (bh_offset(bh) < bio_start ||
			    bh_offset(bh) + blocksize > bio_end) {
				if (buffer_async_write(bh))
					under_io++;
				continue;
			}
			clear_buffer_async_write(bh);
			if (error)
				buffer_io_error(bh);
		} while ((bh = bh->b_this_page) != head);
		bit_spin_unlock(BH_Uptodate_Lock, &head->b_state);
		local_irq_restore(flags);
		if (!under_io)
			end_page_writeback(page);
	}
	bio_put(bio);
=======
	sector_t bi_sector = bio->bi_sector;

	BUG_ON(!io_end);
	bio->bi_end_io = NULL;
	if (test_bit(BIO_UPTODATE, &bio->bi_flags))
		error = 0;

	if (io_end->flag & EXT4_IO_END_UNWRITTEN) {
		/*
		 * Link bio into list hanging from io_end. We have to do it
		 * atomically as bio completions can be racing against each
		 * other.
		 */
		bio->bi_private = xchg(&io_end->bio, bio);
	} else {
		ext4_finish_bio(bio);
		bio_put(bio);
	}
>>>>>>> d0e0ac97

	if (error) {
		struct inode *inode = io_end->inode;

		ext4_warning(inode->i_sb, "I/O error writing to inode %lu "
			     "(offset %llu size %ld starting block %llu)",
			     inode->i_ino,
			     (unsigned long long) io_end->offset,
			     (long) io_end->size,
			     (unsigned long long)
			     bi_sector >> (inode->i_blkbits - 9));
	}
	ext4_put_io_end_defer(io_end);
}

void ext4_io_submit(struct ext4_io_submit *io)
{
	struct bio *bio = io->io_bio;

	if (bio) {
		bio_get(io->io_bio);
		submit_bio(io->io_op, io->io_bio);
		BUG_ON(bio_flagged(io->io_bio, BIO_EOPNOTSUPP));
		bio_put(io->io_bio);
	}
	io->io_bio = NULL;
}

void ext4_io_submit_init(struct ext4_io_submit *io,
			 struct writeback_control *wbc)
{
	io->io_op = (wbc->sync_mode == WB_SYNC_ALL ?  WRITE_SYNC : WRITE);
	io->io_bio = NULL;
	io->io_end = NULL;
}

static int io_submit_init_bio(struct ext4_io_submit *io,
			      struct buffer_head *bh)
{
	int nvecs = bio_get_nr_vecs(bh->b_bdev);
	struct bio *bio;

	bio = bio_alloc(GFP_NOIO, min(nvecs, BIO_MAX_PAGES));
	if (!bio)
		return -ENOMEM;
	bio->bi_sector = bh->b_blocknr * (bh->b_size >> 9);
	bio->bi_bdev = bh->b_bdev;
	bio->bi_end_io = ext4_end_bio;
	bio->bi_private = ext4_get_io_end(io->io_end);
	io->io_bio = bio;
	io->io_next_block = bh->b_blocknr;
	return 0;
}

static int io_submit_add_bh(struct ext4_io_submit *io,
			    struct inode *inode,
			    struct buffer_head *bh)
{
	int ret;

	if (io->io_bio && bh->b_blocknr != io->io_next_block) {
submit_and_retry:
		ext4_io_submit(io);
	}
	if (io->io_bio == NULL) {
		ret = io_submit_init_bio(io, bh);
		if (ret)
			return ret;
	}
<<<<<<< HEAD
	io_end = io->io_end;
	if (test_clear_buffer_uninit(bh))
		ext4_set_io_unwritten_flag(inode, io_end);
	io->io_end->size += bh->b_size;
	io->io_next_block++;
	ret = bio_add_page(io->io_bio, bh->b_page, bh->b_size, bh_offset(bh));
	if (ret != bh->b_size)
		goto submit_and_retry;
=======
	ret = bio_add_page(io->io_bio, bh->b_page, bh->b_size, bh_offset(bh));
	if (ret != bh->b_size)
		goto submit_and_retry;
	io->io_next_block++;
>>>>>>> d0e0ac97
	return 0;
}

int ext4_bio_write_page(struct ext4_io_submit *io,
			struct page *page,
			int len,
			struct writeback_control *wbc)
{
	struct inode *inode = page->mapping->host;
	unsigned block_start, blocksize;
	struct buffer_head *bh, *head;
	int ret = 0;
	int nr_submitted = 0;

	blocksize = 1 << inode->i_blkbits;

	BUG_ON(!PageLocked(page));
	BUG_ON(PageWriteback(page));

	set_page_writeback(page);
	ClearPageError(page);

	/*
	 * In the first loop we prepare and mark buffers to submit. We have to
	 * mark all buffers in the page before submitting so that
	 * end_page_writeback() cannot be called from ext4_bio_end_io() when IO
	 * on the first buffer finishes and we are still working on submitting
	 * the second buffer.
	 */
	bh = head = page_buffers(page);
	do {
		block_start = bh_offset(bh);
		if (block_start >= len) {
			/*
			 * Comments copied from block_write_full_page_endio:
			 *
			 * The page straddles i_size.  It must be zeroed out on
			 * each and every writepage invocation because it may
			 * be mmapped.  "A file is mapped in multiples of the
			 * page size.  For a file that is not a multiple of
			 * the  page size, the remaining memory is zeroed when
			 * mapped, and writes to that region are not written
			 * out to the file."
			 */
			zero_user_segment(page, block_start,
					  block_start + blocksize);
			clear_buffer_dirty(bh);
			set_buffer_uptodate(bh);
			continue;
		}
		if (!buffer_dirty(bh) || buffer_delay(bh) ||
		    !buffer_mapped(bh) || buffer_unwritten(bh)) {
			/* A hole? We can safely clear the dirty bit */
			if (!buffer_mapped(bh))
				clear_buffer_dirty(bh);
			if (io->io_bio)
				ext4_io_submit(io);
			continue;
		}
		if (buffer_new(bh)) {
			clear_buffer_new(bh);
			unmap_underlying_metadata(bh->b_bdev, bh->b_blocknr);
		}
		set_buffer_async_write(bh);
	} while ((bh = bh->b_this_page) != head);

	/* Now submit buffers to write */
	bh = head = page_buffers(page);
	do {
		if (!buffer_async_write(bh))
			continue;
<<<<<<< HEAD
		ret = io_submit_add_bh(io, inode, wbc, bh);
=======
		ret = io_submit_add_bh(io, inode, bh);
>>>>>>> d0e0ac97
		if (ret) {
			/*
			 * We only get here on ENOMEM.  Not much else
			 * we can do but mark the page as dirty, and
			 * better luck next time.
			 */
			redirty_page_for_writepage(wbc, page);
			break;
		}
		nr_submitted++;
		clear_buffer_dirty(bh);
	} while ((bh = bh->b_this_page) != head);

	/* Error stopped previous loop? Clean up buffers... */
	if (ret) {
		do {
			clear_buffer_async_write(bh);
			bh = bh->b_this_page;
		} while (bh != head);
	}
	unlock_page(page);
	/* Nothing submitted - we have to end page writeback */
	if (!nr_submitted)
		end_page_writeback(page);
	return ret;
}<|MERGE_RESOLUTION|>--- conflicted
+++ resolved
@@ -46,12 +46,6 @@
 }
 
 /*
-<<<<<<< HEAD
- * This function is called by ext4_evict_inode() to make sure there is
- * no more pending I/O completion work left to do.
- */
-void ext4_ioend_shutdown(struct inode *inode)
-=======
  * Print an buffer I/O error compatible with the fs/buffer.c.  This
  * provides compatibility with dmesg scrapers that look for a specific
  * buffer I/O error message.  We really need a unified error reporting
@@ -67,7 +61,6 @@
 }
 
 static void ext4_finish_bio(struct bio *bio)
->>>>>>> d0e0ac97
 {
 	int i;
 	int error = !test_bit(BIO_UPTODATE, &bio->bi_flags);
@@ -81,15 +74,6 @@
 		unsigned under_io = 0;
 		unsigned long flags;
 
-<<<<<<< HEAD
-	wait_event(*wq, (atomic_read(&EXT4_I(inode)->i_ioend_count) == 0));
-	/*
-	 * We need to make sure the work structure is finished being
-	 * used before we let the inode get destroyed.
-	 */
-	if (work_pending(&EXT4_I(inode)->i_unwritten_work))
-		cancel_work_sync(&EXT4_I(inode)->i_unwritten_work);
-=======
 		if (!page)
 			continue;
 
@@ -143,27 +127,16 @@
 	if (io_end->iocb)
 		aio_complete(io_end->iocb, io_end->result, 0);
 	kmem_cache_free(io_end_cachep, io_end);
->>>>>>> d0e0ac97
 }
 
 static void ext4_clear_io_unwritten_flag(ext4_io_end_t *io_end)
 {
-<<<<<<< HEAD
-	BUG_ON(!io);
-	BUG_ON(!list_empty(&io->list));
-	BUG_ON(io->flag & EXT4_IO_END_UNWRITTEN);
-
-	if (atomic_dec_and_test(&EXT4_I(io->inode)->i_ioend_count))
-		wake_up_all(ext4_ioend_wq(io->inode));
-	kmem_cache_free(io_end_cachep, io);
-=======
 	struct inode *inode = io_end->inode;
 
 	io_end->flag &= ~EXT4_IO_END_UNWRITTEN;
 	/* Wake up anyone waiting on unwritten extent conversion */
 	if (atomic_dec_and_test(&EXT4_I(inode)->i_unwritten))
 		wake_up_all(ext4_ioend_wq(inode));
->>>>>>> d0e0ac97
 }
 
 /*
@@ -195,18 +168,8 @@
 			 "(inode %lu, offset %llu, size %zd, error %d)",
 			 inode->i_ino, offset, size, ret);
 	}
-<<<<<<< HEAD
-	/* Wake up anyone waiting on unwritten extent conversion */
-	if (atomic_dec_and_test(&EXT4_I(inode)->i_unwritten))
-		wake_up_all(ext4_ioend_wq(inode));
-	if (io->flag & EXT4_IO_END_DIRECT)
-		inode_dio_done(inode);
-	if (io->iocb)
-		aio_complete(io->iocb, io->result, 0);
-=======
 	ext4_clear_io_unwritten_flag(io);
 	ext4_release_io_end(io);
->>>>>>> d0e0ac97
 	return ret;
 }
 
@@ -242,15 +205,6 @@
 
 	BUG_ON(!(io_end->flag & EXT4_IO_END_UNWRITTEN));
 	spin_lock_irqsave(&ei->i_completed_io_lock, flags);
-<<<<<<< HEAD
-	if (list_empty(&ei->i_completed_io_list))
-		queue_work(wq, &ei->i_unwritten_work);
-	list_add_tail(&io_end->list, &ei->i_completed_io_list);
-	spin_unlock_irqrestore(&ei->i_completed_io_lock, flags);
-}
-
-static int ext4_do_flush_completed_IO(struct inode *inode)
-=======
 	if (io_end->handle) {
 		wq = EXT4_SB(io_end->inode->i_sb)->rsv_conversion_wq;
 		if (list_empty(&ei->i_rsv_conversion_list))
@@ -267,7 +221,6 @@
 
 static int ext4_do_flush_completed_IO(struct inode *inode,
 				      struct list_head *head)
->>>>>>> d0e0ac97
 {
 	ext4_io_end_t *io;
 	struct list_head unwritten;
@@ -288,11 +241,6 @@
 		err = ext4_end_io(io);
 		if (unlikely(!ret && err))
 			ret = err;
-<<<<<<< HEAD
-		io->flag &= ~EXT4_IO_END_UNWRITTEN;
-		ext4_free_io_end(io);
-=======
->>>>>>> d0e0ac97
 	}
 	return ret;
 }
@@ -300,35 +248,18 @@
 /*
  * work on completed IO, to convert unwritten extents to extents
  */
-<<<<<<< HEAD
-void ext4_end_io_work(struct work_struct *work)
-{
-	struct ext4_inode_info *ei = container_of(work, struct ext4_inode_info,
-						  i_unwritten_work);
-	ext4_do_flush_completed_IO(&ei->vfs_inode);
-=======
 void ext4_end_io_rsv_work(struct work_struct *work)
 {
 	struct ext4_inode_info *ei = container_of(work, struct ext4_inode_info,
 						  i_rsv_conversion_work);
 	ext4_do_flush_completed_IO(&ei->vfs_inode, &ei->i_rsv_conversion_list);
->>>>>>> d0e0ac97
 }
 
 void ext4_end_io_unrsv_work(struct work_struct *work)
 {
-<<<<<<< HEAD
-	int ret;
-	WARN_ON_ONCE(!mutex_is_locked(&inode->i_mutex) &&
-		     !(inode->i_state & I_FREEING));
-	ret = ext4_do_flush_completed_IO(inode);
-	ext4_unwritten_wait(inode);
-	return ret;
-=======
 	struct ext4_inode_info *ei = container_of(work, struct ext4_inode_info,
 						  i_unrsv_conversion_work);
 	ext4_do_flush_completed_IO(&ei->vfs_inode, &ei->i_unrsv_conversion_list);
->>>>>>> d0e0ac97
 }
 
 ext4_io_end_t *ext4_init_io_end(struct inode *inode, gfp_t flags)
@@ -380,60 +311,6 @@
 static void ext4_end_bio(struct bio *bio, int error)
 {
 	ext4_io_end_t *io_end = bio->bi_private;
-<<<<<<< HEAD
-	struct inode *inode;
-	int i;
-	int blocksize;
-	sector_t bi_sector = bio->bi_sector;
-
-	BUG_ON(!io_end);
-	inode = io_end->inode;
-	blocksize = 1 << inode->i_blkbits;
-	bio->bi_private = NULL;
-	bio->bi_end_io = NULL;
-	if (test_bit(BIO_UPTODATE, &bio->bi_flags))
-		error = 0;
-	for (i = 0; i < bio->bi_vcnt; i++) {
-		struct bio_vec *bvec = &bio->bi_io_vec[i];
-		struct page *page = bvec->bv_page;
-		struct buffer_head *bh, *head;
-		unsigned bio_start = bvec->bv_offset;
-		unsigned bio_end = bio_start + bvec->bv_len;
-		unsigned under_io = 0;
-		unsigned long flags;
-
-		if (!page)
-			continue;
-
-		if (error) {
-			SetPageError(page);
-			set_bit(AS_EIO, &page->mapping->flags);
-		}
-		bh = head = page_buffers(page);
-		/*
-		 * We check all buffers in the page under BH_Uptodate_Lock
-		 * to avoid races with other end io clearing async_write flags
-		 */
-		local_irq_save(flags);
-		bit_spin_lock(BH_Uptodate_Lock, &head->b_state);
-		do {
-			if (bh_offset(bh) < bio_start ||
-			    bh_offset(bh) + blocksize > bio_end) {
-				if (buffer_async_write(bh))
-					under_io++;
-				continue;
-			}
-			clear_buffer_async_write(bh);
-			if (error)
-				buffer_io_error(bh);
-		} while ((bh = bh->b_this_page) != head);
-		bit_spin_unlock(BH_Uptodate_Lock, &head->b_state);
-		local_irq_restore(flags);
-		if (!under_io)
-			end_page_writeback(page);
-	}
-	bio_put(bio);
-=======
 	sector_t bi_sector = bio->bi_sector;
 
 	BUG_ON(!io_end);
@@ -452,7 +329,6 @@
 		ext4_finish_bio(bio);
 		bio_put(bio);
 	}
->>>>>>> d0e0ac97
 
 	if (error) {
 		struct inode *inode = io_end->inode;
@@ -522,21 +398,10 @@
 		if (ret)
 			return ret;
 	}
-<<<<<<< HEAD
-	io_end = io->io_end;
-	if (test_clear_buffer_uninit(bh))
-		ext4_set_io_unwritten_flag(inode, io_end);
-	io->io_end->size += bh->b_size;
-	io->io_next_block++;
-	ret = bio_add_page(io->io_bio, bh->b_page, bh->b_size, bh_offset(bh));
-	if (ret != bh->b_size)
-		goto submit_and_retry;
-=======
 	ret = bio_add_page(io->io_bio, bh->b_page, bh->b_size, bh_offset(bh));
 	if (ret != bh->b_size)
 		goto submit_and_retry;
 	io->io_next_block++;
->>>>>>> d0e0ac97
 	return 0;
 }
 
@@ -608,11 +473,7 @@
 	do {
 		if (!buffer_async_write(bh))
 			continue;
-<<<<<<< HEAD
-		ret = io_submit_add_bh(io, inode, wbc, bh);
-=======
 		ret = io_submit_add_bh(io, inode, bh);
->>>>>>> d0e0ac97
 		if (ret) {
 			/*
 			 * We only get here on ENOMEM.  Not much else
