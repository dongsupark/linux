/*
 * Copyright (c) 2003-2006, Cluster File Systems, Inc, info@clusterfs.com
 * Written by Alex Tomas <alex@clusterfs.com>
 *
 * This program is free software; you can redistribute it and/or modify
 * it under the terms of the GNU General Public License version 2 as
 * published by the Free Software Foundation.
 *
 * This program is distributed in the hope that it will be useful,
 * but WITHOUT ANY WARRANTY; without even the implied warranty of
 * MERCHANTABILITY or FITNESS FOR A PARTICULAR PURPOSE.  See the
 * GNU General Public License for more details.
 *
 * You should have received a copy of the GNU General Public Licens
 * along with this program; if not, write to the Free Software
 * Foundation, Inc., 59 Temple Place, Suite 330, Boston, MA  02111-
 */


/*
 * mballoc.c contains the multiblocks allocation routines
 */

#include "ext4_jbd2.h"
#include "mballoc.h"
#include <linux/log2.h>
#include <linux/module.h>
#include <linux/slab.h>
#include <trace/events/ext4.h>

#ifdef CONFIG_EXT4_DEBUG
ushort ext4_mballoc_debug __read_mostly;

module_param_named(mballoc_debug, ext4_mballoc_debug, ushort, 0644);
MODULE_PARM_DESC(mballoc_debug, "Debugging level for ext4's mballoc");
#endif

/*
 * MUSTDO:
 *   - test ext4_ext_search_left() and ext4_ext_search_right()
 *   - search for metadata in few groups
 *
 * TODO v4:
 *   - normalization should take into account whether file is still open
 *   - discard preallocations if no free space left (policy?)
 *   - don't normalize tails
 *   - quota
 *   - reservation for superuser
 *
 * TODO v3:
 *   - bitmap read-ahead (proposed by Oleg Drokin aka green)
 *   - track min/max extents in each group for better group selection
 *   - mb_mark_used() may allocate chunk right after splitting buddy
 *   - tree of groups sorted by number of free blocks
 *   - error handling
 */

/*
 * The allocation request involve request for multiple number of blocks
 * near to the goal(block) value specified.
 *
 * During initialization phase of the allocator we decide to use the
 * group preallocation or inode preallocation depending on the size of
 * the file. The size of the file could be the resulting file size we
 * would have after allocation, or the current file size, which ever
 * is larger. If the size is less than sbi->s_mb_stream_request we
 * select to use the group preallocation. The default value of
 * s_mb_stream_request is 16 blocks. This can also be tuned via
 * /sys/fs/ext4/<partition>/mb_stream_req. The value is represented in
 * terms of number of blocks.
 *
 * The main motivation for having small file use group preallocation is to
 * ensure that we have small files closer together on the disk.
 *
 * First stage the allocator looks at the inode prealloc list,
 * ext4_inode_info->i_prealloc_list, which contains list of prealloc
 * spaces for this particular inode. The inode prealloc space is
 * represented as:
 *
 * pa_lstart -> the logical start block for this prealloc space
 * pa_pstart -> the physical start block for this prealloc space
 * pa_len    -> length for this prealloc space (in clusters)
 * pa_free   ->  free space available in this prealloc space (in clusters)
 *
 * The inode preallocation space is used looking at the _logical_ start
 * block. If only the logical file block falls within the range of prealloc
 * space we will consume the particular prealloc space. This makes sure that
 * we have contiguous physical blocks representing the file blocks
 *
 * The important thing to be noted in case of inode prealloc space is that
 * we don't modify the values associated to inode prealloc space except
 * pa_free.
 *
 * If we are not able to find blocks in the inode prealloc space and if we
 * have the group allocation flag set then we look at the locality group
 * prealloc space. These are per CPU prealloc list represented as
 *
 * ext4_sb_info.s_locality_groups[smp_processor_id()]
 *
 * The reason for having a per cpu locality group is to reduce the contention
 * between CPUs. It is possible to get scheduled at this point.
 *
 * The locality group prealloc space is used looking at whether we have
 * enough free space (pa_free) within the prealloc space.
 *
 * If we can't allocate blocks via inode prealloc or/and locality group
 * prealloc then we look at the buddy cache. The buddy cache is represented
 * by ext4_sb_info.s_buddy_cache (struct inode) whose file offset gets
 * mapped to the buddy and bitmap information regarding different
 * groups. The buddy information is attached to buddy cache inode so that
 * we can access them through the page cache. The information regarding
 * each group is loaded via ext4_mb_load_buddy.  The information involve
 * block bitmap and buddy information. The information are stored in the
 * inode as:
 *
 *  {                        page                        }
 *  [ group 0 bitmap][ group 0 buddy] [group 1][ group 1]...
 *
 *
 * one block each for bitmap and buddy information.  So for each group we
 * take up 2 blocks. A page can contain blocks_per_page (PAGE_CACHE_SIZE /
 * blocksize) blocks.  So it can have information regarding groups_per_page
 * which is blocks_per_page/2
 *
 * The buddy cache inode is not stored on disk. The inode is thrown
 * away when the filesystem is unmounted.
 *
 * We look for count number of blocks in the buddy cache. If we were able
 * to locate that many free blocks we return with additional information
 * regarding rest of the contiguous physical block available
 *
 * Before allocating blocks via buddy cache we normalize the request
 * blocks. This ensure we ask for more blocks that we needed. The extra
 * blocks that we get after allocation is added to the respective prealloc
 * list. In case of inode preallocation we follow a list of heuristics
 * based on file size. This can be found in ext4_mb_normalize_request. If
 * we are doing a group prealloc we try to normalize the request to
 * sbi->s_mb_group_prealloc.  The default value of s_mb_group_prealloc is
 * dependent on the cluster size; for non-bigalloc file systems, it is
 * 512 blocks. This can be tuned via
 * /sys/fs/ext4/<partition>/mb_group_prealloc. The value is represented in
 * terms of number of blocks. If we have mounted the file system with -O
 * stripe=<value> option the group prealloc request is normalized to the
 * the smallest multiple of the stripe value (sbi->s_stripe) which is
 * greater than the default mb_group_prealloc.
 *
 * The regular allocator (using the buddy cache) supports a few tunables.
 *
 * /sys/fs/ext4/<partition>/mb_min_to_scan
 * /sys/fs/ext4/<partition>/mb_max_to_scan
 * /sys/fs/ext4/<partition>/mb_order2_req
 *
 * The regular allocator uses buddy scan only if the request len is power of
 * 2 blocks and the order of allocation is >= sbi->s_mb_order2_reqs. The
 * value of s_mb_order2_reqs can be tuned via
 * /sys/fs/ext4/<partition>/mb_order2_req.  If the request len is equal to
 * stripe size (sbi->s_stripe), we try to search for contiguous block in
 * stripe size. This should result in better allocation on RAID setups. If
 * not, we search in the specific group using bitmap for best extents. The
 * tunable min_to_scan and max_to_scan control the behaviour here.
 * min_to_scan indicate how long the mballoc __must__ look for a best
 * extent and max_to_scan indicates how long the mballoc __can__ look for a
 * best extent in the found extents. Searching for the blocks starts with
 * the group specified as the goal value in allocation context via
 * ac_g_ex. Each group is first checked based on the criteria whether it
 * can be used for allocation. ext4_mb_good_group explains how the groups are
 * checked.
 *
 * Both the prealloc space are getting populated as above. So for the first
 * request we will hit the buddy cache which will result in this prealloc
 * space getting filled. The prealloc space is then later used for the
 * subsequent request.
 */

/*
 * mballoc operates on the following data:
 *  - on-disk bitmap
 *  - in-core buddy (actually includes buddy and bitmap)
 *  - preallocation descriptors (PAs)
 *
 * there are two types of preallocations:
 *  - inode
 *    assiged to specific inode and can be used for this inode only.
 *    it describes part of inode's space preallocated to specific
 *    physical blocks. any block from that preallocated can be used
 *    independent. the descriptor just tracks number of blocks left
 *    unused. so, before taking some block from descriptor, one must
 *    make sure corresponded logical block isn't allocated yet. this
 *    also means that freeing any block within descriptor's range
 *    must discard all preallocated blocks.
 *  - locality group
 *    assigned to specific locality group which does not translate to
 *    permanent set of inodes: inode can join and leave group. space
 *    from this type of preallocation can be used for any inode. thus
 *    it's consumed from the beginning to the end.
 *
 * relation between them can be expressed as:
 *    in-core buddy = on-disk bitmap + preallocation descriptors
 *
 * this mean blocks mballoc considers used are:
 *  - allocated blocks (persistent)
 *  - preallocated blocks (non-persistent)
 *
 * consistency in mballoc world means that at any time a block is either
 * free or used in ALL structures. notice: "any time" should not be read
 * literally -- time is discrete and delimited by locks.
 *
 *  to keep it simple, we don't use block numbers, instead we count number of
 *  blocks: how many blocks marked used/free in on-disk bitmap, buddy and PA.
 *
 * all operations can be expressed as:
 *  - init buddy:			buddy = on-disk + PAs
 *  - new PA:				buddy += N; PA = N
 *  - use inode PA:			on-disk += N; PA -= N
 *  - discard inode PA			buddy -= on-disk - PA; PA = 0
 *  - use locality group PA		on-disk += N; PA -= N
 *  - discard locality group PA		buddy -= PA; PA = 0
 *  note: 'buddy -= on-disk - PA' is used to show that on-disk bitmap
 *        is used in real operation because we can't know actual used
 *        bits from PA, only from on-disk bitmap
 *
 * if we follow this strict logic, then all operations above should be atomic.
 * given some of them can block, we'd have to use something like semaphores
 * killing performance on high-end SMP hardware. let's try to relax it using
 * the following knowledge:
 *  1) if buddy is referenced, it's already initialized
 *  2) while block is used in buddy and the buddy is referenced,
 *     nobody can re-allocate that block
 *  3) we work on bitmaps and '+' actually means 'set bits'. if on-disk has
 *     bit set and PA claims same block, it's OK. IOW, one can set bit in
 *     on-disk bitmap if buddy has same bit set or/and PA covers corresponded
 *     block
 *
 * so, now we're building a concurrency table:
 *  - init buddy vs.
 *    - new PA
 *      blocks for PA are allocated in the buddy, buddy must be referenced
 *      until PA is linked to allocation group to avoid concurrent buddy init
 *    - use inode PA
 *      we need to make sure that either on-disk bitmap or PA has uptodate data
 *      given (3) we care that PA-=N operation doesn't interfere with init
 *    - discard inode PA
 *      the simplest way would be to have buddy initialized by the discard
 *    - use locality group PA
 *      again PA-=N must be serialized with init
 *    - discard locality group PA
 *      the simplest way would be to have buddy initialized by the discard
 *  - new PA vs.
 *    - use inode PA
 *      i_data_sem serializes them
 *    - discard inode PA
 *      discard process must wait until PA isn't used by another process
 *    - use locality group PA
 *      some mutex should serialize them
 *    - discard locality group PA
 *      discard process must wait until PA isn't used by another process
 *  - use inode PA
 *    - use inode PA
 *      i_data_sem or another mutex should serializes them
 *    - discard inode PA
 *      discard process must wait until PA isn't used by another process
 *    - use locality group PA
 *      nothing wrong here -- they're different PAs covering different blocks
 *    - discard locality group PA
 *      discard process must wait until PA isn't used by another process
 *
 * now we're ready to make few consequences:
 *  - PA is referenced and while it is no discard is possible
 *  - PA is referenced until block isn't marked in on-disk bitmap
 *  - PA changes only after on-disk bitmap
 *  - discard must not compete with init. either init is done before
 *    any discard or they're serialized somehow
 *  - buddy init as sum of on-disk bitmap and PAs is done atomically
 *
 * a special case when we've used PA to emptiness. no need to modify buddy
 * in this case, but we should care about concurrent init
 *
 */

 /*
 * Logic in few words:
 *
 *  - allocation:
 *    load group
 *    find blocks
 *    mark bits in on-disk bitmap
 *    release group
 *
 *  - use preallocation:
 *    find proper PA (per-inode or group)
 *    load group
 *    mark bits in on-disk bitmap
 *    release group
 *    release PA
 *
 *  - free:
 *    load group
 *    mark bits in on-disk bitmap
 *    release group
 *
 *  - discard preallocations in group:
 *    mark PAs deleted
 *    move them onto local list
 *    load on-disk bitmap
 *    load group
 *    remove PA from object (inode or locality group)
 *    mark free blocks in-core
 *
 *  - discard inode's preallocations:
 */

/*
 * Locking rules
 *
 * Locks:
 *  - bitlock on a group	(group)
 *  - object (inode/locality)	(object)
 *  - per-pa lock		(pa)
 *
 * Paths:
 *  - new pa
 *    object
 *    group
 *
 *  - find and use pa:
 *    pa
 *
 *  - release consumed pa:
 *    pa
 *    group
 *    object
 *
 *  - generate in-core bitmap:
 *    group
 *        pa
 *
 *  - discard all for given object (inode, locality group):
 *    object
 *        pa
 *    group
 *
 *  - discard all for given group:
 *    group
 *        pa
 *    group
 *        object
 *
 */
static struct kmem_cache *ext4_pspace_cachep;
static struct kmem_cache *ext4_ac_cachep;
static struct kmem_cache *ext4_free_data_cachep;

/* We create slab caches for groupinfo data structures based on the
 * superblock block size.  There will be one per mounted filesystem for
 * each unique s_blocksize_bits */
#define NR_GRPINFO_CACHES 8
static struct kmem_cache *ext4_groupinfo_caches[NR_GRPINFO_CACHES];

static const char *ext4_groupinfo_slab_names[NR_GRPINFO_CACHES] = {
	"ext4_groupinfo_1k", "ext4_groupinfo_2k", "ext4_groupinfo_4k",
	"ext4_groupinfo_8k", "ext4_groupinfo_16k", "ext4_groupinfo_32k",
	"ext4_groupinfo_64k", "ext4_groupinfo_128k"
};

static void ext4_mb_generate_from_pa(struct super_block *sb, void *bitmap,
					ext4_group_t group);
static void ext4_mb_generate_from_freelist(struct super_block *sb, void *bitmap,
						ext4_group_t group);
static void ext4_free_data_callback(struct super_block *sb,
				struct ext4_journal_cb_entry *jce, int rc);

static inline void *mb_correct_addr_and_bit(int *bit, void *addr)
{
#if BITS_PER_LONG == 64
	*bit += ((unsigned long) addr & 7UL) << 3;
	addr = (void *) ((unsigned long) addr & ~7UL);
#elif BITS_PER_LONG == 32
	*bit += ((unsigned long) addr & 3UL) << 3;
	addr = (void *) ((unsigned long) addr & ~3UL);
#else
#error "how many bits you are?!"
#endif
	return addr;
}

static inline int mb_test_bit(int bit, void *addr)
{
	/*
	 * ext4_test_bit on architecture like powerpc
	 * needs unsigned long aligned address
	 */
	addr = mb_correct_addr_and_bit(&bit, addr);
	return ext4_test_bit(bit, addr);
}

static inline void mb_set_bit(int bit, void *addr)
{
	addr = mb_correct_addr_and_bit(&bit, addr);
	ext4_set_bit(bit, addr);
}

static inline void mb_clear_bit(int bit, void *addr)
{
	addr = mb_correct_addr_and_bit(&bit, addr);
	ext4_clear_bit(bit, addr);
}

static inline int mb_test_and_clear_bit(int bit, void *addr)
{
	addr = mb_correct_addr_and_bit(&bit, addr);
	return ext4_test_and_clear_bit(bit, addr);
}

static inline int mb_find_next_zero_bit(void *addr, int max, int start)
{
	int fix = 0, ret, tmpmax;
	addr = mb_correct_addr_and_bit(&fix, addr);
	tmpmax = max + fix;
	start += fix;

	ret = ext4_find_next_zero_bit(addr, tmpmax, start) - fix;
	if (ret > max)
		return max;
	return ret;
}

static inline int mb_find_next_bit(void *addr, int max, int start)
{
	int fix = 0, ret, tmpmax;
	addr = mb_correct_addr_and_bit(&fix, addr);
	tmpmax = max + fix;
	start += fix;

	ret = ext4_find_next_bit(addr, tmpmax, start) - fix;
	if (ret > max)
		return max;
	return ret;
}

static void *mb_find_buddy(struct ext4_buddy *e4b, int order, int *max)
{
	char *bb;

	BUG_ON(e4b->bd_bitmap == e4b->bd_buddy);
	BUG_ON(max == NULL);

	if (order > e4b->bd_blkbits + 1) {
		*max = 0;
		return NULL;
	}

	/* at order 0 we see each particular block */
	if (order == 0) {
		*max = 1 << (e4b->bd_blkbits + 3);
		return e4b->bd_bitmap;
	}

	bb = e4b->bd_buddy + EXT4_SB(e4b->bd_sb)->s_mb_offsets[order];
	*max = EXT4_SB(e4b->bd_sb)->s_mb_maxs[order];

	return bb;
}

#ifdef DOUBLE_CHECK
static void mb_free_blocks_double(struct inode *inode, struct ext4_buddy *e4b,
			   int first, int count)
{
	int i;
	struct super_block *sb = e4b->bd_sb;

	if (unlikely(e4b->bd_info->bb_bitmap == NULL))
		return;
	assert_spin_locked(ext4_group_lock_ptr(sb, e4b->bd_group));
	for (i = 0; i < count; i++) {
		if (!mb_test_bit(first + i, e4b->bd_info->bb_bitmap)) {
			ext4_fsblk_t blocknr;

			blocknr = ext4_group_first_block_no(sb, e4b->bd_group);
			blocknr += EXT4_C2B(EXT4_SB(sb), first + i);
			ext4_grp_locked_error(sb, e4b->bd_group,
					      inode ? inode->i_ino : 0,
					      blocknr,
					      "freeing block already freed "
					      "(bit %u)",
					      first + i);
		}
		mb_clear_bit(first + i, e4b->bd_info->bb_bitmap);
	}
}

static void mb_mark_used_double(struct ext4_buddy *e4b, int first, int count)
{
	int i;

	if (unlikely(e4b->bd_info->bb_bitmap == NULL))
		return;
	assert_spin_locked(ext4_group_lock_ptr(e4b->bd_sb, e4b->bd_group));
	for (i = 0; i < count; i++) {
		BUG_ON(mb_test_bit(first + i, e4b->bd_info->bb_bitmap));
		mb_set_bit(first + i, e4b->bd_info->bb_bitmap);
	}
}

static void mb_cmp_bitmaps(struct ext4_buddy *e4b, void *bitmap)
{
	if (memcmp(e4b->bd_info->bb_bitmap, bitmap, e4b->bd_sb->s_blocksize)) {
		unsigned char *b1, *b2;
		int i;
		b1 = (unsigned char *) e4b->bd_info->bb_bitmap;
		b2 = (unsigned char *) bitmap;
		for (i = 0; i < e4b->bd_sb->s_blocksize; i++) {
			if (b1[i] != b2[i]) {
				ext4_msg(e4b->bd_sb, KERN_ERR,
					 "corruption in group %u "
					 "at byte %u(%u): %x in copy != %x "
					 "on disk/prealloc",
					 e4b->bd_group, i, i * 8, b1[i], b2[i]);
				BUG();
			}
		}
	}
}

#else
static inline void mb_free_blocks_double(struct inode *inode,
				struct ext4_buddy *e4b, int first, int count)
{
	return;
}
static inline void mb_mark_used_double(struct ext4_buddy *e4b,
						int first, int count)
{
	return;
}
static inline void mb_cmp_bitmaps(struct ext4_buddy *e4b, void *bitmap)
{
	return;
}
#endif

#ifdef AGGRESSIVE_CHECK

#define MB_CHECK_ASSERT(assert)						\
do {									\
	if (!(assert)) {						\
		printk(KERN_EMERG					\
			"Assertion failure in %s() at %s:%d: \"%s\"\n",	\
			function, file, line, # assert);		\
		BUG();							\
	}								\
} while (0)

static int __mb_check_buddy(struct ext4_buddy *e4b, char *file,
				const char *function, int line)
{
	struct super_block *sb = e4b->bd_sb;
	int order = e4b->bd_blkbits + 1;
	int max;
	int max2;
	int i;
	int j;
	int k;
	int count;
	struct ext4_group_info *grp;
	int fragments = 0;
	int fstart;
	struct list_head *cur;
	void *buddy;
	void *buddy2;

	{
		static int mb_check_counter;
		if (mb_check_counter++ % 100 != 0)
			return 0;
	}

	while (order > 1) {
		buddy = mb_find_buddy(e4b, order, &max);
		MB_CHECK_ASSERT(buddy);
		buddy2 = mb_find_buddy(e4b, order - 1, &max2);
		MB_CHECK_ASSERT(buddy2);
		MB_CHECK_ASSERT(buddy != buddy2);
		MB_CHECK_ASSERT(max * 2 == max2);

		count = 0;
		for (i = 0; i < max; i++) {

			if (mb_test_bit(i, buddy)) {
				/* only single bit in buddy2 may be 1 */
				if (!mb_test_bit(i << 1, buddy2)) {
					MB_CHECK_ASSERT(
						mb_test_bit((i<<1)+1, buddy2));
				} else if (!mb_test_bit((i << 1) + 1, buddy2)) {
					MB_CHECK_ASSERT(
						mb_test_bit(i << 1, buddy2));
				}
				continue;
			}

			/* both bits in buddy2 must be 1 */
			MB_CHECK_ASSERT(mb_test_bit(i << 1, buddy2));
			MB_CHECK_ASSERT(mb_test_bit((i << 1) + 1, buddy2));

			for (j = 0; j < (1 << order); j++) {
				k = (i * (1 << order)) + j;
				MB_CHECK_ASSERT(
					!mb_test_bit(k, e4b->bd_bitmap));
			}
			count++;
		}
		MB_CHECK_ASSERT(e4b->bd_info->bb_counters[order] == count);
		order--;
	}

	fstart = -1;
	buddy = mb_find_buddy(e4b, 0, &max);
	for (i = 0; i < max; i++) {
		if (!mb_test_bit(i, buddy)) {
			MB_CHECK_ASSERT(i >= e4b->bd_info->bb_first_free);
			if (fstart == -1) {
				fragments++;
				fstart = i;
			}
			continue;
		}
		fstart = -1;
		/* check used bits only */
		for (j = 0; j < e4b->bd_blkbits + 1; j++) {
			buddy2 = mb_find_buddy(e4b, j, &max2);
			k = i >> j;
			MB_CHECK_ASSERT(k < max2);
			MB_CHECK_ASSERT(mb_test_bit(k, buddy2));
		}
	}
	MB_CHECK_ASSERT(!EXT4_MB_GRP_NEED_INIT(e4b->bd_info));
	MB_CHECK_ASSERT(e4b->bd_info->bb_fragments == fragments);

	grp = ext4_get_group_info(sb, e4b->bd_group);
	list_for_each(cur, &grp->bb_prealloc_list) {
		ext4_group_t groupnr;
		struct ext4_prealloc_space *pa;
		pa = list_entry(cur, struct ext4_prealloc_space, pa_group_list);
		ext4_get_group_no_and_offset(sb, pa->pa_pstart, &groupnr, &k);
		MB_CHECK_ASSERT(groupnr == e4b->bd_group);
		for (i = 0; i < pa->pa_len; i++)
			MB_CHECK_ASSERT(mb_test_bit(k + i, buddy));
	}
	return 0;
}
#undef MB_CHECK_ASSERT
#define mb_check_buddy(e4b) __mb_check_buddy(e4b,	\
					__FILE__, __func__, __LINE__)
#else
#define mb_check_buddy(e4b)
#endif

/*
 * Divide blocks started from @first with length @len into
 * smaller chunks with power of 2 blocks.
 * Clear the bits in bitmap which the blocks of the chunk(s) covered,
 * then increase bb_counters[] for corresponded chunk size.
 */
static void ext4_mb_mark_free_simple(struct super_block *sb,
				void *buddy, ext4_grpblk_t first, ext4_grpblk_t len,
					struct ext4_group_info *grp)
{
	struct ext4_sb_info *sbi = EXT4_SB(sb);
	ext4_grpblk_t min;
	ext4_grpblk_t max;
	ext4_grpblk_t chunk;
	unsigned short border;

	BUG_ON(len > EXT4_CLUSTERS_PER_GROUP(sb));

	border = 2 << sb->s_blocksize_bits;

	while (len > 0) {
		/* find how many blocks can be covered since this position */
		max = ffs(first | border) - 1;

		/* find how many blocks of power 2 we need to mark */
		min = fls(len) - 1;

		if (max < min)
			min = max;
		chunk = 1 << min;

		/* mark multiblock chunks only */
		grp->bb_counters[min]++;
		if (min > 0)
			mb_clear_bit(first >> min,
				     buddy + sbi->s_mb_offsets[min]);

		len -= chunk;
		first += chunk;
	}
}

/*
 * Cache the order of the largest free extent we have available in this block
 * group.
 */
static void
mb_set_largest_free_order(struct super_block *sb, struct ext4_group_info *grp)
{
	int i;
	int bits;

	grp->bb_largest_free_order = -1; /* uninit */

	bits = sb->s_blocksize_bits + 1;
	for (i = bits; i >= 0; i--) {
		if (grp->bb_counters[i] > 0) {
			grp->bb_largest_free_order = i;
			break;
		}
	}
}

static noinline_for_stack
void ext4_mb_generate_buddy(struct super_block *sb,
				void *buddy, void *bitmap, ext4_group_t group)
{
	struct ext4_group_info *grp = ext4_get_group_info(sb, group);
	ext4_grpblk_t max = EXT4_CLUSTERS_PER_GROUP(sb);
	ext4_grpblk_t i = 0;
	ext4_grpblk_t first;
	ext4_grpblk_t len;
	unsigned free = 0;
	unsigned fragments = 0;
	unsigned long long period = get_cycles();

	/* initialize buddy from bitmap which is aggregation
	 * of on-disk bitmap and preallocations */
	i = mb_find_next_zero_bit(bitmap, max, 0);
	grp->bb_first_free = i;
	while (i < max) {
		fragments++;
		first = i;
		i = mb_find_next_bit(bitmap, max, i);
		len = i - first;
		free += len;
		if (len > 1)
			ext4_mb_mark_free_simple(sb, buddy, first, len, grp);
		else
			grp->bb_counters[0]++;
		if (i < max)
			i = mb_find_next_zero_bit(bitmap, max, i);
	}
	grp->bb_fragments = fragments;

	if (free != grp->bb_free) {
		ext4_grp_locked_error(sb, group, 0, 0,
				      "%u clusters in bitmap, %u in gd",
				      free, grp->bb_free);
		/*
		 * If we intent to continue, we consider group descritor
		 * corrupt and update bb_free using bitmap value
		 */
		grp->bb_free = free;
	}
	mb_set_largest_free_order(sb, grp);

	clear_bit(EXT4_GROUP_INFO_NEED_INIT_BIT, &(grp->bb_state));

	period = get_cycles() - period;
	spin_lock(&EXT4_SB(sb)->s_bal_lock);
	EXT4_SB(sb)->s_mb_buddies_generated++;
	EXT4_SB(sb)->s_mb_generation_time += period;
	spin_unlock(&EXT4_SB(sb)->s_bal_lock);
}

static void mb_regenerate_buddy(struct ext4_buddy *e4b)
{
	int count;
	int order = 1;
	void *buddy;

	while ((buddy = mb_find_buddy(e4b, order++, &count))) {
		ext4_set_bits(buddy, 0, count);
	}
	e4b->bd_info->bb_fragments = 0;
	memset(e4b->bd_info->bb_counters, 0,
		sizeof(*e4b->bd_info->bb_counters) *
		(e4b->bd_sb->s_blocksize_bits + 2));

	ext4_mb_generate_buddy(e4b->bd_sb, e4b->bd_buddy,
		e4b->bd_bitmap, e4b->bd_group);
}

/* The buddy information is attached the buddy cache inode
 * for convenience. The information regarding each group
 * is loaded via ext4_mb_load_buddy. The information involve
 * block bitmap and buddy information. The information are
 * stored in the inode as
 *
 * {                        page                        }
 * [ group 0 bitmap][ group 0 buddy] [group 1][ group 1]...
 *
 *
 * one block each for bitmap and buddy information.
 * So for each group we take up 2 blocks. A page can
 * contain blocks_per_page (PAGE_CACHE_SIZE / blocksize)  blocks.
 * So it can have information regarding groups_per_page which
 * is blocks_per_page/2
 *
 * Locking note:  This routine takes the block group lock of all groups
 * for this page; do not hold this lock when calling this routine!
 */

static int ext4_mb_init_cache(struct page *page, char *incore)
{
	ext4_group_t ngroups;
	int blocksize;
	int blocks_per_page;
	int groups_per_page;
	int err = 0;
	int i;
	ext4_group_t first_group, group;
	int first_block;
	struct super_block *sb;
	struct buffer_head *bhs;
	struct buffer_head **bh = NULL;
	struct inode *inode;
	char *data;
	char *bitmap;
	struct ext4_group_info *grinfo;

	mb_debug(1, "init page %lu\n", page->index);

	inode = page->mapping->host;
	sb = inode->i_sb;
	ngroups = ext4_get_groups_count(sb);
	blocksize = 1 << inode->i_blkbits;
	blocks_per_page = PAGE_CACHE_SIZE / blocksize;

	groups_per_page = blocks_per_page >> 1;
	if (groups_per_page == 0)
		groups_per_page = 1;

	/* allocate buffer_heads to read bitmaps */
	if (groups_per_page > 1) {
		i = sizeof(struct buffer_head *) * groups_per_page;
		bh = kzalloc(i, GFP_NOFS);
		if (bh == NULL) {
			err = -ENOMEM;
			goto out;
		}
	} else
		bh = &bhs;

	first_group = page->index * blocks_per_page / 2;

	/* read all groups the page covers into the cache */
	for (i = 0, group = first_group; i < groups_per_page; i++, group++) {
		if (group >= ngroups)
			break;

		grinfo = ext4_get_group_info(sb, group);
		/*
		 * If page is uptodate then we came here after online resize
		 * which added some new uninitialized group info structs, so
		 * we must skip all initialized uptodate buddies on the page,
		 * which may be currently in use by an allocating task.
		 */
		if (PageUptodate(page) && !EXT4_MB_GRP_NEED_INIT(grinfo)) {
			bh[i] = NULL;
			continue;
		}
		if (!(bh[i] = ext4_read_block_bitmap_nowait(sb, group))) {
			err = -ENOMEM;
			goto out;
		}
		mb_debug(1, "read bitmap for group %u\n", group);
	}

	/* wait for I/O completion */
	for (i = 0, group = first_group; i < groups_per_page; i++, group++) {
		if (bh[i] && ext4_wait_block_bitmap(sb, group, bh[i])) {
			err = -EIO;
			goto out;
		}
	}

	first_block = page->index * blocks_per_page;
	for (i = 0; i < blocks_per_page; i++) {
		group = (first_block + i) >> 1;
		if (group >= ngroups)
			break;

		if (!bh[group - first_group])
			/* skip initialized uptodate buddy */
			continue;

		/*
		 * data carry information regarding this
		 * particular group in the format specified
		 * above
		 *
		 */
		data = page_address(page) + (i * blocksize);
		bitmap = bh[group - first_group]->b_data;

		/*
		 * We place the buddy block and bitmap block
		 * close together
		 */
		if ((first_block + i) & 1) {
			/* this is block of buddy */
			BUG_ON(incore == NULL);
			mb_debug(1, "put buddy for group %u in page %lu/%x\n",
				group, page->index, i * blocksize);
			trace_ext4_mb_buddy_bitmap_load(sb, group);
			grinfo = ext4_get_group_info(sb, group);
			grinfo->bb_fragments = 0;
			memset(grinfo->bb_counters, 0,
			       sizeof(*grinfo->bb_counters) *
				(sb->s_blocksize_bits+2));
			/*
			 * incore got set to the group block bitmap below
			 */
			ext4_lock_group(sb, group);
			/* init the buddy */
			memset(data, 0xff, blocksize);
			ext4_mb_generate_buddy(sb, data, incore, group);
			ext4_unlock_group(sb, group);
			incore = NULL;
		} else {
			/* this is block of bitmap */
			BUG_ON(incore != NULL);
			mb_debug(1, "put bitmap for group %u in page %lu/%x\n",
				group, page->index, i * blocksize);
			trace_ext4_mb_bitmap_load(sb, group);

			/* see comments in ext4_mb_put_pa() */
			ext4_lock_group(sb, group);
			memcpy(data, bitmap, blocksize);

			/* mark all preallocated blks used in in-core bitmap */
			ext4_mb_generate_from_pa(sb, data, group);
			ext4_mb_generate_from_freelist(sb, data, group);
			ext4_unlock_group(sb, group);

			/* set incore so that the buddy information can be
			 * generated using this
			 */
			incore = data;
		}
	}
	SetPageUptodate(page);

out:
	if (bh) {
		for (i = 0; i < groups_per_page; i++)
			brelse(bh[i]);
		if (bh != &bhs)
			kfree(bh);
	}
	return err;
}

/*
 * Lock the buddy and bitmap pages. This make sure other parallel init_group
 * on the same buddy page doesn't happen whild holding the buddy page lock.
 * Return locked buddy and bitmap pages on e4b struct. If buddy and bitmap
 * are on the same page e4b->bd_buddy_page is NULL and return value is 0.
 */
static int ext4_mb_get_buddy_page_lock(struct super_block *sb,
		ext4_group_t group, struct ext4_buddy *e4b)
{
	struct inode *inode = EXT4_SB(sb)->s_buddy_cache;
	int block, pnum, poff;
	int blocks_per_page;
	struct page *page;

	e4b->bd_buddy_page = NULL;
	e4b->bd_bitmap_page = NULL;

	blocks_per_page = PAGE_CACHE_SIZE / sb->s_blocksize;
	/*
	 * the buddy cache inode stores the block bitmap
	 * and buddy information in consecutive blocks.
	 * So for each group we need two blocks.
	 */
	block = group * 2;
	pnum = block / blocks_per_page;
	poff = block % blocks_per_page;
	page = find_or_create_page(inode->i_mapping, pnum, GFP_NOFS);
	if (!page)
		return -EIO;
	BUG_ON(page->mapping != inode->i_mapping);
	e4b->bd_bitmap_page = page;
	e4b->bd_bitmap = page_address(page) + (poff * sb->s_blocksize);

	if (blocks_per_page >= 2) {
		/* buddy and bitmap are on the same page */
		return 0;
	}

	block++;
	pnum = block / blocks_per_page;
	page = find_or_create_page(inode->i_mapping, pnum, GFP_NOFS);
	if (!page)
		return -EIO;
	BUG_ON(page->mapping != inode->i_mapping);
	e4b->bd_buddy_page = page;
	return 0;
}

static void ext4_mb_put_buddy_page_lock(struct ext4_buddy *e4b)
{
	if (e4b->bd_bitmap_page) {
		unlock_page(e4b->bd_bitmap_page);
		page_cache_release(e4b->bd_bitmap_page);
	}
	if (e4b->bd_buddy_page) {
		unlock_page(e4b->bd_buddy_page);
		page_cache_release(e4b->bd_buddy_page);
	}
}

/*
 * Locking note:  This routine calls ext4_mb_init_cache(), which takes the
 * block group lock of all groups for this page; do not hold the BG lock when
 * calling this routine!
 */
static noinline_for_stack
int ext4_mb_init_group(struct super_block *sb, ext4_group_t group)
{

	struct ext4_group_info *this_grp;
	struct ext4_buddy e4b;
	struct page *page;
	int ret = 0;

	might_sleep();
	mb_debug(1, "init group %u\n", group);
	this_grp = ext4_get_group_info(sb, group);
	/*
	 * This ensures that we don't reinit the buddy cache
	 * page which map to the group from which we are already
	 * allocating. If we are looking at the buddy cache we would
	 * have taken a reference using ext4_mb_load_buddy and that
	 * would have pinned buddy page to page cache.
	 */
	ret = ext4_mb_get_buddy_page_lock(sb, group, &e4b);
	if (ret || !EXT4_MB_GRP_NEED_INIT(this_grp)) {
		/*
		 * somebody initialized the group
		 * return without doing anything
		 */
		goto err;
	}

	page = e4b.bd_bitmap_page;
	ret = ext4_mb_init_cache(page, NULL);
	if (ret)
		goto err;
	if (!PageUptodate(page)) {
		ret = -EIO;
		goto err;
	}
	mark_page_accessed(page);

	if (e4b.bd_buddy_page == NULL) {
		/*
		 * If both the bitmap and buddy are in
		 * the same page we don't need to force
		 * init the buddy
		 */
		ret = 0;
		goto err;
	}
	/* init buddy cache */
	page = e4b.bd_buddy_page;
	ret = ext4_mb_init_cache(page, e4b.bd_bitmap);
	if (ret)
		goto err;
	if (!PageUptodate(page)) {
		ret = -EIO;
		goto err;
	}
	mark_page_accessed(page);
err:
	ext4_mb_put_buddy_page_lock(&e4b);
	return ret;
}

/*
 * Locking note:  This routine calls ext4_mb_init_cache(), which takes the
 * block group lock of all groups for this page; do not hold the BG lock when
 * calling this routine!
 */
static noinline_for_stack int
ext4_mb_load_buddy(struct super_block *sb, ext4_group_t group,
					struct ext4_buddy *e4b)
{
	int blocks_per_page;
	int block;
	int pnum;
	int poff;
	struct page *page;
	int ret;
	struct ext4_group_info *grp;
	struct ext4_sb_info *sbi = EXT4_SB(sb);
	struct inode *inode = sbi->s_buddy_cache;

	might_sleep();
	mb_debug(1, "load group %u\n", group);

	blocks_per_page = PAGE_CACHE_SIZE / sb->s_blocksize;
	grp = ext4_get_group_info(sb, group);

	e4b->bd_blkbits = sb->s_blocksize_bits;
	e4b->bd_info = grp;
	e4b->bd_sb = sb;
	e4b->bd_group = group;
	e4b->bd_buddy_page = NULL;
	e4b->bd_bitmap_page = NULL;

	if (unlikely(EXT4_MB_GRP_NEED_INIT(grp))) {
		/*
		 * we need full data about the group
		 * to make a good selection
		 */
		ret = ext4_mb_init_group(sb, group);
		if (ret)
			return ret;
	}

	/*
	 * the buddy cache inode stores the block bitmap
	 * and buddy information in consecutive blocks.
	 * So for each group we need two blocks.
	 */
	block = group * 2;
	pnum = block / blocks_per_page;
	poff = block % blocks_per_page;

	/* we could use find_or_create_page(), but it locks page
	 * what we'd like to avoid in fast path ... */
	page = find_get_page(inode->i_mapping, pnum);
	if (page == NULL || !PageUptodate(page)) {
		if (page)
			/*
			 * drop the page reference and try
			 * to get the page with lock. If we
			 * are not uptodate that implies
			 * somebody just created the page but
			 * is yet to initialize the same. So
			 * wait for it to initialize.
			 */
			page_cache_release(page);
		page = find_or_create_page(inode->i_mapping, pnum, GFP_NOFS);
		if (page) {
			BUG_ON(page->mapping != inode->i_mapping);
			if (!PageUptodate(page)) {
				ret = ext4_mb_init_cache(page, NULL);
				if (ret) {
					unlock_page(page);
					goto err;
				}
				mb_cmp_bitmaps(e4b, page_address(page) +
					       (poff * sb->s_blocksize));
			}
			unlock_page(page);
		}
	}
	if (page == NULL || !PageUptodate(page)) {
		ret = -EIO;
		goto err;
	}
	e4b->bd_bitmap_page = page;
	e4b->bd_bitmap = page_address(page) + (poff * sb->s_blocksize);
	mark_page_accessed(page);

	block++;
	pnum = block / blocks_per_page;
	poff = block % blocks_per_page;

	page = find_get_page(inode->i_mapping, pnum);
	if (page == NULL || !PageUptodate(page)) {
		if (page)
			page_cache_release(page);
		page = find_or_create_page(inode->i_mapping, pnum, GFP_NOFS);
		if (page) {
			BUG_ON(page->mapping != inode->i_mapping);
			if (!PageUptodate(page)) {
				ret = ext4_mb_init_cache(page, e4b->bd_bitmap);
				if (ret) {
					unlock_page(page);
					goto err;
				}
			}
			unlock_page(page);
		}
	}
	if (page == NULL || !PageUptodate(page)) {
		ret = -EIO;
		goto err;
	}
	e4b->bd_buddy_page = page;
	e4b->bd_buddy = page_address(page) + (poff * sb->s_blocksize);
	mark_page_accessed(page);

	BUG_ON(e4b->bd_bitmap_page == NULL);
	BUG_ON(e4b->bd_buddy_page == NULL);

	return 0;

err:
	if (page)
		page_cache_release(page);
	if (e4b->bd_bitmap_page)
		page_cache_release(e4b->bd_bitmap_page);
	if (e4b->bd_buddy_page)
		page_cache_release(e4b->bd_buddy_page);
	e4b->bd_buddy = NULL;
	e4b->bd_bitmap = NULL;
	return ret;
}

static void ext4_mb_unload_buddy(struct ext4_buddy *e4b)
{
	if (e4b->bd_bitmap_page)
		page_cache_release(e4b->bd_bitmap_page);
	if (e4b->bd_buddy_page)
		page_cache_release(e4b->bd_buddy_page);
}


static int mb_find_order_for_block(struct ext4_buddy *e4b, int block)
{
	int order = 1;
	void *bb;

	BUG_ON(e4b->bd_bitmap == e4b->bd_buddy);
	BUG_ON(block >= (1 << (e4b->bd_blkbits + 3)));

	bb = e4b->bd_buddy;
	while (order <= e4b->bd_blkbits + 1) {
		block = block >> 1;
		if (!mb_test_bit(block, bb)) {
			/* this block is part of buddy of order 'order' */
			return order;
		}
		bb += 1 << (e4b->bd_blkbits - order);
		order++;
	}
	return 0;
}

static void mb_clear_bits(void *bm, int cur, int len)
{
	__u32 *addr;

	len = cur + len;
	while (cur < len) {
		if ((cur & 31) == 0 && (len - cur) >= 32) {
			/* fast path: clear whole word at once */
			addr = bm + (cur >> 3);
			*addr = 0;
			cur += 32;
			continue;
		}
		mb_clear_bit(cur, bm);
		cur++;
	}
}

/* clear bits in given range
 * will return first found zero bit if any, -1 otherwise
 */
static int mb_test_and_clear_bits(void *bm, int cur, int len)
{
	__u32 *addr;
	int zero_bit = -1;

	len = cur + len;
	while (cur < len) {
		if ((cur & 31) == 0 && (len - cur) >= 32) {
			/* fast path: clear whole word at once */
			addr = bm + (cur >> 3);
			if (*addr != (__u32)(-1) && zero_bit == -1)
				zero_bit = cur + mb_find_next_zero_bit(addr, 32, 0);
			*addr = 0;
			cur += 32;
			continue;
		}
		if (!mb_test_and_clear_bit(cur, bm) && zero_bit == -1)
			zero_bit = cur;
		cur++;
	}

	return zero_bit;
}

void ext4_set_bits(void *bm, int cur, int len)
{
	__u32 *addr;

	len = cur + len;
	while (cur < len) {
		if ((cur & 31) == 0 && (len - cur) >= 32) {
			/* fast path: set whole word at once */
			addr = bm + (cur >> 3);
			*addr = 0xffffffff;
			cur += 32;
			continue;
		}
		mb_set_bit(cur, bm);
		cur++;
	}
}

/*
 * _________________________________________________________________ */

static inline int mb_buddy_adjust_border(int* bit, void* bitmap, int side)
{
	if (mb_test_bit(*bit + side, bitmap)) {
		mb_clear_bit(*bit, bitmap);
		(*bit) -= side;
		return 1;
	}
	else {
		(*bit) += side;
		mb_set_bit(*bit, bitmap);
		return -1;
	}
}

static void mb_buddy_mark_free(struct ext4_buddy *e4b, int first, int last)
{
	int max;
	int order = 1;
	void *buddy = mb_find_buddy(e4b, order, &max);

	while (buddy) {
		void *buddy2;

		/* Bits in range [first; last] are known to be set since
		 * corresponding blocks were allocated. Bits in range
		 * (first; last) will stay set because they form buddies on
		 * upper layer. We just deal with borders if they don't
		 * align with upper layer and then go up.
		 * Releasing entire group is all about clearing
		 * single bit of highest order buddy.
		 */

		/* Example:
		 * ---------------------------------
		 * |   1   |   1   |   1   |   1   |
		 * ---------------------------------
		 * | 0 | 1 | 1 | 1 | 1 | 1 | 1 | 1 |
		 * ---------------------------------
		 *   0   1   2   3   4   5   6   7
		 *      \_____________________/
		 *
		 * Neither [1] nor [6] is aligned to above layer.
		 * Left neighbour [0] is free, so mark it busy,
		 * decrease bb_counters and extend range to
		 * [0; 6]
		 * Right neighbour [7] is busy. It can't be coaleasced with [6], so
		 * mark [6] free, increase bb_counters and shrink range to
		 * [0; 5].
		 * Then shift range to [0; 2], go up and do the same.
		 */


		if (first & 1)
			e4b->bd_info->bb_counters[order] += mb_buddy_adjust_border(&first, buddy, -1);
		if (!(last & 1))
			e4b->bd_info->bb_counters[order] += mb_buddy_adjust_border(&last, buddy, 1);
		if (first > last)
			break;
		order++;

		if (first == last || !(buddy2 = mb_find_buddy(e4b, order, &max))) {
			mb_clear_bits(buddy, first, last - first + 1);
			e4b->bd_info->bb_counters[order - 1] += last - first + 1;
			break;
		}
		first >>= 1;
		last >>= 1;
		buddy = buddy2;
	}
}

static void mb_free_blocks(struct inode *inode, struct ext4_buddy *e4b,
			   int first, int count)
{
	int left_is_free = 0;
	int right_is_free = 0;
	int block;
	int last = first + count - 1;
	struct super_block *sb = e4b->bd_sb;

	BUG_ON(last >= (sb->s_blocksize << 3));
	assert_spin_locked(ext4_group_lock_ptr(sb, e4b->bd_group));
	mb_check_buddy(e4b);
	mb_free_blocks_double(inode, e4b, first, count);

	e4b->bd_info->bb_free += count;
	if (first < e4b->bd_info->bb_first_free)
		e4b->bd_info->bb_first_free = first;

	/* access memory sequentially: check left neighbour,
	 * clear range and then check right neighbour
	 */
	if (first != 0)
		left_is_free = !mb_test_bit(first - 1, e4b->bd_bitmap);
	block = mb_test_and_clear_bits(e4b->bd_bitmap, first, count);
	if (last + 1 < EXT4_SB(sb)->s_mb_maxs[0])
		right_is_free = !mb_test_bit(last + 1, e4b->bd_bitmap);

	if (unlikely(block != -1)) {
		ext4_fsblk_t blocknr;

		blocknr = ext4_group_first_block_no(sb, e4b->bd_group);
		blocknr += EXT4_C2B(EXT4_SB(sb), block);
		ext4_grp_locked_error(sb, e4b->bd_group,
				      inode ? inode->i_ino : 0,
				      blocknr,
				      "freeing already freed block "
				      "(bit %u)", block);
		mb_regenerate_buddy(e4b);
		goto done;
	}

	/* let's maintain fragments counter */
	if (left_is_free && right_is_free)
		e4b->bd_info->bb_fragments--;
	else if (!left_is_free && !right_is_free)
		e4b->bd_info->bb_fragments++;

	/* buddy[0] == bd_bitmap is a special case, so handle
	 * it right away and let mb_buddy_mark_free stay free of
	 * zero order checks.
	 * Check if neighbours are to be coaleasced,
	 * adjust bitmap bb_counters and borders appropriately.
	 */
	if (first & 1) {
		first += !left_is_free;
		e4b->bd_info->bb_counters[0] += left_is_free ? -1 : 1;
	}
	if (!(last & 1)) {
		last -= !right_is_free;
		e4b->bd_info->bb_counters[0] += right_is_free ? -1 : 1;
	}

	if (first <= last)
		mb_buddy_mark_free(e4b, first >> 1, last >> 1);

done:
	mb_set_largest_free_order(sb, e4b->bd_info);
	mb_check_buddy(e4b);
}

static int mb_find_extent(struct ext4_buddy *e4b, int block,
				int needed, struct ext4_free_extent *ex)
{
	int next = block;
	int max, order;
	void *buddy;

	assert_spin_locked(ext4_group_lock_ptr(e4b->bd_sb, e4b->bd_group));
	BUG_ON(ex == NULL);

	buddy = mb_find_buddy(e4b, 0, &max);
	BUG_ON(buddy == NULL);
	BUG_ON(block >= max);
	if (mb_test_bit(block, buddy)) {
		ex->fe_len = 0;
		ex->fe_start = 0;
		ex->fe_group = 0;
		return 0;
	}

	/* find actual order */
	order = mb_find_order_for_block(e4b, block);
	block = block >> order;

	ex->fe_len = 1 << order;
	ex->fe_start = block << order;
	ex->fe_group = e4b->bd_group;

	/* calc difference from given start */
	next = next - ex->fe_start;
	ex->fe_len -= next;
	ex->fe_start += next;

	while (needed > ex->fe_len &&
	       mb_find_buddy(e4b, order, &max)) {

		if (block + 1 >= max)
			break;

		next = (block + 1) * (1 << order);
		if (mb_test_bit(next, e4b->bd_bitmap))
			break;

		order = mb_find_order_for_block(e4b, next);

		block = next >> order;
		ex->fe_len += 1 << order;
	}

	BUG_ON(ex->fe_start + ex->fe_len > (1 << (e4b->bd_blkbits + 3)));
	return ex->fe_len;
}

static int mb_mark_used(struct ext4_buddy *e4b, struct ext4_free_extent *ex)
{
	int ord;
	int mlen = 0;
	int max = 0;
	int cur;
	int start = ex->fe_start;
	int len = ex->fe_len;
	unsigned ret = 0;
	int len0 = len;
	void *buddy;

	BUG_ON(start + len > (e4b->bd_sb->s_blocksize << 3));
	BUG_ON(e4b->bd_group != ex->fe_group);
	assert_spin_locked(ext4_group_lock_ptr(e4b->bd_sb, e4b->bd_group));
	mb_check_buddy(e4b);
	mb_mark_used_double(e4b, start, len);

	e4b->bd_info->bb_free -= len;
	if (e4b->bd_info->bb_first_free == start)
		e4b->bd_info->bb_first_free += len;

	/* let's maintain fragments counter */
	if (start != 0)
		mlen = !mb_test_bit(start - 1, e4b->bd_bitmap);
	if (start + len < EXT4_SB(e4b->bd_sb)->s_mb_maxs[0])
		max = !mb_test_bit(start + len, e4b->bd_bitmap);
	if (mlen && max)
		e4b->bd_info->bb_fragments++;
	else if (!mlen && !max)
		e4b->bd_info->bb_fragments--;

	/* let's maintain buddy itself */
	while (len) {
		ord = mb_find_order_for_block(e4b, start);

		if (((start >> ord) << ord) == start && len >= (1 << ord)) {
			/* the whole chunk may be allocated at once! */
			mlen = 1 << ord;
			buddy = mb_find_buddy(e4b, ord, &max);
			BUG_ON((start >> ord) >= max);
			mb_set_bit(start >> ord, buddy);
			e4b->bd_info->bb_counters[ord]--;
			start += mlen;
			len -= mlen;
			BUG_ON(len < 0);
			continue;
		}

		/* store for history */
		if (ret == 0)
			ret = len | (ord << 16);

		/* we have to split large buddy */
		BUG_ON(ord <= 0);
		buddy = mb_find_buddy(e4b, ord, &max);
		mb_set_bit(start >> ord, buddy);
		e4b->bd_info->bb_counters[ord]--;

		ord--;
		cur = (start >> ord) & ~1U;
		buddy = mb_find_buddy(e4b, ord, &max);
		mb_clear_bit(cur, buddy);
		mb_clear_bit(cur + 1, buddy);
		e4b->bd_info->bb_counters[ord]++;
		e4b->bd_info->bb_counters[ord]++;
	}
	mb_set_largest_free_order(e4b->bd_sb, e4b->bd_info);

	ext4_set_bits(e4b->bd_bitmap, ex->fe_start, len0);
	mb_check_buddy(e4b);

	return ret;
}

/*
 * Must be called under group lock!
 */
static void ext4_mb_use_best_found(struct ext4_allocation_context *ac,
					struct ext4_buddy *e4b)
{
	struct ext4_sb_info *sbi = EXT4_SB(ac->ac_sb);
	int ret;

	BUG_ON(ac->ac_b_ex.fe_group != e4b->bd_group);
	BUG_ON(ac->ac_status == AC_STATUS_FOUND);

	ac->ac_b_ex.fe_len = min(ac->ac_b_ex.fe_len, ac->ac_g_ex.fe_len);
	ac->ac_b_ex.fe_logical = ac->ac_g_ex.fe_logical;
	ret = mb_mark_used(e4b, &ac->ac_b_ex);

	/* preallocation can change ac_b_ex, thus we store actually
	 * allocated blocks for history */
	ac->ac_f_ex = ac->ac_b_ex;

	ac->ac_status = AC_STATUS_FOUND;
	ac->ac_tail = ret & 0xffff;
	ac->ac_buddy = ret >> 16;

	/*
	 * take the page reference. We want the page to be pinned
	 * so that we don't get a ext4_mb_init_cache_call for this
	 * group until we update the bitmap. That would mean we
	 * double allocate blocks. The reference is dropped
	 * in ext4_mb_release_context
	 */
	ac->ac_bitmap_page = e4b->bd_bitmap_page;
	get_page(ac->ac_bitmap_page);
	ac->ac_buddy_page = e4b->bd_buddy_page;
	get_page(ac->ac_buddy_page);
	/* store last allocated for subsequent stream allocation */
	if (ac->ac_flags & EXT4_MB_STREAM_ALLOC) {
		spin_lock(&sbi->s_md_lock);
		sbi->s_mb_last_group = ac->ac_f_ex.fe_group;
		sbi->s_mb_last_start = ac->ac_f_ex.fe_start;
		spin_unlock(&sbi->s_md_lock);
	}
}

/*
 * regular allocator, for general purposes allocation
 */

static void ext4_mb_check_limits(struct ext4_allocation_context *ac,
					struct ext4_buddy *e4b,
					int finish_group)
{
	struct ext4_sb_info *sbi = EXT4_SB(ac->ac_sb);
	struct ext4_free_extent *bex = &ac->ac_b_ex;
	struct ext4_free_extent *gex = &ac->ac_g_ex;
	struct ext4_free_extent ex;
	int max;

	if (ac->ac_status == AC_STATUS_FOUND)
		return;
	/*
	 * We don't want to scan for a whole year
	 */
	if (ac->ac_found > sbi->s_mb_max_to_scan &&
			!(ac->ac_flags & EXT4_MB_HINT_FIRST)) {
		ac->ac_status = AC_STATUS_BREAK;
		return;
	}

	/*
	 * Haven't found good chunk so far, let's continue
	 */
	if (bex->fe_len < gex->fe_len)
		return;

	if ((finish_group || ac->ac_found > sbi->s_mb_min_to_scan)
			&& bex->fe_group == e4b->bd_group) {
		/* recheck chunk's availability - we don't know
		 * when it was found (within this lock-unlock
		 * period or not) */
		max = mb_find_extent(e4b, bex->fe_start, gex->fe_len, &ex);
		if (max >= gex->fe_len) {
			ext4_mb_use_best_found(ac, e4b);
			return;
		}
	}
}

/*
 * The routine checks whether found extent is good enough. If it is,
 * then the extent gets marked used and flag is set to the context
 * to stop scanning. Otherwise, the extent is compared with the
 * previous found extent and if new one is better, then it's stored
 * in the context. Later, the best found extent will be used, if
 * mballoc can't find good enough extent.
 *
 * FIXME: real allocation policy is to be designed yet!
 */
static void ext4_mb_measure_extent(struct ext4_allocation_context *ac,
					struct ext4_free_extent *ex,
					struct ext4_buddy *e4b)
{
	struct ext4_free_extent *bex = &ac->ac_b_ex;
	struct ext4_free_extent *gex = &ac->ac_g_ex;

	BUG_ON(ex->fe_len <= 0);
	BUG_ON(ex->fe_len > EXT4_CLUSTERS_PER_GROUP(ac->ac_sb));
	BUG_ON(ex->fe_start >= EXT4_CLUSTERS_PER_GROUP(ac->ac_sb));
	BUG_ON(ac->ac_status != AC_STATUS_CONTINUE);

	ac->ac_found++;

	/*
	 * The special case - take what you catch first
	 */
	if (unlikely(ac->ac_flags & EXT4_MB_HINT_FIRST)) {
		*bex = *ex;
		ext4_mb_use_best_found(ac, e4b);
		return;
	}

	/*
	 * Let's check whether the chuck is good enough
	 */
	if (ex->fe_len == gex->fe_len) {
		*bex = *ex;
		ext4_mb_use_best_found(ac, e4b);
		return;
	}

	/*
	 * If this is first found extent, just store it in the context
	 */
	if (bex->fe_len == 0) {
		*bex = *ex;
		return;
	}

	/*
	 * If new found extent is better, store it in the context
	 */
	if (bex->fe_len < gex->fe_len) {
		/* if the request isn't satisfied, any found extent
		 * larger than previous best one is better */
		if (ex->fe_len > bex->fe_len)
			*bex = *ex;
	} else if (ex->fe_len > gex->fe_len) {
		/* if the request is satisfied, then we try to find
		 * an extent that still satisfy the request, but is
		 * smaller than previous one */
		if (ex->fe_len < bex->fe_len)
			*bex = *ex;
	}

	ext4_mb_check_limits(ac, e4b, 0);
}

static noinline_for_stack
int ext4_mb_try_best_found(struct ext4_allocation_context *ac,
					struct ext4_buddy *e4b)
{
	struct ext4_free_extent ex = ac->ac_b_ex;
	ext4_group_t group = ex.fe_group;
	int max;
	int err;

	BUG_ON(ex.fe_len <= 0);
	err = ext4_mb_load_buddy(ac->ac_sb, group, e4b);
	if (err)
		return err;

	ext4_lock_group(ac->ac_sb, group);
	max = mb_find_extent(e4b, ex.fe_start, ex.fe_len, &ex);

	if (max > 0) {
		ac->ac_b_ex = ex;
		ext4_mb_use_best_found(ac, e4b);
	}

	ext4_unlock_group(ac->ac_sb, group);
	ext4_mb_unload_buddy(e4b);

	return 0;
}

static noinline_for_stack
int ext4_mb_find_by_goal(struct ext4_allocation_context *ac,
				struct ext4_buddy *e4b)
{
	ext4_group_t group = ac->ac_g_ex.fe_group;
	int max;
	int err;
	struct ext4_sb_info *sbi = EXT4_SB(ac->ac_sb);
	struct ext4_group_info *grp = ext4_get_group_info(ac->ac_sb, group);
	struct ext4_free_extent ex;

	if (!(ac->ac_flags & EXT4_MB_HINT_TRY_GOAL))
		return 0;
	if (grp->bb_free == 0)
		return 0;

	err = ext4_mb_load_buddy(ac->ac_sb, group, e4b);
	if (err)
		return err;

	ext4_lock_group(ac->ac_sb, group);
	max = mb_find_extent(e4b, ac->ac_g_ex.fe_start,
			     ac->ac_g_ex.fe_len, &ex);

	if (max >= ac->ac_g_ex.fe_len && ac->ac_g_ex.fe_len == sbi->s_stripe) {
		ext4_fsblk_t start;

		start = ext4_group_first_block_no(ac->ac_sb, e4b->bd_group) +
			ex.fe_start;
		/* use do_div to get remainder (would be 64-bit modulo) */
		if (do_div(start, sbi->s_stripe) == 0) {
			ac->ac_found++;
			ac->ac_b_ex = ex;
			ext4_mb_use_best_found(ac, e4b);
		}
	} else if (max >= ac->ac_g_ex.fe_len) {
		BUG_ON(ex.fe_len <= 0);
		BUG_ON(ex.fe_group != ac->ac_g_ex.fe_group);
		BUG_ON(ex.fe_start != ac->ac_g_ex.fe_start);
		ac->ac_found++;
		ac->ac_b_ex = ex;
		ext4_mb_use_best_found(ac, e4b);
	} else if (max > 0 && (ac->ac_flags & EXT4_MB_HINT_MERGE)) {
		/* Sometimes, caller may want to merge even small
		 * number of blocks to an existing extent */
		BUG_ON(ex.fe_len <= 0);
		BUG_ON(ex.fe_group != ac->ac_g_ex.fe_group);
		BUG_ON(ex.fe_start != ac->ac_g_ex.fe_start);
		ac->ac_found++;
		ac->ac_b_ex = ex;
		ext4_mb_use_best_found(ac, e4b);
	}
	ext4_unlock_group(ac->ac_sb, group);
	ext4_mb_unload_buddy(e4b);

	return 0;
}

/*
 * The routine scans buddy structures (not bitmap!) from given order
 * to max order and tries to find big enough chunk to satisfy the req
 */
static noinline_for_stack
void ext4_mb_simple_scan_group(struct ext4_allocation_context *ac,
					struct ext4_buddy *e4b)
{
	struct super_block *sb = ac->ac_sb;
	struct ext4_group_info *grp = e4b->bd_info;
	void *buddy;
	int i;
	int k;
	int max;

	BUG_ON(ac->ac_2order <= 0);
	for (i = ac->ac_2order; i <= sb->s_blocksize_bits + 1; i++) {
		if (grp->bb_counters[i] == 0)
			continue;

		buddy = mb_find_buddy(e4b, i, &max);
		BUG_ON(buddy == NULL);

		k = mb_find_next_zero_bit(buddy, max, 0);
		BUG_ON(k >= max);

		ac->ac_found++;

		ac->ac_b_ex.fe_len = 1 << i;
		ac->ac_b_ex.fe_start = k << i;
		ac->ac_b_ex.fe_group = e4b->bd_group;

		ext4_mb_use_best_found(ac, e4b);

		BUG_ON(ac->ac_b_ex.fe_len != ac->ac_g_ex.fe_len);

		if (EXT4_SB(sb)->s_mb_stats)
			atomic_inc(&EXT4_SB(sb)->s_bal_2orders);

		break;
	}
}

/*
 * The routine scans the group and measures all found extents.
 * In order to optimize scanning, caller must pass number of
 * free blocks in the group, so the routine can know upper limit.
 */
static noinline_for_stack
void ext4_mb_complex_scan_group(struct ext4_allocation_context *ac,
					struct ext4_buddy *e4b)
{
	struct super_block *sb = ac->ac_sb;
	void *bitmap = e4b->bd_bitmap;
	struct ext4_free_extent ex;
	int i;
	int free;

	free = e4b->bd_info->bb_free;
	BUG_ON(free <= 0);

	i = e4b->bd_info->bb_first_free;

	while (free && ac->ac_status == AC_STATUS_CONTINUE) {
		i = mb_find_next_zero_bit(bitmap,
						EXT4_CLUSTERS_PER_GROUP(sb), i);
		if (i >= EXT4_CLUSTERS_PER_GROUP(sb)) {
			/*
			 * IF we have corrupt bitmap, we won't find any
			 * free blocks even though group info says we
			 * we have free blocks
			 */
			ext4_grp_locked_error(sb, e4b->bd_group, 0, 0,
					"%d free clusters as per "
					"group info. But bitmap says 0",
					free);
			break;
		}

		mb_find_extent(e4b, i, ac->ac_g_ex.fe_len, &ex);
		BUG_ON(ex.fe_len <= 0);
		if (free < ex.fe_len) {
			ext4_grp_locked_error(sb, e4b->bd_group, 0, 0,
					"%d free clusters as per "
					"group info. But got %d blocks",
					free, ex.fe_len);
			/*
			 * The number of free blocks differs. This mostly
			 * indicate that the bitmap is corrupt. So exit
			 * without claiming the space.
			 */
			break;
		}

		ext4_mb_measure_extent(ac, &ex, e4b);

		i += ex.fe_len;
		free -= ex.fe_len;
	}

	ext4_mb_check_limits(ac, e4b, 1);
}

/*
 * This is a special case for storages like raid5
 * we try to find stripe-aligned chunks for stripe-size-multiple requests
 */
static noinline_for_stack
void ext4_mb_scan_aligned(struct ext4_allocation_context *ac,
				 struct ext4_buddy *e4b)
{
	struct super_block *sb = ac->ac_sb;
	struct ext4_sb_info *sbi = EXT4_SB(sb);
	void *bitmap = e4b->bd_bitmap;
	struct ext4_free_extent ex;
	ext4_fsblk_t first_group_block;
	ext4_fsblk_t a;
	ext4_grpblk_t i;
	int max;

	BUG_ON(sbi->s_stripe == 0);

	/* find first stripe-aligned block in group */
	first_group_block = ext4_group_first_block_no(sb, e4b->bd_group);

	a = first_group_block + sbi->s_stripe - 1;
	do_div(a, sbi->s_stripe);
	i = (a * sbi->s_stripe) - first_group_block;

	while (i < EXT4_CLUSTERS_PER_GROUP(sb)) {
		if (!mb_test_bit(i, bitmap)) {
			max = mb_find_extent(e4b, i, sbi->s_stripe, &ex);
			if (max >= sbi->s_stripe) {
				ac->ac_found++;
				ac->ac_b_ex = ex;
				ext4_mb_use_best_found(ac, e4b);
				break;
			}
		}
		i += sbi->s_stripe;
	}
}

/* This is now called BEFORE we load the buddy bitmap. */
static int ext4_mb_good_group(struct ext4_allocation_context *ac,
				ext4_group_t group, int cr)
{
	unsigned free, fragments;
	int flex_size = ext4_flex_bg_size(EXT4_SB(ac->ac_sb));
	struct ext4_group_info *grp = ext4_get_group_info(ac->ac_sb, group);

	BUG_ON(cr < 0 || cr >= 4);

	free = grp->bb_free;
	if (free == 0)
		return 0;
	if (cr <= 2 && free < ac->ac_g_ex.fe_len)
		return 0;

	/* We only do this if the grp has never been initialized */
	if (unlikely(EXT4_MB_GRP_NEED_INIT(grp))) {
		int ret = ext4_mb_init_group(ac->ac_sb, group);
		if (ret)
			return 0;
	}

	fragments = grp->bb_fragments;
	if (fragments == 0)
		return 0;

	switch (cr) {
	case 0:
		BUG_ON(ac->ac_2order == 0);

		/* Avoid using the first bg of a flexgroup for data files */
		if ((ac->ac_flags & EXT4_MB_HINT_DATA) &&
		    (flex_size >= EXT4_FLEX_SIZE_DIR_ALLOC_SCHEME) &&
		    ((group % flex_size) == 0))
			return 0;

		if ((ac->ac_2order > ac->ac_sb->s_blocksize_bits+1) ||
		    (free / fragments) >= ac->ac_g_ex.fe_len)
			return 1;

		if (grp->bb_largest_free_order < ac->ac_2order)
			return 0;

		return 1;
	case 1:
		if ((free / fragments) >= ac->ac_g_ex.fe_len)
			return 1;
		break;
	case 2:
		if (free >= ac->ac_g_ex.fe_len)
			return 1;
		break;
	case 3:
		return 1;
	default:
		BUG();
	}

	return 0;
}

static noinline_for_stack int
ext4_mb_regular_allocator(struct ext4_allocation_context *ac)
{
	ext4_group_t ngroups, group, i;
	int cr;
	int err = 0;
	struct ext4_sb_info *sbi;
	struct super_block *sb;
	struct ext4_buddy e4b;

	sb = ac->ac_sb;
	sbi = EXT4_SB(sb);
	ngroups = ext4_get_groups_count(sb);
	/* non-extent files are limited to low blocks/groups */
	if (!(ext4_test_inode_flag(ac->ac_inode, EXT4_INODE_EXTENTS)))
		ngroups = sbi->s_blockfile_groups;

	BUG_ON(ac->ac_status == AC_STATUS_FOUND);

	/* first, try the goal */
	err = ext4_mb_find_by_goal(ac, &e4b);
	if (err || ac->ac_status == AC_STATUS_FOUND)
		goto out;

	if (unlikely(ac->ac_flags & EXT4_MB_HINT_GOAL_ONLY))
		goto out;

	/*
	 * ac->ac2_order is set only if the fe_len is a power of 2
	 * if ac2_order is set we also set criteria to 0 so that we
	 * try exact allocation using buddy.
	 */
	i = fls(ac->ac_g_ex.fe_len);
	ac->ac_2order = 0;
	/*
	 * We search using buddy data only if the order of the request
	 * is greater than equal to the sbi_s_mb_order2_reqs
	 * You can tune it via /sys/fs/ext4/<partition>/mb_order2_req
	 */
	if (i >= sbi->s_mb_order2_reqs) {
		/*
		 * This should tell if fe_len is exactly power of 2
		 */
		if ((ac->ac_g_ex.fe_len & (~(1 << (i - 1)))) == 0)
			ac->ac_2order = i - 1;
	}

	/* if stream allocation is enabled, use global goal */
	if (ac->ac_flags & EXT4_MB_STREAM_ALLOC) {
		/* TBD: may be hot point */
		spin_lock(&sbi->s_md_lock);
		ac->ac_g_ex.fe_group = sbi->s_mb_last_group;
		ac->ac_g_ex.fe_start = sbi->s_mb_last_start;
		spin_unlock(&sbi->s_md_lock);
	}

	/* Let's just scan groups to find more-less suitable blocks */
	cr = ac->ac_2order ? 0 : 1;
	/*
	 * cr == 0 try to get exact allocation,
	 * cr == 3  try to get anything
	 */
repeat:
	for (; cr < 4 && ac->ac_status == AC_STATUS_CONTINUE; cr++) {
		ac->ac_criteria = cr;
		/*
		 * searching for the right group start
		 * from the goal value specified
		 */
		group = ac->ac_g_ex.fe_group;

		for (i = 0; i < ngroups; group++, i++) {
<<<<<<< HEAD
=======
			cond_resched();
>>>>>>> d0e0ac97
			/*
			 * Artificially restricted ngroups for non-extent
			 * files makes group > ngroups possible on first loop.
			 */
			if (group >= ngroups)
				group = 0;

			/* This now checks without needing the buddy page */
			if (!ext4_mb_good_group(ac, group, cr))
				continue;

			err = ext4_mb_load_buddy(sb, group, &e4b);
			if (err)
				goto out;

			ext4_lock_group(sb, group);

			/*
			 * We need to check again after locking the
			 * block group
			 */
			if (!ext4_mb_good_group(ac, group, cr)) {
				ext4_unlock_group(sb, group);
				ext4_mb_unload_buddy(&e4b);
				continue;
			}

			ac->ac_groups_scanned++;
			if (cr == 0 && ac->ac_2order < sb->s_blocksize_bits+2)
				ext4_mb_simple_scan_group(ac, &e4b);
			else if (cr == 1 && sbi->s_stripe &&
					!(ac->ac_g_ex.fe_len % sbi->s_stripe))
				ext4_mb_scan_aligned(ac, &e4b);
			else
				ext4_mb_complex_scan_group(ac, &e4b);

			ext4_unlock_group(sb, group);
			ext4_mb_unload_buddy(&e4b);

			if (ac->ac_status != AC_STATUS_CONTINUE)
				break;
		}
	}

	if (ac->ac_b_ex.fe_len > 0 && ac->ac_status != AC_STATUS_FOUND &&
	    !(ac->ac_flags & EXT4_MB_HINT_FIRST)) {
		/*
		 * We've been searching too long. Let's try to allocate
		 * the best chunk we've found so far
		 */

		ext4_mb_try_best_found(ac, &e4b);
		if (ac->ac_status != AC_STATUS_FOUND) {
			/*
			 * Someone more lucky has already allocated it.
			 * The only thing we can do is just take first
			 * found block(s)
			printk(KERN_DEBUG "EXT4-fs: someone won our chunk\n");
			 */
			ac->ac_b_ex.fe_group = 0;
			ac->ac_b_ex.fe_start = 0;
			ac->ac_b_ex.fe_len = 0;
			ac->ac_status = AC_STATUS_CONTINUE;
			ac->ac_flags |= EXT4_MB_HINT_FIRST;
			cr = 3;
			atomic_inc(&sbi->s_mb_lost_chunks);
			goto repeat;
		}
	}
out:
	return err;
}

static void *ext4_mb_seq_groups_start(struct seq_file *seq, loff_t *pos)
{
	struct super_block *sb = seq->private;
	ext4_group_t group;

	if (*pos < 0 || *pos >= ext4_get_groups_count(sb))
		return NULL;
	group = *pos + 1;
	return (void *) ((unsigned long) group);
}

static void *ext4_mb_seq_groups_next(struct seq_file *seq, void *v, loff_t *pos)
{
	struct super_block *sb = seq->private;
	ext4_group_t group;

	++*pos;
	if (*pos < 0 || *pos >= ext4_get_groups_count(sb))
		return NULL;
	group = *pos + 1;
	return (void *) ((unsigned long) group);
}

static int ext4_mb_seq_groups_show(struct seq_file *seq, void *v)
{
	struct super_block *sb = seq->private;
	ext4_group_t group = (ext4_group_t) ((unsigned long) v);
	int i;
	int err, buddy_loaded = 0;
	struct ext4_buddy e4b;
	struct ext4_group_info *grinfo;
	struct sg {
		struct ext4_group_info info;
		ext4_grpblk_t counters[16];
	} sg;

	group--;
	if (group == 0)
		seq_printf(seq, "#%-5s: %-5s %-5s %-5s "
				"[ %-5s %-5s %-5s %-5s %-5s %-5s %-5s "
				  "%-5s %-5s %-5s %-5s %-5s %-5s %-5s ]\n",
			   "group", "free", "frags", "first",
			   "2^0", "2^1", "2^2", "2^3", "2^4", "2^5", "2^6",
			   "2^7", "2^8", "2^9", "2^10", "2^11", "2^12", "2^13");

	i = (sb->s_blocksize_bits + 2) * sizeof(sg.info.bb_counters[0]) +
		sizeof(struct ext4_group_info);
	grinfo = ext4_get_group_info(sb, group);
	/* Load the group info in memory only if not already loaded. */
	if (unlikely(EXT4_MB_GRP_NEED_INIT(grinfo))) {
		err = ext4_mb_load_buddy(sb, group, &e4b);
		if (err) {
			seq_printf(seq, "#%-5u: I/O error\n", group);
			return 0;
		}
		buddy_loaded = 1;
	}

	memcpy(&sg, ext4_get_group_info(sb, group), i);

	if (buddy_loaded)
		ext4_mb_unload_buddy(&e4b);

	seq_printf(seq, "#%-5u: %-5u %-5u %-5u [", group, sg.info.bb_free,
			sg.info.bb_fragments, sg.info.bb_first_free);
	for (i = 0; i <= 13; i++)
		seq_printf(seq, " %-5u", i <= sb->s_blocksize_bits + 1 ?
				sg.info.bb_counters[i] : 0);
	seq_printf(seq, " ]\n");

	return 0;
}

static void ext4_mb_seq_groups_stop(struct seq_file *seq, void *v)
{
}

static const struct seq_operations ext4_mb_seq_groups_ops = {
	.start  = ext4_mb_seq_groups_start,
	.next   = ext4_mb_seq_groups_next,
	.stop   = ext4_mb_seq_groups_stop,
	.show   = ext4_mb_seq_groups_show,
};

static int ext4_mb_seq_groups_open(struct inode *inode, struct file *file)
{
	struct super_block *sb = PDE_DATA(inode);
	int rc;

	rc = seq_open(file, &ext4_mb_seq_groups_ops);
	if (rc == 0) {
		struct seq_file *m = file->private_data;
		m->private = sb;
	}
	return rc;

}

static const struct file_operations ext4_mb_seq_groups_fops = {
	.owner		= THIS_MODULE,
	.open		= ext4_mb_seq_groups_open,
	.read		= seq_read,
	.llseek		= seq_lseek,
	.release	= seq_release,
};

static struct kmem_cache *get_groupinfo_cache(int blocksize_bits)
{
	int cache_index = blocksize_bits - EXT4_MIN_BLOCK_LOG_SIZE;
	struct kmem_cache *cachep = ext4_groupinfo_caches[cache_index];

	BUG_ON(!cachep);
	return cachep;
}

/*
 * Allocate the top-level s_group_info array for the specified number
 * of groups
 */
int ext4_mb_alloc_groupinfo(struct super_block *sb, ext4_group_t ngroups)
{
	struct ext4_sb_info *sbi = EXT4_SB(sb);
	unsigned size;
	struct ext4_group_info ***new_groupinfo;

	size = (ngroups + EXT4_DESC_PER_BLOCK(sb) - 1) >>
		EXT4_DESC_PER_BLOCK_BITS(sb);
	if (size <= sbi->s_group_info_size)
		return 0;

	size = roundup_pow_of_two(sizeof(*sbi->s_group_info) * size);
	new_groupinfo = ext4_kvzalloc(size, GFP_KERNEL);
	if (!new_groupinfo) {
		ext4_msg(sb, KERN_ERR, "can't allocate buddy meta group");
		return -ENOMEM;
	}
	if (sbi->s_group_info) {
		memcpy(new_groupinfo, sbi->s_group_info,
		       sbi->s_group_info_size * sizeof(*sbi->s_group_info));
		ext4_kvfree(sbi->s_group_info);
	}
	sbi->s_group_info = new_groupinfo;
	sbi->s_group_info_size = size / sizeof(*sbi->s_group_info);
	ext4_debug("allocated s_groupinfo array for %d meta_bg's\n", 
		   sbi->s_group_info_size);
	return 0;
}

/* Create and initialize ext4_group_info data for the given group. */
int ext4_mb_add_groupinfo(struct super_block *sb, ext4_group_t group,
			  struct ext4_group_desc *desc)
{
	int i;
	int metalen = 0;
	struct ext4_sb_info *sbi = EXT4_SB(sb);
	struct ext4_group_info **meta_group_info;
	struct kmem_cache *cachep = get_groupinfo_cache(sb->s_blocksize_bits);

	/*
	 * First check if this group is the first of a reserved block.
	 * If it's true, we have to allocate a new table of pointers
	 * to ext4_group_info structures
	 */
	if (group % EXT4_DESC_PER_BLOCK(sb) == 0) {
		metalen = sizeof(*meta_group_info) <<
			EXT4_DESC_PER_BLOCK_BITS(sb);
		meta_group_info = kmalloc(metalen, GFP_KERNEL);
		if (meta_group_info == NULL) {
			ext4_msg(sb, KERN_ERR, "can't allocate mem "
				 "for a buddy group");
			goto exit_meta_group_info;
		}
		sbi->s_group_info[group >> EXT4_DESC_PER_BLOCK_BITS(sb)] =
			meta_group_info;
	}

	meta_group_info =
		sbi->s_group_info[group >> EXT4_DESC_PER_BLOCK_BITS(sb)];
	i = group & (EXT4_DESC_PER_BLOCK(sb) - 1);

	meta_group_info[i] = kmem_cache_zalloc(cachep, GFP_KERNEL);
	if (meta_group_info[i] == NULL) {
		ext4_msg(sb, KERN_ERR, "can't allocate buddy mem");
		goto exit_group_info;
	}
	set_bit(EXT4_GROUP_INFO_NEED_INIT_BIT,
		&(meta_group_info[i]->bb_state));

	/*
	 * initialize bb_free to be able to skip
	 * empty groups without initialization
	 */
	if (desc->bg_flags & cpu_to_le16(EXT4_BG_BLOCK_UNINIT)) {
		meta_group_info[i]->bb_free =
			ext4_free_clusters_after_init(sb, group, desc);
	} else {
		meta_group_info[i]->bb_free =
			ext4_free_group_clusters(sb, desc);
	}

	INIT_LIST_HEAD(&meta_group_info[i]->bb_prealloc_list);
	init_rwsem(&meta_group_info[i]->alloc_sem);
	meta_group_info[i]->bb_free_root = RB_ROOT;
	meta_group_info[i]->bb_largest_free_order = -1;  /* uninit */

#ifdef DOUBLE_CHECK
	{
		struct buffer_head *bh;
		meta_group_info[i]->bb_bitmap =
			kmalloc(sb->s_blocksize, GFP_KERNEL);
		BUG_ON(meta_group_info[i]->bb_bitmap == NULL);
		bh = ext4_read_block_bitmap(sb, group);
		BUG_ON(bh == NULL);
		memcpy(meta_group_info[i]->bb_bitmap, bh->b_data,
			sb->s_blocksize);
		put_bh(bh);
	}
#endif

	return 0;

exit_group_info:
	/* If a meta_group_info table has been allocated, release it now */
	if (group % EXT4_DESC_PER_BLOCK(sb) == 0) {
		kfree(sbi->s_group_info[group >> EXT4_DESC_PER_BLOCK_BITS(sb)]);
		sbi->s_group_info[group >> EXT4_DESC_PER_BLOCK_BITS(sb)] = NULL;
	}
exit_meta_group_info:
	return -ENOMEM;
} /* ext4_mb_add_groupinfo */

static int ext4_mb_init_backend(struct super_block *sb)
{
	ext4_group_t ngroups = ext4_get_groups_count(sb);
	ext4_group_t i;
	struct ext4_sb_info *sbi = EXT4_SB(sb);
	int err;
	struct ext4_group_desc *desc;
	struct kmem_cache *cachep;

	err = ext4_mb_alloc_groupinfo(sb, ngroups);
	if (err)
		return err;

	sbi->s_buddy_cache = new_inode(sb);
	if (sbi->s_buddy_cache == NULL) {
		ext4_msg(sb, KERN_ERR, "can't get new inode");
		goto err_freesgi;
	}
	/* To avoid potentially colliding with an valid on-disk inode number,
	 * use EXT4_BAD_INO for the buddy cache inode number.  This inode is
	 * not in the inode hash, so it should never be found by iget(), but
	 * this will avoid confusion if it ever shows up during debugging. */
	sbi->s_buddy_cache->i_ino = EXT4_BAD_INO;
	EXT4_I(sbi->s_buddy_cache)->i_disksize = 0;
	for (i = 0; i < ngroups; i++) {
		desc = ext4_get_group_desc(sb, i, NULL);
		if (desc == NULL) {
			ext4_msg(sb, KERN_ERR, "can't read descriptor %u", i);
			goto err_freebuddy;
		}
		if (ext4_mb_add_groupinfo(sb, i, desc) != 0)
			goto err_freebuddy;
	}

	return 0;

err_freebuddy:
	cachep = get_groupinfo_cache(sb->s_blocksize_bits);
	while (i-- > 0)
		kmem_cache_free(cachep, ext4_get_group_info(sb, i));
	i = sbi->s_group_info_size;
	while (i-- > 0)
		kfree(sbi->s_group_info[i]);
	iput(sbi->s_buddy_cache);
err_freesgi:
	ext4_kvfree(sbi->s_group_info);
	return -ENOMEM;
}

static void ext4_groupinfo_destroy_slabs(void)
{
	int i;

	for (i = 0; i < NR_GRPINFO_CACHES; i++) {
		if (ext4_groupinfo_caches[i])
			kmem_cache_destroy(ext4_groupinfo_caches[i]);
		ext4_groupinfo_caches[i] = NULL;
	}
}

static int ext4_groupinfo_create_slab(size_t size)
{
	static DEFINE_MUTEX(ext4_grpinfo_slab_create_mutex);
	int slab_size;
	int blocksize_bits = order_base_2(size);
	int cache_index = blocksize_bits - EXT4_MIN_BLOCK_LOG_SIZE;
	struct kmem_cache *cachep;

	if (cache_index >= NR_GRPINFO_CACHES)
		return -EINVAL;

	if (unlikely(cache_index < 0))
		cache_index = 0;

	mutex_lock(&ext4_grpinfo_slab_create_mutex);
	if (ext4_groupinfo_caches[cache_index]) {
		mutex_unlock(&ext4_grpinfo_slab_create_mutex);
		return 0;	/* Already created */
	}

	slab_size = offsetof(struct ext4_group_info,
				bb_counters[blocksize_bits + 2]);

	cachep = kmem_cache_create(ext4_groupinfo_slab_names[cache_index],
					slab_size, 0, SLAB_RECLAIM_ACCOUNT,
					NULL);

	ext4_groupinfo_caches[cache_index] = cachep;

	mutex_unlock(&ext4_grpinfo_slab_create_mutex);
	if (!cachep) {
		printk(KERN_EMERG
		       "EXT4-fs: no memory for groupinfo slab cache\n");
		return -ENOMEM;
	}

	return 0;
}

int ext4_mb_init(struct super_block *sb)
{
	struct ext4_sb_info *sbi = EXT4_SB(sb);
	unsigned i, j;
	unsigned offset;
	unsigned max;
	int ret;

	i = (sb->s_blocksize_bits + 2) * sizeof(*sbi->s_mb_offsets);

	sbi->s_mb_offsets = kmalloc(i, GFP_KERNEL);
	if (sbi->s_mb_offsets == NULL) {
		ret = -ENOMEM;
		goto out;
	}

	i = (sb->s_blocksize_bits + 2) * sizeof(*sbi->s_mb_maxs);
	sbi->s_mb_maxs = kmalloc(i, GFP_KERNEL);
	if (sbi->s_mb_maxs == NULL) {
		ret = -ENOMEM;
		goto out;
	}

	ret = ext4_groupinfo_create_slab(sb->s_blocksize);
	if (ret < 0)
		goto out;

	/* order 0 is regular bitmap */
	sbi->s_mb_maxs[0] = sb->s_blocksize << 3;
	sbi->s_mb_offsets[0] = 0;

	i = 1;
	offset = 0;
	max = sb->s_blocksize << 2;
	do {
		sbi->s_mb_offsets[i] = offset;
		sbi->s_mb_maxs[i] = max;
		offset += 1 << (sb->s_blocksize_bits - i);
		max = max >> 1;
		i++;
	} while (i <= sb->s_blocksize_bits + 1);

	spin_lock_init(&sbi->s_md_lock);
	spin_lock_init(&sbi->s_bal_lock);

	sbi->s_mb_max_to_scan = MB_DEFAULT_MAX_TO_SCAN;
	sbi->s_mb_min_to_scan = MB_DEFAULT_MIN_TO_SCAN;
	sbi->s_mb_stats = MB_DEFAULT_STATS;
	sbi->s_mb_stream_request = MB_DEFAULT_STREAM_THRESHOLD;
	sbi->s_mb_order2_reqs = MB_DEFAULT_ORDER2_REQS;
	/*
	 * The default group preallocation is 512, which for 4k block
	 * sizes translates to 2 megabytes.  However for bigalloc file
	 * systems, this is probably too big (i.e, if the cluster size
	 * is 1 megabyte, then group preallocation size becomes half a
	 * gigabyte!).  As a default, we will keep a two megabyte
	 * group pralloc size for cluster sizes up to 64k, and after
	 * that, we will force a minimum group preallocation size of
	 * 32 clusters.  This translates to 8 megs when the cluster
	 * size is 256k, and 32 megs when the cluster size is 1 meg,
	 * which seems reasonable as a default.
	 */
	sbi->s_mb_group_prealloc = max(MB_DEFAULT_GROUP_PREALLOC >>
				       sbi->s_cluster_bits, 32);
	/*
	 * If there is a s_stripe > 1, then we set the s_mb_group_prealloc
	 * to the lowest multiple of s_stripe which is bigger than
	 * the s_mb_group_prealloc as determined above. We want
	 * the preallocation size to be an exact multiple of the
	 * RAID stripe size so that preallocations don't fragment
	 * the stripes.
	 */
	if (sbi->s_stripe > 1) {
		sbi->s_mb_group_prealloc = roundup(
			sbi->s_mb_group_prealloc, sbi->s_stripe);
	}

	sbi->s_locality_groups = alloc_percpu(struct ext4_locality_group);
	if (sbi->s_locality_groups == NULL) {
		ret = -ENOMEM;
		goto out_free_groupinfo_slab;
	}
	for_each_possible_cpu(i) {
		struct ext4_locality_group *lg;
		lg = per_cpu_ptr(sbi->s_locality_groups, i);
		mutex_init(&lg->lg_mutex);
		for (j = 0; j < PREALLOC_TB_SIZE; j++)
			INIT_LIST_HEAD(&lg->lg_prealloc_list[j]);
		spin_lock_init(&lg->lg_prealloc_lock);
	}

	/* init file for buddy data */
	ret = ext4_mb_init_backend(sb);
	if (ret != 0)
		goto out_free_locality_groups;

	if (sbi->s_proc)
		proc_create_data("mb_groups", S_IRUGO, sbi->s_proc,
				 &ext4_mb_seq_groups_fops, sb);

	return 0;

out_free_locality_groups:
	free_percpu(sbi->s_locality_groups);
	sbi->s_locality_groups = NULL;
out_free_groupinfo_slab:
	ext4_groupinfo_destroy_slabs();
out:
	kfree(sbi->s_mb_offsets);
	sbi->s_mb_offsets = NULL;
	kfree(sbi->s_mb_maxs);
	sbi->s_mb_maxs = NULL;
	return ret;
}

/* need to called with the ext4 group lock held */
static void ext4_mb_cleanup_pa(struct ext4_group_info *grp)
{
	struct ext4_prealloc_space *pa;
	struct list_head *cur, *tmp;
	int count = 0;

	list_for_each_safe(cur, tmp, &grp->bb_prealloc_list) {
		pa = list_entry(cur, struct ext4_prealloc_space, pa_group_list);
		list_del(&pa->pa_group_list);
		count++;
		kmem_cache_free(ext4_pspace_cachep, pa);
	}
	if (count)
		mb_debug(1, "mballoc: %u PAs left\n", count);

}

int ext4_mb_release(struct super_block *sb)
{
	ext4_group_t ngroups = ext4_get_groups_count(sb);
	ext4_group_t i;
	int num_meta_group_infos;
	struct ext4_group_info *grinfo;
	struct ext4_sb_info *sbi = EXT4_SB(sb);
	struct kmem_cache *cachep = get_groupinfo_cache(sb->s_blocksize_bits);

	if (sbi->s_proc)
		remove_proc_entry("mb_groups", sbi->s_proc);

	if (sbi->s_group_info) {
		for (i = 0; i < ngroups; i++) {
			grinfo = ext4_get_group_info(sb, i);
#ifdef DOUBLE_CHECK
			kfree(grinfo->bb_bitmap);
#endif
			ext4_lock_group(sb, i);
			ext4_mb_cleanup_pa(grinfo);
			ext4_unlock_group(sb, i);
			kmem_cache_free(cachep, grinfo);
		}
		num_meta_group_infos = (ngroups +
				EXT4_DESC_PER_BLOCK(sb) - 1) >>
			EXT4_DESC_PER_BLOCK_BITS(sb);
		for (i = 0; i < num_meta_group_infos; i++)
			kfree(sbi->s_group_info[i]);
		ext4_kvfree(sbi->s_group_info);
	}
	kfree(sbi->s_mb_offsets);
	kfree(sbi->s_mb_maxs);
	if (sbi->s_buddy_cache)
		iput(sbi->s_buddy_cache);
	if (sbi->s_mb_stats) {
		ext4_msg(sb, KERN_INFO,
		       "mballoc: %u blocks %u reqs (%u success)",
				atomic_read(&sbi->s_bal_allocated),
				atomic_read(&sbi->s_bal_reqs),
				atomic_read(&sbi->s_bal_success));
		ext4_msg(sb, KERN_INFO,
		      "mballoc: %u extents scanned, %u goal hits, "
				"%u 2^N hits, %u breaks, %u lost",
				atomic_read(&sbi->s_bal_ex_scanned),
				atomic_read(&sbi->s_bal_goals),
				atomic_read(&sbi->s_bal_2orders),
				atomic_read(&sbi->s_bal_breaks),
				atomic_read(&sbi->s_mb_lost_chunks));
		ext4_msg(sb, KERN_INFO,
		       "mballoc: %lu generated and it took %Lu",
				sbi->s_mb_buddies_generated,
				sbi->s_mb_generation_time);
		ext4_msg(sb, KERN_INFO,
		       "mballoc: %u preallocated, %u discarded",
				atomic_read(&sbi->s_mb_preallocated),
				atomic_read(&sbi->s_mb_discarded));
	}

	free_percpu(sbi->s_locality_groups);

	return 0;
}

static inline int ext4_issue_discard(struct super_block *sb,
		ext4_group_t block_group, ext4_grpblk_t cluster, int count)
{
	ext4_fsblk_t discard_block;

	discard_block = (EXT4_C2B(EXT4_SB(sb), cluster) +
			 ext4_group_first_block_no(sb, block_group));
	count = EXT4_C2B(EXT4_SB(sb), count);
	trace_ext4_discard_blocks(sb,
			(unsigned long long) discard_block, count);
	return sb_issue_discard(sb, discard_block, count, GFP_NOFS, 0);
}

/*
 * This function is called by the jbd2 layer once the commit has finished,
 * so we know we can free the blocks that were released with that commit.
 */
static void ext4_free_data_callback(struct super_block *sb,
				    struct ext4_journal_cb_entry *jce,
				    int rc)
{
	struct ext4_free_data *entry = (struct ext4_free_data *)jce;
	struct ext4_buddy e4b;
	struct ext4_group_info *db;
	int err, count = 0, count2 = 0;

	mb_debug(1, "gonna free %u blocks in group %u (0x%p):",
		 entry->efd_count, entry->efd_group, entry);

	if (test_opt(sb, DISCARD)) {
		err = ext4_issue_discard(sb, entry->efd_group,
					 entry->efd_start_cluster,
					 entry->efd_count);
		if (err && err != -EOPNOTSUPP)
			ext4_msg(sb, KERN_WARNING, "discard request in"
				 " group:%d block:%d count:%d failed"
				 " with %d", entry->efd_group,
				 entry->efd_start_cluster,
				 entry->efd_count, err);
	}

	err = ext4_mb_load_buddy(sb, entry->efd_group, &e4b);
	/* we expect to find existing buddy because it's pinned */
	BUG_ON(err != 0);


	db = e4b.bd_info;
	/* there are blocks to put in buddy to make them really free */
	count += entry->efd_count;
	count2++;
	ext4_lock_group(sb, entry->efd_group);
	/* Take it out of per group rb tree */
	rb_erase(&entry->efd_node, &(db->bb_free_root));
	mb_free_blocks(NULL, &e4b, entry->efd_start_cluster, entry->efd_count);

	/*
	 * Clear the trimmed flag for the group so that the next
	 * ext4_trim_fs can trim it.
	 * If the volume is mounted with -o discard, online discard
	 * is supported and the free blocks will be trimmed online.
	 */
	if (!test_opt(sb, DISCARD))
		EXT4_MB_GRP_CLEAR_TRIMMED(db);

	if (!db->bb_free_root.rb_node) {
		/* No more items in the per group rb tree
		 * balance refcounts from ext4_mb_free_metadata()
		 */
		page_cache_release(e4b.bd_buddy_page);
		page_cache_release(e4b.bd_bitmap_page);
	}
	ext4_unlock_group(sb, entry->efd_group);
	kmem_cache_free(ext4_free_data_cachep, entry);
	ext4_mb_unload_buddy(&e4b);

	mb_debug(1, "freed %u blocks in %u structures\n", count, count2);
}

int __init ext4_init_mballoc(void)
{
	ext4_pspace_cachep = KMEM_CACHE(ext4_prealloc_space,
					SLAB_RECLAIM_ACCOUNT);
	if (ext4_pspace_cachep == NULL)
		return -ENOMEM;

	ext4_ac_cachep = KMEM_CACHE(ext4_allocation_context,
				    SLAB_RECLAIM_ACCOUNT);
	if (ext4_ac_cachep == NULL) {
		kmem_cache_destroy(ext4_pspace_cachep);
		return -ENOMEM;
	}

	ext4_free_data_cachep = KMEM_CACHE(ext4_free_data,
					   SLAB_RECLAIM_ACCOUNT);
	if (ext4_free_data_cachep == NULL) {
		kmem_cache_destroy(ext4_pspace_cachep);
		kmem_cache_destroy(ext4_ac_cachep);
		return -ENOMEM;
	}
	return 0;
}

void ext4_exit_mballoc(void)
{
	/*
	 * Wait for completion of call_rcu()'s on ext4_pspace_cachep
	 * before destroying the slab cache.
	 */
	rcu_barrier();
	kmem_cache_destroy(ext4_pspace_cachep);
	kmem_cache_destroy(ext4_ac_cachep);
	kmem_cache_destroy(ext4_free_data_cachep);
	ext4_groupinfo_destroy_slabs();
}


/*
 * Check quota and mark chosen space (ac->ac_b_ex) non-free in bitmaps
 * Returns 0 if success or error code
 */
static noinline_for_stack int
ext4_mb_mark_diskspace_used(struct ext4_allocation_context *ac,
				handle_t *handle, unsigned int reserv_clstrs)
{
	struct buffer_head *bitmap_bh = NULL;
	struct ext4_group_desc *gdp;
	struct buffer_head *gdp_bh;
	struct ext4_sb_info *sbi;
	struct super_block *sb;
	ext4_fsblk_t block;
	int err, len;

	BUG_ON(ac->ac_status != AC_STATUS_FOUND);
	BUG_ON(ac->ac_b_ex.fe_len <= 0);

	sb = ac->ac_sb;
	sbi = EXT4_SB(sb);

	err = -EIO;
	bitmap_bh = ext4_read_block_bitmap(sb, ac->ac_b_ex.fe_group);
	if (!bitmap_bh)
		goto out_err;

	err = ext4_journal_get_write_access(handle, bitmap_bh);
	if (err)
		goto out_err;

	err = -EIO;
	gdp = ext4_get_group_desc(sb, ac->ac_b_ex.fe_group, &gdp_bh);
	if (!gdp)
		goto out_err;

	ext4_debug("using block group %u(%d)\n", ac->ac_b_ex.fe_group,
			ext4_free_group_clusters(sb, gdp));

	err = ext4_journal_get_write_access(handle, gdp_bh);
	if (err)
		goto out_err;

	block = ext4_grp_offs_to_block(sb, &ac->ac_b_ex);

	len = EXT4_C2B(sbi, ac->ac_b_ex.fe_len);
	if (!ext4_data_block_valid(sbi, block, len)) {
		ext4_error(sb, "Allocating blocks %llu-%llu which overlap "
			   "fs metadata", block, block+len);
		/* File system mounted not to panic on error
		 * Fix the bitmap and repeat the block allocation
		 * We leak some of the blocks here.
		 */
		ext4_lock_group(sb, ac->ac_b_ex.fe_group);
		ext4_set_bits(bitmap_bh->b_data, ac->ac_b_ex.fe_start,
			      ac->ac_b_ex.fe_len);
		ext4_unlock_group(sb, ac->ac_b_ex.fe_group);
		err = ext4_handle_dirty_metadata(handle, NULL, bitmap_bh);
		if (!err)
			err = -EAGAIN;
		goto out_err;
	}

	ext4_lock_group(sb, ac->ac_b_ex.fe_group);
#ifdef AGGRESSIVE_CHECK
	{
		int i;
		for (i = 0; i < ac->ac_b_ex.fe_len; i++) {
			BUG_ON(mb_test_bit(ac->ac_b_ex.fe_start + i,
						bitmap_bh->b_data));
		}
	}
#endif
	ext4_set_bits(bitmap_bh->b_data, ac->ac_b_ex.fe_start,
		      ac->ac_b_ex.fe_len);
	if (gdp->bg_flags & cpu_to_le16(EXT4_BG_BLOCK_UNINIT)) {
		gdp->bg_flags &= cpu_to_le16(~EXT4_BG_BLOCK_UNINIT);
		ext4_free_group_clusters_set(sb, gdp,
					     ext4_free_clusters_after_init(sb,
						ac->ac_b_ex.fe_group, gdp));
	}
	len = ext4_free_group_clusters(sb, gdp) - ac->ac_b_ex.fe_len;
	ext4_free_group_clusters_set(sb, gdp, len);
	ext4_block_bitmap_csum_set(sb, ac->ac_b_ex.fe_group, gdp, bitmap_bh);
	ext4_group_desc_csum_set(sb, ac->ac_b_ex.fe_group, gdp);

	ext4_unlock_group(sb, ac->ac_b_ex.fe_group);
	percpu_counter_sub(&sbi->s_freeclusters_counter, ac->ac_b_ex.fe_len);
	/*
	 * Now reduce the dirty block count also. Should not go negative
	 */
	if (!(ac->ac_flags & EXT4_MB_DELALLOC_RESERVED))
		/* release all the reserved blocks if non delalloc */
		percpu_counter_sub(&sbi->s_dirtyclusters_counter,
				   reserv_clstrs);

	if (sbi->s_log_groups_per_flex) {
		ext4_group_t flex_group = ext4_flex_group(sbi,
							  ac->ac_b_ex.fe_group);
		atomic64_sub(ac->ac_b_ex.fe_len,
			     &sbi->s_flex_groups[flex_group].free_clusters);
	}

	err = ext4_handle_dirty_metadata(handle, NULL, bitmap_bh);
	if (err)
		goto out_err;
	err = ext4_handle_dirty_metadata(handle, NULL, gdp_bh);

out_err:
	brelse(bitmap_bh);
	return err;
}

/*
 * here we normalize request for locality group
 * Group request are normalized to s_mb_group_prealloc, which goes to
 * s_strip if we set the same via mount option.
 * s_mb_group_prealloc can be configured via
 * /sys/fs/ext4/<partition>/mb_group_prealloc
 *
 * XXX: should we try to preallocate more than the group has now?
 */
static void ext4_mb_normalize_group_request(struct ext4_allocation_context *ac)
{
	struct super_block *sb = ac->ac_sb;
	struct ext4_locality_group *lg = ac->ac_lg;

	BUG_ON(lg == NULL);
	ac->ac_g_ex.fe_len = EXT4_SB(sb)->s_mb_group_prealloc;
	mb_debug(1, "#%u: goal %u blocks for locality group\n",
		current->pid, ac->ac_g_ex.fe_len);
}

/*
 * Normalization means making request better in terms of
 * size and alignment
 */
static noinline_for_stack void
ext4_mb_normalize_request(struct ext4_allocation_context *ac,
				struct ext4_allocation_request *ar)
{
	struct ext4_sb_info *sbi = EXT4_SB(ac->ac_sb);
	int bsbits, max;
	ext4_lblk_t end;
	loff_t size, start_off;
	loff_t orig_size __maybe_unused;
	ext4_lblk_t start;
	struct ext4_inode_info *ei = EXT4_I(ac->ac_inode);
	struct ext4_prealloc_space *pa;

	/* do normalize only data requests, metadata requests
	   do not need preallocation */
	if (!(ac->ac_flags & EXT4_MB_HINT_DATA))
		return;

	/* sometime caller may want exact blocks */
	if (unlikely(ac->ac_flags & EXT4_MB_HINT_GOAL_ONLY))
		return;

	/* caller may indicate that preallocation isn't
	 * required (it's a tail, for example) */
	if (ac->ac_flags & EXT4_MB_HINT_NOPREALLOC)
		return;

	if (ac->ac_flags & EXT4_MB_HINT_GROUP_ALLOC) {
		ext4_mb_normalize_group_request(ac);
		return ;
	}

	bsbits = ac->ac_sb->s_blocksize_bits;

	/* first, let's learn actual file size
	 * given current request is allocated */
	size = ac->ac_o_ex.fe_logical + EXT4_C2B(sbi, ac->ac_o_ex.fe_len);
	size = size << bsbits;
	if (size < i_size_read(ac->ac_inode))
		size = i_size_read(ac->ac_inode);
	orig_size = size;

	/* max size of free chunks */
	max = 2 << bsbits;

#define NRL_CHECK_SIZE(req, size, max, chunk_size)	\
		(req <= (size) || max <= (chunk_size))

	/* first, try to predict filesize */
	/* XXX: should this table be tunable? */
	start_off = 0;
	if (size <= 16 * 1024) {
		size = 16 * 1024;
	} else if (size <= 32 * 1024) {
		size = 32 * 1024;
	} else if (size <= 64 * 1024) {
		size = 64 * 1024;
	} else if (size <= 128 * 1024) {
		size = 128 * 1024;
	} else if (size <= 256 * 1024) {
		size = 256 * 1024;
	} else if (size <= 512 * 1024) {
		size = 512 * 1024;
	} else if (size <= 1024 * 1024) {
		size = 1024 * 1024;
	} else if (NRL_CHECK_SIZE(size, 4 * 1024 * 1024, max, 2 * 1024)) {
		start_off = ((loff_t)ac->ac_o_ex.fe_logical >>
						(21 - bsbits)) << 21;
		size = 2 * 1024 * 1024;
	} else if (NRL_CHECK_SIZE(size, 8 * 1024 * 1024, max, 4 * 1024)) {
		start_off = ((loff_t)ac->ac_o_ex.fe_logical >>
							(22 - bsbits)) << 22;
		size = 4 * 1024 * 1024;
	} else if (NRL_CHECK_SIZE(ac->ac_o_ex.fe_len,
					(8<<20)>>bsbits, max, 8 * 1024)) {
		start_off = ((loff_t)ac->ac_o_ex.fe_logical >>
							(23 - bsbits)) << 23;
		size = 8 * 1024 * 1024;
	} else {
		start_off = (loff_t)ac->ac_o_ex.fe_logical << bsbits;
		size	  = ac->ac_o_ex.fe_len << bsbits;
	}
	size = size >> bsbits;
	start = start_off >> bsbits;

	/* don't cover already allocated blocks in selected range */
	if (ar->pleft && start <= ar->lleft) {
		size -= ar->lleft + 1 - start;
		start = ar->lleft + 1;
	}
	if (ar->pright && start + size - 1 >= ar->lright)
		size -= start + size - ar->lright;

	end = start + size;

	/* check we don't cross already preallocated blocks */
	rcu_read_lock();
	list_for_each_entry_rcu(pa, &ei->i_prealloc_list, pa_inode_list) {
		ext4_lblk_t pa_end;

		if (pa->pa_deleted)
			continue;
		spin_lock(&pa->pa_lock);
		if (pa->pa_deleted) {
			spin_unlock(&pa->pa_lock);
			continue;
		}

		pa_end = pa->pa_lstart + EXT4_C2B(EXT4_SB(ac->ac_sb),
						  pa->pa_len);

		/* PA must not overlap original request */
		BUG_ON(!(ac->ac_o_ex.fe_logical >= pa_end ||
			ac->ac_o_ex.fe_logical < pa->pa_lstart));

		/* skip PAs this normalized request doesn't overlap with */
		if (pa->pa_lstart >= end || pa_end <= start) {
			spin_unlock(&pa->pa_lock);
			continue;
		}
		BUG_ON(pa->pa_lstart <= start && pa_end >= end);

		/* adjust start or end to be adjacent to this pa */
		if (pa_end <= ac->ac_o_ex.fe_logical) {
			BUG_ON(pa_end < start);
			start = pa_end;
		} else if (pa->pa_lstart > ac->ac_o_ex.fe_logical) {
			BUG_ON(pa->pa_lstart > end);
			end = pa->pa_lstart;
		}
		spin_unlock(&pa->pa_lock);
	}
	rcu_read_unlock();
	size = end - start;

	/* XXX: extra loop to check we really don't overlap preallocations */
	rcu_read_lock();
	list_for_each_entry_rcu(pa, &ei->i_prealloc_list, pa_inode_list) {
		ext4_lblk_t pa_end;

		spin_lock(&pa->pa_lock);
		if (pa->pa_deleted == 0) {
			pa_end = pa->pa_lstart + EXT4_C2B(EXT4_SB(ac->ac_sb),
							  pa->pa_len);
			BUG_ON(!(start >= pa_end || end <= pa->pa_lstart));
		}
		spin_unlock(&pa->pa_lock);
	}
	rcu_read_unlock();

	if (start + size <= ac->ac_o_ex.fe_logical &&
			start > ac->ac_o_ex.fe_logical) {
		ext4_msg(ac->ac_sb, KERN_ERR,
			 "start %lu, size %lu, fe_logical %lu",
			 (unsigned long) start, (unsigned long) size,
			 (unsigned long) ac->ac_o_ex.fe_logical);
	}
	BUG_ON(start + size <= ac->ac_o_ex.fe_logical &&
			start > ac->ac_o_ex.fe_logical);
	BUG_ON(size <= 0 || size > EXT4_CLUSTERS_PER_GROUP(ac->ac_sb));

	/* now prepare goal request */

	/* XXX: is it better to align blocks WRT to logical
	 * placement or satisfy big request as is */
	ac->ac_g_ex.fe_logical = start;
	ac->ac_g_ex.fe_len = EXT4_NUM_B2C(sbi, size);

	/* define goal start in order to merge */
	if (ar->pright && (ar->lright == (start + size))) {
		/* merge to the right */
		ext4_get_group_no_and_offset(ac->ac_sb, ar->pright - size,
						&ac->ac_f_ex.fe_group,
						&ac->ac_f_ex.fe_start);
		ac->ac_flags |= EXT4_MB_HINT_TRY_GOAL;
	}
	if (ar->pleft && (ar->lleft + 1 == start)) {
		/* merge to the left */
		ext4_get_group_no_and_offset(ac->ac_sb, ar->pleft + 1,
						&ac->ac_f_ex.fe_group,
						&ac->ac_f_ex.fe_start);
		ac->ac_flags |= EXT4_MB_HINT_TRY_GOAL;
	}

	mb_debug(1, "goal: %u(was %u) blocks at %u\n", (unsigned) size,
		(unsigned) orig_size, (unsigned) start);
}

static void ext4_mb_collect_stats(struct ext4_allocation_context *ac)
{
	struct ext4_sb_info *sbi = EXT4_SB(ac->ac_sb);

	if (sbi->s_mb_stats && ac->ac_g_ex.fe_len > 1) {
		atomic_inc(&sbi->s_bal_reqs);
		atomic_add(ac->ac_b_ex.fe_len, &sbi->s_bal_allocated);
		if (ac->ac_b_ex.fe_len >= ac->ac_o_ex.fe_len)
			atomic_inc(&sbi->s_bal_success);
		atomic_add(ac->ac_found, &sbi->s_bal_ex_scanned);
		if (ac->ac_g_ex.fe_start == ac->ac_b_ex.fe_start &&
				ac->ac_g_ex.fe_group == ac->ac_b_ex.fe_group)
			atomic_inc(&sbi->s_bal_goals);
		if (ac->ac_found > sbi->s_mb_max_to_scan)
			atomic_inc(&sbi->s_bal_breaks);
	}

	if (ac->ac_op == EXT4_MB_HISTORY_ALLOC)
		trace_ext4_mballoc_alloc(ac);
	else
		trace_ext4_mballoc_prealloc(ac);
}

/*
 * Called on failure; free up any blocks from the inode PA for this
 * context.  We don't need this for MB_GROUP_PA because we only change
 * pa_free in ext4_mb_release_context(), but on failure, we've already
 * zeroed out ac->ac_b_ex.fe_len, so group_pa->pa_free is not changed.
 */
static void ext4_discard_allocated_blocks(struct ext4_allocation_context *ac)
{
	struct ext4_prealloc_space *pa = ac->ac_pa;

	if (pa && pa->pa_type == MB_INODE_PA)
		pa->pa_free += ac->ac_b_ex.fe_len;
}

/*
 * use blocks preallocated to inode
 */
static void ext4_mb_use_inode_pa(struct ext4_allocation_context *ac,
				struct ext4_prealloc_space *pa)
{
	struct ext4_sb_info *sbi = EXT4_SB(ac->ac_sb);
	ext4_fsblk_t start;
	ext4_fsblk_t end;
	int len;

	/* found preallocated blocks, use them */
	start = pa->pa_pstart + (ac->ac_o_ex.fe_logical - pa->pa_lstart);
	end = min(pa->pa_pstart + EXT4_C2B(sbi, pa->pa_len),
		  start + EXT4_C2B(sbi, ac->ac_o_ex.fe_len));
	len = EXT4_NUM_B2C(sbi, end - start);
	ext4_get_group_no_and_offset(ac->ac_sb, start, &ac->ac_b_ex.fe_group,
					&ac->ac_b_ex.fe_start);
	ac->ac_b_ex.fe_len = len;
	ac->ac_status = AC_STATUS_FOUND;
	ac->ac_pa = pa;

	BUG_ON(start < pa->pa_pstart);
	BUG_ON(end > pa->pa_pstart + EXT4_C2B(sbi, pa->pa_len));
	BUG_ON(pa->pa_free < len);
	pa->pa_free -= len;

	mb_debug(1, "use %llu/%u from inode pa %p\n", start, len, pa);
}

/*
 * use blocks preallocated to locality group
 */
static void ext4_mb_use_group_pa(struct ext4_allocation_context *ac,
				struct ext4_prealloc_space *pa)
{
	unsigned int len = ac->ac_o_ex.fe_len;

	ext4_get_group_no_and_offset(ac->ac_sb, pa->pa_pstart,
					&ac->ac_b_ex.fe_group,
					&ac->ac_b_ex.fe_start);
	ac->ac_b_ex.fe_len = len;
	ac->ac_status = AC_STATUS_FOUND;
	ac->ac_pa = pa;

	/* we don't correct pa_pstart or pa_plen here to avoid
	 * possible race when the group is being loaded concurrently
	 * instead we correct pa later, after blocks are marked
	 * in on-disk bitmap -- see ext4_mb_release_context()
	 * Other CPUs are prevented from allocating from this pa by lg_mutex
	 */
	mb_debug(1, "use %u/%u from group pa %p\n", pa->pa_lstart-len, len, pa);
}

/*
 * Return the prealloc space that have minimal distance
 * from the goal block. @cpa is the prealloc
 * space that is having currently known minimal distance
 * from the goal block.
 */
static struct ext4_prealloc_space *
ext4_mb_check_group_pa(ext4_fsblk_t goal_block,
			struct ext4_prealloc_space *pa,
			struct ext4_prealloc_space *cpa)
{
	ext4_fsblk_t cur_distance, new_distance;

	if (cpa == NULL) {
		atomic_inc(&pa->pa_count);
		return pa;
	}
	cur_distance = abs(goal_block - cpa->pa_pstart);
	new_distance = abs(goal_block - pa->pa_pstart);

	if (cur_distance <= new_distance)
		return cpa;

	/* drop the previous reference */
	atomic_dec(&cpa->pa_count);
	atomic_inc(&pa->pa_count);
	return pa;
}

/*
 * search goal blocks in preallocated space
 */
static noinline_for_stack int
ext4_mb_use_preallocated(struct ext4_allocation_context *ac)
{
	struct ext4_sb_info *sbi = EXT4_SB(ac->ac_sb);
	int order, i;
	struct ext4_inode_info *ei = EXT4_I(ac->ac_inode);
	struct ext4_locality_group *lg;
	struct ext4_prealloc_space *pa, *cpa = NULL;
	ext4_fsblk_t goal_block;

	/* only data can be preallocated */
	if (!(ac->ac_flags & EXT4_MB_HINT_DATA))
		return 0;

	/* first, try per-file preallocation */
	rcu_read_lock();
	list_for_each_entry_rcu(pa, &ei->i_prealloc_list, pa_inode_list) {

		/* all fields in this condition don't change,
		 * so we can skip locking for them */
		if (ac->ac_o_ex.fe_logical < pa->pa_lstart ||
		    ac->ac_o_ex.fe_logical >= (pa->pa_lstart +
					       EXT4_C2B(sbi, pa->pa_len)))
			continue;

		/* non-extent files can't have physical blocks past 2^32 */
		if (!(ext4_test_inode_flag(ac->ac_inode, EXT4_INODE_EXTENTS)) &&
		    (pa->pa_pstart + EXT4_C2B(sbi, pa->pa_len) >
		     EXT4_MAX_BLOCK_FILE_PHYS))
			continue;

		/* found preallocated blocks, use them */
		spin_lock(&pa->pa_lock);
		if (pa->pa_deleted == 0 && pa->pa_free) {
			atomic_inc(&pa->pa_count);
			ext4_mb_use_inode_pa(ac, pa);
			spin_unlock(&pa->pa_lock);
			ac->ac_criteria = 10;
			rcu_read_unlock();
			return 1;
		}
		spin_unlock(&pa->pa_lock);
	}
	rcu_read_unlock();

	/* can we use group allocation? */
	if (!(ac->ac_flags & EXT4_MB_HINT_GROUP_ALLOC))
		return 0;

	/* inode may have no locality group for some reason */
	lg = ac->ac_lg;
	if (lg == NULL)
		return 0;
	order  = fls(ac->ac_o_ex.fe_len) - 1;
	if (order > PREALLOC_TB_SIZE - 1)
		/* The max size of hash table is PREALLOC_TB_SIZE */
		order = PREALLOC_TB_SIZE - 1;

	goal_block = ext4_grp_offs_to_block(ac->ac_sb, &ac->ac_g_ex);
	/*
	 * search for the prealloc space that is having
	 * minimal distance from the goal block.
	 */
	for (i = order; i < PREALLOC_TB_SIZE; i++) {
		rcu_read_lock();
		list_for_each_entry_rcu(pa, &lg->lg_prealloc_list[i],
					pa_inode_list) {
			spin_lock(&pa->pa_lock);
			if (pa->pa_deleted == 0 &&
					pa->pa_free >= ac->ac_o_ex.fe_len) {

				cpa = ext4_mb_check_group_pa(goal_block,
								pa, cpa);
			}
			spin_unlock(&pa->pa_lock);
		}
		rcu_read_unlock();
	}
	if (cpa) {
		ext4_mb_use_group_pa(ac, cpa);
		ac->ac_criteria = 20;
		return 1;
	}
	return 0;
}

/*
 * the function goes through all block freed in the group
 * but not yet committed and marks them used in in-core bitmap.
 * buddy must be generated from this bitmap
 * Need to be called with the ext4 group lock held
 */
static void ext4_mb_generate_from_freelist(struct super_block *sb, void *bitmap,
						ext4_group_t group)
{
	struct rb_node *n;
	struct ext4_group_info *grp;
	struct ext4_free_data *entry;

	grp = ext4_get_group_info(sb, group);
	n = rb_first(&(grp->bb_free_root));

	while (n) {
		entry = rb_entry(n, struct ext4_free_data, efd_node);
		ext4_set_bits(bitmap, entry->efd_start_cluster, entry->efd_count);
		n = rb_next(n);
	}
	return;
}

/*
 * the function goes through all preallocation in this group and marks them
 * used in in-core bitmap. buddy must be generated from this bitmap
 * Need to be called with ext4 group lock held
 */
static noinline_for_stack
void ext4_mb_generate_from_pa(struct super_block *sb, void *bitmap,
					ext4_group_t group)
{
	struct ext4_group_info *grp = ext4_get_group_info(sb, group);
	struct ext4_prealloc_space *pa;
	struct list_head *cur;
	ext4_group_t groupnr;
	ext4_grpblk_t start;
	int preallocated = 0;
	int len;

	/* all form of preallocation discards first load group,
	 * so the only competing code is preallocation use.
	 * we don't need any locking here
	 * notice we do NOT ignore preallocations with pa_deleted
	 * otherwise we could leave used blocks available for
	 * allocation in buddy when concurrent ext4_mb_put_pa()
	 * is dropping preallocation
	 */
	list_for_each(cur, &grp->bb_prealloc_list) {
		pa = list_entry(cur, struct ext4_prealloc_space, pa_group_list);
		spin_lock(&pa->pa_lock);
		ext4_get_group_no_and_offset(sb, pa->pa_pstart,
					     &groupnr, &start);
		len = pa->pa_len;
		spin_unlock(&pa->pa_lock);
		if (unlikely(len == 0))
			continue;
		BUG_ON(groupnr != group);
		ext4_set_bits(bitmap, start, len);
		preallocated += len;
	}
	mb_debug(1, "prellocated %u for group %u\n", preallocated, group);
}

static void ext4_mb_pa_callback(struct rcu_head *head)
{
	struct ext4_prealloc_space *pa;
	pa = container_of(head, struct ext4_prealloc_space, u.pa_rcu);
	kmem_cache_free(ext4_pspace_cachep, pa);
}

/*
 * drops a reference to preallocated space descriptor
 * if this was the last reference and the space is consumed
 */
static void ext4_mb_put_pa(struct ext4_allocation_context *ac,
			struct super_block *sb, struct ext4_prealloc_space *pa)
{
	ext4_group_t grp;
	ext4_fsblk_t grp_blk;

	if (!atomic_dec_and_test(&pa->pa_count) || pa->pa_free != 0)
		return;

	/* in this short window concurrent discard can set pa_deleted */
	spin_lock(&pa->pa_lock);
	if (pa->pa_deleted == 1) {
		spin_unlock(&pa->pa_lock);
		return;
	}

	pa->pa_deleted = 1;
	spin_unlock(&pa->pa_lock);

	grp_blk = pa->pa_pstart;
	/*
	 * If doing group-based preallocation, pa_pstart may be in the
	 * next group when pa is used up
	 */
	if (pa->pa_type == MB_GROUP_PA)
		grp_blk--;

	grp = ext4_get_group_number(sb, grp_blk);

	/*
	 * possible race:
	 *
	 *  P1 (buddy init)			P2 (regular allocation)
	 *					find block B in PA
	 *  copy on-disk bitmap to buddy
	 *  					mark B in on-disk bitmap
	 *					drop PA from group
	 *  mark all PAs in buddy
	 *
	 * thus, P1 initializes buddy with B available. to prevent this
	 * we make "copy" and "mark all PAs" atomic and serialize "drop PA"
	 * against that pair
	 */
	ext4_lock_group(sb, grp);
	list_del(&pa->pa_group_list);
	ext4_unlock_group(sb, grp);

	spin_lock(pa->pa_obj_lock);
	list_del_rcu(&pa->pa_inode_list);
	spin_unlock(pa->pa_obj_lock);

	call_rcu(&(pa)->u.pa_rcu, ext4_mb_pa_callback);
}

/*
 * creates new preallocated space for given inode
 */
static noinline_for_stack int
ext4_mb_new_inode_pa(struct ext4_allocation_context *ac)
{
	struct super_block *sb = ac->ac_sb;
	struct ext4_sb_info *sbi = EXT4_SB(sb);
	struct ext4_prealloc_space *pa;
	struct ext4_group_info *grp;
	struct ext4_inode_info *ei;

	/* preallocate only when found space is larger then requested */
	BUG_ON(ac->ac_o_ex.fe_len >= ac->ac_b_ex.fe_len);
	BUG_ON(ac->ac_status != AC_STATUS_FOUND);
	BUG_ON(!S_ISREG(ac->ac_inode->i_mode));

	pa = kmem_cache_alloc(ext4_pspace_cachep, GFP_NOFS);
	if (pa == NULL)
		return -ENOMEM;

	if (ac->ac_b_ex.fe_len < ac->ac_g_ex.fe_len) {
		int winl;
		int wins;
		int win;
		int offs;

		/* we can't allocate as much as normalizer wants.
		 * so, found space must get proper lstart
		 * to cover original request */
		BUG_ON(ac->ac_g_ex.fe_logical > ac->ac_o_ex.fe_logical);
		BUG_ON(ac->ac_g_ex.fe_len < ac->ac_o_ex.fe_len);

		/* we're limited by original request in that
		 * logical block must be covered any way
		 * winl is window we can move our chunk within */
		winl = ac->ac_o_ex.fe_logical - ac->ac_g_ex.fe_logical;

		/* also, we should cover whole original request */
		wins = EXT4_C2B(sbi, ac->ac_b_ex.fe_len - ac->ac_o_ex.fe_len);

		/* the smallest one defines real window */
		win = min(winl, wins);

		offs = ac->ac_o_ex.fe_logical %
			EXT4_C2B(sbi, ac->ac_b_ex.fe_len);
		if (offs && offs < win)
			win = offs;

		ac->ac_b_ex.fe_logical = ac->ac_o_ex.fe_logical -
			EXT4_NUM_B2C(sbi, win);
		BUG_ON(ac->ac_o_ex.fe_logical < ac->ac_b_ex.fe_logical);
		BUG_ON(ac->ac_o_ex.fe_len > ac->ac_b_ex.fe_len);
	}

	/* preallocation can change ac_b_ex, thus we store actually
	 * allocated blocks for history */
	ac->ac_f_ex = ac->ac_b_ex;

	pa->pa_lstart = ac->ac_b_ex.fe_logical;
	pa->pa_pstart = ext4_grp_offs_to_block(sb, &ac->ac_b_ex);
	pa->pa_len = ac->ac_b_ex.fe_len;
	pa->pa_free = pa->pa_len;
	atomic_set(&pa->pa_count, 1);
	spin_lock_init(&pa->pa_lock);
	INIT_LIST_HEAD(&pa->pa_inode_list);
	INIT_LIST_HEAD(&pa->pa_group_list);
	pa->pa_deleted = 0;
	pa->pa_type = MB_INODE_PA;

	mb_debug(1, "new inode pa %p: %llu/%u for %u\n", pa,
			pa->pa_pstart, pa->pa_len, pa->pa_lstart);
	trace_ext4_mb_new_inode_pa(ac, pa);

	ext4_mb_use_inode_pa(ac, pa);
	atomic_add(pa->pa_free, &sbi->s_mb_preallocated);

	ei = EXT4_I(ac->ac_inode);
	grp = ext4_get_group_info(sb, ac->ac_b_ex.fe_group);

	pa->pa_obj_lock = &ei->i_prealloc_lock;
	pa->pa_inode = ac->ac_inode;

	ext4_lock_group(sb, ac->ac_b_ex.fe_group);
	list_add(&pa->pa_group_list, &grp->bb_prealloc_list);
	ext4_unlock_group(sb, ac->ac_b_ex.fe_group);

	spin_lock(pa->pa_obj_lock);
	list_add_rcu(&pa->pa_inode_list, &ei->i_prealloc_list);
	spin_unlock(pa->pa_obj_lock);

	return 0;
}

/*
 * creates new preallocated space for locality group inodes belongs to
 */
static noinline_for_stack int
ext4_mb_new_group_pa(struct ext4_allocation_context *ac)
{
	struct super_block *sb = ac->ac_sb;
	struct ext4_locality_group *lg;
	struct ext4_prealloc_space *pa;
	struct ext4_group_info *grp;

	/* preallocate only when found space is larger then requested */
	BUG_ON(ac->ac_o_ex.fe_len >= ac->ac_b_ex.fe_len);
	BUG_ON(ac->ac_status != AC_STATUS_FOUND);
	BUG_ON(!S_ISREG(ac->ac_inode->i_mode));

	BUG_ON(ext4_pspace_cachep == NULL);
	pa = kmem_cache_alloc(ext4_pspace_cachep, GFP_NOFS);
	if (pa == NULL)
		return -ENOMEM;

	/* preallocation can change ac_b_ex, thus we store actually
	 * allocated blocks for history */
	ac->ac_f_ex = ac->ac_b_ex;

	pa->pa_pstart = ext4_grp_offs_to_block(sb, &ac->ac_b_ex);
	pa->pa_lstart = pa->pa_pstart;
	pa->pa_len = ac->ac_b_ex.fe_len;
	pa->pa_free = pa->pa_len;
	atomic_set(&pa->pa_count, 1);
	spin_lock_init(&pa->pa_lock);
	INIT_LIST_HEAD(&pa->pa_inode_list);
	INIT_LIST_HEAD(&pa->pa_group_list);
	pa->pa_deleted = 0;
	pa->pa_type = MB_GROUP_PA;

	mb_debug(1, "new group pa %p: %llu/%u for %u\n", pa,
			pa->pa_pstart, pa->pa_len, pa->pa_lstart);
	trace_ext4_mb_new_group_pa(ac, pa);

	ext4_mb_use_group_pa(ac, pa);
	atomic_add(pa->pa_free, &EXT4_SB(sb)->s_mb_preallocated);

	grp = ext4_get_group_info(sb, ac->ac_b_ex.fe_group);
	lg = ac->ac_lg;
	BUG_ON(lg == NULL);

	pa->pa_obj_lock = &lg->lg_prealloc_lock;
	pa->pa_inode = NULL;

	ext4_lock_group(sb, ac->ac_b_ex.fe_group);
	list_add(&pa->pa_group_list, &grp->bb_prealloc_list);
	ext4_unlock_group(sb, ac->ac_b_ex.fe_group);

	/*
	 * We will later add the new pa to the right bucket
	 * after updating the pa_free in ext4_mb_release_context
	 */
	return 0;
}

static int ext4_mb_new_preallocation(struct ext4_allocation_context *ac)
{
	int err;

	if (ac->ac_flags & EXT4_MB_HINT_GROUP_ALLOC)
		err = ext4_mb_new_group_pa(ac);
	else
		err = ext4_mb_new_inode_pa(ac);
	return err;
}

/*
 * finds all unused blocks in on-disk bitmap, frees them in
 * in-core bitmap and buddy.
 * @pa must be unlinked from inode and group lists, so that
 * nobody else can find/use it.
 * the caller MUST hold group/inode locks.
 * TODO: optimize the case when there are no in-core structures yet
 */
static noinline_for_stack int
ext4_mb_release_inode_pa(struct ext4_buddy *e4b, struct buffer_head *bitmap_bh,
			struct ext4_prealloc_space *pa)
{
	struct super_block *sb = e4b->bd_sb;
	struct ext4_sb_info *sbi = EXT4_SB(sb);
	unsigned int end;
	unsigned int next;
	ext4_group_t group;
	ext4_grpblk_t bit;
	unsigned long long grp_blk_start;
	int err = 0;
	int free = 0;

	BUG_ON(pa->pa_deleted == 0);
	ext4_get_group_no_and_offset(sb, pa->pa_pstart, &group, &bit);
	grp_blk_start = pa->pa_pstart - EXT4_C2B(sbi, bit);
	BUG_ON(group != e4b->bd_group && pa->pa_len != 0);
	end = bit + pa->pa_len;

	while (bit < end) {
		bit = mb_find_next_zero_bit(bitmap_bh->b_data, end, bit);
		if (bit >= end)
			break;
		next = mb_find_next_bit(bitmap_bh->b_data, end, bit);
		mb_debug(1, "    free preallocated %u/%u in group %u\n",
			 (unsigned) ext4_group_first_block_no(sb, group) + bit,
			 (unsigned) next - bit, (unsigned) group);
		free += next - bit;

		trace_ext4_mballoc_discard(sb, NULL, group, bit, next - bit);
		trace_ext4_mb_release_inode_pa(pa, (grp_blk_start +
						    EXT4_C2B(sbi, bit)),
					       next - bit);
		mb_free_blocks(pa->pa_inode, e4b, bit, next - bit);
		bit = next + 1;
	}
	if (free != pa->pa_free) {
		ext4_msg(e4b->bd_sb, KERN_CRIT,
			 "pa %p: logic %lu, phys. %lu, len %lu",
			 pa, (unsigned long) pa->pa_lstart,
			 (unsigned long) pa->pa_pstart,
			 (unsigned long) pa->pa_len);
		ext4_grp_locked_error(sb, group, 0, 0, "free %u, pa_free %u",
					free, pa->pa_free);
		/*
		 * pa is already deleted so we use the value obtained
		 * from the bitmap and continue.
		 */
	}
	atomic_add(free, &sbi->s_mb_discarded);

	return err;
}

static noinline_for_stack int
ext4_mb_release_group_pa(struct ext4_buddy *e4b,
				struct ext4_prealloc_space *pa)
{
	struct super_block *sb = e4b->bd_sb;
	ext4_group_t group;
	ext4_grpblk_t bit;

	trace_ext4_mb_release_group_pa(sb, pa);
	BUG_ON(pa->pa_deleted == 0);
	ext4_get_group_no_and_offset(sb, pa->pa_pstart, &group, &bit);
	BUG_ON(group != e4b->bd_group && pa->pa_len != 0);
	mb_free_blocks(pa->pa_inode, e4b, bit, pa->pa_len);
	atomic_add(pa->pa_len, &EXT4_SB(sb)->s_mb_discarded);
	trace_ext4_mballoc_discard(sb, NULL, group, bit, pa->pa_len);

	return 0;
}

/*
 * releases all preallocations in given group
 *
 * first, we need to decide discard policy:
 * - when do we discard
 *   1) ENOSPC
 * - how many do we discard
 *   1) how many requested
 */
static noinline_for_stack int
ext4_mb_discard_group_preallocations(struct super_block *sb,
					ext4_group_t group, int needed)
{
	struct ext4_group_info *grp = ext4_get_group_info(sb, group);
	struct buffer_head *bitmap_bh = NULL;
	struct ext4_prealloc_space *pa, *tmp;
	struct list_head list;
	struct ext4_buddy e4b;
	int err;
	int busy = 0;
	int free = 0;

	mb_debug(1, "discard preallocation for group %u\n", group);

	if (list_empty(&grp->bb_prealloc_list))
		return 0;

	bitmap_bh = ext4_read_block_bitmap(sb, group);
	if (bitmap_bh == NULL) {
		ext4_error(sb, "Error reading block bitmap for %u", group);
		return 0;
	}

	err = ext4_mb_load_buddy(sb, group, &e4b);
	if (err) {
		ext4_error(sb, "Error loading buddy information for %u", group);
		put_bh(bitmap_bh);
		return 0;
	}

	if (needed == 0)
		needed = EXT4_CLUSTERS_PER_GROUP(sb) + 1;

	INIT_LIST_HEAD(&list);
repeat:
	ext4_lock_group(sb, group);
	list_for_each_entry_safe(pa, tmp,
				&grp->bb_prealloc_list, pa_group_list) {
		spin_lock(&pa->pa_lock);
		if (atomic_read(&pa->pa_count)) {
			spin_unlock(&pa->pa_lock);
			busy = 1;
			continue;
		}
		if (pa->pa_deleted) {
			spin_unlock(&pa->pa_lock);
			continue;
		}

		/* seems this one can be freed ... */
		pa->pa_deleted = 1;

		/* we can trust pa_free ... */
		free += pa->pa_free;

		spin_unlock(&pa->pa_lock);

		list_del(&pa->pa_group_list);
		list_add(&pa->u.pa_tmp_list, &list);
	}

	/* if we still need more blocks and some PAs were used, try again */
	if (free < needed && busy) {
		busy = 0;
		ext4_unlock_group(sb, group);
		cond_resched();
		goto repeat;
	}

	/* found anything to free? */
	if (list_empty(&list)) {
		BUG_ON(free != 0);
		goto out;
	}

	/* now free all selected PAs */
	list_for_each_entry_safe(pa, tmp, &list, u.pa_tmp_list) {

		/* remove from object (inode or locality group) */
		spin_lock(pa->pa_obj_lock);
		list_del_rcu(&pa->pa_inode_list);
		spin_unlock(pa->pa_obj_lock);

		if (pa->pa_type == MB_GROUP_PA)
			ext4_mb_release_group_pa(&e4b, pa);
		else
			ext4_mb_release_inode_pa(&e4b, bitmap_bh, pa);

		list_del(&pa->u.pa_tmp_list);
		call_rcu(&(pa)->u.pa_rcu, ext4_mb_pa_callback);
	}

out:
	ext4_unlock_group(sb, group);
	ext4_mb_unload_buddy(&e4b);
	put_bh(bitmap_bh);
	return free;
}

/*
 * releases all non-used preallocated blocks for given inode
 *
 * It's important to discard preallocations under i_data_sem
 * We don't want another block to be served from the prealloc
 * space when we are discarding the inode prealloc space.
 *
 * FIXME!! Make sure it is valid at all the call sites
 */
void ext4_discard_preallocations(struct inode *inode)
{
	struct ext4_inode_info *ei = EXT4_I(inode);
	struct super_block *sb = inode->i_sb;
	struct buffer_head *bitmap_bh = NULL;
	struct ext4_prealloc_space *pa, *tmp;
	ext4_group_t group = 0;
	struct list_head list;
	struct ext4_buddy e4b;
	int err;

	if (!S_ISREG(inode->i_mode)) {
		/*BUG_ON(!list_empty(&ei->i_prealloc_list));*/
		return;
	}

	mb_debug(1, "discard preallocation for inode %lu\n", inode->i_ino);
	trace_ext4_discard_preallocations(inode);

	INIT_LIST_HEAD(&list);

repeat:
	/* first, collect all pa's in the inode */
	spin_lock(&ei->i_prealloc_lock);
	while (!list_empty(&ei->i_prealloc_list)) {
		pa = list_entry(ei->i_prealloc_list.next,
				struct ext4_prealloc_space, pa_inode_list);
		BUG_ON(pa->pa_obj_lock != &ei->i_prealloc_lock);
		spin_lock(&pa->pa_lock);
		if (atomic_read(&pa->pa_count)) {
			/* this shouldn't happen often - nobody should
			 * use preallocation while we're discarding it */
			spin_unlock(&pa->pa_lock);
			spin_unlock(&ei->i_prealloc_lock);
			ext4_msg(sb, KERN_ERR,
				 "uh-oh! used pa while discarding");
			WARN_ON(1);
			schedule_timeout_uninterruptible(HZ);
			goto repeat;

		}
		if (pa->pa_deleted == 0) {
			pa->pa_deleted = 1;
			spin_unlock(&pa->pa_lock);
			list_del_rcu(&pa->pa_inode_list);
			list_add(&pa->u.pa_tmp_list, &list);
			continue;
		}

		/* someone is deleting pa right now */
		spin_unlock(&pa->pa_lock);
		spin_unlock(&ei->i_prealloc_lock);

		/* we have to wait here because pa_deleted
		 * doesn't mean pa is already unlinked from
		 * the list. as we might be called from
		 * ->clear_inode() the inode will get freed
		 * and concurrent thread which is unlinking
		 * pa from inode's list may access already
		 * freed memory, bad-bad-bad */

		/* XXX: if this happens too often, we can
		 * add a flag to force wait only in case
		 * of ->clear_inode(), but not in case of
		 * regular truncate */
		schedule_timeout_uninterruptible(HZ);
		goto repeat;
	}
	spin_unlock(&ei->i_prealloc_lock);

	list_for_each_entry_safe(pa, tmp, &list, u.pa_tmp_list) {
		BUG_ON(pa->pa_type != MB_INODE_PA);
		group = ext4_get_group_number(sb, pa->pa_pstart);

		err = ext4_mb_load_buddy(sb, group, &e4b);
		if (err) {
			ext4_error(sb, "Error loading buddy information for %u",
					group);
			continue;
		}

		bitmap_bh = ext4_read_block_bitmap(sb, group);
		if (bitmap_bh == NULL) {
			ext4_error(sb, "Error reading block bitmap for %u",
					group);
			ext4_mb_unload_buddy(&e4b);
			continue;
		}

		ext4_lock_group(sb, group);
		list_del(&pa->pa_group_list);
		ext4_mb_release_inode_pa(&e4b, bitmap_bh, pa);
		ext4_unlock_group(sb, group);

		ext4_mb_unload_buddy(&e4b);
		put_bh(bitmap_bh);

		list_del(&pa->u.pa_tmp_list);
		call_rcu(&(pa)->u.pa_rcu, ext4_mb_pa_callback);
	}
}

#ifdef CONFIG_EXT4_DEBUG
static void ext4_mb_show_ac(struct ext4_allocation_context *ac)
{
	struct super_block *sb = ac->ac_sb;
	ext4_group_t ngroups, i;

	if (!ext4_mballoc_debug ||
	    (EXT4_SB(sb)->s_mount_flags & EXT4_MF_FS_ABORTED))
		return;

	ext4_msg(ac->ac_sb, KERN_ERR, "Can't allocate:"
			" Allocation context details:");
	ext4_msg(ac->ac_sb, KERN_ERR, "status %d flags %d",
			ac->ac_status, ac->ac_flags);
	ext4_msg(ac->ac_sb, KERN_ERR, "orig %lu/%lu/%lu@%lu, "
		 	"goal %lu/%lu/%lu@%lu, "
			"best %lu/%lu/%lu@%lu cr %d",
			(unsigned long)ac->ac_o_ex.fe_group,
			(unsigned long)ac->ac_o_ex.fe_start,
			(unsigned long)ac->ac_o_ex.fe_len,
			(unsigned long)ac->ac_o_ex.fe_logical,
			(unsigned long)ac->ac_g_ex.fe_group,
			(unsigned long)ac->ac_g_ex.fe_start,
			(unsigned long)ac->ac_g_ex.fe_len,
			(unsigned long)ac->ac_g_ex.fe_logical,
			(unsigned long)ac->ac_b_ex.fe_group,
			(unsigned long)ac->ac_b_ex.fe_start,
			(unsigned long)ac->ac_b_ex.fe_len,
			(unsigned long)ac->ac_b_ex.fe_logical,
			(int)ac->ac_criteria);
	ext4_msg(ac->ac_sb, KERN_ERR, "%lu scanned, %d found",
		 ac->ac_ex_scanned, ac->ac_found);
	ext4_msg(ac->ac_sb, KERN_ERR, "groups: ");
	ngroups = ext4_get_groups_count(sb);
	for (i = 0; i < ngroups; i++) {
		struct ext4_group_info *grp = ext4_get_group_info(sb, i);
		struct ext4_prealloc_space *pa;
		ext4_grpblk_t start;
		struct list_head *cur;
		ext4_lock_group(sb, i);
		list_for_each(cur, &grp->bb_prealloc_list) {
			pa = list_entry(cur, struct ext4_prealloc_space,
					pa_group_list);
			spin_lock(&pa->pa_lock);
			ext4_get_group_no_and_offset(sb, pa->pa_pstart,
						     NULL, &start);
			spin_unlock(&pa->pa_lock);
			printk(KERN_ERR "PA:%u:%d:%u \n", i,
			       start, pa->pa_len);
		}
		ext4_unlock_group(sb, i);

		if (grp->bb_free == 0)
			continue;
		printk(KERN_ERR "%u: %d/%d \n",
		       i, grp->bb_free, grp->bb_fragments);
	}
	printk(KERN_ERR "\n");
}
#else
static inline void ext4_mb_show_ac(struct ext4_allocation_context *ac)
{
	return;
}
#endif

/*
 * We use locality group preallocation for small size file. The size of the
 * file is determined by the current size or the resulting size after
 * allocation which ever is larger
 *
 * One can tune this size via /sys/fs/ext4/<partition>/mb_stream_req
 */
static void ext4_mb_group_or_file(struct ext4_allocation_context *ac)
{
	struct ext4_sb_info *sbi = EXT4_SB(ac->ac_sb);
	int bsbits = ac->ac_sb->s_blocksize_bits;
	loff_t size, isize;

	if (!(ac->ac_flags & EXT4_MB_HINT_DATA))
		return;

	if (unlikely(ac->ac_flags & EXT4_MB_HINT_GOAL_ONLY))
		return;

	size = ac->ac_o_ex.fe_logical + EXT4_C2B(sbi, ac->ac_o_ex.fe_len);
	isize = (i_size_read(ac->ac_inode) + ac->ac_sb->s_blocksize - 1)
		>> bsbits;

	if ((size == isize) &&
	    !ext4_fs_is_busy(sbi) &&
	    (atomic_read(&ac->ac_inode->i_writecount) == 0)) {
		ac->ac_flags |= EXT4_MB_HINT_NOPREALLOC;
		return;
	}

	if (sbi->s_mb_group_prealloc <= 0) {
		ac->ac_flags |= EXT4_MB_STREAM_ALLOC;
		return;
	}

	/* don't use group allocation for large files */
	size = max(size, isize);
	if (size > sbi->s_mb_stream_request) {
		ac->ac_flags |= EXT4_MB_STREAM_ALLOC;
		return;
	}

	BUG_ON(ac->ac_lg != NULL);
	/*
	 * locality group prealloc space are per cpu. The reason for having
	 * per cpu locality group is to reduce the contention between block
	 * request from multiple CPUs.
	 */
	ac->ac_lg = __this_cpu_ptr(sbi->s_locality_groups);

	/* we're going to use group allocation */
	ac->ac_flags |= EXT4_MB_HINT_GROUP_ALLOC;

	/* serialize all allocations in the group */
	mutex_lock(&ac->ac_lg->lg_mutex);
}

static noinline_for_stack int
ext4_mb_initialize_context(struct ext4_allocation_context *ac,
				struct ext4_allocation_request *ar)
{
	struct super_block *sb = ar->inode->i_sb;
	struct ext4_sb_info *sbi = EXT4_SB(sb);
	struct ext4_super_block *es = sbi->s_es;
	ext4_group_t group;
	unsigned int len;
	ext4_fsblk_t goal;
	ext4_grpblk_t block;

	/* we can't allocate > group size */
	len = ar->len;

	/* just a dirty hack to filter too big requests  */
	if (len >= EXT4_CLUSTERS_PER_GROUP(sb))
		len = EXT4_CLUSTERS_PER_GROUP(sb);

	/* start searching from the goal */
	goal = ar->goal;
	if (goal < le32_to_cpu(es->s_first_data_block) ||
			goal >= ext4_blocks_count(es))
		goal = le32_to_cpu(es->s_first_data_block);
	ext4_get_group_no_and_offset(sb, goal, &group, &block);

	/* set up allocation goals */
	ac->ac_b_ex.fe_logical = ar->logical & ~(sbi->s_cluster_ratio - 1);
	ac->ac_status = AC_STATUS_CONTINUE;
	ac->ac_sb = sb;
	ac->ac_inode = ar->inode;
	ac->ac_o_ex.fe_logical = ac->ac_b_ex.fe_logical;
	ac->ac_o_ex.fe_group = group;
	ac->ac_o_ex.fe_start = block;
	ac->ac_o_ex.fe_len = len;
	ac->ac_g_ex = ac->ac_o_ex;
	ac->ac_flags = ar->flags;

	/* we have to define context: we'll we work with a file or
	 * locality group. this is a policy, actually */
	ext4_mb_group_or_file(ac);

	mb_debug(1, "init ac: %u blocks @ %u, goal %u, flags %x, 2^%d, "
			"left: %u/%u, right %u/%u to %swritable\n",
			(unsigned) ar->len, (unsigned) ar->logical,
			(unsigned) ar->goal, ac->ac_flags, ac->ac_2order,
			(unsigned) ar->lleft, (unsigned) ar->pleft,
			(unsigned) ar->lright, (unsigned) ar->pright,
			atomic_read(&ar->inode->i_writecount) ? "" : "non-");
	return 0;

}

static noinline_for_stack void
ext4_mb_discard_lg_preallocations(struct super_block *sb,
					struct ext4_locality_group *lg,
					int order, int total_entries)
{
	ext4_group_t group = 0;
	struct ext4_buddy e4b;
	struct list_head discard_list;
	struct ext4_prealloc_space *pa, *tmp;

	mb_debug(1, "discard locality group preallocation\n");

	INIT_LIST_HEAD(&discard_list);

	spin_lock(&lg->lg_prealloc_lock);
	list_for_each_entry_rcu(pa, &lg->lg_prealloc_list[order],
						pa_inode_list) {
		spin_lock(&pa->pa_lock);
		if (atomic_read(&pa->pa_count)) {
			/*
			 * This is the pa that we just used
			 * for block allocation. So don't
			 * free that
			 */
			spin_unlock(&pa->pa_lock);
			continue;
		}
		if (pa->pa_deleted) {
			spin_unlock(&pa->pa_lock);
			continue;
		}
		/* only lg prealloc space */
		BUG_ON(pa->pa_type != MB_GROUP_PA);

		/* seems this one can be freed ... */
		pa->pa_deleted = 1;
		spin_unlock(&pa->pa_lock);

		list_del_rcu(&pa->pa_inode_list);
		list_add(&pa->u.pa_tmp_list, &discard_list);

		total_entries--;
		if (total_entries <= 5) {
			/*
			 * we want to keep only 5 entries
			 * allowing it to grow to 8. This
			 * mak sure we don't call discard
			 * soon for this list.
			 */
			break;
		}
	}
	spin_unlock(&lg->lg_prealloc_lock);

	list_for_each_entry_safe(pa, tmp, &discard_list, u.pa_tmp_list) {

		group = ext4_get_group_number(sb, pa->pa_pstart);
		if (ext4_mb_load_buddy(sb, group, &e4b)) {
			ext4_error(sb, "Error loading buddy information for %u",
					group);
			continue;
		}
		ext4_lock_group(sb, group);
		list_del(&pa->pa_group_list);
		ext4_mb_release_group_pa(&e4b, pa);
		ext4_unlock_group(sb, group);

		ext4_mb_unload_buddy(&e4b);
		list_del(&pa->u.pa_tmp_list);
		call_rcu(&(pa)->u.pa_rcu, ext4_mb_pa_callback);
	}
}

/*
 * We have incremented pa_count. So it cannot be freed at this
 * point. Also we hold lg_mutex. So no parallel allocation is
 * possible from this lg. That means pa_free cannot be updated.
 *
 * A parallel ext4_mb_discard_group_preallocations is possible.
 * which can cause the lg_prealloc_list to be updated.
 */

static void ext4_mb_add_n_trim(struct ext4_allocation_context *ac)
{
	int order, added = 0, lg_prealloc_count = 1;
	struct super_block *sb = ac->ac_sb;
	struct ext4_locality_group *lg = ac->ac_lg;
	struct ext4_prealloc_space *tmp_pa, *pa = ac->ac_pa;

	order = fls(pa->pa_free) - 1;
	if (order > PREALLOC_TB_SIZE - 1)
		/* The max size of hash table is PREALLOC_TB_SIZE */
		order = PREALLOC_TB_SIZE - 1;
	/* Add the prealloc space to lg */
	spin_lock(&lg->lg_prealloc_lock);
	list_for_each_entry_rcu(tmp_pa, &lg->lg_prealloc_list[order],
						pa_inode_list) {
		spin_lock(&tmp_pa->pa_lock);
		if (tmp_pa->pa_deleted) {
			spin_unlock(&tmp_pa->pa_lock);
			continue;
		}
		if (!added && pa->pa_free < tmp_pa->pa_free) {
			/* Add to the tail of the previous entry */
			list_add_tail_rcu(&pa->pa_inode_list,
						&tmp_pa->pa_inode_list);
			added = 1;
			/*
			 * we want to count the total
			 * number of entries in the list
			 */
		}
		spin_unlock(&tmp_pa->pa_lock);
		lg_prealloc_count++;
	}
	if (!added)
		list_add_tail_rcu(&pa->pa_inode_list,
					&lg->lg_prealloc_list[order]);
	spin_unlock(&lg->lg_prealloc_lock);

	/* Now trim the list to be not more than 8 elements */
	if (lg_prealloc_count > 8) {
		ext4_mb_discard_lg_preallocations(sb, lg,
						  order, lg_prealloc_count);
		return;
	}
	return ;
}

/*
 * release all resource we used in allocation
 */
static int ext4_mb_release_context(struct ext4_allocation_context *ac)
{
	struct ext4_sb_info *sbi = EXT4_SB(ac->ac_sb);
	struct ext4_prealloc_space *pa = ac->ac_pa;
	if (pa) {
		if (pa->pa_type == MB_GROUP_PA) {
			/* see comment in ext4_mb_use_group_pa() */
			spin_lock(&pa->pa_lock);
			pa->pa_pstart += EXT4_C2B(sbi, ac->ac_b_ex.fe_len);
			pa->pa_lstart += EXT4_C2B(sbi, ac->ac_b_ex.fe_len);
			pa->pa_free -= ac->ac_b_ex.fe_len;
			pa->pa_len -= ac->ac_b_ex.fe_len;
			spin_unlock(&pa->pa_lock);
		}
	}
	if (pa) {
		/*
		 * We want to add the pa to the right bucket.
		 * Remove it from the list and while adding
		 * make sure the list to which we are adding
		 * doesn't grow big.
		 */
		if ((pa->pa_type == MB_GROUP_PA) && likely(pa->pa_free)) {
			spin_lock(pa->pa_obj_lock);
			list_del_rcu(&pa->pa_inode_list);
			spin_unlock(pa->pa_obj_lock);
			ext4_mb_add_n_trim(ac);
		}
		ext4_mb_put_pa(ac, ac->ac_sb, pa);
	}
	if (ac->ac_bitmap_page)
		page_cache_release(ac->ac_bitmap_page);
	if (ac->ac_buddy_page)
		page_cache_release(ac->ac_buddy_page);
	if (ac->ac_flags & EXT4_MB_HINT_GROUP_ALLOC)
		mutex_unlock(&ac->ac_lg->lg_mutex);
	ext4_mb_collect_stats(ac);
	return 0;
}

static int ext4_mb_discard_preallocations(struct super_block *sb, int needed)
{
	ext4_group_t i, ngroups = ext4_get_groups_count(sb);
	int ret;
	int freed = 0;

	trace_ext4_mb_discard_preallocations(sb, needed);
	for (i = 0; i < ngroups && needed > 0; i++) {
		ret = ext4_mb_discard_group_preallocations(sb, i, needed);
		freed += ret;
		needed -= ret;
	}

	return freed;
}

/*
 * Main entry point into mballoc to allocate blocks
 * it tries to use preallocation first, then falls back
 * to usual allocation
 */
ext4_fsblk_t ext4_mb_new_blocks(handle_t *handle,
				struct ext4_allocation_request *ar, int *errp)
{
	int freed;
	struct ext4_allocation_context *ac = NULL;
	struct ext4_sb_info *sbi;
	struct super_block *sb;
	ext4_fsblk_t block = 0;
	unsigned int inquota = 0;
	unsigned int reserv_clstrs = 0;

	might_sleep();
	sb = ar->inode->i_sb;
	sbi = EXT4_SB(sb);

	trace_ext4_request_blocks(ar);

	/* Allow to use superuser reservation for quota file */
	if (IS_NOQUOTA(ar->inode))
		ar->flags |= EXT4_MB_USE_ROOT_BLOCKS;

	/*
	 * For delayed allocation, we could skip the ENOSPC and
	 * EDQUOT check, as blocks and quotas have been already
	 * reserved when data being copied into pagecache.
	 */
	if (ext4_test_inode_state(ar->inode, EXT4_STATE_DELALLOC_RESERVED))
		ar->flags |= EXT4_MB_DELALLOC_RESERVED;
	else {
		/* Without delayed allocation we need to verify
		 * there is enough free blocks to do block allocation
		 * and verify allocation doesn't exceed the quota limits.
		 */
		while (ar->len &&
			ext4_claim_free_clusters(sbi, ar->len, ar->flags)) {

			/* let others to free the space */
			cond_resched();
			ar->len = ar->len >> 1;
		}
		if (!ar->len) {
			*errp = -ENOSPC;
			return 0;
		}
		reserv_clstrs = ar->len;
		if (ar->flags & EXT4_MB_USE_ROOT_BLOCKS) {
			dquot_alloc_block_nofail(ar->inode,
						 EXT4_C2B(sbi, ar->len));
		} else {
			while (ar->len &&
				dquot_alloc_block(ar->inode,
						  EXT4_C2B(sbi, ar->len))) {

				ar->flags |= EXT4_MB_HINT_NOPREALLOC;
				ar->len--;
			}
		}
		inquota = ar->len;
		if (ar->len == 0) {
			*errp = -EDQUOT;
			goto out;
		}
	}

	ac = kmem_cache_zalloc(ext4_ac_cachep, GFP_NOFS);
	if (!ac) {
		ar->len = 0;
		*errp = -ENOMEM;
		goto out;
	}

	*errp = ext4_mb_initialize_context(ac, ar);
	if (*errp) {
		ar->len = 0;
		goto out;
	}

	ac->ac_op = EXT4_MB_HISTORY_PREALLOC;
	if (!ext4_mb_use_preallocated(ac)) {
		ac->ac_op = EXT4_MB_HISTORY_ALLOC;
		ext4_mb_normalize_request(ac, ar);
repeat:
		/* allocate space in core */
		*errp = ext4_mb_regular_allocator(ac);
		if (*errp)
			goto discard_and_exit;

		/* as we've just preallocated more space than
		 * user requested originally, we store allocated
		 * space in a special descriptor */
		if (ac->ac_status == AC_STATUS_FOUND &&
		    ac->ac_o_ex.fe_len < ac->ac_b_ex.fe_len)
			*errp = ext4_mb_new_preallocation(ac);
		if (*errp) {
		discard_and_exit:
			ext4_discard_allocated_blocks(ac);
			goto errout;
		}
	}
	if (likely(ac->ac_status == AC_STATUS_FOUND)) {
		*errp = ext4_mb_mark_diskspace_used(ac, handle, reserv_clstrs);
		if (*errp == -EAGAIN) {
			/*
			 * drop the reference that we took
			 * in ext4_mb_use_best_found
			 */
			ext4_mb_release_context(ac);
			ac->ac_b_ex.fe_group = 0;
			ac->ac_b_ex.fe_start = 0;
			ac->ac_b_ex.fe_len = 0;
			ac->ac_status = AC_STATUS_CONTINUE;
			goto repeat;
		} else if (*errp) {
			ext4_discard_allocated_blocks(ac);
			goto errout;
		} else {
			block = ext4_grp_offs_to_block(sb, &ac->ac_b_ex);
			ar->len = ac->ac_b_ex.fe_len;
		}
	} else {
		freed  = ext4_mb_discard_preallocations(sb, ac->ac_o_ex.fe_len);
		if (freed)
			goto repeat;
		*errp = -ENOSPC;
	}

errout:
	if (*errp) {
		ac->ac_b_ex.fe_len = 0;
		ar->len = 0;
		ext4_mb_show_ac(ac);
	}
	ext4_mb_release_context(ac);
out:
	if (ac)
		kmem_cache_free(ext4_ac_cachep, ac);
	if (inquota && ar->len < inquota)
		dquot_free_block(ar->inode, EXT4_C2B(sbi, inquota - ar->len));
	if (!ar->len) {
		if (!ext4_test_inode_state(ar->inode,
					   EXT4_STATE_DELALLOC_RESERVED))
			/* release all the reserved blocks if non delalloc */
			percpu_counter_sub(&sbi->s_dirtyclusters_counter,
						reserv_clstrs);
	}

	trace_ext4_allocate_blocks(ar, (unsigned long long)block);

	return block;
}

/*
 * We can merge two free data extents only if the physical blocks
 * are contiguous, AND the extents were freed by the same transaction,
 * AND the blocks are associated with the same group.
 */
static int can_merge(struct ext4_free_data *entry1,
			struct ext4_free_data *entry2)
{
	if ((entry1->efd_tid == entry2->efd_tid) &&
	    (entry1->efd_group == entry2->efd_group) &&
	    ((entry1->efd_start_cluster + entry1->efd_count) == entry2->efd_start_cluster))
		return 1;
	return 0;
}

static noinline_for_stack int
ext4_mb_free_metadata(handle_t *handle, struct ext4_buddy *e4b,
		      struct ext4_free_data *new_entry)
{
	ext4_group_t group = e4b->bd_group;
	ext4_grpblk_t cluster;
	struct ext4_free_data *entry;
	struct ext4_group_info *db = e4b->bd_info;
	struct super_block *sb = e4b->bd_sb;
	struct ext4_sb_info *sbi = EXT4_SB(sb);
	struct rb_node **n = &db->bb_free_root.rb_node, *node;
	struct rb_node *parent = NULL, *new_node;

	BUG_ON(!ext4_handle_valid(handle));
	BUG_ON(e4b->bd_bitmap_page == NULL);
	BUG_ON(e4b->bd_buddy_page == NULL);

	new_node = &new_entry->efd_node;
	cluster = new_entry->efd_start_cluster;

	if (!*n) {
		/* first free block exent. We need to
		   protect buddy cache from being freed,
		 * otherwise we'll refresh it from
		 * on-disk bitmap and lose not-yet-available
		 * blocks */
		page_cache_get(e4b->bd_buddy_page);
		page_cache_get(e4b->bd_bitmap_page);
	}
	while (*n) {
		parent = *n;
		entry = rb_entry(parent, struct ext4_free_data, efd_node);
		if (cluster < entry->efd_start_cluster)
			n = &(*n)->rb_left;
		else if (cluster >= (entry->efd_start_cluster + entry->efd_count))
			n = &(*n)->rb_right;
		else {
			ext4_grp_locked_error(sb, group, 0,
				ext4_group_first_block_no(sb, group) +
				EXT4_C2B(sbi, cluster),
				"Block already on to-be-freed list");
			return 0;
		}
	}

	rb_link_node(new_node, parent, n);
	rb_insert_color(new_node, &db->bb_free_root);

	/* Now try to see the extent can be merged to left and right */
	node = rb_prev(new_node);
	if (node) {
		entry = rb_entry(node, struct ext4_free_data, efd_node);
		if (can_merge(entry, new_entry) &&
		    ext4_journal_callback_try_del(handle, &entry->efd_jce)) {
			new_entry->efd_start_cluster = entry->efd_start_cluster;
			new_entry->efd_count += entry->efd_count;
			rb_erase(node, &(db->bb_free_root));
			kmem_cache_free(ext4_free_data_cachep, entry);
		}
	}

	node = rb_next(new_node);
	if (node) {
		entry = rb_entry(node, struct ext4_free_data, efd_node);
		if (can_merge(new_entry, entry) &&
		    ext4_journal_callback_try_del(handle, &entry->efd_jce)) {
			new_entry->efd_count += entry->efd_count;
			rb_erase(node, &(db->bb_free_root));
			kmem_cache_free(ext4_free_data_cachep, entry);
		}
	}
	/* Add the extent to transaction's private list */
	ext4_journal_callback_add(handle, ext4_free_data_callback,
				  &new_entry->efd_jce);
	return 0;
}

/**
 * ext4_free_blocks() -- Free given blocks and update quota
 * @handle:		handle for this transaction
 * @inode:		inode
 * @block:		start physical block to free
 * @count:		number of blocks to count
 * @flags:		flags used by ext4_free_blocks
 */
void ext4_free_blocks(handle_t *handle, struct inode *inode,
		      struct buffer_head *bh, ext4_fsblk_t block,
		      unsigned long count, int flags)
{
	struct buffer_head *bitmap_bh = NULL;
	struct super_block *sb = inode->i_sb;
	struct ext4_group_desc *gdp;
	unsigned int overflow;
	ext4_grpblk_t bit;
	struct buffer_head *gd_bh;
	ext4_group_t block_group;
	struct ext4_sb_info *sbi;
	struct ext4_buddy e4b;
	unsigned int count_clusters;
	int err = 0;
	int ret;

	might_sleep();
	if (bh) {
		if (block)
			BUG_ON(block != bh->b_blocknr);
		else
			block = bh->b_blocknr;
	}

	sbi = EXT4_SB(sb);
	if (!(flags & EXT4_FREE_BLOCKS_VALIDATED) &&
	    !ext4_data_block_valid(sbi, block, count)) {
		ext4_error(sb, "Freeing blocks not in datazone - "
			   "block = %llu, count = %lu", block, count);
		goto error_return;
	}

	ext4_debug("freeing block %llu\n", block);
	trace_ext4_free_blocks(inode, block, count, flags);

	if (flags & EXT4_FREE_BLOCKS_FORGET) {
		struct buffer_head *tbh = bh;
		int i;

		BUG_ON(bh && (count > 1));

		for (i = 0; i < count; i++) {
			cond_resched();
			if (!bh)
				tbh = sb_find_get_block(inode->i_sb,
							block + i);
			if (!tbh)
				continue;
			ext4_forget(handle, flags & EXT4_FREE_BLOCKS_METADATA,
				    inode, tbh, block + i);
		}
	}

	/*
	 * We need to make sure we don't reuse the freed block until
	 * after the transaction is committed, which we can do by
	 * treating the block as metadata, below.  We make an
	 * exception if the inode is to be written in writeback mode
	 * since writeback mode has weak data consistency guarantees.
	 */
	if (!ext4_should_writeback_data(inode))
		flags |= EXT4_FREE_BLOCKS_METADATA;

	/*
	 * If the extent to be freed does not begin on a cluster
	 * boundary, we need to deal with partial clusters at the
	 * beginning and end of the extent.  Normally we will free
	 * blocks at the beginning or the end unless we are explicitly
	 * requested to avoid doing so.
	 */
	overflow = block & (sbi->s_cluster_ratio - 1);
	if (overflow) {
		if (flags & EXT4_FREE_BLOCKS_NOFREE_FIRST_CLUSTER) {
			overflow = sbi->s_cluster_ratio - overflow;
			block += overflow;
			if (count > overflow)
				count -= overflow;
			else
				return;
		} else {
			block -= overflow;
			count += overflow;
		}
	}
	overflow = count & (sbi->s_cluster_ratio - 1);
	if (overflow) {
		if (flags & EXT4_FREE_BLOCKS_NOFREE_LAST_CLUSTER) {
			if (count > overflow)
				count -= overflow;
			else
				return;
		} else
			count += sbi->s_cluster_ratio - overflow;
	}

do_more:
	overflow = 0;
	ext4_get_group_no_and_offset(sb, block, &block_group, &bit);

	/*
	 * Check to see if we are freeing blocks across a group
	 * boundary.
	 */
	if (EXT4_C2B(sbi, bit) + count > EXT4_BLOCKS_PER_GROUP(sb)) {
		overflow = EXT4_C2B(sbi, bit) + count -
			EXT4_BLOCKS_PER_GROUP(sb);
		count -= overflow;
	}
	count_clusters = EXT4_NUM_B2C(sbi, count);
	bitmap_bh = ext4_read_block_bitmap(sb, block_group);
	if (!bitmap_bh) {
		err = -EIO;
		goto error_return;
	}
	gdp = ext4_get_group_desc(sb, block_group, &gd_bh);
	if (!gdp) {
		err = -EIO;
		goto error_return;
	}

	if (in_range(ext4_block_bitmap(sb, gdp), block, count) ||
	    in_range(ext4_inode_bitmap(sb, gdp), block, count) ||
	    in_range(block, ext4_inode_table(sb, gdp),
		     EXT4_SB(sb)->s_itb_per_group) ||
	    in_range(block + count - 1, ext4_inode_table(sb, gdp),
		     EXT4_SB(sb)->s_itb_per_group)) {

		ext4_error(sb, "Freeing blocks in system zone - "
			   "Block = %llu, count = %lu", block, count);
		/* err = 0. ext4_std_error should be a no op */
		goto error_return;
	}

	BUFFER_TRACE(bitmap_bh, "getting write access");
	err = ext4_journal_get_write_access(handle, bitmap_bh);
	if (err)
		goto error_return;

	/*
	 * We are about to modify some metadata.  Call the journal APIs
	 * to unshare ->b_data if a currently-committing transaction is
	 * using it
	 */
	BUFFER_TRACE(gd_bh, "get_write_access");
	err = ext4_journal_get_write_access(handle, gd_bh);
	if (err)
		goto error_return;
#ifdef AGGRESSIVE_CHECK
	{
		int i;
		for (i = 0; i < count_clusters; i++)
			BUG_ON(!mb_test_bit(bit + i, bitmap_bh->b_data));
	}
#endif
	trace_ext4_mballoc_free(sb, inode, block_group, bit, count_clusters);

	err = ext4_mb_load_buddy(sb, block_group, &e4b);
	if (err)
		goto error_return;

	if ((flags & EXT4_FREE_BLOCKS_METADATA) && ext4_handle_valid(handle)) {
		struct ext4_free_data *new_entry;
		/*
		 * blocks being freed are metadata. these blocks shouldn't
		 * be used until this transaction is committed
		 */
		new_entry = kmem_cache_alloc(ext4_free_data_cachep, GFP_NOFS);
		if (!new_entry) {
			ext4_mb_unload_buddy(&e4b);
			err = -ENOMEM;
			goto error_return;
		}
		new_entry->efd_start_cluster = bit;
		new_entry->efd_group = block_group;
		new_entry->efd_count = count_clusters;
		new_entry->efd_tid = handle->h_transaction->t_tid;

		ext4_lock_group(sb, block_group);
		mb_clear_bits(bitmap_bh->b_data, bit, count_clusters);
		ext4_mb_free_metadata(handle, &e4b, new_entry);
	} else {
		/* need to update group_info->bb_free and bitmap
		 * with group lock held. generate_buddy look at
		 * them with group lock_held
		 */
		if (test_opt(sb, DISCARD)) {
			err = ext4_issue_discard(sb, block_group, bit, count);
			if (err && err != -EOPNOTSUPP)
				ext4_msg(sb, KERN_WARNING, "discard request in"
					 " group:%d block:%d count:%lu failed"
					 " with %d", block_group, bit, count,
					 err);
		}


		ext4_lock_group(sb, block_group);
		mb_clear_bits(bitmap_bh->b_data, bit, count_clusters);
		mb_free_blocks(inode, &e4b, bit, count_clusters);
	}

	ret = ext4_free_group_clusters(sb, gdp) + count_clusters;
	ext4_free_group_clusters_set(sb, gdp, ret);
	ext4_block_bitmap_csum_set(sb, block_group, gdp, bitmap_bh);
	ext4_group_desc_csum_set(sb, block_group, gdp);
	ext4_unlock_group(sb, block_group);
	percpu_counter_add(&sbi->s_freeclusters_counter, count_clusters);

	if (sbi->s_log_groups_per_flex) {
		ext4_group_t flex_group = ext4_flex_group(sbi, block_group);
		atomic64_add(count_clusters,
			     &sbi->s_flex_groups[flex_group].free_clusters);
	}

	ext4_mb_unload_buddy(&e4b);

	if (!(flags & EXT4_FREE_BLOCKS_NO_QUOT_UPDATE))
		dquot_free_block(inode, EXT4_C2B(sbi, count_clusters));

	/* We dirtied the bitmap block */
	BUFFER_TRACE(bitmap_bh, "dirtied bitmap block");
	err = ext4_handle_dirty_metadata(handle, NULL, bitmap_bh);

	/* And the group descriptor block */
	BUFFER_TRACE(gd_bh, "dirtied group descriptor block");
	ret = ext4_handle_dirty_metadata(handle, NULL, gd_bh);
	if (!err)
		err = ret;

	if (overflow && !err) {
		block += count;
		count = overflow;
		put_bh(bitmap_bh);
		goto do_more;
	}
error_return:
	brelse(bitmap_bh);
	ext4_std_error(sb, err);
	return;
}

/**
 * ext4_group_add_blocks() -- Add given blocks to an existing group
 * @handle:			handle to this transaction
 * @sb:				super block
 * @block:			start physical block to add to the block group
 * @count:			number of blocks to free
 *
 * This marks the blocks as free in the bitmap and buddy.
 */
int ext4_group_add_blocks(handle_t *handle, struct super_block *sb,
			 ext4_fsblk_t block, unsigned long count)
{
	struct buffer_head *bitmap_bh = NULL;
	struct buffer_head *gd_bh;
	ext4_group_t block_group;
	ext4_grpblk_t bit;
	unsigned int i;
	struct ext4_group_desc *desc;
	struct ext4_sb_info *sbi = EXT4_SB(sb);
	struct ext4_buddy e4b;
	int err = 0, ret, blk_free_count;
	ext4_grpblk_t blocks_freed;

	ext4_debug("Adding block(s) %llu-%llu\n", block, block + count - 1);

	if (count == 0)
		return 0;

	ext4_get_group_no_and_offset(sb, block, &block_group, &bit);
	/*
	 * Check to see if we are freeing blocks across a group
	 * boundary.
	 */
	if (bit + count > EXT4_BLOCKS_PER_GROUP(sb)) {
		ext4_warning(sb, "too much blocks added to group %u\n",
			     block_group);
		err = -EINVAL;
		goto error_return;
	}

	bitmap_bh = ext4_read_block_bitmap(sb, block_group);
	if (!bitmap_bh) {
		err = -EIO;
		goto error_return;
	}

	desc = ext4_get_group_desc(sb, block_group, &gd_bh);
	if (!desc) {
		err = -EIO;
		goto error_return;
	}

	if (in_range(ext4_block_bitmap(sb, desc), block, count) ||
	    in_range(ext4_inode_bitmap(sb, desc), block, count) ||
	    in_range(block, ext4_inode_table(sb, desc), sbi->s_itb_per_group) ||
	    in_range(block + count - 1, ext4_inode_table(sb, desc),
		     sbi->s_itb_per_group)) {
		ext4_error(sb, "Adding blocks in system zones - "
			   "Block = %llu, count = %lu",
			   block, count);
		err = -EINVAL;
		goto error_return;
	}

	BUFFER_TRACE(bitmap_bh, "getting write access");
	err = ext4_journal_get_write_access(handle, bitmap_bh);
	if (err)
		goto error_return;

	/*
	 * We are about to modify some metadata.  Call the journal APIs
	 * to unshare ->b_data if a currently-committing transaction is
	 * using it
	 */
	BUFFER_TRACE(gd_bh, "get_write_access");
	err = ext4_journal_get_write_access(handle, gd_bh);
	if (err)
		goto error_return;

	for (i = 0, blocks_freed = 0; i < count; i++) {
		BUFFER_TRACE(bitmap_bh, "clear bit");
		if (!mb_test_bit(bit + i, bitmap_bh->b_data)) {
			ext4_error(sb, "bit already cleared for block %llu",
				   (ext4_fsblk_t)(block + i));
			BUFFER_TRACE(bitmap_bh, "bit already cleared");
		} else {
			blocks_freed++;
		}
	}

	err = ext4_mb_load_buddy(sb, block_group, &e4b);
	if (err)
		goto error_return;

	/*
	 * need to update group_info->bb_free and bitmap
	 * with group lock held. generate_buddy look at
	 * them with group lock_held
	 */
	ext4_lock_group(sb, block_group);
	mb_clear_bits(bitmap_bh->b_data, bit, count);
	mb_free_blocks(NULL, &e4b, bit, count);
	blk_free_count = blocks_freed + ext4_free_group_clusters(sb, desc);
	ext4_free_group_clusters_set(sb, desc, blk_free_count);
	ext4_block_bitmap_csum_set(sb, block_group, desc, bitmap_bh);
	ext4_group_desc_csum_set(sb, block_group, desc);
	ext4_unlock_group(sb, block_group);
	percpu_counter_add(&sbi->s_freeclusters_counter,
			   EXT4_NUM_B2C(sbi, blocks_freed));

	if (sbi->s_log_groups_per_flex) {
		ext4_group_t flex_group = ext4_flex_group(sbi, block_group);
		atomic64_add(EXT4_NUM_B2C(sbi, blocks_freed),
			     &sbi->s_flex_groups[flex_group].free_clusters);
	}

	ext4_mb_unload_buddy(&e4b);

	/* We dirtied the bitmap block */
	BUFFER_TRACE(bitmap_bh, "dirtied bitmap block");
	err = ext4_handle_dirty_metadata(handle, NULL, bitmap_bh);

	/* And the group descriptor block */
	BUFFER_TRACE(gd_bh, "dirtied group descriptor block");
	ret = ext4_handle_dirty_metadata(handle, NULL, gd_bh);
	if (!err)
		err = ret;

error_return:
	brelse(bitmap_bh);
	ext4_std_error(sb, err);
	return err;
}

/**
 * ext4_trim_extent -- function to TRIM one single free extent in the group
 * @sb:		super block for the file system
 * @start:	starting block of the free extent in the alloc. group
 * @count:	number of blocks to TRIM
 * @group:	alloc. group we are working with
 * @e4b:	ext4 buddy for the group
 *
 * Trim "count" blocks starting at "start" in the "group". To assure that no
 * one will allocate those blocks, mark it as used in buddy bitmap. This must
 * be called with under the group lock.
 */
static int ext4_trim_extent(struct super_block *sb, int start, int count,
			     ext4_group_t group, struct ext4_buddy *e4b)
{
	struct ext4_free_extent ex;
	int ret = 0;

	trace_ext4_trim_extent(sb, group, start, count);

	assert_spin_locked(ext4_group_lock_ptr(sb, group));

	ex.fe_start = start;
	ex.fe_group = group;
	ex.fe_len = count;

	/*
	 * Mark blocks used, so no one can reuse them while
	 * being trimmed.
	 */
	mb_mark_used(e4b, &ex);
	ext4_unlock_group(sb, group);
	ret = ext4_issue_discard(sb, group, start, count);
	ext4_lock_group(sb, group);
	mb_free_blocks(NULL, e4b, start, ex.fe_len);
	return ret;
}

/**
 * ext4_trim_all_free -- function to trim all free space in alloc. group
 * @sb:			super block for file system
 * @group:		group to be trimmed
 * @start:		first group block to examine
 * @max:		last group block to examine
 * @minblocks:		minimum extent block count
 *
 * ext4_trim_all_free walks through group's buddy bitmap searching for free
 * extents. When the free block is found, ext4_trim_extent is called to TRIM
 * the extent.
 *
 *
 * ext4_trim_all_free walks through group's block bitmap searching for free
 * extents. When the free extent is found, mark it as used in group buddy
 * bitmap. Then issue a TRIM command on this extent and free the extent in
 * the group buddy bitmap. This is done until whole group is scanned.
 */
static ext4_grpblk_t
ext4_trim_all_free(struct super_block *sb, ext4_group_t group,
		   ext4_grpblk_t start, ext4_grpblk_t max,
		   ext4_grpblk_t minblocks)
{
	void *bitmap;
	ext4_grpblk_t next, count = 0, free_count = 0;
	struct ext4_buddy e4b;
	int ret = 0;

	trace_ext4_trim_all_free(sb, group, start, max);

	ret = ext4_mb_load_buddy(sb, group, &e4b);
	if (ret) {
		ext4_error(sb, "Error in loading buddy "
				"information for %u", group);
		return ret;
	}
	bitmap = e4b.bd_bitmap;

	ext4_lock_group(sb, group);
	if (EXT4_MB_GRP_WAS_TRIMMED(e4b.bd_info) &&
	    minblocks >= atomic_read(&EXT4_SB(sb)->s_last_trim_minblks))
		goto out;

	start = (e4b.bd_info->bb_first_free > start) ?
		e4b.bd_info->bb_first_free : start;

	while (start <= max) {
		start = mb_find_next_zero_bit(bitmap, max + 1, start);
		if (start > max)
			break;
		next = mb_find_next_bit(bitmap, max + 1, start);

		if ((next - start) >= minblocks) {
			ret = ext4_trim_extent(sb, start,
					       next - start, group, &e4b);
			if (ret && ret != -EOPNOTSUPP)
				break;
			ret = 0;
			count += next - start;
		}
		free_count += next - start;
		start = next + 1;

		if (fatal_signal_pending(current)) {
			count = -ERESTARTSYS;
			break;
		}

		if (need_resched()) {
			ext4_unlock_group(sb, group);
			cond_resched();
			ext4_lock_group(sb, group);
		}

		if ((e4b.bd_info->bb_free - free_count) < minblocks)
			break;
	}

	if (!ret) {
		ret = count;
		EXT4_MB_GRP_SET_TRIMMED(e4b.bd_info);
	}
out:
	ext4_unlock_group(sb, group);
	ext4_mb_unload_buddy(&e4b);

	ext4_debug("trimmed %d blocks in the group %d\n",
		count, group);

	return ret;
}

/**
 * ext4_trim_fs() -- trim ioctl handle function
 * @sb:			superblock for filesystem
 * @range:		fstrim_range structure
 *
 * start:	First Byte to trim
 * len:		number of Bytes to trim from start
 * minlen:	minimum extent length in Bytes
 * ext4_trim_fs goes through all allocation groups containing Bytes from
 * start to start+len. For each such a group ext4_trim_all_free function
 * is invoked to trim all free space.
 */
int ext4_trim_fs(struct super_block *sb, struct fstrim_range *range)
{
	struct ext4_group_info *grp;
	ext4_group_t group, first_group, last_group;
	ext4_grpblk_t cnt = 0, first_cluster, last_cluster;
	uint64_t start, end, minlen, trimmed = 0;
	ext4_fsblk_t first_data_blk =
			le32_to_cpu(EXT4_SB(sb)->s_es->s_first_data_block);
	ext4_fsblk_t max_blks = ext4_blocks_count(EXT4_SB(sb)->s_es);
	int ret = 0;

	start = range->start >> sb->s_blocksize_bits;
	end = start + (range->len >> sb->s_blocksize_bits) - 1;
	minlen = EXT4_NUM_B2C(EXT4_SB(sb),
			      range->minlen >> sb->s_blocksize_bits);

	if (minlen > EXT4_CLUSTERS_PER_GROUP(sb) ||
	    start >= max_blks ||
	    range->len < sb->s_blocksize)
		return -EINVAL;
	if (end >= max_blks)
		end = max_blks - 1;
	if (end <= first_data_blk)
		goto out;
	if (start < first_data_blk)
		start = first_data_blk;

	/* Determine first and last group to examine based on start and end */
	ext4_get_group_no_and_offset(sb, (ext4_fsblk_t) start,
				     &first_group, &first_cluster);
	ext4_get_group_no_and_offset(sb, (ext4_fsblk_t) end,
				     &last_group, &last_cluster);

	/* end now represents the last cluster to discard in this group */
	end = EXT4_CLUSTERS_PER_GROUP(sb) - 1;

	for (group = first_group; group <= last_group; group++) {
		grp = ext4_get_group_info(sb, group);
		/* We only do this if the grp has never been initialized */
		if (unlikely(EXT4_MB_GRP_NEED_INIT(grp))) {
			ret = ext4_mb_init_group(sb, group);
			if (ret)
				break;
		}

		/*
		 * For all the groups except the last one, last cluster will
		 * always be EXT4_CLUSTERS_PER_GROUP(sb)-1, so we only need to
		 * change it for the last group, note that last_cluster is
		 * already computed earlier by ext4_get_group_no_and_offset()
		 */
		if (group == last_group)
			end = last_cluster;

		if (grp->bb_free >= minlen) {
			cnt = ext4_trim_all_free(sb, group, first_cluster,
						end, minlen);
			if (cnt < 0) {
				ret = cnt;
				break;
			}
			trimmed += cnt;
		}

		/*
		 * For every group except the first one, we are sure
		 * that the first cluster to discard will be cluster #0.
		 */
		first_cluster = 0;
	}

	if (!ret)
		atomic_set(&EXT4_SB(sb)->s_last_trim_minblks, minlen);

out:
	range->len = EXT4_C2B(EXT4_SB(sb), trimmed) << sb->s_blocksize_bits;
	return ret;
}<|MERGE_RESOLUTION|>--- conflicted
+++ resolved
@@ -2105,10 +2105,7 @@
 		group = ac->ac_g_ex.fe_group;
 
 		for (i = 0; i < ngroups; group++, i++) {
-<<<<<<< HEAD
-=======
 			cond_resched();
->>>>>>> d0e0ac97
 			/*
 			 * Artificially restricted ngroups for non-extent
 			 * files makes group > ngroups possible on first loop.
