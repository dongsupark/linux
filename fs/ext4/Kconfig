config EXT4_FS
	tristate "The Extended 4 (ext4) filesystem"
	select JBD2
	select CRC16
	select CRYPTO
	select CRYPTO_CRC32C
	help
	  This is the next generation of the ext3 filesystem.

	  Unlike the change from ext2 filesystem to ext3 filesystem,
	  the on-disk format of ext4 is not forwards compatible with
	  ext3; it is based on extent maps and it supports 48-bit
	  physical block numbers.  The ext4 filesystem also supports delayed
	  allocation, persistent preallocation, high resolution time stamps,
	  and a number of other features to improve performance and speed
	  up fsck time.  For more information, please see the web pages at
	  http://ext4.wiki.kernel.org.

	  The ext4 filesystem will support mounting an ext3
	  filesystem; while there will be some performance gains from
	  the delayed allocation and inode table readahead, the best
	  performance gains will require enabling ext4 features in the
	  filesystem, or formatting a new filesystem as an ext4
	  filesystem initially.

	  To compile this file system support as a module, choose M here. The
	  module will be called ext4.

	  If unsure, say N.

config EXT4_USE_FOR_EXT23
	bool "Use ext4 for ext2/ext3 file systems"
	depends on EXT4_FS
	depends on EXT3_FS=n || EXT2_FS=n
	default y
	help
	  Allow the ext4 file system driver code to be used for ext2 or
	  ext3 file system mounts.  This allows users to reduce their
	  compiled kernel size by using one file system driver for
	  ext2, ext3, and ext4 file systems.

config EXT4_FS_POSIX_ACL
	bool "Ext4 POSIX Access Control Lists"
<<<<<<< HEAD
=======
	depends on EXT4_FS
>>>>>>> 68d6f84b
	select FS_POSIX_ACL
	help
	  POSIX Access Control Lists (ACLs) support permissions for users and
	  groups beyond the owner/group/world scheme.

	  To learn more about Access Control Lists, visit the POSIX ACLs for
	  Linux website <http://acl.bestbits.at/>.

	  If you don't know what Access Control Lists are, say N

config EXT4_FS_SECURITY
	bool "Ext4 Security Labels"
<<<<<<< HEAD
=======
	depends on EXT4_FS
>>>>>>> 68d6f84b
	help
	  Security labels support alternative access control models
	  implemented by security modules like SELinux.  This option
	  enables an extended attribute handler for file security
	  labels in the ext4 filesystem.

	  If you are not using a security module that requires using
	  extended attributes for file security labels, say N.

config EXT4_DEBUG
	bool "EXT4 debugging support"
	depends on EXT4_FS
	help
	  Enables run-time debugging support for the ext4 filesystem.

	  If you select Y here, then you will be able to turn on debugging
	  with a command such as "echo 1 > /sys/kernel/debug/ext4/mballoc-debug"<|MERGE_RESOLUTION|>--- conflicted
+++ resolved
@@ -41,10 +41,7 @@
 
 config EXT4_FS_POSIX_ACL
 	bool "Ext4 POSIX Access Control Lists"
-<<<<<<< HEAD
-=======
 	depends on EXT4_FS
->>>>>>> 68d6f84b
 	select FS_POSIX_ACL
 	help
 	  POSIX Access Control Lists (ACLs) support permissions for users and
@@ -57,10 +54,7 @@
 
 config EXT4_FS_SECURITY
 	bool "Ext4 Security Labels"
-<<<<<<< HEAD
-=======
 	depends on EXT4_FS
->>>>>>> 68d6f84b
 	help
 	  Security labels support alternative access control models
 	  implemented by security modules like SELinux.  This option
