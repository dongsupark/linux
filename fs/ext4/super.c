/*
 *  linux/fs/ext4/super.c
 *
 * Copyright (C) 1992, 1993, 1994, 1995
 * Remy Card (card@masi.ibp.fr)
 * Laboratoire MASI - Institut Blaise Pascal
 * Universite Pierre et Marie Curie (Paris VI)
 *
 *  from
 *
 *  linux/fs/minix/inode.c
 *
 *  Copyright (C) 1991, 1992  Linus Torvalds
 *
 *  Big-endian to little-endian byte-swapping/bitmaps by
 *        David S. Miller (davem@caip.rutgers.edu), 1995
 */

#include <linux/module.h>
#include <linux/string.h>
#include <linux/fs.h>
#include <linux/time.h>
#include <linux/vmalloc.h>
#include <linux/jbd2.h>
#include <linux/slab.h>
#include <linux/init.h>
#include <linux/blkdev.h>
#include <linux/parser.h>
#include <linux/buffer_head.h>
#include <linux/exportfs.h>
#include <linux/vfs.h>
#include <linux/random.h>
#include <linux/mount.h>
#include <linux/namei.h>
#include <linux/quotaops.h>
#include <linux/seq_file.h>
#include <linux/proc_fs.h>
#include <linux/ctype.h>
#include <linux/log2.h>
#include <linux/crc16.h>
#include <linux/cleancache.h>
#include <asm/uaccess.h>

#include <linux/kthread.h>
#include <linux/freezer.h>

#include "ext4.h"
#include "ext4_extents.h"	/* Needed for trace points definition */
#include "ext4_jbd2.h"
#include "xattr.h"
#include "acl.h"
#include "mballoc.h"

#define CREATE_TRACE_POINTS
#include <trace/events/ext4.h>

static struct proc_dir_entry *ext4_proc_root;
static struct kset *ext4_kset;
static struct ext4_lazy_init *ext4_li_info;
static struct mutex ext4_li_mtx;
static struct ext4_features *ext4_feat;
static int ext4_mballoc_ready;

static int ext4_load_journal(struct super_block *, struct ext4_super_block *,
			     unsigned long journal_devnum);
static int ext4_show_options(struct seq_file *seq, struct dentry *root);
static int ext4_commit_super(struct super_block *sb, int sync);
static void ext4_mark_recovery_complete(struct super_block *sb,
					struct ext4_super_block *es);
static void ext4_clear_journal_err(struct super_block *sb,
				   struct ext4_super_block *es);
static int ext4_sync_fs(struct super_block *sb, int wait);
static int ext4_remount(struct super_block *sb, int *flags, char *data);
static int ext4_statfs(struct dentry *dentry, struct kstatfs *buf);
static int ext4_unfreeze(struct super_block *sb);
static int ext4_freeze(struct super_block *sb);
static struct dentry *ext4_mount(struct file_system_type *fs_type, int flags,
		       const char *dev_name, void *data);
static inline int ext2_feature_set_ok(struct super_block *sb);
static inline int ext3_feature_set_ok(struct super_block *sb);
static int ext4_feature_set_ok(struct super_block *sb, int readonly);
static void ext4_destroy_lazyinit_thread(void);
static void ext4_unregister_li_request(struct super_block *sb);
static void ext4_clear_request_list(void);
static int ext4_reserve_clusters(struct ext4_sb_info *, ext4_fsblk_t);

#if !defined(CONFIG_EXT2_FS) && !defined(CONFIG_EXT2_FS_MODULE) && defined(CONFIG_EXT4_USE_FOR_EXT23)
static struct file_system_type ext2_fs_type = {
	.owner		= THIS_MODULE,
	.name		= "ext2",
	.mount		= ext4_mount,
	.kill_sb	= kill_block_super,
	.fs_flags	= FS_REQUIRES_DEV,
};
MODULE_ALIAS_FS("ext2");
MODULE_ALIAS("ext2");
#define IS_EXT2_SB(sb) ((sb)->s_bdev->bd_holder == &ext2_fs_type)
#else
#define IS_EXT2_SB(sb) (0)
#endif


#if !defined(CONFIG_EXT3_FS) && !defined(CONFIG_EXT3_FS_MODULE) && defined(CONFIG_EXT4_USE_FOR_EXT23)
static struct file_system_type ext3_fs_type = {
	.owner		= THIS_MODULE,
	.name		= "ext3",
	.mount		= ext4_mount,
	.kill_sb	= kill_block_super,
	.fs_flags	= FS_REQUIRES_DEV,
};
MODULE_ALIAS_FS("ext3");
MODULE_ALIAS("ext3");
#define IS_EXT3_SB(sb) ((sb)->s_bdev->bd_holder == &ext3_fs_type)
#else
#define IS_EXT3_SB(sb) (0)
#endif

static int ext4_verify_csum_type(struct super_block *sb,
				 struct ext4_super_block *es)
{
	if (!EXT4_HAS_RO_COMPAT_FEATURE(sb,
					EXT4_FEATURE_RO_COMPAT_METADATA_CSUM))
		return 1;

	return es->s_checksum_type == EXT4_CRC32C_CHKSUM;
}

static __le32 ext4_superblock_csum(struct super_block *sb,
				   struct ext4_super_block *es)
{
	struct ext4_sb_info *sbi = EXT4_SB(sb);
	int offset = offsetof(struct ext4_super_block, s_checksum);
	__u32 csum;

	csum = ext4_chksum(sbi, ~0, (char *)es, offset);

	return cpu_to_le32(csum);
}

static int ext4_superblock_csum_verify(struct super_block *sb,
				       struct ext4_super_block *es)
{
	if (!EXT4_HAS_RO_COMPAT_FEATURE(sb,
				       EXT4_FEATURE_RO_COMPAT_METADATA_CSUM))
		return 1;

	return es->s_checksum == ext4_superblock_csum(sb, es);
}

void ext4_superblock_csum_set(struct super_block *sb)
{
	struct ext4_super_block *es = EXT4_SB(sb)->s_es;

	if (!EXT4_HAS_RO_COMPAT_FEATURE(sb,
		EXT4_FEATURE_RO_COMPAT_METADATA_CSUM))
		return;

	es->s_checksum = ext4_superblock_csum(sb, es);
}

void *ext4_kvmalloc(size_t size, gfp_t flags)
{
	void *ret;

	ret = kmalloc(size, flags | __GFP_NOWARN);
	if (!ret)
		ret = __vmalloc(size, flags, PAGE_KERNEL);
	return ret;
}

void *ext4_kvzalloc(size_t size, gfp_t flags)
{
	void *ret;

	ret = kzalloc(size, flags | __GFP_NOWARN);
	if (!ret)
		ret = __vmalloc(size, flags | __GFP_ZERO, PAGE_KERNEL);
	return ret;
}

void ext4_kvfree(void *ptr)
{
	if (is_vmalloc_addr(ptr))
		vfree(ptr);
	else
		kfree(ptr);

}

ext4_fsblk_t ext4_block_bitmap(struct super_block *sb,
			       struct ext4_group_desc *bg)
{
	return le32_to_cpu(bg->bg_block_bitmap_lo) |
		(EXT4_DESC_SIZE(sb) >= EXT4_MIN_DESC_SIZE_64BIT ?
		 (ext4_fsblk_t)le32_to_cpu(bg->bg_block_bitmap_hi) << 32 : 0);
}

ext4_fsblk_t ext4_inode_bitmap(struct super_block *sb,
			       struct ext4_group_desc *bg)
{
	return le32_to_cpu(bg->bg_inode_bitmap_lo) |
		(EXT4_DESC_SIZE(sb) >= EXT4_MIN_DESC_SIZE_64BIT ?
		 (ext4_fsblk_t)le32_to_cpu(bg->bg_inode_bitmap_hi) << 32 : 0);
}

ext4_fsblk_t ext4_inode_table(struct super_block *sb,
			      struct ext4_group_desc *bg)
{
	return le32_to_cpu(bg->bg_inode_table_lo) |
		(EXT4_DESC_SIZE(sb) >= EXT4_MIN_DESC_SIZE_64BIT ?
		 (ext4_fsblk_t)le32_to_cpu(bg->bg_inode_table_hi) << 32 : 0);
}

__u32 ext4_free_group_clusters(struct super_block *sb,
			       struct ext4_group_desc *bg)
{
	return le16_to_cpu(bg->bg_free_blocks_count_lo) |
		(EXT4_DESC_SIZE(sb) >= EXT4_MIN_DESC_SIZE_64BIT ?
		 (__u32)le16_to_cpu(bg->bg_free_blocks_count_hi) << 16 : 0);
}

__u32 ext4_free_inodes_count(struct super_block *sb,
			      struct ext4_group_desc *bg)
{
	return le16_to_cpu(bg->bg_free_inodes_count_lo) |
		(EXT4_DESC_SIZE(sb) >= EXT4_MIN_DESC_SIZE_64BIT ?
		 (__u32)le16_to_cpu(bg->bg_free_inodes_count_hi) << 16 : 0);
}

__u32 ext4_used_dirs_count(struct super_block *sb,
			      struct ext4_group_desc *bg)
{
	return le16_to_cpu(bg->bg_used_dirs_count_lo) |
		(EXT4_DESC_SIZE(sb) >= EXT4_MIN_DESC_SIZE_64BIT ?
		 (__u32)le16_to_cpu(bg->bg_used_dirs_count_hi) << 16 : 0);
}

__u32 ext4_itable_unused_count(struct super_block *sb,
			      struct ext4_group_desc *bg)
{
	return le16_to_cpu(bg->bg_itable_unused_lo) |
		(EXT4_DESC_SIZE(sb) >= EXT4_MIN_DESC_SIZE_64BIT ?
		 (__u32)le16_to_cpu(bg->bg_itable_unused_hi) << 16 : 0);
}

void ext4_block_bitmap_set(struct super_block *sb,
			   struct ext4_group_desc *bg, ext4_fsblk_t blk)
{
	bg->bg_block_bitmap_lo = cpu_to_le32((u32)blk);
	if (EXT4_DESC_SIZE(sb) >= EXT4_MIN_DESC_SIZE_64BIT)
		bg->bg_block_bitmap_hi = cpu_to_le32(blk >> 32);
}

void ext4_inode_bitmap_set(struct super_block *sb,
			   struct ext4_group_desc *bg, ext4_fsblk_t blk)
{
	bg->bg_inode_bitmap_lo  = cpu_to_le32((u32)blk);
	if (EXT4_DESC_SIZE(sb) >= EXT4_MIN_DESC_SIZE_64BIT)
		bg->bg_inode_bitmap_hi = cpu_to_le32(blk >> 32);
}

void ext4_inode_table_set(struct super_block *sb,
			  struct ext4_group_desc *bg, ext4_fsblk_t blk)
{
	bg->bg_inode_table_lo = cpu_to_le32((u32)blk);
	if (EXT4_DESC_SIZE(sb) >= EXT4_MIN_DESC_SIZE_64BIT)
		bg->bg_inode_table_hi = cpu_to_le32(blk >> 32);
}

void ext4_free_group_clusters_set(struct super_block *sb,
				  struct ext4_group_desc *bg, __u32 count)
{
	bg->bg_free_blocks_count_lo = cpu_to_le16((__u16)count);
	if (EXT4_DESC_SIZE(sb) >= EXT4_MIN_DESC_SIZE_64BIT)
		bg->bg_free_blocks_count_hi = cpu_to_le16(count >> 16);
}

void ext4_free_inodes_set(struct super_block *sb,
			  struct ext4_group_desc *bg, __u32 count)
{
	bg->bg_free_inodes_count_lo = cpu_to_le16((__u16)count);
	if (EXT4_DESC_SIZE(sb) >= EXT4_MIN_DESC_SIZE_64BIT)
		bg->bg_free_inodes_count_hi = cpu_to_le16(count >> 16);
}

void ext4_used_dirs_set(struct super_block *sb,
			  struct ext4_group_desc *bg, __u32 count)
{
	bg->bg_used_dirs_count_lo = cpu_to_le16((__u16)count);
	if (EXT4_DESC_SIZE(sb) >= EXT4_MIN_DESC_SIZE_64BIT)
		bg->bg_used_dirs_count_hi = cpu_to_le16(count >> 16);
}

void ext4_itable_unused_set(struct super_block *sb,
			  struct ext4_group_desc *bg, __u32 count)
{
	bg->bg_itable_unused_lo = cpu_to_le16((__u16)count);
	if (EXT4_DESC_SIZE(sb) >= EXT4_MIN_DESC_SIZE_64BIT)
		bg->bg_itable_unused_hi = cpu_to_le16(count >> 16);
}


static void __save_error_info(struct super_block *sb, const char *func,
			    unsigned int line)
{
	struct ext4_super_block *es = EXT4_SB(sb)->s_es;

	EXT4_SB(sb)->s_mount_state |= EXT4_ERROR_FS;
	es->s_state |= cpu_to_le16(EXT4_ERROR_FS);
	es->s_last_error_time = cpu_to_le32(get_seconds());
	strncpy(es->s_last_error_func, func, sizeof(es->s_last_error_func));
	es->s_last_error_line = cpu_to_le32(line);
	if (!es->s_first_error_time) {
		es->s_first_error_time = es->s_last_error_time;
		strncpy(es->s_first_error_func, func,
			sizeof(es->s_first_error_func));
		es->s_first_error_line = cpu_to_le32(line);
		es->s_first_error_ino = es->s_last_error_ino;
		es->s_first_error_block = es->s_last_error_block;
	}
	/*
	 * Start the daily error reporting function if it hasn't been
	 * started already
	 */
	if (!es->s_error_count)
		mod_timer(&EXT4_SB(sb)->s_err_report, jiffies + 24*60*60*HZ);
	le32_add_cpu(&es->s_error_count, 1);
}

static void save_error_info(struct super_block *sb, const char *func,
			    unsigned int line)
{
	__save_error_info(sb, func, line);
	ext4_commit_super(sb, 1);
}

/*
 * The del_gendisk() function uninitializes the disk-specific data
 * structures, including the bdi structure, without telling anyone
 * else.  Once this happens, any attempt to call mark_buffer_dirty()
 * (for example, by ext4_commit_super), will cause a kernel OOPS.
 * This is a kludge to prevent these oops until we can put in a proper
 * hook in del_gendisk() to inform the VFS and file system layers.
 */
static int block_device_ejected(struct super_block *sb)
{
	struct inode *bd_inode = sb->s_bdev->bd_inode;
	struct backing_dev_info *bdi = bd_inode->i_mapping->backing_dev_info;

	return bdi->dev == NULL;
}

static void ext4_journal_commit_callback(journal_t *journal, transaction_t *txn)
{
	struct super_block		*sb = journal->j_private;
	struct ext4_sb_info		*sbi = EXT4_SB(sb);
	int				error = is_journal_aborted(journal);
	struct ext4_journal_cb_entry	*jce;

	BUG_ON(txn->t_state == T_FINISHED);
	spin_lock(&sbi->s_md_lock);
	while (!list_empty(&txn->t_private_list)) {
		jce = list_entry(txn->t_private_list.next,
				 struct ext4_journal_cb_entry, jce_list);
		list_del_init(&jce->jce_list);
		spin_unlock(&sbi->s_md_lock);
		jce->jce_func(sb, jce, error);
		spin_lock(&sbi->s_md_lock);
	}
	spin_unlock(&sbi->s_md_lock);
}

/* Deal with the reporting of failure conditions on a filesystem such as
 * inconsistencies detected or read IO failures.
 *
 * On ext2, we can store the error state of the filesystem in the
 * superblock.  That is not possible on ext4, because we may have other
 * write ordering constraints on the superblock which prevent us from
 * writing it out straight away; and given that the journal is about to
 * be aborted, we can't rely on the current, or future, transactions to
 * write out the superblock safely.
 *
 * We'll just use the jbd2_journal_abort() error code to record an error in
 * the journal instead.  On recovery, the journal will complain about
 * that error until we've noted it down and cleared it.
 */

static void ext4_handle_error(struct super_block *sb)
{
	if (sb->s_flags & MS_RDONLY)
		return;

	if (!test_opt(sb, ERRORS_CONT)) {
		journal_t *journal = EXT4_SB(sb)->s_journal;

		EXT4_SB(sb)->s_mount_flags |= EXT4_MF_FS_ABORTED;
		if (journal)
			jbd2_journal_abort(journal, -EIO);
	}
	if (test_opt(sb, ERRORS_RO)) {
		ext4_msg(sb, KERN_CRIT, "Remounting filesystem read-only");
		/*
		 * Make sure updated value of ->s_mount_flags will be visible
		 * before ->s_flags update
		 */
		smp_wmb();
		sb->s_flags |= MS_RDONLY;
	}
	if (test_opt(sb, ERRORS_PANIC))
		panic("EXT4-fs (device %s): panic forced after error\n",
			sb->s_id);
}

#define ext4_error_ratelimit(sb)					\
		___ratelimit(&(EXT4_SB(sb)->s_err_ratelimit_state),	\
			     "EXT4-fs error")

void __ext4_error(struct super_block *sb, const char *function,
		  unsigned int line, const char *fmt, ...)
{
	struct va_format vaf;
	va_list args;

	if (ext4_error_ratelimit(sb)) {
		va_start(args, fmt);
		vaf.fmt = fmt;
		vaf.va = &args;
		printk(KERN_CRIT
		       "EXT4-fs error (device %s): %s:%d: comm %s: %pV\n",
		       sb->s_id, function, line, current->comm, &vaf);
		va_end(args);
	}
	save_error_info(sb, function, line);
	ext4_handle_error(sb);
}

void __ext4_error_inode(struct inode *inode, const char *function,
			unsigned int line, ext4_fsblk_t block,
			const char *fmt, ...)
{
	va_list args;
	struct va_format vaf;
	struct ext4_super_block *es = EXT4_SB(inode->i_sb)->s_es;

	es->s_last_error_ino = cpu_to_le32(inode->i_ino);
	es->s_last_error_block = cpu_to_le64(block);
	if (ext4_error_ratelimit(inode->i_sb)) {
		va_start(args, fmt);
		vaf.fmt = fmt;
		vaf.va = &args;
		if (block)
			printk(KERN_CRIT "EXT4-fs error (device %s): %s:%d: "
			       "inode #%lu: block %llu: comm %s: %pV\n",
			       inode->i_sb->s_id, function, line, inode->i_ino,
			       block, current->comm, &vaf);
		else
			printk(KERN_CRIT "EXT4-fs error (device %s): %s:%d: "
			       "inode #%lu: comm %s: %pV\n",
			       inode->i_sb->s_id, function, line, inode->i_ino,
			       current->comm, &vaf);
		va_end(args);
	}
	save_error_info(inode->i_sb, function, line);
	ext4_handle_error(inode->i_sb);
}

void __ext4_error_file(struct file *file, const char *function,
		       unsigned int line, ext4_fsblk_t block,
		       const char *fmt, ...)
{
	va_list args;
	struct va_format vaf;
	struct ext4_super_block *es;
	struct inode *inode = file_inode(file);
	char pathname[80], *path;

	es = EXT4_SB(inode->i_sb)->s_es;
	es->s_last_error_ino = cpu_to_le32(inode->i_ino);
	if (ext4_error_ratelimit(inode->i_sb)) {
		path = d_path(&(file->f_path), pathname, sizeof(pathname));
		if (IS_ERR(path))
			path = "(unknown)";
		va_start(args, fmt);
		vaf.fmt = fmt;
		vaf.va = &args;
		if (block)
			printk(KERN_CRIT
			       "EXT4-fs error (device %s): %s:%d: inode #%lu: "
			       "block %llu: comm %s: path %s: %pV\n",
			       inode->i_sb->s_id, function, line, inode->i_ino,
			       block, current->comm, path, &vaf);
		else
			printk(KERN_CRIT
			       "EXT4-fs error (device %s): %s:%d: inode #%lu: "
			       "comm %s: path %s: %pV\n",
			       inode->i_sb->s_id, function, line, inode->i_ino,
			       current->comm, path, &vaf);
		va_end(args);
	}
	save_error_info(inode->i_sb, function, line);
	ext4_handle_error(inode->i_sb);
}

const char *ext4_decode_error(struct super_block *sb, int errno,
			      char nbuf[16])
{
	char *errstr = NULL;

	switch (errno) {
	case -EIO:
		errstr = "IO failure";
		break;
	case -ENOMEM:
		errstr = "Out of memory";
		break;
	case -EROFS:
		if (!sb || (EXT4_SB(sb)->s_journal &&
			    EXT4_SB(sb)->s_journal->j_flags & JBD2_ABORT))
			errstr = "Journal has aborted";
		else
			errstr = "Readonly filesystem";
		break;
	default:
		/* If the caller passed in an extra buffer for unknown
		 * errors, textualise them now.  Else we just return
		 * NULL. */
		if (nbuf) {
			/* Check for truncated error codes... */
			if (snprintf(nbuf, 16, "error %d", -errno) >= 0)
				errstr = nbuf;
		}
		break;
	}

	return errstr;
}

/* __ext4_std_error decodes expected errors from journaling functions
 * automatically and invokes the appropriate error response.  */

void __ext4_std_error(struct super_block *sb, const char *function,
		      unsigned int line, int errno)
{
	char nbuf[16];
	const char *errstr;

	/* Special case: if the error is EROFS, and we're not already
	 * inside a transaction, then there's really no point in logging
	 * an error. */
	if (errno == -EROFS && journal_current_handle() == NULL &&
	    (sb->s_flags & MS_RDONLY))
		return;

	if (ext4_error_ratelimit(sb)) {
		errstr = ext4_decode_error(sb, errno, nbuf);
		printk(KERN_CRIT "EXT4-fs error (device %s) in %s:%d: %s\n",
		       sb->s_id, function, line, errstr);
	}

	save_error_info(sb, function, line);
	ext4_handle_error(sb);
}

/*
 * ext4_abort is a much stronger failure handler than ext4_error.  The
 * abort function may be used to deal with unrecoverable failures such
 * as journal IO errors or ENOMEM at a critical moment in log management.
 *
 * We unconditionally force the filesystem into an ABORT|READONLY state,
 * unless the error response on the fs has been set to panic in which
 * case we take the easy way out and panic immediately.
 */

void __ext4_abort(struct super_block *sb, const char *function,
		unsigned int line, const char *fmt, ...)
{
	va_list args;

	save_error_info(sb, function, line);
	va_start(args, fmt);
	printk(KERN_CRIT "EXT4-fs error (device %s): %s:%d: ", sb->s_id,
	       function, line);
	vprintk(fmt, args);
	printk("\n");
	va_end(args);

	if ((sb->s_flags & MS_RDONLY) == 0) {
		ext4_msg(sb, KERN_CRIT, "Remounting filesystem read-only");
		EXT4_SB(sb)->s_mount_flags |= EXT4_MF_FS_ABORTED;
		/*
		 * Make sure updated value of ->s_mount_flags will be visible
		 * before ->s_flags update
		 */
		smp_wmb();
		sb->s_flags |= MS_RDONLY;
		if (EXT4_SB(sb)->s_journal)
			jbd2_journal_abort(EXT4_SB(sb)->s_journal, -EIO);
		save_error_info(sb, function, line);
	}
	if (test_opt(sb, ERRORS_PANIC))
		panic("EXT4-fs panic from previous error\n");
}

void __ext4_msg(struct super_block *sb,
		const char *prefix, const char *fmt, ...)
{
	struct va_format vaf;
	va_list args;

	if (!___ratelimit(&(EXT4_SB(sb)->s_msg_ratelimit_state), "EXT4-fs"))
		return;

	va_start(args, fmt);
	vaf.fmt = fmt;
	vaf.va = &args;
	printk("%sEXT4-fs (%s): %pV\n", prefix, sb->s_id, &vaf);
	va_end(args);
}

void __ext4_warning(struct super_block *sb, const char *function,
		    unsigned int line, const char *fmt, ...)
{
	struct va_format vaf;
	va_list args;

	if (!___ratelimit(&(EXT4_SB(sb)->s_warning_ratelimit_state),
			  "EXT4-fs warning"))
		return;

	va_start(args, fmt);
	vaf.fmt = fmt;
	vaf.va = &args;
	printk(KERN_WARNING "EXT4-fs warning (device %s): %s:%d: %pV\n",
	       sb->s_id, function, line, &vaf);
	va_end(args);
}

void __ext4_grp_locked_error(const char *function, unsigned int line,
			     struct super_block *sb, ext4_group_t grp,
			     unsigned long ino, ext4_fsblk_t block,
			     const char *fmt, ...)
__releases(bitlock)
__acquires(bitlock)
{
	struct va_format vaf;
	va_list args;
	struct ext4_super_block *es = EXT4_SB(sb)->s_es;

	es->s_last_error_ino = cpu_to_le32(ino);
	es->s_last_error_block = cpu_to_le64(block);
	__save_error_info(sb, function, line);

	if (ext4_error_ratelimit(sb)) {
		va_start(args, fmt);
		vaf.fmt = fmt;
		vaf.va = &args;
		printk(KERN_CRIT "EXT4-fs error (device %s): %s:%d: group %u, ",
		       sb->s_id, function, line, grp);
		if (ino)
			printk(KERN_CONT "inode %lu: ", ino);
		if (block)
			printk(KERN_CONT "block %llu:",
			       (unsigned long long) block);
		printk(KERN_CONT "%pV\n", &vaf);
		va_end(args);
	}

	if (test_opt(sb, ERRORS_CONT)) {
		ext4_commit_super(sb, 0);
		return;
	}

	ext4_unlock_group(sb, grp);
	ext4_handle_error(sb);
	/*
	 * We only get here in the ERRORS_RO case; relocking the group
	 * may be dangerous, but nothing bad will happen since the
	 * filesystem will have already been marked read/only and the
	 * journal has been aborted.  We return 1 as a hint to callers
	 * who might what to use the return value from
	 * ext4_grp_locked_error() to distinguish between the
	 * ERRORS_CONT and ERRORS_RO case, and perhaps return more
	 * aggressively from the ext4 function in question, with a
	 * more appropriate error code.
	 */
	ext4_lock_group(sb, grp);
	return;
}

void ext4_update_dynamic_rev(struct super_block *sb)
{
	struct ext4_super_block *es = EXT4_SB(sb)->s_es;

	if (le32_to_cpu(es->s_rev_level) > EXT4_GOOD_OLD_REV)
		return;

	ext4_warning(sb,
		     "updating to rev %d because of new feature flag, "
		     "running e2fsck is recommended",
		     EXT4_DYNAMIC_REV);

	es->s_first_ino = cpu_to_le32(EXT4_GOOD_OLD_FIRST_INO);
	es->s_inode_size = cpu_to_le16(EXT4_GOOD_OLD_INODE_SIZE);
	es->s_rev_level = cpu_to_le32(EXT4_DYNAMIC_REV);
	/* leave es->s_feature_*compat flags alone */
	/* es->s_uuid will be set by e2fsck if empty */

	/*
	 * The rest of the superblock fields should be zero, and if not it
	 * means they are likely already in use, so leave them alone.  We
	 * can leave it up to e2fsck to clean up any inconsistencies there.
	 */
}

/*
 * Open the external journal device
 */
static struct block_device *ext4_blkdev_get(dev_t dev, struct super_block *sb)
{
	struct block_device *bdev;
	char b[BDEVNAME_SIZE];

	bdev = blkdev_get_by_dev(dev, FMODE_READ|FMODE_WRITE|FMODE_EXCL, sb);
	if (IS_ERR(bdev))
		goto fail;
	return bdev;

fail:
	ext4_msg(sb, KERN_ERR, "failed to open journal device %s: %ld",
			__bdevname(dev, b), PTR_ERR(bdev));
	return NULL;
}

/*
 * Release the journal device
 */
static void ext4_blkdev_put(struct block_device *bdev)
{
	blkdev_put(bdev, FMODE_READ|FMODE_WRITE|FMODE_EXCL);
}

static void ext4_blkdev_remove(struct ext4_sb_info *sbi)
{
	struct block_device *bdev;
	bdev = sbi->journal_bdev;
	if (bdev) {
		ext4_blkdev_put(bdev);
		sbi->journal_bdev = NULL;
	}
}

static inline struct inode *orphan_list_entry(struct list_head *l)
{
	return &list_entry(l, struct ext4_inode_info, i_orphan)->vfs_inode;
}

static void dump_orphan_list(struct super_block *sb, struct ext4_sb_info *sbi)
{
	struct list_head *l;

	ext4_msg(sb, KERN_ERR, "sb orphan head is %d",
		 le32_to_cpu(sbi->s_es->s_last_orphan));

	printk(KERN_ERR "sb_info orphan list:\n");
	list_for_each(l, &sbi->s_orphan) {
		struct inode *inode = orphan_list_entry(l);
		printk(KERN_ERR "  "
		       "inode %s:%lu at %p: mode %o, nlink %d, next %d\n",
		       inode->i_sb->s_id, inode->i_ino, inode,
		       inode->i_mode, inode->i_nlink,
		       NEXT_ORPHAN(inode));
	}
}

static void ext4_put_super(struct super_block *sb)
{
	struct ext4_sb_info *sbi = EXT4_SB(sb);
	struct ext4_super_block *es = sbi->s_es;
	int i, err;

	ext4_unregister_li_request(sb);
	dquot_disable(sb, -1, DQUOT_USAGE_ENABLED | DQUOT_LIMITS_ENABLED);

	flush_workqueue(sbi->rsv_conversion_wq);
	destroy_workqueue(sbi->rsv_conversion_wq);

	if (sbi->s_journal) {
		err = jbd2_journal_destroy(sbi->s_journal);
		sbi->s_journal = NULL;
		if (err < 0)
			ext4_abort(sb, "Couldn't clean up the journal");
	}

	ext4_es_unregister_shrinker(sbi);
	del_timer_sync(&sbi->s_err_report);
	ext4_release_system_zone(sb);
	ext4_mb_release(sb);
	ext4_ext_release(sb);
	ext4_xattr_put_super(sb);

	if (!(sb->s_flags & MS_RDONLY)) {
		EXT4_CLEAR_INCOMPAT_FEATURE(sb, EXT4_FEATURE_INCOMPAT_RECOVER);
		es->s_state = cpu_to_le16(sbi->s_mount_state);
	}
	if (!(sb->s_flags & MS_RDONLY))
		ext4_commit_super(sb, 1);

	if (sbi->s_proc) {
		remove_proc_entry("options", sbi->s_proc);
		remove_proc_entry(sb->s_id, ext4_proc_root);
	}
	kobject_del(&sbi->s_kobj);

	for (i = 0; i < sbi->s_gdb_count; i++)
		brelse(sbi->s_group_desc[i]);
	ext4_kvfree(sbi->s_group_desc);
	ext4_kvfree(sbi->s_flex_groups);
	percpu_counter_destroy(&sbi->s_freeclusters_counter);
	percpu_counter_destroy(&sbi->s_freeinodes_counter);
	percpu_counter_destroy(&sbi->s_dirs_counter);
	percpu_counter_destroy(&sbi->s_dirtyclusters_counter);
	brelse(sbi->s_sbh);
#ifdef CONFIG_QUOTA
	for (i = 0; i < EXT4_MAXQUOTAS; i++)
		kfree(sbi->s_qf_names[i]);
#endif

	/* Debugging code just in case the in-memory inode orphan list
	 * isn't empty.  The on-disk one can be non-empty if we've
	 * detected an error and taken the fs readonly, but the
	 * in-memory list had better be clean by this point. */
	if (!list_empty(&sbi->s_orphan))
		dump_orphan_list(sb, sbi);
	J_ASSERT(list_empty(&sbi->s_orphan));

	invalidate_bdev(sb->s_bdev);
	if (sbi->journal_bdev && sbi->journal_bdev != sb->s_bdev) {
		/*
		 * Invalidate the journal device's buffers.  We don't want them
		 * floating about in memory - the physical journal device may
		 * hotswapped, and it breaks the `ro-after' testing code.
		 */
		sync_blockdev(sbi->journal_bdev);
		invalidate_bdev(sbi->journal_bdev);
		ext4_blkdev_remove(sbi);
	}
	if (sbi->s_mb_cache) {
		ext4_xattr_destroy_cache(sbi->s_mb_cache);
		sbi->s_mb_cache = NULL;
	}
	if (sbi->s_mmp_tsk)
		kthread_stop(sbi->s_mmp_tsk);
	sb->s_fs_info = NULL;
	/*
	 * Now that we are completely done shutting down the
	 * superblock, we need to actually destroy the kobject.
	 */
	kobject_put(&sbi->s_kobj);
	wait_for_completion(&sbi->s_kobj_unregister);
	if (sbi->s_chksum_driver)
		crypto_free_shash(sbi->s_chksum_driver);
	kfree(sbi->s_blockgroup_lock);
	kfree(sbi);
}

static struct kmem_cache *ext4_inode_cachep;

/*
 * Called inside transaction, so use GFP_NOFS
 */
static struct inode *ext4_alloc_inode(struct super_block *sb)
{
	struct ext4_inode_info *ei;

	ei = kmem_cache_alloc(ext4_inode_cachep, GFP_NOFS);
	if (!ei)
		return NULL;

	ei->vfs_inode.i_version = 1;
	spin_lock_init(&ei->i_raw_lock);
	INIT_LIST_HEAD(&ei->i_prealloc_list);
	spin_lock_init(&ei->i_prealloc_lock);
	ext4_es_init_tree(&ei->i_es_tree);
	rwlock_init(&ei->i_es_lock);
	INIT_LIST_HEAD(&ei->i_es_lru);
	ei->i_es_all_nr = 0;
	ei->i_es_lru_nr = 0;
	ei->i_touch_when = 0;
	ei->i_reserved_data_blocks = 0;
	ei->i_reserved_meta_blocks = 0;
	ei->i_allocated_meta_blocks = 0;
	ei->i_da_metadata_calc_len = 0;
	ei->i_da_metadata_calc_last_lblock = 0;
	spin_lock_init(&(ei->i_block_reservation_lock));
#ifdef CONFIG_QUOTA
	ei->i_reserved_quota = 0;
#endif
	ei->jinode = NULL;
	INIT_LIST_HEAD(&ei->i_rsv_conversion_list);
	spin_lock_init(&ei->i_completed_io_lock);
	ei->i_sync_tid = 0;
	ei->i_datasync_tid = 0;
	atomic_set(&ei->i_ioend_count, 0);
	atomic_set(&ei->i_unwritten, 0);
	INIT_WORK(&ei->i_rsv_conversion_work, ext4_end_io_rsv_work);

	return &ei->vfs_inode;
}

static int ext4_drop_inode(struct inode *inode)
{
	int drop = generic_drop_inode(inode);

	trace_ext4_drop_inode(inode, drop);
	return drop;
}

static void ext4_i_callback(struct rcu_head *head)
{
	struct inode *inode = container_of(head, struct inode, i_rcu);
	kmem_cache_free(ext4_inode_cachep, EXT4_I(inode));
}

static void ext4_destroy_inode(struct inode *inode)
{
	if (!list_empty(&(EXT4_I(inode)->i_orphan))) {
		ext4_msg(inode->i_sb, KERN_ERR,
			 "Inode %lu (%p): orphan list check failed!",
			 inode->i_ino, EXT4_I(inode));
		print_hex_dump(KERN_INFO, "", DUMP_PREFIX_ADDRESS, 16, 4,
				EXT4_I(inode), sizeof(struct ext4_inode_info),
				true);
		dump_stack();
	}
	call_rcu(&inode->i_rcu, ext4_i_callback);
}

static void init_once(void *foo)
{
	struct ext4_inode_info *ei = (struct ext4_inode_info *) foo;

	INIT_LIST_HEAD(&ei->i_orphan);
	init_rwsem(&ei->xattr_sem);
	init_rwsem(&ei->i_data_sem);
	inode_init_once(&ei->vfs_inode);
}

static int __init init_inodecache(void)
{
	ext4_inode_cachep = kmem_cache_create("ext4_inode_cache",
					     sizeof(struct ext4_inode_info),
					     0, (SLAB_RECLAIM_ACCOUNT|
						SLAB_MEM_SPREAD),
					     init_once);
	if (ext4_inode_cachep == NULL)
		return -ENOMEM;
	return 0;
}

static void destroy_inodecache(void)
{
	/*
	 * Make sure all delayed rcu free inodes are flushed before we
	 * destroy cache.
	 */
	rcu_barrier();
	kmem_cache_destroy(ext4_inode_cachep);
}

void ext4_clear_inode(struct inode *inode)
{
	invalidate_inode_buffers(inode);
	clear_inode(inode);
	dquot_drop(inode);
	ext4_discard_preallocations(inode);
	ext4_es_remove_extent(inode, 0, EXT_MAX_BLOCKS);
	ext4_es_lru_del(inode);
	if (EXT4_I(inode)->jinode) {
		jbd2_journal_release_jbd_inode(EXT4_JOURNAL(inode),
					       EXT4_I(inode)->jinode);
		jbd2_free_inode(EXT4_I(inode)->jinode);
		EXT4_I(inode)->jinode = NULL;
	}
}

static struct inode *ext4_nfs_get_inode(struct super_block *sb,
					u64 ino, u32 generation)
{
	struct inode *inode;

	if (ino < EXT4_FIRST_INO(sb) && ino != EXT4_ROOT_INO)
		return ERR_PTR(-ESTALE);
	if (ino > le32_to_cpu(EXT4_SB(sb)->s_es->s_inodes_count))
		return ERR_PTR(-ESTALE);

	/* iget isn't really right if the inode is currently unallocated!!
	 *
	 * ext4_read_inode will return a bad_inode if the inode had been
	 * deleted, so we should be safe.
	 *
	 * Currently we don't know the generation for parent directory, so
	 * a generation of 0 means "accept any"
	 */
	inode = ext4_iget_normal(sb, ino);
	if (IS_ERR(inode))
		return ERR_CAST(inode);
	if (generation && inode->i_generation != generation) {
		iput(inode);
		return ERR_PTR(-ESTALE);
	}

	return inode;
}

static struct dentry *ext4_fh_to_dentry(struct super_block *sb, struct fid *fid,
					int fh_len, int fh_type)
{
	return generic_fh_to_dentry(sb, fid, fh_len, fh_type,
				    ext4_nfs_get_inode);
}

static struct dentry *ext4_fh_to_parent(struct super_block *sb, struct fid *fid,
					int fh_len, int fh_type)
{
	return generic_fh_to_parent(sb, fid, fh_len, fh_type,
				    ext4_nfs_get_inode);
}

/*
 * Try to release metadata pages (indirect blocks, directories) which are
 * mapped via the block device.  Since these pages could have journal heads
 * which would prevent try_to_free_buffers() from freeing them, we must use
 * jbd2 layer's try_to_free_buffers() function to release them.
 */
static int bdev_try_to_free_page(struct super_block *sb, struct page *page,
				 gfp_t wait)
{
	journal_t *journal = EXT4_SB(sb)->s_journal;

	WARN_ON(PageChecked(page));
	if (!page_has_buffers(page))
		return 0;
	if (journal)
		return jbd2_journal_try_to_free_buffers(journal, page,
							wait & ~__GFP_WAIT);
	return try_to_free_buffers(page);
}

#ifdef CONFIG_QUOTA
#define QTYPE2NAME(t) ((t) == USRQUOTA ? "user" : "group")
#define QTYPE2MOPT(on, t) ((t) == USRQUOTA?((on)##USRJQUOTA):((on)##GRPJQUOTA))

static int ext4_write_dquot(struct dquot *dquot);
static int ext4_acquire_dquot(struct dquot *dquot);
static int ext4_release_dquot(struct dquot *dquot);
static int ext4_mark_dquot_dirty(struct dquot *dquot);
static int ext4_write_info(struct super_block *sb, int type);
static int ext4_quota_on(struct super_block *sb, int type, int format_id,
			 struct path *path);
static int ext4_quota_on_sysfile(struct super_block *sb, int type,
				 int format_id);
static int ext4_quota_off(struct super_block *sb, int type);
static int ext4_quota_off_sysfile(struct super_block *sb, int type);
static int ext4_quota_on_mount(struct super_block *sb, int type);
static ssize_t ext4_quota_read(struct super_block *sb, int type, char *data,
			       size_t len, loff_t off);
static ssize_t ext4_quota_write(struct super_block *sb, int type,
				const char *data, size_t len, loff_t off);
static int ext4_quota_enable(struct super_block *sb, int type, int format_id,
			     unsigned int flags);
static int ext4_enable_quotas(struct super_block *sb);

static const struct dquot_operations ext4_quota_operations = {
	.get_reserved_space = ext4_get_reserved_space,
	.write_dquot	= ext4_write_dquot,
	.acquire_dquot	= ext4_acquire_dquot,
	.release_dquot	= ext4_release_dquot,
	.mark_dirty	= ext4_mark_dquot_dirty,
	.write_info	= ext4_write_info,
	.alloc_dquot	= dquot_alloc,
	.destroy_dquot	= dquot_destroy,
};

static const struct quotactl_ops ext4_qctl_operations = {
	.quota_on	= ext4_quota_on,
	.quota_off	= ext4_quota_off,
	.quota_sync	= dquot_quota_sync,
	.get_info	= dquot_get_dqinfo,
	.set_info	= dquot_set_dqinfo,
	.get_dqblk	= dquot_get_dqblk,
	.set_dqblk	= dquot_set_dqblk
};

static const struct quotactl_ops ext4_qctl_sysfile_operations = {
	.quota_on_meta	= ext4_quota_on_sysfile,
	.quota_off	= ext4_quota_off_sysfile,
	.quota_sync	= dquot_quota_sync,
	.get_info	= dquot_get_dqinfo,
	.set_info	= dquot_set_dqinfo,
	.get_dqblk	= dquot_get_dqblk,
	.set_dqblk	= dquot_set_dqblk
};
#endif

static const struct super_operations ext4_sops = {
	.alloc_inode	= ext4_alloc_inode,
	.destroy_inode	= ext4_destroy_inode,
	.write_inode	= ext4_write_inode,
	.dirty_inode	= ext4_dirty_inode,
	.drop_inode	= ext4_drop_inode,
	.evict_inode	= ext4_evict_inode,
	.put_super	= ext4_put_super,
	.sync_fs	= ext4_sync_fs,
	.freeze_fs	= ext4_freeze,
	.unfreeze_fs	= ext4_unfreeze,
	.statfs		= ext4_statfs,
	.remount_fs	= ext4_remount,
	.show_options	= ext4_show_options,
#ifdef CONFIG_QUOTA
	.quota_read	= ext4_quota_read,
	.quota_write	= ext4_quota_write,
#endif
	.bdev_try_to_free_page = bdev_try_to_free_page,
};

static const struct export_operations ext4_export_ops = {
	.fh_to_dentry = ext4_fh_to_dentry,
	.fh_to_parent = ext4_fh_to_parent,
	.get_parent = ext4_get_parent,
};

enum {
	Opt_bsd_df, Opt_minix_df, Opt_grpid, Opt_nogrpid,
	Opt_resgid, Opt_resuid, Opt_sb, Opt_err_cont, Opt_err_panic, Opt_err_ro,
	Opt_nouid32, Opt_debug, Opt_removed,
	Opt_user_xattr, Opt_nouser_xattr, Opt_acl, Opt_noacl,
	Opt_auto_da_alloc, Opt_noauto_da_alloc, Opt_noload,
	Opt_commit, Opt_min_batch_time, Opt_max_batch_time, Opt_journal_dev,
	Opt_journal_path, Opt_journal_checksum, Opt_journal_async_commit,
	Opt_abort, Opt_data_journal, Opt_data_ordered, Opt_data_writeback,
	Opt_data_err_abort, Opt_data_err_ignore,
	Opt_usrjquota, Opt_grpjquota, Opt_offusrjquota, Opt_offgrpjquota,
	Opt_jqfmt_vfsold, Opt_jqfmt_vfsv0, Opt_jqfmt_vfsv1, Opt_quota,
	Opt_noquota, Opt_barrier, Opt_nobarrier, Opt_err,
	Opt_usrquota, Opt_grpquota, Opt_i_version,
	Opt_stripe, Opt_delalloc, Opt_nodelalloc, Opt_mblk_io_submit,
	Opt_nomblk_io_submit, Opt_block_validity, Opt_noblock_validity,
	Opt_inode_readahead_blks, Opt_journal_ioprio,
	Opt_dioread_nolock, Opt_dioread_lock,
	Opt_discard, Opt_nodiscard, Opt_init_itable, Opt_noinit_itable,
	Opt_max_dir_size_kb,
};

static const match_table_t tokens = {
	{Opt_bsd_df, "bsddf"},
	{Opt_minix_df, "minixdf"},
	{Opt_grpid, "grpid"},
	{Opt_grpid, "bsdgroups"},
	{Opt_nogrpid, "nogrpid"},
	{Opt_nogrpid, "sysvgroups"},
	{Opt_resgid, "resgid=%u"},
	{Opt_resuid, "resuid=%u"},
	{Opt_sb, "sb=%u"},
	{Opt_err_cont, "errors=continue"},
	{Opt_err_panic, "errors=panic"},
	{Opt_err_ro, "errors=remount-ro"},
	{Opt_nouid32, "nouid32"},
	{Opt_debug, "debug"},
	{Opt_removed, "oldalloc"},
	{Opt_removed, "orlov"},
	{Opt_user_xattr, "user_xattr"},
	{Opt_nouser_xattr, "nouser_xattr"},
	{Opt_acl, "acl"},
	{Opt_noacl, "noacl"},
	{Opt_noload, "norecovery"},
	{Opt_noload, "noload"},
	{Opt_removed, "nobh"},
	{Opt_removed, "bh"},
	{Opt_commit, "commit=%u"},
	{Opt_min_batch_time, "min_batch_time=%u"},
	{Opt_max_batch_time, "max_batch_time=%u"},
	{Opt_journal_dev, "journal_dev=%u"},
	{Opt_journal_path, "journal_path=%s"},
	{Opt_journal_checksum, "journal_checksum"},
	{Opt_journal_async_commit, "journal_async_commit"},
	{Opt_abort, "abort"},
	{Opt_data_journal, "data=journal"},
	{Opt_data_ordered, "data=ordered"},
	{Opt_data_writeback, "data=writeback"},
	{Opt_data_err_abort, "data_err=abort"},
	{Opt_data_err_ignore, "data_err=ignore"},
	{Opt_offusrjquota, "usrjquota="},
	{Opt_usrjquota, "usrjquota=%s"},
	{Opt_offgrpjquota, "grpjquota="},
	{Opt_grpjquota, "grpjquota=%s"},
	{Opt_jqfmt_vfsold, "jqfmt=vfsold"},
	{Opt_jqfmt_vfsv0, "jqfmt=vfsv0"},
	{Opt_jqfmt_vfsv1, "jqfmt=vfsv1"},
	{Opt_grpquota, "grpquota"},
	{Opt_noquota, "noquota"},
	{Opt_quota, "quota"},
	{Opt_usrquota, "usrquota"},
	{Opt_barrier, "barrier=%u"},
	{Opt_barrier, "barrier"},
	{Opt_nobarrier, "nobarrier"},
	{Opt_i_version, "i_version"},
	{Opt_stripe, "stripe=%u"},
	{Opt_delalloc, "delalloc"},
	{Opt_nodelalloc, "nodelalloc"},
	{Opt_removed, "mblk_io_submit"},
	{Opt_removed, "nomblk_io_submit"},
	{Opt_block_validity, "block_validity"},
	{Opt_noblock_validity, "noblock_validity"},
	{Opt_inode_readahead_blks, "inode_readahead_blks=%u"},
	{Opt_journal_ioprio, "journal_ioprio=%u"},
	{Opt_auto_da_alloc, "auto_da_alloc=%u"},
	{Opt_auto_da_alloc, "auto_da_alloc"},
	{Opt_noauto_da_alloc, "noauto_da_alloc"},
	{Opt_dioread_nolock, "dioread_nolock"},
	{Opt_dioread_lock, "dioread_lock"},
	{Opt_discard, "discard"},
	{Opt_nodiscard, "nodiscard"},
	{Opt_init_itable, "init_itable=%u"},
	{Opt_init_itable, "init_itable"},
	{Opt_noinit_itable, "noinit_itable"},
	{Opt_max_dir_size_kb, "max_dir_size_kb=%u"},
	{Opt_removed, "check=none"},	/* mount option from ext2/3 */
	{Opt_removed, "nocheck"},	/* mount option from ext2/3 */
	{Opt_removed, "reservation"},	/* mount option from ext2/3 */
	{Opt_removed, "noreservation"}, /* mount option from ext2/3 */
	{Opt_removed, "journal=%u"},	/* mount option from ext2/3 */
	{Opt_err, NULL},
};

static ext4_fsblk_t get_sb_block(void **data)
{
	ext4_fsblk_t	sb_block;
	char		*options = (char *) *data;

	if (!options || strncmp(options, "sb=", 3) != 0)
		return 1;	/* Default location */

	options += 3;
	/* TODO: use simple_strtoll with >32bit ext4 */
	sb_block = simple_strtoul(options, &options, 0);
	if (*options && *options != ',') {
		printk(KERN_ERR "EXT4-fs: Invalid sb specification: %s\n",
		       (char *) *data);
		return 1;
	}
	if (*options == ',')
		options++;
	*data = (void *) options;

	return sb_block;
}

#define DEFAULT_JOURNAL_IOPRIO (IOPRIO_PRIO_VALUE(IOPRIO_CLASS_BE, 3))
static char deprecated_msg[] = "Mount option \"%s\" will be removed by %s\n"
	"Contact linux-ext4@vger.kernel.org if you think we should keep it.\n";

#ifdef CONFIG_QUOTA
static int set_qf_name(struct super_block *sb, int qtype, substring_t *args)
{
	struct ext4_sb_info *sbi = EXT4_SB(sb);
	char *qname;
	int ret = -1;

	if (sb_any_quota_loaded(sb) &&
		!sbi->s_qf_names[qtype]) {
		ext4_msg(sb, KERN_ERR,
			"Cannot change journaled "
			"quota options when quota turned on");
		return -1;
	}
	if (EXT4_HAS_RO_COMPAT_FEATURE(sb, EXT4_FEATURE_RO_COMPAT_QUOTA)) {
		ext4_msg(sb, KERN_ERR, "Cannot set journaled quota options "
			 "when QUOTA feature is enabled");
		return -1;
	}
	qname = match_strdup(args);
	if (!qname) {
		ext4_msg(sb, KERN_ERR,
			"Not enough memory for storing quotafile name");
		return -1;
	}
	if (sbi->s_qf_names[qtype]) {
		if (strcmp(sbi->s_qf_names[qtype], qname) == 0)
			ret = 1;
		else
			ext4_msg(sb, KERN_ERR,
				 "%s quota file already specified",
				 QTYPE2NAME(qtype));
		goto errout;
	}
	if (strchr(qname, '/')) {
		ext4_msg(sb, KERN_ERR,
			"quotafile must be on filesystem root");
		goto errout;
	}
	sbi->s_qf_names[qtype] = qname;
	set_opt(sb, QUOTA);
	return 1;
errout:
	kfree(qname);
	return ret;
}

static int clear_qf_name(struct super_block *sb, int qtype)
{

	struct ext4_sb_info *sbi = EXT4_SB(sb);

	if (sb_any_quota_loaded(sb) &&
		sbi->s_qf_names[qtype]) {
		ext4_msg(sb, KERN_ERR, "Cannot change journaled quota options"
			" when quota turned on");
		return -1;
	}
	kfree(sbi->s_qf_names[qtype]);
	sbi->s_qf_names[qtype] = NULL;
	return 1;
}
#endif

#define MOPT_SET	0x0001
#define MOPT_CLEAR	0x0002
#define MOPT_NOSUPPORT	0x0004
#define MOPT_EXPLICIT	0x0008
#define MOPT_CLEAR_ERR	0x0010
#define MOPT_GTE0	0x0020
#ifdef CONFIG_QUOTA
#define MOPT_Q		0
#define MOPT_QFMT	0x0040
#else
#define MOPT_Q		MOPT_NOSUPPORT
#define MOPT_QFMT	MOPT_NOSUPPORT
#endif
#define MOPT_DATAJ	0x0080
#define MOPT_NO_EXT2	0x0100
#define MOPT_NO_EXT3	0x0200
#define MOPT_EXT4_ONLY	(MOPT_NO_EXT2 | MOPT_NO_EXT3)
#define MOPT_STRING	0x0400

static const struct mount_opts {
	int	token;
	int	mount_opt;
	int	flags;
} ext4_mount_opts[] = {
	{Opt_minix_df, EXT4_MOUNT_MINIX_DF, MOPT_SET},
	{Opt_bsd_df, EXT4_MOUNT_MINIX_DF, MOPT_CLEAR},
	{Opt_grpid, EXT4_MOUNT_GRPID, MOPT_SET},
	{Opt_nogrpid, EXT4_MOUNT_GRPID, MOPT_CLEAR},
	{Opt_block_validity, EXT4_MOUNT_BLOCK_VALIDITY, MOPT_SET},
	{Opt_noblock_validity, EXT4_MOUNT_BLOCK_VALIDITY, MOPT_CLEAR},
	{Opt_dioread_nolock, EXT4_MOUNT_DIOREAD_NOLOCK,
	 MOPT_EXT4_ONLY | MOPT_SET},
	{Opt_dioread_lock, EXT4_MOUNT_DIOREAD_NOLOCK,
	 MOPT_EXT4_ONLY | MOPT_CLEAR},
	{Opt_discard, EXT4_MOUNT_DISCARD, MOPT_SET},
	{Opt_nodiscard, EXT4_MOUNT_DISCARD, MOPT_CLEAR},
	{Opt_delalloc, EXT4_MOUNT_DELALLOC,
	 MOPT_EXT4_ONLY | MOPT_SET | MOPT_EXPLICIT},
	{Opt_nodelalloc, EXT4_MOUNT_DELALLOC,
	 MOPT_EXT4_ONLY | MOPT_CLEAR},
	{Opt_journal_checksum, EXT4_MOUNT_JOURNAL_CHECKSUM,
	 MOPT_EXT4_ONLY | MOPT_SET},
	{Opt_journal_async_commit, (EXT4_MOUNT_JOURNAL_ASYNC_COMMIT |
				    EXT4_MOUNT_JOURNAL_CHECKSUM),
	 MOPT_EXT4_ONLY | MOPT_SET},
	{Opt_noload, EXT4_MOUNT_NOLOAD, MOPT_NO_EXT2 | MOPT_SET},
	{Opt_err_panic, EXT4_MOUNT_ERRORS_PANIC, MOPT_SET | MOPT_CLEAR_ERR},
	{Opt_err_ro, EXT4_MOUNT_ERRORS_RO, MOPT_SET | MOPT_CLEAR_ERR},
	{Opt_err_cont, EXT4_MOUNT_ERRORS_CONT, MOPT_SET | MOPT_CLEAR_ERR},
	{Opt_data_err_abort, EXT4_MOUNT_DATA_ERR_ABORT,
	 MOPT_NO_EXT2 | MOPT_SET},
	{Opt_data_err_ignore, EXT4_MOUNT_DATA_ERR_ABORT,
	 MOPT_NO_EXT2 | MOPT_CLEAR},
	{Opt_barrier, EXT4_MOUNT_BARRIER, MOPT_SET},
	{Opt_nobarrier, EXT4_MOUNT_BARRIER, MOPT_CLEAR},
	{Opt_noauto_da_alloc, EXT4_MOUNT_NO_AUTO_DA_ALLOC, MOPT_SET},
	{Opt_auto_da_alloc, EXT4_MOUNT_NO_AUTO_DA_ALLOC, MOPT_CLEAR},
	{Opt_noinit_itable, EXT4_MOUNT_INIT_INODE_TABLE, MOPT_CLEAR},
	{Opt_commit, 0, MOPT_GTE0},
	{Opt_max_batch_time, 0, MOPT_GTE0},
	{Opt_min_batch_time, 0, MOPT_GTE0},
	{Opt_inode_readahead_blks, 0, MOPT_GTE0},
	{Opt_init_itable, 0, MOPT_GTE0},
	{Opt_stripe, 0, MOPT_GTE0},
	{Opt_resuid, 0, MOPT_GTE0},
	{Opt_resgid, 0, MOPT_GTE0},
	{Opt_journal_dev, 0, MOPT_GTE0},
	{Opt_journal_path, 0, MOPT_STRING},
	{Opt_journal_ioprio, 0, MOPT_GTE0},
	{Opt_data_journal, EXT4_MOUNT_JOURNAL_DATA, MOPT_NO_EXT2 | MOPT_DATAJ},
	{Opt_data_ordered, EXT4_MOUNT_ORDERED_DATA, MOPT_NO_EXT2 | MOPT_DATAJ},
	{Opt_data_writeback, EXT4_MOUNT_WRITEBACK_DATA,
	 MOPT_NO_EXT2 | MOPT_DATAJ},
	{Opt_user_xattr, EXT4_MOUNT_XATTR_USER, MOPT_SET},
	{Opt_nouser_xattr, EXT4_MOUNT_XATTR_USER, MOPT_CLEAR},
#ifdef CONFIG_EXT4_FS_POSIX_ACL
	{Opt_acl, EXT4_MOUNT_POSIX_ACL, MOPT_SET},
	{Opt_noacl, EXT4_MOUNT_POSIX_ACL, MOPT_CLEAR},
#else
	{Opt_acl, 0, MOPT_NOSUPPORT},
	{Opt_noacl, 0, MOPT_NOSUPPORT},
#endif
	{Opt_nouid32, EXT4_MOUNT_NO_UID32, MOPT_SET},
	{Opt_debug, EXT4_MOUNT_DEBUG, MOPT_SET},
	{Opt_quota, EXT4_MOUNT_QUOTA | EXT4_MOUNT_USRQUOTA, MOPT_SET | MOPT_Q},
	{Opt_usrquota, EXT4_MOUNT_QUOTA | EXT4_MOUNT_USRQUOTA,
							MOPT_SET | MOPT_Q},
	{Opt_grpquota, EXT4_MOUNT_QUOTA | EXT4_MOUNT_GRPQUOTA,
							MOPT_SET | MOPT_Q},
	{Opt_noquota, (EXT4_MOUNT_QUOTA | EXT4_MOUNT_USRQUOTA |
		       EXT4_MOUNT_GRPQUOTA), MOPT_CLEAR | MOPT_Q},
	{Opt_usrjquota, 0, MOPT_Q},
	{Opt_grpjquota, 0, MOPT_Q},
	{Opt_offusrjquota, 0, MOPT_Q},
	{Opt_offgrpjquota, 0, MOPT_Q},
	{Opt_jqfmt_vfsold, QFMT_VFS_OLD, MOPT_QFMT},
	{Opt_jqfmt_vfsv0, QFMT_VFS_V0, MOPT_QFMT},
	{Opt_jqfmt_vfsv1, QFMT_VFS_V1, MOPT_QFMT},
	{Opt_max_dir_size_kb, 0, MOPT_GTE0},
	{Opt_err, 0, 0}
};

static int handle_mount_opt(struct super_block *sb, char *opt, int token,
			    substring_t *args, unsigned long *journal_devnum,
			    unsigned int *journal_ioprio, int is_remount)
{
	struct ext4_sb_info *sbi = EXT4_SB(sb);
	const struct mount_opts *m;
	kuid_t uid;
	kgid_t gid;
	int arg = 0;

#ifdef CONFIG_QUOTA
	if (token == Opt_usrjquota)
		return set_qf_name(sb, USRQUOTA, &args[0]);
	else if (token == Opt_grpjquota)
		return set_qf_name(sb, GRPQUOTA, &args[0]);
	else if (token == Opt_offusrjquota)
		return clear_qf_name(sb, USRQUOTA);
	else if (token == Opt_offgrpjquota)
		return clear_qf_name(sb, GRPQUOTA);
#endif
	switch (token) {
	case Opt_noacl:
	case Opt_nouser_xattr:
		ext4_msg(sb, KERN_WARNING, deprecated_msg, opt, "3.5");
		break;
	case Opt_sb:
		return 1;	/* handled by get_sb_block() */
	case Opt_removed:
		ext4_msg(sb, KERN_WARNING, "Ignoring removed %s option", opt);
		return 1;
	case Opt_abort:
		sbi->s_mount_flags |= EXT4_MF_FS_ABORTED;
		return 1;
	case Opt_i_version:
		sb->s_flags |= MS_I_VERSION;
		return 1;
	}

	for (m = ext4_mount_opts; m->token != Opt_err; m++)
		if (token == m->token)
			break;

	if (m->token == Opt_err) {
		ext4_msg(sb, KERN_ERR, "Unrecognized mount option \"%s\" "
			 "or missing value", opt);
		return -1;
	}

	if ((m->flags & MOPT_NO_EXT2) && IS_EXT2_SB(sb)) {
		ext4_msg(sb, KERN_ERR,
			 "Mount option \"%s\" incompatible with ext2", opt);
		return -1;
	}
	if ((m->flags & MOPT_NO_EXT3) && IS_EXT3_SB(sb)) {
		ext4_msg(sb, KERN_ERR,
			 "Mount option \"%s\" incompatible with ext3", opt);
		return -1;
	}

	if (args->from && !(m->flags & MOPT_STRING) && match_int(args, &arg))
		return -1;
	if (args->from && (m->flags & MOPT_GTE0) && (arg < 0))
		return -1;
	if (m->flags & MOPT_EXPLICIT)
		set_opt2(sb, EXPLICIT_DELALLOC);
	if (m->flags & MOPT_CLEAR_ERR)
		clear_opt(sb, ERRORS_MASK);
	if (token == Opt_noquota && sb_any_quota_loaded(sb)) {
		ext4_msg(sb, KERN_ERR, "Cannot change quota "
			 "options when quota turned on");
		return -1;
	}

	if (m->flags & MOPT_NOSUPPORT) {
		ext4_msg(sb, KERN_ERR, "%s option not supported", opt);
	} else if (token == Opt_commit) {
		if (arg == 0)
			arg = JBD2_DEFAULT_MAX_COMMIT_AGE;
		sbi->s_commit_interval = HZ * arg;
	} else if (token == Opt_max_batch_time) {
		sbi->s_max_batch_time = arg;
	} else if (token == Opt_min_batch_time) {
		sbi->s_min_batch_time = arg;
	} else if (token == Opt_inode_readahead_blks) {
		if (arg && (arg > (1 << 30) || !is_power_of_2(arg))) {
			ext4_msg(sb, KERN_ERR,
				 "EXT4-fs: inode_readahead_blks must be "
				 "0 or a power of 2 smaller than 2^31");
			return -1;
		}
		sbi->s_inode_readahead_blks = arg;
	} else if (token == Opt_init_itable) {
		set_opt(sb, INIT_INODE_TABLE);
		if (!args->from)
			arg = EXT4_DEF_LI_WAIT_MULT;
		sbi->s_li_wait_mult = arg;
	} else if (token == Opt_max_dir_size_kb) {
		sbi->s_max_dir_size_kb = arg;
	} else if (token == Opt_stripe) {
		sbi->s_stripe = arg;
	} else if (token == Opt_resuid) {
		uid = make_kuid(current_user_ns(), arg);
		if (!uid_valid(uid)) {
			ext4_msg(sb, KERN_ERR, "Invalid uid value %d", arg);
			return -1;
		}
		sbi->s_resuid = uid;
	} else if (token == Opt_resgid) {
		gid = make_kgid(current_user_ns(), arg);
		if (!gid_valid(gid)) {
			ext4_msg(sb, KERN_ERR, "Invalid gid value %d", arg);
			return -1;
		}
		sbi->s_resgid = gid;
	} else if (token == Opt_journal_dev) {
		if (is_remount) {
			ext4_msg(sb, KERN_ERR,
				 "Cannot specify journal on remount");
			return -1;
		}
		*journal_devnum = arg;
	} else if (token == Opt_journal_path) {
		char *journal_path;
		struct inode *journal_inode;
		struct path path;
		int error;

		if (is_remount) {
			ext4_msg(sb, KERN_ERR,
				 "Cannot specify journal on remount");
			return -1;
		}
		journal_path = match_strdup(&args[0]);
		if (!journal_path) {
			ext4_msg(sb, KERN_ERR, "error: could not dup "
				"journal device string");
			return -1;
		}

		error = kern_path(journal_path, LOOKUP_FOLLOW, &path);
		if (error) {
			ext4_msg(sb, KERN_ERR, "error: could not find "
				"journal device path: error %d", error);
			kfree(journal_path);
			return -1;
		}

		journal_inode = path.dentry->d_inode;
		if (!S_ISBLK(journal_inode->i_mode)) {
			ext4_msg(sb, KERN_ERR, "error: journal path %s "
				"is not a block device", journal_path);
			path_put(&path);
			kfree(journal_path);
			return -1;
		}

		*journal_devnum = new_encode_dev(journal_inode->i_rdev);
		path_put(&path);
		kfree(journal_path);
	} else if (token == Opt_journal_ioprio) {
		if (arg > 7) {
			ext4_msg(sb, KERN_ERR, "Invalid journal IO priority"
				 " (must be 0-7)");
			return -1;
		}
		*journal_ioprio =
			IOPRIO_PRIO_VALUE(IOPRIO_CLASS_BE, arg);
	} else if (m->flags & MOPT_DATAJ) {
		if (is_remount) {
			if (!sbi->s_journal)
				ext4_msg(sb, KERN_WARNING, "Remounting file system with no journal so ignoring journalled data option");
			else if (test_opt(sb, DATA_FLAGS) != m->mount_opt) {
				ext4_msg(sb, KERN_ERR,
					 "Cannot change data mode on remount");
				return -1;
			}
		} else {
			clear_opt(sb, DATA_FLAGS);
			sbi->s_mount_opt |= m->mount_opt;
		}
#ifdef CONFIG_QUOTA
	} else if (m->flags & MOPT_QFMT) {
		if (sb_any_quota_loaded(sb) &&
		    sbi->s_jquota_fmt != m->mount_opt) {
			ext4_msg(sb, KERN_ERR, "Cannot change journaled "
				 "quota options when quota turned on");
			return -1;
		}
		if (EXT4_HAS_RO_COMPAT_FEATURE(sb,
					       EXT4_FEATURE_RO_COMPAT_QUOTA)) {
			ext4_msg(sb, KERN_ERR,
				 "Cannot set journaled quota options "
				 "when QUOTA feature is enabled");
			return -1;
		}
		sbi->s_jquota_fmt = m->mount_opt;
#endif
	} else {
		if (!args->from)
			arg = 1;
		if (m->flags & MOPT_CLEAR)
			arg = !arg;
		else if (unlikely(!(m->flags & MOPT_SET))) {
			ext4_msg(sb, KERN_WARNING,
				 "buggy handling of option %s", opt);
			WARN_ON(1);
			return -1;
		}
		if (arg != 0)
			sbi->s_mount_opt |= m->mount_opt;
		else
			sbi->s_mount_opt &= ~m->mount_opt;
	}
	return 1;
}

static int parse_options(char *options, struct super_block *sb,
			 unsigned long *journal_devnum,
			 unsigned int *journal_ioprio,
			 int is_remount)
{
	struct ext4_sb_info *sbi = EXT4_SB(sb);
	char *p;
	substring_t args[MAX_OPT_ARGS];
	int token;

	if (!options)
		return 1;

	while ((p = strsep(&options, ",")) != NULL) {
		if (!*p)
			continue;
		/*
		 * Initialize args struct so we know whether arg was
		 * found; some options take optional arguments.
		 */
		args[0].to = args[0].from = NULL;
		token = match_token(p, tokens, args);
		if (handle_mount_opt(sb, p, token, args, journal_devnum,
				     journal_ioprio, is_remount) < 0)
			return 0;
	}
#ifdef CONFIG_QUOTA
	if (EXT4_HAS_RO_COMPAT_FEATURE(sb, EXT4_FEATURE_RO_COMPAT_QUOTA) &&
	    (test_opt(sb, USRQUOTA) || test_opt(sb, GRPQUOTA))) {
		ext4_msg(sb, KERN_ERR, "Cannot set quota options when QUOTA "
			 "feature is enabled");
		return 0;
	}
	if (sbi->s_qf_names[USRQUOTA] || sbi->s_qf_names[GRPQUOTA]) {
		if (test_opt(sb, USRQUOTA) && sbi->s_qf_names[USRQUOTA])
			clear_opt(sb, USRQUOTA);

		if (test_opt(sb, GRPQUOTA) && sbi->s_qf_names[GRPQUOTA])
			clear_opt(sb, GRPQUOTA);

		if (test_opt(sb, GRPQUOTA) || test_opt(sb, USRQUOTA)) {
			ext4_msg(sb, KERN_ERR, "old and new quota "
					"format mixing");
			return 0;
		}

		if (!sbi->s_jquota_fmt) {
			ext4_msg(sb, KERN_ERR, "journaled quota format "
					"not specified");
			return 0;
		}
	}
#endif
	if (test_opt(sb, DIOREAD_NOLOCK)) {
		int blocksize =
			BLOCK_SIZE << le32_to_cpu(sbi->s_es->s_log_block_size);

		if (blocksize < PAGE_CACHE_SIZE) {
			ext4_msg(sb, KERN_ERR, "can't mount with "
				 "dioread_nolock if block size != PAGE_SIZE");
			return 0;
		}
	}
	return 1;
}

static inline void ext4_show_quota_options(struct seq_file *seq,
					   struct super_block *sb)
{
#if defined(CONFIG_QUOTA)
	struct ext4_sb_info *sbi = EXT4_SB(sb);

	if (sbi->s_jquota_fmt) {
		char *fmtname = "";

		switch (sbi->s_jquota_fmt) {
		case QFMT_VFS_OLD:
			fmtname = "vfsold";
			break;
		case QFMT_VFS_V0:
			fmtname = "vfsv0";
			break;
		case QFMT_VFS_V1:
			fmtname = "vfsv1";
			break;
		}
		seq_printf(seq, ",jqfmt=%s", fmtname);
	}

	if (sbi->s_qf_names[USRQUOTA])
		seq_printf(seq, ",usrjquota=%s", sbi->s_qf_names[USRQUOTA]);

	if (sbi->s_qf_names[GRPQUOTA])
		seq_printf(seq, ",grpjquota=%s", sbi->s_qf_names[GRPQUOTA]);
#endif
}

static const char *token2str(int token)
{
	const struct match_token *t;

	for (t = tokens; t->token != Opt_err; t++)
		if (t->token == token && !strchr(t->pattern, '='))
			break;
	return t->pattern;
}

/*
 * Show an option if
 *  - it's set to a non-default value OR
 *  - if the per-sb default is different from the global default
 */
static int _ext4_show_options(struct seq_file *seq, struct super_block *sb,
			      int nodefs)
{
	struct ext4_sb_info *sbi = EXT4_SB(sb);
	struct ext4_super_block *es = sbi->s_es;
	int def_errors, def_mount_opt = nodefs ? 0 : sbi->s_def_mount_opt;
	const struct mount_opts *m;
	char sep = nodefs ? '\n' : ',';

#define SEQ_OPTS_PUTS(str) seq_printf(seq, "%c" str, sep)
#define SEQ_OPTS_PRINT(str, arg) seq_printf(seq, "%c" str, sep, arg)

	if (sbi->s_sb_block != 1)
		SEQ_OPTS_PRINT("sb=%llu", sbi->s_sb_block);

	for (m = ext4_mount_opts; m->token != Opt_err; m++) {
		int want_set = m->flags & MOPT_SET;
		if (((m->flags & (MOPT_SET|MOPT_CLEAR)) == 0) ||
		    (m->flags & MOPT_CLEAR_ERR))
			continue;
		if (!(m->mount_opt & (sbi->s_mount_opt ^ def_mount_opt)))
			continue; /* skip if same as the default */
		if ((want_set &&
		     (sbi->s_mount_opt & m->mount_opt) != m->mount_opt) ||
		    (!want_set && (sbi->s_mount_opt & m->mount_opt)))
			continue; /* select Opt_noFoo vs Opt_Foo */
		SEQ_OPTS_PRINT("%s", token2str(m->token));
	}

	if (nodefs || !uid_eq(sbi->s_resuid, make_kuid(&init_user_ns, EXT4_DEF_RESUID)) ||
	    le16_to_cpu(es->s_def_resuid) != EXT4_DEF_RESUID)
		SEQ_OPTS_PRINT("resuid=%u",
				from_kuid_munged(&init_user_ns, sbi->s_resuid));
	if (nodefs || !gid_eq(sbi->s_resgid, make_kgid(&init_user_ns, EXT4_DEF_RESGID)) ||
	    le16_to_cpu(es->s_def_resgid) != EXT4_DEF_RESGID)
		SEQ_OPTS_PRINT("resgid=%u",
				from_kgid_munged(&init_user_ns, sbi->s_resgid));
	def_errors = nodefs ? -1 : le16_to_cpu(es->s_errors);
	if (test_opt(sb, ERRORS_RO) && def_errors != EXT4_ERRORS_RO)
		SEQ_OPTS_PUTS("errors=remount-ro");
	if (test_opt(sb, ERRORS_CONT) && def_errors != EXT4_ERRORS_CONTINUE)
		SEQ_OPTS_PUTS("errors=continue");
	if (test_opt(sb, ERRORS_PANIC) && def_errors != EXT4_ERRORS_PANIC)
		SEQ_OPTS_PUTS("errors=panic");
	if (nodefs || sbi->s_commit_interval != JBD2_DEFAULT_MAX_COMMIT_AGE*HZ)
		SEQ_OPTS_PRINT("commit=%lu", sbi->s_commit_interval / HZ);
	if (nodefs || sbi->s_min_batch_time != EXT4_DEF_MIN_BATCH_TIME)
		SEQ_OPTS_PRINT("min_batch_time=%u", sbi->s_min_batch_time);
	if (nodefs || sbi->s_max_batch_time != EXT4_DEF_MAX_BATCH_TIME)
		SEQ_OPTS_PRINT("max_batch_time=%u", sbi->s_max_batch_time);
	if (sb->s_flags & MS_I_VERSION)
		SEQ_OPTS_PUTS("i_version");
	if (nodefs || sbi->s_stripe)
		SEQ_OPTS_PRINT("stripe=%lu", sbi->s_stripe);
	if (EXT4_MOUNT_DATA_FLAGS & (sbi->s_mount_opt ^ def_mount_opt)) {
		if (test_opt(sb, DATA_FLAGS) == EXT4_MOUNT_JOURNAL_DATA)
			SEQ_OPTS_PUTS("data=journal");
		else if (test_opt(sb, DATA_FLAGS) == EXT4_MOUNT_ORDERED_DATA)
			SEQ_OPTS_PUTS("data=ordered");
		else if (test_opt(sb, DATA_FLAGS) == EXT4_MOUNT_WRITEBACK_DATA)
			SEQ_OPTS_PUTS("data=writeback");
	}
	if (nodefs ||
	    sbi->s_inode_readahead_blks != EXT4_DEF_INODE_READAHEAD_BLKS)
		SEQ_OPTS_PRINT("inode_readahead_blks=%u",
			       sbi->s_inode_readahead_blks);

	if (nodefs || (test_opt(sb, INIT_INODE_TABLE) &&
		       (sbi->s_li_wait_mult != EXT4_DEF_LI_WAIT_MULT)))
		SEQ_OPTS_PRINT("init_itable=%u", sbi->s_li_wait_mult);
	if (nodefs || sbi->s_max_dir_size_kb)
		SEQ_OPTS_PRINT("max_dir_size_kb=%u", sbi->s_max_dir_size_kb);

	ext4_show_quota_options(seq, sb);
	return 0;
}

static int ext4_show_options(struct seq_file *seq, struct dentry *root)
{
	return _ext4_show_options(seq, root->d_sb, 0);
}

static int options_seq_show(struct seq_file *seq, void *offset)
{
	struct super_block *sb = seq->private;
	int rc;

	seq_puts(seq, (sb->s_flags & MS_RDONLY) ? "ro" : "rw");
	rc = _ext4_show_options(seq, sb, 1);
	seq_puts(seq, "\n");
	return rc;
}

static int options_open_fs(struct inode *inode, struct file *file)
{
	return single_open(file, options_seq_show, PDE_DATA(inode));
}

static const struct file_operations ext4_seq_options_fops = {
	.owner = THIS_MODULE,
	.open = options_open_fs,
	.read = seq_read,
	.llseek = seq_lseek,
	.release = single_release,
};

static int ext4_setup_super(struct super_block *sb, struct ext4_super_block *es,
			    int read_only)
{
	struct ext4_sb_info *sbi = EXT4_SB(sb);
	int res = 0;

	if (le32_to_cpu(es->s_rev_level) > EXT4_MAX_SUPP_REV) {
		ext4_msg(sb, KERN_ERR, "revision level too high, "
			 "forcing read-only mode");
		res = MS_RDONLY;
	}
	if (read_only)
		goto done;
	if (!(sbi->s_mount_state & EXT4_VALID_FS))
		ext4_msg(sb, KERN_WARNING, "warning: mounting unchecked fs, "
			 "running e2fsck is recommended");
	else if (sbi->s_mount_state & EXT4_ERROR_FS)
		ext4_msg(sb, KERN_WARNING,
			 "warning: mounting fs with errors, "
			 "running e2fsck is recommended");
	else if ((__s16) le16_to_cpu(es->s_max_mnt_count) > 0 &&
		 le16_to_cpu(es->s_mnt_count) >=
		 (unsigned short) (__s16) le16_to_cpu(es->s_max_mnt_count))
		ext4_msg(sb, KERN_WARNING,
			 "warning: maximal mount count reached, "
			 "running e2fsck is recommended");
	else if (le32_to_cpu(es->s_checkinterval) &&
		(le32_to_cpu(es->s_lastcheck) +
			le32_to_cpu(es->s_checkinterval) <= get_seconds()))
		ext4_msg(sb, KERN_WARNING,
			 "warning: checktime reached, "
			 "running e2fsck is recommended");
	if (!sbi->s_journal)
		es->s_state &= cpu_to_le16(~EXT4_VALID_FS);
	if (!(__s16) le16_to_cpu(es->s_max_mnt_count))
		es->s_max_mnt_count = cpu_to_le16(EXT4_DFL_MAX_MNT_COUNT);
	le16_add_cpu(&es->s_mnt_count, 1);
	es->s_mtime = cpu_to_le32(get_seconds());
	ext4_update_dynamic_rev(sb);
	if (sbi->s_journal)
		EXT4_SET_INCOMPAT_FEATURE(sb, EXT4_FEATURE_INCOMPAT_RECOVER);

	ext4_commit_super(sb, 1);
done:
	if (test_opt(sb, DEBUG))
		printk(KERN_INFO "[EXT4 FS bs=%lu, gc=%u, "
				"bpg=%lu, ipg=%lu, mo=%04x, mo2=%04x]\n",
			sb->s_blocksize,
			sbi->s_groups_count,
			EXT4_BLOCKS_PER_GROUP(sb),
			EXT4_INODES_PER_GROUP(sb),
			sbi->s_mount_opt, sbi->s_mount_opt2);

	cleancache_init_fs(sb);
	return res;
}

int ext4_alloc_flex_bg_array(struct super_block *sb, ext4_group_t ngroup)
{
	struct ext4_sb_info *sbi = EXT4_SB(sb);
	struct flex_groups *new_groups;
	int size;

	if (!sbi->s_log_groups_per_flex)
		return 0;

	size = ext4_flex_group(sbi, ngroup - 1) + 1;
	if (size <= sbi->s_flex_groups_allocated)
		return 0;

	size = roundup_pow_of_two(size * sizeof(struct flex_groups));
	new_groups = ext4_kvzalloc(size, GFP_KERNEL);
	if (!new_groups) {
		ext4_msg(sb, KERN_ERR, "not enough memory for %d flex groups",
			 size / (int) sizeof(struct flex_groups));
		return -ENOMEM;
	}

	if (sbi->s_flex_groups) {
		memcpy(new_groups, sbi->s_flex_groups,
		       (sbi->s_flex_groups_allocated *
			sizeof(struct flex_groups)));
		ext4_kvfree(sbi->s_flex_groups);
	}
	sbi->s_flex_groups = new_groups;
	sbi->s_flex_groups_allocated = size / sizeof(struct flex_groups);
	return 0;
}

static int ext4_fill_flex_info(struct super_block *sb)
{
	struct ext4_sb_info *sbi = EXT4_SB(sb);
	struct ext4_group_desc *gdp = NULL;
	ext4_group_t flex_group;
	int i, err;

	sbi->s_log_groups_per_flex = sbi->s_es->s_log_groups_per_flex;
	if (sbi->s_log_groups_per_flex < 1 || sbi->s_log_groups_per_flex > 31) {
		sbi->s_log_groups_per_flex = 0;
		return 1;
	}

	err = ext4_alloc_flex_bg_array(sb, sbi->s_groups_count);
	if (err)
		goto failed;

	for (i = 0; i < sbi->s_groups_count; i++) {
		gdp = ext4_get_group_desc(sb, i, NULL);

		flex_group = ext4_flex_group(sbi, i);
		atomic_add(ext4_free_inodes_count(sb, gdp),
			   &sbi->s_flex_groups[flex_group].free_inodes);
		atomic64_add(ext4_free_group_clusters(sb, gdp),
			     &sbi->s_flex_groups[flex_group].free_clusters);
		atomic_add(ext4_used_dirs_count(sb, gdp),
			   &sbi->s_flex_groups[flex_group].used_dirs);
	}

	return 1;
failed:
	return 0;
}

static __le16 ext4_group_desc_csum(struct ext4_sb_info *sbi, __u32 block_group,
				   struct ext4_group_desc *gdp)
{
	int offset;
	__u16 crc = 0;
	__le32 le_group = cpu_to_le32(block_group);

	if ((sbi->s_es->s_feature_ro_compat &
	     cpu_to_le32(EXT4_FEATURE_RO_COMPAT_METADATA_CSUM))) {
		/* Use new metadata_csum algorithm */
		__le16 save_csum;
		__u32 csum32;

		save_csum = gdp->bg_checksum;
		gdp->bg_checksum = 0;
		csum32 = ext4_chksum(sbi, sbi->s_csum_seed, (__u8 *)&le_group,
				     sizeof(le_group));
		csum32 = ext4_chksum(sbi, csum32, (__u8 *)gdp,
				     sbi->s_desc_size);
		gdp->bg_checksum = save_csum;

		crc = csum32 & 0xFFFF;
		goto out;
	}

	/* old crc16 code */
	offset = offsetof(struct ext4_group_desc, bg_checksum);

	crc = crc16(~0, sbi->s_es->s_uuid, sizeof(sbi->s_es->s_uuid));
	crc = crc16(crc, (__u8 *)&le_group, sizeof(le_group));
	crc = crc16(crc, (__u8 *)gdp, offset);
	offset += sizeof(gdp->bg_checksum); /* skip checksum */
	/* for checksum of struct ext4_group_desc do the rest...*/
	if ((sbi->s_es->s_feature_incompat &
	     cpu_to_le32(EXT4_FEATURE_INCOMPAT_64BIT)) &&
	    offset < le16_to_cpu(sbi->s_es->s_desc_size))
		crc = crc16(crc, (__u8 *)gdp + offset,
			    le16_to_cpu(sbi->s_es->s_desc_size) -
				offset);

out:
	return cpu_to_le16(crc);
}

int ext4_group_desc_csum_verify(struct super_block *sb, __u32 block_group,
				struct ext4_group_desc *gdp)
{
	if (ext4_has_group_desc_csum(sb) &&
	    (gdp->bg_checksum != ext4_group_desc_csum(EXT4_SB(sb),
						      block_group, gdp)))
		return 0;

	return 1;
}

void ext4_group_desc_csum_set(struct super_block *sb, __u32 block_group,
			      struct ext4_group_desc *gdp)
{
	if (!ext4_has_group_desc_csum(sb))
		return;
	gdp->bg_checksum = ext4_group_desc_csum(EXT4_SB(sb), block_group, gdp);
}

/* Called at mount-time, super-block is locked */
static int ext4_check_descriptors(struct super_block *sb,
				  ext4_group_t *first_not_zeroed)
{
	struct ext4_sb_info *sbi = EXT4_SB(sb);
	ext4_fsblk_t first_block = le32_to_cpu(sbi->s_es->s_first_data_block);
	ext4_fsblk_t last_block;
	ext4_fsblk_t block_bitmap;
	ext4_fsblk_t inode_bitmap;
	ext4_fsblk_t inode_table;
	int flexbg_flag = 0;
	ext4_group_t i, grp = sbi->s_groups_count;

	if (EXT4_HAS_INCOMPAT_FEATURE(sb, EXT4_FEATURE_INCOMPAT_FLEX_BG))
		flexbg_flag = 1;

	ext4_debug("Checking group descriptors");

	for (i = 0; i < sbi->s_groups_count; i++) {
		struct ext4_group_desc *gdp = ext4_get_group_desc(sb, i, NULL);

		if (i == sbi->s_groups_count - 1 || flexbg_flag)
			last_block = ext4_blocks_count(sbi->s_es) - 1;
		else
			last_block = first_block +
				(EXT4_BLOCKS_PER_GROUP(sb) - 1);

		if ((grp == sbi->s_groups_count) &&
		   !(gdp->bg_flags & cpu_to_le16(EXT4_BG_INODE_ZEROED)))
			grp = i;

		block_bitmap = ext4_block_bitmap(sb, gdp);
		if (block_bitmap < first_block || block_bitmap > last_block) {
			ext4_msg(sb, KERN_ERR, "ext4_check_descriptors: "
			       "Block bitmap for group %u not in group "
			       "(block %llu)!", i, block_bitmap);
			return 0;
		}
		inode_bitmap = ext4_inode_bitmap(sb, gdp);
		if (inode_bitmap < first_block || inode_bitmap > last_block) {
			ext4_msg(sb, KERN_ERR, "ext4_check_descriptors: "
			       "Inode bitmap for group %u not in group "
			       "(block %llu)!", i, inode_bitmap);
			return 0;
		}
		inode_table = ext4_inode_table(sb, gdp);
		if (inode_table < first_block ||
		    inode_table + sbi->s_itb_per_group - 1 > last_block) {
			ext4_msg(sb, KERN_ERR, "ext4_check_descriptors: "
			       "Inode table for group %u not in group "
			       "(block %llu)!", i, inode_table);
			return 0;
		}
		ext4_lock_group(sb, i);
		if (!ext4_group_desc_csum_verify(sb, i, gdp)) {
			ext4_msg(sb, KERN_ERR, "ext4_check_descriptors: "
				 "Checksum for group %u failed (%u!=%u)",
				 i, le16_to_cpu(ext4_group_desc_csum(sbi, i,
				     gdp)), le16_to_cpu(gdp->bg_checksum));
			if (!(sb->s_flags & MS_RDONLY)) {
				ext4_unlock_group(sb, i);
				return 0;
			}
		}
		ext4_unlock_group(sb, i);
		if (!flexbg_flag)
			first_block += EXT4_BLOCKS_PER_GROUP(sb);
	}
	if (NULL != first_not_zeroed)
		*first_not_zeroed = grp;
	return 1;
}

/* ext4_orphan_cleanup() walks a singly-linked list of inodes (starting at
 * the superblock) which were deleted from all directories, but held open by
 * a process at the time of a crash.  We walk the list and try to delete these
 * inodes at recovery time (only with a read-write filesystem).
 *
 * In order to keep the orphan inode chain consistent during traversal (in
 * case of crash during recovery), we link each inode into the superblock
 * orphan list_head and handle it the same way as an inode deletion during
 * normal operation (which journals the operations for us).
 *
 * We only do an iget() and an iput() on each inode, which is very safe if we
 * accidentally point at an in-use or already deleted inode.  The worst that
 * can happen in this case is that we get a "bit already cleared" message from
 * ext4_free_inode().  The only reason we would point at a wrong inode is if
 * e2fsck was run on this filesystem, and it must have already done the orphan
 * inode cleanup for us, so we can safely abort without any further action.
 */
static void ext4_orphan_cleanup(struct super_block *sb,
				struct ext4_super_block *es)
{
	unsigned int s_flags = sb->s_flags;
	int nr_orphans = 0, nr_truncates = 0;
#ifdef CONFIG_QUOTA
	int i;
#endif
	if (!es->s_last_orphan) {
		jbd_debug(4, "no orphan inodes to clean up\n");
		return;
	}

	if (bdev_read_only(sb->s_bdev)) {
		ext4_msg(sb, KERN_ERR, "write access "
			"unavailable, skipping orphan cleanup");
		return;
	}

	/* Check if feature set would not allow a r/w mount */
	if (!ext4_feature_set_ok(sb, 0)) {
		ext4_msg(sb, KERN_INFO, "Skipping orphan cleanup due to "
			 "unknown ROCOMPAT features");
		return;
	}

	if (EXT4_SB(sb)->s_mount_state & EXT4_ERROR_FS) {
		/* don't clear list on RO mount w/ errors */
		if (es->s_last_orphan && !(s_flags & MS_RDONLY)) {
			ext4_msg(sb, KERN_INFO, "Errors on filesystem, "
				  "clearing orphan list.\n");
			es->s_last_orphan = 0;
		}
		jbd_debug(1, "Skipping orphan recovery on fs with errors.\n");
		return;
	}

	if (s_flags & MS_RDONLY) {
		ext4_msg(sb, KERN_INFO, "orphan cleanup on readonly fs");
		sb->s_flags &= ~MS_RDONLY;
	}
#ifdef CONFIG_QUOTA
	/* Needed for iput() to work correctly and not trash data */
	sb->s_flags |= MS_ACTIVE;
	/* Turn on quotas so that they are updated correctly */
	for (i = 0; i < EXT4_MAXQUOTAS; i++) {
		if (EXT4_SB(sb)->s_qf_names[i]) {
			int ret = ext4_quota_on_mount(sb, i);
			if (ret < 0)
				ext4_msg(sb, KERN_ERR,
					"Cannot turn on journaled "
					"quota: error %d", ret);
		}
	}
#endif

	while (es->s_last_orphan) {
		struct inode *inode;

		inode = ext4_orphan_get(sb, le32_to_cpu(es->s_last_orphan));
		if (IS_ERR(inode)) {
			es->s_last_orphan = 0;
			break;
		}

		list_add(&EXT4_I(inode)->i_orphan, &EXT4_SB(sb)->s_orphan);
		dquot_initialize(inode);
		if (inode->i_nlink) {
			if (test_opt(sb, DEBUG))
				ext4_msg(sb, KERN_DEBUG,
					"%s: truncating inode %lu to %lld bytes",
					__func__, inode->i_ino, inode->i_size);
			jbd_debug(2, "truncating inode %lu to %lld bytes\n",
				  inode->i_ino, inode->i_size);
			mutex_lock(&inode->i_mutex);
			truncate_inode_pages(inode->i_mapping, inode->i_size);
			ext4_truncate(inode);
			mutex_unlock(&inode->i_mutex);
			nr_truncates++;
		} else {
			if (test_opt(sb, DEBUG))
				ext4_msg(sb, KERN_DEBUG,
					"%s: deleting unreferenced inode %lu",
					__func__, inode->i_ino);
			jbd_debug(2, "deleting unreferenced inode %lu\n",
				  inode->i_ino);
			nr_orphans++;
		}
		iput(inode);  /* The delete magic happens here! */
	}

#define PLURAL(x) (x), ((x) == 1) ? "" : "s"

	if (nr_orphans)
		ext4_msg(sb, KERN_INFO, "%d orphan inode%s deleted",
		       PLURAL(nr_orphans));
	if (nr_truncates)
		ext4_msg(sb, KERN_INFO, "%d truncate%s cleaned up",
		       PLURAL(nr_truncates));
#ifdef CONFIG_QUOTA
	/* Turn quotas off */
	for (i = 0; i < EXT4_MAXQUOTAS; i++) {
		if (sb_dqopt(sb)->files[i])
			dquot_quota_off(sb, i);
	}
#endif
	sb->s_flags = s_flags; /* Restore MS_RDONLY status */
}

/*
 * Maximal extent format file size.
 * Resulting logical blkno at s_maxbytes must fit in our on-disk
 * extent format containers, within a sector_t, and within i_blocks
 * in the vfs.  ext4 inode has 48 bits of i_block in fsblock units,
 * so that won't be a limiting factor.
 *
 * However there is other limiting factor. We do store extents in the form
 * of starting block and length, hence the resulting length of the extent
 * covering maximum file size must fit into on-disk format containers as
 * well. Given that length is always by 1 unit bigger than max unit (because
 * we count 0 as well) we have to lower the s_maxbytes by one fs block.
 *
 * Note, this does *not* consider any metadata overhead for vfs i_blocks.
 */
static loff_t ext4_max_size(int blkbits, int has_huge_files)
{
	loff_t res;
	loff_t upper_limit = MAX_LFS_FILESIZE;

	/* small i_blocks in vfs inode? */
	if (!has_huge_files || sizeof(blkcnt_t) < sizeof(u64)) {
		/*
		 * CONFIG_LBDAF is not enabled implies the inode
		 * i_block represent total blocks in 512 bytes
		 * 32 == size of vfs inode i_blocks * 8
		 */
		upper_limit = (1LL << 32) - 1;

		/* total blocks in file system block size */
		upper_limit >>= (blkbits - 9);
		upper_limit <<= blkbits;
	}

	/*
	 * 32-bit extent-start container, ee_block. We lower the maxbytes
	 * by one fs block, so ee_len can cover the extent of maximum file
	 * size
	 */
	res = (1LL << 32) - 1;
	res <<= blkbits;

	/* Sanity check against vm- & vfs- imposed limits */
	if (res > upper_limit)
		res = upper_limit;

	return res;
}

/*
 * Maximal bitmap file size.  There is a direct, and {,double-,triple-}indirect
 * block limit, and also a limit of (2^48 - 1) 512-byte sectors in i_blocks.
 * We need to be 1 filesystem block less than the 2^48 sector limit.
 */
static loff_t ext4_max_bitmap_size(int bits, int has_huge_files)
{
	loff_t res = EXT4_NDIR_BLOCKS;
	int meta_blocks;
	loff_t upper_limit;
	/* This is calculated to be the largest file size for a dense, block
	 * mapped file such that the file's total number of 512-byte sectors,
	 * including data and all indirect blocks, does not exceed (2^48 - 1).
	 *
	 * __u32 i_blocks_lo and _u16 i_blocks_high represent the total
	 * number of 512-byte sectors of the file.
	 */

	if (!has_huge_files || sizeof(blkcnt_t) < sizeof(u64)) {
		/*
		 * !has_huge_files or CONFIG_LBDAF not enabled implies that
		 * the inode i_block field represents total file blocks in
		 * 2^32 512-byte sectors == size of vfs inode i_blocks * 8
		 */
		upper_limit = (1LL << 32) - 1;

		/* total blocks in file system block size */
		upper_limit >>= (bits - 9);

	} else {
		/*
		 * We use 48 bit ext4_inode i_blocks
		 * With EXT4_HUGE_FILE_FL set the i_blocks
		 * represent total number of blocks in
		 * file system block size
		 */
		upper_limit = (1LL << 48) - 1;

	}

	/* indirect blocks */
	meta_blocks = 1;
	/* double indirect blocks */
	meta_blocks += 1 + (1LL << (bits-2));
	/* tripple indirect blocks */
	meta_blocks += 1 + (1LL << (bits-2)) + (1LL << (2*(bits-2)));

	upper_limit -= meta_blocks;
	upper_limit <<= bits;

	res += 1LL << (bits-2);
	res += 1LL << (2*(bits-2));
	res += 1LL << (3*(bits-2));
	res <<= bits;
	if (res > upper_limit)
		res = upper_limit;

	if (res > MAX_LFS_FILESIZE)
		res = MAX_LFS_FILESIZE;

	return res;
}

static ext4_fsblk_t descriptor_loc(struct super_block *sb,
				   ext4_fsblk_t logical_sb_block, int nr)
{
	struct ext4_sb_info *sbi = EXT4_SB(sb);
	ext4_group_t bg, first_meta_bg;
	int has_super = 0;

	first_meta_bg = le32_to_cpu(sbi->s_es->s_first_meta_bg);

	if (!EXT4_HAS_INCOMPAT_FEATURE(sb, EXT4_FEATURE_INCOMPAT_META_BG) ||
	    nr < first_meta_bg)
		return logical_sb_block + nr + 1;
	bg = sbi->s_desc_per_block * nr;
	if (ext4_bg_has_super(sb, bg))
		has_super = 1;

	/*
	 * If we have a meta_bg fs with 1k blocks, group 0's GDT is at
	 * block 2, not 1.  If s_first_data_block == 0 (bigalloc is enabled
	 * on modern mke2fs or blksize > 1k on older mke2fs) then we must
	 * compensate.
	 */
	if (sb->s_blocksize == 1024 && nr == 0 &&
	    le32_to_cpu(EXT4_SB(sb)->s_es->s_first_data_block) == 0)
		has_super++;

	return (has_super + ext4_group_first_block_no(sb, bg));
}

/**
 * ext4_get_stripe_size: Get the stripe size.
 * @sbi: In memory super block info
 *
 * If we have specified it via mount option, then
 * use the mount option value. If the value specified at mount time is
 * greater than the blocks per group use the super block value.
 * If the super block value is greater than blocks per group return 0.
 * Allocator needs it be less than blocks per group.
 *
 */
static unsigned long ext4_get_stripe_size(struct ext4_sb_info *sbi)
{
	unsigned long stride = le16_to_cpu(sbi->s_es->s_raid_stride);
	unsigned long stripe_width =
			le32_to_cpu(sbi->s_es->s_raid_stripe_width);
	int ret;

	if (sbi->s_stripe && sbi->s_stripe <= sbi->s_blocks_per_group)
		ret = sbi->s_stripe;
	else if (stripe_width <= sbi->s_blocks_per_group)
		ret = stripe_width;
	else if (stride <= sbi->s_blocks_per_group)
		ret = stride;
	else
		ret = 0;

	/*
	 * If the stripe width is 1, this makes no sense and
	 * we set it to 0 to turn off stripe handling code.
	 */
	if (ret <= 1)
		ret = 0;

	return ret;
}

/* sysfs supprt */

struct ext4_attr {
	struct attribute attr;
	ssize_t (*show)(struct ext4_attr *, struct ext4_sb_info *, char *);
	ssize_t (*store)(struct ext4_attr *, struct ext4_sb_info *,
			 const char *, size_t);
	union {
		int offset;
		int deprecated_val;
	} u;
};

static int parse_strtoull(const char *buf,
		unsigned long long max, unsigned long long *value)
{
	int ret;

	ret = kstrtoull(skip_spaces(buf), 0, value);
	if (!ret && *value > max)
		ret = -EINVAL;
	return ret;
}

static ssize_t delayed_allocation_blocks_show(struct ext4_attr *a,
					      struct ext4_sb_info *sbi,
					      char *buf)
{
	return snprintf(buf, PAGE_SIZE, "%llu\n",
		(s64) EXT4_C2B(sbi,
			percpu_counter_sum(&sbi->s_dirtyclusters_counter)));
}

static ssize_t session_write_kbytes_show(struct ext4_attr *a,
					 struct ext4_sb_info *sbi, char *buf)
{
	struct super_block *sb = sbi->s_buddy_cache->i_sb;

	if (!sb->s_bdev->bd_part)
		return snprintf(buf, PAGE_SIZE, "0\n");
	return snprintf(buf, PAGE_SIZE, "%lu\n",
			(part_stat_read(sb->s_bdev->bd_part, sectors[1]) -
			 sbi->s_sectors_written_start) >> 1);
}

static ssize_t lifetime_write_kbytes_show(struct ext4_attr *a,
					  struct ext4_sb_info *sbi, char *buf)
{
	struct super_block *sb = sbi->s_buddy_cache->i_sb;

	if (!sb->s_bdev->bd_part)
		return snprintf(buf, PAGE_SIZE, "0\n");
	return snprintf(buf, PAGE_SIZE, "%llu\n",
			(unsigned long long)(sbi->s_kbytes_written +
			((part_stat_read(sb->s_bdev->bd_part, sectors[1]) -
			  EXT4_SB(sb)->s_sectors_written_start) >> 1)));
}

static ssize_t inode_readahead_blks_store(struct ext4_attr *a,
					  struct ext4_sb_info *sbi,
					  const char *buf, size_t count)
{
	unsigned long t;
	int ret;

	ret = kstrtoul(skip_spaces(buf), 0, &t);
	if (ret)
		return ret;

	if (t && (!is_power_of_2(t) || t > 0x40000000))
		return -EINVAL;

	sbi->s_inode_readahead_blks = t;
	return count;
}

static ssize_t sbi_ui_show(struct ext4_attr *a,
			   struct ext4_sb_info *sbi, char *buf)
{
	unsigned int *ui = (unsigned int *) (((char *) sbi) + a->u.offset);

	return snprintf(buf, PAGE_SIZE, "%u\n", *ui);
}

static ssize_t sbi_ui_store(struct ext4_attr *a,
			    struct ext4_sb_info *sbi,
			    const char *buf, size_t count)
{
	unsigned int *ui = (unsigned int *) (((char *) sbi) + a->u.offset);
	unsigned long t;
	int ret;

	ret = kstrtoul(skip_spaces(buf), 0, &t);
	if (ret)
		return ret;
	*ui = t;
	return count;
}

static ssize_t es_ui_show(struct ext4_attr *a,
			   struct ext4_sb_info *sbi, char *buf)
{

	unsigned int *ui = (unsigned int *) (((char *) sbi->s_es) +
			   a->u.offset);

	return snprintf(buf, PAGE_SIZE, "%u\n", *ui);
}

static ssize_t reserved_clusters_show(struct ext4_attr *a,
				  struct ext4_sb_info *sbi, char *buf)
{
	return snprintf(buf, PAGE_SIZE, "%llu\n",
		(unsigned long long) atomic64_read(&sbi->s_resv_clusters));
}

static ssize_t reserved_clusters_store(struct ext4_attr *a,
				   struct ext4_sb_info *sbi,
				   const char *buf, size_t count)
{
	unsigned long long val;
	int ret;

	if (parse_strtoull(buf, -1ULL, &val))
		return -EINVAL;
	ret = ext4_reserve_clusters(sbi, val);

	return ret ? ret : count;
}

static ssize_t trigger_test_error(struct ext4_attr *a,
				  struct ext4_sb_info *sbi,
				  const char *buf, size_t count)
{
	int len = count;

	if (!capable(CAP_SYS_ADMIN))
		return -EPERM;

	if (len && buf[len-1] == '\n')
		len--;

	if (len)
		ext4_error(sbi->s_sb, "%.*s", len, buf);
	return count;
}

static ssize_t sbi_deprecated_show(struct ext4_attr *a,
				   struct ext4_sb_info *sbi, char *buf)
{
	return snprintf(buf, PAGE_SIZE, "%d\n", a->u.deprecated_val);
}

#define EXT4_ATTR_OFFSET(_name,_mode,_show,_store,_elname) \
static struct ext4_attr ext4_attr_##_name = {			\
	.attr = {.name = __stringify(_name), .mode = _mode },	\
	.show	= _show,					\
	.store	= _store,					\
	.u = {							\
		.offset = offsetof(struct ext4_sb_info, _elname),\
	},							\
}

#define EXT4_ATTR_OFFSET_ES(_name,_mode,_show,_store,_elname)		\
static struct ext4_attr ext4_attr_##_name = {				\
	.attr = {.name = __stringify(_name), .mode = _mode },		\
	.show	= _show,						\
	.store	= _store,						\
	.u = {								\
		.offset = offsetof(struct ext4_super_block, _elname),	\
	},								\
}

#define EXT4_ATTR(name, mode, show, store) \
static struct ext4_attr ext4_attr_##name = __ATTR(name, mode, show, store)

#define EXT4_INFO_ATTR(name) EXT4_ATTR(name, 0444, NULL, NULL)
#define EXT4_RO_ATTR(name) EXT4_ATTR(name, 0444, name##_show, NULL)
#define EXT4_RW_ATTR(name) EXT4_ATTR(name, 0644, name##_show, name##_store)

#define EXT4_RO_ATTR_ES_UI(name, elname)	\
	EXT4_ATTR_OFFSET_ES(name, 0444, es_ui_show, NULL, elname)
#define EXT4_RW_ATTR_SBI_UI(name, elname)	\
	EXT4_ATTR_OFFSET(name, 0644, sbi_ui_show, sbi_ui_store, elname)

#define ATTR_LIST(name) &ext4_attr_##name.attr
#define EXT4_DEPRECATED_ATTR(_name, _val)	\
static struct ext4_attr ext4_attr_##_name = {			\
	.attr = {.name = __stringify(_name), .mode = 0444 },	\
	.show	= sbi_deprecated_show,				\
	.u = {							\
		.deprecated_val = _val,				\
	},							\
}

EXT4_RO_ATTR(delayed_allocation_blocks);
EXT4_RO_ATTR(session_write_kbytes);
EXT4_RO_ATTR(lifetime_write_kbytes);
EXT4_RW_ATTR(reserved_clusters);
EXT4_ATTR_OFFSET(inode_readahead_blks, 0644, sbi_ui_show,
		 inode_readahead_blks_store, s_inode_readahead_blks);
EXT4_RW_ATTR_SBI_UI(inode_goal, s_inode_goal);
EXT4_RW_ATTR_SBI_UI(mb_stats, s_mb_stats);
EXT4_RW_ATTR_SBI_UI(mb_max_to_scan, s_mb_max_to_scan);
EXT4_RW_ATTR_SBI_UI(mb_min_to_scan, s_mb_min_to_scan);
EXT4_RW_ATTR_SBI_UI(mb_order2_req, s_mb_order2_reqs);
EXT4_RW_ATTR_SBI_UI(mb_stream_req, s_mb_stream_request);
EXT4_RW_ATTR_SBI_UI(mb_group_prealloc, s_mb_group_prealloc);
EXT4_DEPRECATED_ATTR(max_writeback_mb_bump, 128);
EXT4_RW_ATTR_SBI_UI(extent_max_zeroout_kb, s_extent_max_zeroout_kb);
EXT4_ATTR(trigger_fs_error, 0200, NULL, trigger_test_error);
EXT4_RW_ATTR_SBI_UI(err_ratelimit_interval_ms, s_err_ratelimit_state.interval);
EXT4_RW_ATTR_SBI_UI(err_ratelimit_burst, s_err_ratelimit_state.burst);
EXT4_RW_ATTR_SBI_UI(warning_ratelimit_interval_ms, s_warning_ratelimit_state.interval);
EXT4_RW_ATTR_SBI_UI(warning_ratelimit_burst, s_warning_ratelimit_state.burst);
EXT4_RW_ATTR_SBI_UI(msg_ratelimit_interval_ms, s_msg_ratelimit_state.interval);
EXT4_RW_ATTR_SBI_UI(msg_ratelimit_burst, s_msg_ratelimit_state.burst);
EXT4_RO_ATTR_ES_UI(errors_count, s_error_count);
EXT4_RO_ATTR_ES_UI(first_error_time, s_first_error_time);
EXT4_RO_ATTR_ES_UI(last_error_time, s_last_error_time);

static struct attribute *ext4_attrs[] = {
	ATTR_LIST(delayed_allocation_blocks),
	ATTR_LIST(session_write_kbytes),
	ATTR_LIST(lifetime_write_kbytes),
	ATTR_LIST(reserved_clusters),
	ATTR_LIST(inode_readahead_blks),
	ATTR_LIST(inode_goal),
	ATTR_LIST(mb_stats),
	ATTR_LIST(mb_max_to_scan),
	ATTR_LIST(mb_min_to_scan),
	ATTR_LIST(mb_order2_req),
	ATTR_LIST(mb_stream_req),
	ATTR_LIST(mb_group_prealloc),
	ATTR_LIST(max_writeback_mb_bump),
	ATTR_LIST(extent_max_zeroout_kb),
	ATTR_LIST(trigger_fs_error),
	ATTR_LIST(err_ratelimit_interval_ms),
	ATTR_LIST(err_ratelimit_burst),
	ATTR_LIST(warning_ratelimit_interval_ms),
	ATTR_LIST(warning_ratelimit_burst),
	ATTR_LIST(msg_ratelimit_interval_ms),
	ATTR_LIST(msg_ratelimit_burst),
	ATTR_LIST(errors_count),
	ATTR_LIST(first_error_time),
	ATTR_LIST(last_error_time),
	NULL,
};

/* Features this copy of ext4 supports */
EXT4_INFO_ATTR(lazy_itable_init);
EXT4_INFO_ATTR(batched_discard);
EXT4_INFO_ATTR(meta_bg_resize);

static struct attribute *ext4_feat_attrs[] = {
	ATTR_LIST(lazy_itable_init),
	ATTR_LIST(batched_discard),
	ATTR_LIST(meta_bg_resize),
	NULL,
};

static ssize_t ext4_attr_show(struct kobject *kobj,
			      struct attribute *attr, char *buf)
{
	struct ext4_sb_info *sbi = container_of(kobj, struct ext4_sb_info,
						s_kobj);
	struct ext4_attr *a = container_of(attr, struct ext4_attr, attr);

	return a->show ? a->show(a, sbi, buf) : 0;
}

static ssize_t ext4_attr_store(struct kobject *kobj,
			       struct attribute *attr,
			       const char *buf, size_t len)
{
	struct ext4_sb_info *sbi = container_of(kobj, struct ext4_sb_info,
						s_kobj);
	struct ext4_attr *a = container_of(attr, struct ext4_attr, attr);

	return a->store ? a->store(a, sbi, buf, len) : 0;
}

static void ext4_sb_release(struct kobject *kobj)
{
	struct ext4_sb_info *sbi = container_of(kobj, struct ext4_sb_info,
						s_kobj);
	complete(&sbi->s_kobj_unregister);
}

static const struct sysfs_ops ext4_attr_ops = {
	.show	= ext4_attr_show,
	.store	= ext4_attr_store,
};

static struct kobj_type ext4_ktype = {
	.default_attrs	= ext4_attrs,
	.sysfs_ops	= &ext4_attr_ops,
	.release	= ext4_sb_release,
};

static void ext4_feat_release(struct kobject *kobj)
{
	complete(&ext4_feat->f_kobj_unregister);
}

static ssize_t ext4_feat_show(struct kobject *kobj,
			      struct attribute *attr, char *buf)
{
	return snprintf(buf, PAGE_SIZE, "supported\n");
}

/*
 * We can not use ext4_attr_show/store because it relies on the kobject
 * being embedded in the ext4_sb_info structure which is definitely not
 * true in this case.
 */
static const struct sysfs_ops ext4_feat_ops = {
	.show	= ext4_feat_show,
	.store	= NULL,
};

static struct kobj_type ext4_feat_ktype = {
	.default_attrs	= ext4_feat_attrs,
	.sysfs_ops	= &ext4_feat_ops,
	.release	= ext4_feat_release,
};

/*
 * Check whether this filesystem can be mounted based on
 * the features present and the RDONLY/RDWR mount requested.
 * Returns 1 if this filesystem can be mounted as requested,
 * 0 if it cannot be.
 */
static int ext4_feature_set_ok(struct super_block *sb, int readonly)
{
	if (EXT4_HAS_INCOMPAT_FEATURE(sb, ~EXT4_FEATURE_INCOMPAT_SUPP)) {
		ext4_msg(sb, KERN_ERR,
			"Couldn't mount because of "
			"unsupported optional features (%x)",
			(le32_to_cpu(EXT4_SB(sb)->s_es->s_feature_incompat) &
			~EXT4_FEATURE_INCOMPAT_SUPP));
		return 0;
	}

	if (readonly)
		return 1;

	/* Check that feature set is OK for a read-write mount */
	if (EXT4_HAS_RO_COMPAT_FEATURE(sb, ~EXT4_FEATURE_RO_COMPAT_SUPP)) {
		ext4_msg(sb, KERN_ERR, "couldn't mount RDWR because of "
			 "unsupported optional features (%x)",
			 (le32_to_cpu(EXT4_SB(sb)->s_es->s_feature_ro_compat) &
				~EXT4_FEATURE_RO_COMPAT_SUPP));
		return 0;
	}
	/*
	 * Large file size enabled file system can only be mounted
	 * read-write on 32-bit systems if kernel is built with CONFIG_LBDAF
	 */
	if (EXT4_HAS_RO_COMPAT_FEATURE(sb, EXT4_FEATURE_RO_COMPAT_HUGE_FILE)) {
		if (sizeof(blkcnt_t) < sizeof(u64)) {
			ext4_msg(sb, KERN_ERR, "Filesystem with huge files "
				 "cannot be mounted RDWR without "
				 "CONFIG_LBDAF");
			return 0;
		}
	}
	if (EXT4_HAS_RO_COMPAT_FEATURE(sb, EXT4_FEATURE_RO_COMPAT_BIGALLOC) &&
	    !EXT4_HAS_INCOMPAT_FEATURE(sb, EXT4_FEATURE_INCOMPAT_EXTENTS)) {
		ext4_msg(sb, KERN_ERR,
			 "Can't support bigalloc feature without "
			 "extents feature\n");
		return 0;
	}

#ifndef CONFIG_QUOTA
	if (EXT4_HAS_RO_COMPAT_FEATURE(sb, EXT4_FEATURE_RO_COMPAT_QUOTA) &&
	    !readonly) {
		ext4_msg(sb, KERN_ERR,
			 "Filesystem with quota feature cannot be mounted RDWR "
			 "without CONFIG_QUOTA");
		return 0;
	}
#endif  /* CONFIG_QUOTA */
	return 1;
}

/*
 * This function is called once a day if we have errors logged
 * on the file system
 */
static void print_daily_error_info(unsigned long arg)
{
	struct super_block *sb = (struct super_block *) arg;
	struct ext4_sb_info *sbi;
	struct ext4_super_block *es;

	sbi = EXT4_SB(sb);
	es = sbi->s_es;

	if (es->s_error_count)
		/* fsck newer than v1.41.13 is needed to clean this condition. */
		ext4_msg(sb, KERN_NOTICE, "error count since last fsck: %u",
			 le32_to_cpu(es->s_error_count));
	if (es->s_first_error_time) {
		printk(KERN_NOTICE "EXT4-fs (%s): initial error at time %u: %.*s:%d",
		       sb->s_id, le32_to_cpu(es->s_first_error_time),
		       (int) sizeof(es->s_first_error_func),
		       es->s_first_error_func,
		       le32_to_cpu(es->s_first_error_line));
		if (es->s_first_error_ino)
			printk(": inode %u",
			       le32_to_cpu(es->s_first_error_ino));
		if (es->s_first_error_block)
			printk(": block %llu", (unsigned long long)
			       le64_to_cpu(es->s_first_error_block));
		printk("\n");
	}
	if (es->s_last_error_time) {
		printk(KERN_NOTICE "EXT4-fs (%s): last error at time %u: %.*s:%d",
		       sb->s_id, le32_to_cpu(es->s_last_error_time),
		       (int) sizeof(es->s_last_error_func),
		       es->s_last_error_func,
		       le32_to_cpu(es->s_last_error_line));
		if (es->s_last_error_ino)
			printk(": inode %u",
			       le32_to_cpu(es->s_last_error_ino));
		if (es->s_last_error_block)
			printk(": block %llu", (unsigned long long)
			       le64_to_cpu(es->s_last_error_block));
		printk("\n");
	}
	mod_timer(&sbi->s_err_report, jiffies + 24*60*60*HZ);  /* Once a day */
}

/* Find next suitable group and run ext4_init_inode_table */
static int ext4_run_li_request(struct ext4_li_request *elr)
{
	struct ext4_group_desc *gdp = NULL;
	ext4_group_t group, ngroups;
	struct super_block *sb;
	unsigned long timeout = 0;
	int ret = 0;

	sb = elr->lr_super;
	ngroups = EXT4_SB(sb)->s_groups_count;

	sb_start_write(sb);
	for (group = elr->lr_next_group; group < ngroups; group++) {
		gdp = ext4_get_group_desc(sb, group, NULL);
		if (!gdp) {
			ret = 1;
			break;
		}

		if (!(gdp->bg_flags & cpu_to_le16(EXT4_BG_INODE_ZEROED)))
			break;
	}

	if (group >= ngroups)
		ret = 1;

	if (!ret) {
		timeout = jiffies;
		ret = ext4_init_inode_table(sb, group,
					    elr->lr_timeout ? 0 : 1);
		if (elr->lr_timeout == 0) {
			timeout = (jiffies - timeout) *
				  elr->lr_sbi->s_li_wait_mult;
			elr->lr_timeout = timeout;
		}
		elr->lr_next_sched = jiffies + elr->lr_timeout;
		elr->lr_next_group = group + 1;
	}
	sb_end_write(sb);

	return ret;
}

/*
 * Remove lr_request from the list_request and free the
 * request structure. Should be called with li_list_mtx held
 */
static void ext4_remove_li_request(struct ext4_li_request *elr)
{
	struct ext4_sb_info *sbi;

	if (!elr)
		return;

	sbi = elr->lr_sbi;

	list_del(&elr->lr_request);
	sbi->s_li_request = NULL;
	kfree(elr);
}

static void ext4_unregister_li_request(struct super_block *sb)
{
	mutex_lock(&ext4_li_mtx);
	if (!ext4_li_info) {
		mutex_unlock(&ext4_li_mtx);
		return;
	}

	mutex_lock(&ext4_li_info->li_list_mtx);
	ext4_remove_li_request(EXT4_SB(sb)->s_li_request);
	mutex_unlock(&ext4_li_info->li_list_mtx);
	mutex_unlock(&ext4_li_mtx);
}

static struct task_struct *ext4_lazyinit_task;

/*
 * This is the function where ext4lazyinit thread lives. It walks
 * through the request list searching for next scheduled filesystem.
 * When such a fs is found, run the lazy initialization request
 * (ext4_rn_li_request) and keep track of the time spend in this
 * function. Based on that time we compute next schedule time of
 * the request. When walking through the list is complete, compute
 * next waking time and put itself into sleep.
 */
static int ext4_lazyinit_thread(void *arg)
{
	struct ext4_lazy_init *eli = (struct ext4_lazy_init *)arg;
	struct list_head *pos, *n;
	struct ext4_li_request *elr;
	unsigned long next_wakeup, cur;

	BUG_ON(NULL == eli);

cont_thread:
	while (true) {
		next_wakeup = MAX_JIFFY_OFFSET;

		mutex_lock(&eli->li_list_mtx);
		if (list_empty(&eli->li_request_list)) {
			mutex_unlock(&eli->li_list_mtx);
			goto exit_thread;
		}

		list_for_each_safe(pos, n, &eli->li_request_list) {
			elr = list_entry(pos, struct ext4_li_request,
					 lr_request);

			if (time_after_eq(jiffies, elr->lr_next_sched)) {
				if (ext4_run_li_request(elr) != 0) {
					/* error, remove the lazy_init job */
					ext4_remove_li_request(elr);
					continue;
				}
			}

			if (time_before(elr->lr_next_sched, next_wakeup))
				next_wakeup = elr->lr_next_sched;
		}
		mutex_unlock(&eli->li_list_mtx);

		try_to_freeze();

		cur = jiffies;
		if ((time_after_eq(cur, next_wakeup)) ||
		    (MAX_JIFFY_OFFSET == next_wakeup)) {
			cond_resched();
			continue;
		}

		schedule_timeout_interruptible(next_wakeup - cur);

		if (kthread_should_stop()) {
			ext4_clear_request_list();
			goto exit_thread;
		}
	}

exit_thread:
	/*
	 * It looks like the request list is empty, but we need
	 * to check it under the li_list_mtx lock, to prevent any
	 * additions into it, and of course we should lock ext4_li_mtx
	 * to atomically free the list and ext4_li_info, because at
	 * this point another ext4 filesystem could be registering
	 * new one.
	 */
	mutex_lock(&ext4_li_mtx);
	mutex_lock(&eli->li_list_mtx);
	if (!list_empty(&eli->li_request_list)) {
		mutex_unlock(&eli->li_list_mtx);
		mutex_unlock(&ext4_li_mtx);
		goto cont_thread;
	}
	mutex_unlock(&eli->li_list_mtx);
	kfree(ext4_li_info);
	ext4_li_info = NULL;
	mutex_unlock(&ext4_li_mtx);

	return 0;
}

static void ext4_clear_request_list(void)
{
	struct list_head *pos, *n;
	struct ext4_li_request *elr;

	mutex_lock(&ext4_li_info->li_list_mtx);
	list_for_each_safe(pos, n, &ext4_li_info->li_request_list) {
		elr = list_entry(pos, struct ext4_li_request,
				 lr_request);
		ext4_remove_li_request(elr);
	}
	mutex_unlock(&ext4_li_info->li_list_mtx);
}

static int ext4_run_lazyinit_thread(void)
{
	ext4_lazyinit_task = kthread_run(ext4_lazyinit_thread,
					 ext4_li_info, "ext4lazyinit");
	if (IS_ERR(ext4_lazyinit_task)) {
		int err = PTR_ERR(ext4_lazyinit_task);
		ext4_clear_request_list();
		kfree(ext4_li_info);
		ext4_li_info = NULL;
		printk(KERN_CRIT "EXT4-fs: error %d creating inode table "
				 "initialization thread\n",
				 err);
		return err;
	}
	ext4_li_info->li_state |= EXT4_LAZYINIT_RUNNING;
	return 0;
}

/*
 * Check whether it make sense to run itable init. thread or not.
 * If there is at least one uninitialized inode table, return
 * corresponding group number, else the loop goes through all
 * groups and return total number of groups.
 */
static ext4_group_t ext4_has_uninit_itable(struct super_block *sb)
{
	ext4_group_t group, ngroups = EXT4_SB(sb)->s_groups_count;
	struct ext4_group_desc *gdp = NULL;

	for (group = 0; group < ngroups; group++) {
		gdp = ext4_get_group_desc(sb, group, NULL);
		if (!gdp)
			continue;

		if (!(gdp->bg_flags & cpu_to_le16(EXT4_BG_INODE_ZEROED)))
			break;
	}

	return group;
}

static int ext4_li_info_new(void)
{
	struct ext4_lazy_init *eli = NULL;

	eli = kzalloc(sizeof(*eli), GFP_KERNEL);
	if (!eli)
		return -ENOMEM;

	INIT_LIST_HEAD(&eli->li_request_list);
	mutex_init(&eli->li_list_mtx);

	eli->li_state |= EXT4_LAZYINIT_QUIT;

	ext4_li_info = eli;

	return 0;
}

static struct ext4_li_request *ext4_li_request_new(struct super_block *sb,
					    ext4_group_t start)
{
	struct ext4_sb_info *sbi = EXT4_SB(sb);
	struct ext4_li_request *elr;

	elr = kzalloc(sizeof(*elr), GFP_KERNEL);
	if (!elr)
		return NULL;

	elr->lr_super = sb;
	elr->lr_sbi = sbi;
	elr->lr_next_group = start;

	/*
	 * Randomize first schedule time of the request to
	 * spread the inode table initialization requests
	 * better.
	 */
	elr->lr_next_sched = jiffies + (prandom_u32() %
				(EXT4_DEF_LI_MAX_START_DELAY * HZ));
	return elr;
}

int ext4_register_li_request(struct super_block *sb,
			     ext4_group_t first_not_zeroed)
{
	struct ext4_sb_info *sbi = EXT4_SB(sb);
	struct ext4_li_request *elr = NULL;
	ext4_group_t ngroups = EXT4_SB(sb)->s_groups_count;
	int ret = 0;

	mutex_lock(&ext4_li_mtx);
	if (sbi->s_li_request != NULL) {
		/*
		 * Reset timeout so it can be computed again, because
		 * s_li_wait_mult might have changed.
		 */
		sbi->s_li_request->lr_timeout = 0;
		goto out;
	}

	if (first_not_zeroed == ngroups ||
	    (sb->s_flags & MS_RDONLY) ||
	    !test_opt(sb, INIT_INODE_TABLE))
		goto out;

	elr = ext4_li_request_new(sb, first_not_zeroed);
	if (!elr) {
		ret = -ENOMEM;
		goto out;
	}

	if (NULL == ext4_li_info) {
		ret = ext4_li_info_new();
		if (ret)
			goto out;
	}

	mutex_lock(&ext4_li_info->li_list_mtx);
	list_add(&elr->lr_request, &ext4_li_info->li_request_list);
	mutex_unlock(&ext4_li_info->li_list_mtx);

	sbi->s_li_request = elr;
	/*
	 * set elr to NULL here since it has been inserted to
	 * the request_list and the removal and free of it is
	 * handled by ext4_clear_request_list from now on.
	 */
	elr = NULL;

	if (!(ext4_li_info->li_state & EXT4_LAZYINIT_RUNNING)) {
		ret = ext4_run_lazyinit_thread();
		if (ret)
			goto out;
	}
out:
	mutex_unlock(&ext4_li_mtx);
	if (ret)
		kfree(elr);
	return ret;
}

/*
 * We do not need to lock anything since this is called on
 * module unload.
 */
static void ext4_destroy_lazyinit_thread(void)
{
	/*
	 * If thread exited earlier
	 * there's nothing to be done.
	 */
	if (!ext4_li_info || !ext4_lazyinit_task)
		return;

	kthread_stop(ext4_lazyinit_task);
}

static int set_journal_csum_feature_set(struct super_block *sb)
{
	int ret = 1;
	int compat, incompat;
	struct ext4_sb_info *sbi = EXT4_SB(sb);

	if (EXT4_HAS_RO_COMPAT_FEATURE(sb,
				       EXT4_FEATURE_RO_COMPAT_METADATA_CSUM)) {
		/* journal checksum v3 */
		compat = 0;
		incompat = JBD2_FEATURE_INCOMPAT_CSUM_V3;
	} else {
		/* journal checksum v1 */
		compat = JBD2_FEATURE_COMPAT_CHECKSUM;
		incompat = 0;
	}

	jbd2_journal_clear_features(sbi->s_journal,
			JBD2_FEATURE_COMPAT_CHECKSUM, 0,
			JBD2_FEATURE_INCOMPAT_CSUM_V3 |
			JBD2_FEATURE_INCOMPAT_CSUM_V2);
	if (test_opt(sb, JOURNAL_ASYNC_COMMIT)) {
		ret = jbd2_journal_set_features(sbi->s_journal,
				compat, 0,
				JBD2_FEATURE_INCOMPAT_ASYNC_COMMIT |
				incompat);
	} else if (test_opt(sb, JOURNAL_CHECKSUM)) {
		ret = jbd2_journal_set_features(sbi->s_journal,
				compat, 0,
				incompat);
		jbd2_journal_clear_features(sbi->s_journal, 0, 0,
				JBD2_FEATURE_INCOMPAT_ASYNC_COMMIT);
	} else {
		jbd2_journal_clear_features(sbi->s_journal, 0, 0,
				JBD2_FEATURE_INCOMPAT_ASYNC_COMMIT);
	}

	return ret;
}

/*
 * Note: calculating the overhead so we can be compatible with
 * historical BSD practice is quite difficult in the face of
 * clusters/bigalloc.  This is because multiple metadata blocks from
 * different block group can end up in the same allocation cluster.
 * Calculating the exact overhead in the face of clustered allocation
 * requires either O(all block bitmaps) in memory or O(number of block
 * groups**2) in time.  We will still calculate the superblock for
 * older file systems --- and if we come across with a bigalloc file
 * system with zero in s_overhead_clusters the estimate will be close to
 * correct especially for very large cluster sizes --- but for newer
 * file systems, it's better to calculate this figure once at mkfs
 * time, and store it in the superblock.  If the superblock value is
 * present (even for non-bigalloc file systems), we will use it.
 */
static int count_overhead(struct super_block *sb, ext4_group_t grp,
			  char *buf)
{
	struct ext4_sb_info	*sbi = EXT4_SB(sb);
	struct ext4_group_desc	*gdp;
	ext4_fsblk_t		first_block, last_block, b;
	ext4_group_t		i, ngroups = ext4_get_groups_count(sb);
	int			s, j, count = 0;

	if (!EXT4_HAS_RO_COMPAT_FEATURE(sb, EXT4_FEATURE_RO_COMPAT_BIGALLOC))
		return (ext4_bg_has_super(sb, grp) + ext4_bg_num_gdb(sb, grp) +
			sbi->s_itb_per_group + 2);

	first_block = le32_to_cpu(sbi->s_es->s_first_data_block) +
		(grp * EXT4_BLOCKS_PER_GROUP(sb));
	last_block = first_block + EXT4_BLOCKS_PER_GROUP(sb) - 1;
	for (i = 0; i < ngroups; i++) {
		gdp = ext4_get_group_desc(sb, i, NULL);
		b = ext4_block_bitmap(sb, gdp);
		if (b >= first_block && b <= last_block) {
			ext4_set_bit(EXT4_B2C(sbi, b - first_block), buf);
			count++;
		}
		b = ext4_inode_bitmap(sb, gdp);
		if (b >= first_block && b <= last_block) {
			ext4_set_bit(EXT4_B2C(sbi, b - first_block), buf);
			count++;
		}
		b = ext4_inode_table(sb, gdp);
		if (b >= first_block && b + sbi->s_itb_per_group <= last_block)
			for (j = 0; j < sbi->s_itb_per_group; j++, b++) {
				int c = EXT4_B2C(sbi, b - first_block);
				ext4_set_bit(c, buf);
				count++;
			}
		if (i != grp)
			continue;
		s = 0;
		if (ext4_bg_has_super(sb, grp)) {
			ext4_set_bit(s++, buf);
			count++;
		}
		for (j = ext4_bg_num_gdb(sb, grp); j > 0; j--) {
			ext4_set_bit(EXT4_B2C(sbi, s++), buf);
			count++;
		}
	}
	if (!count)
		return 0;
	return EXT4_CLUSTERS_PER_GROUP(sb) -
		ext4_count_free(buf, EXT4_CLUSTERS_PER_GROUP(sb) / 8);
}

/*
 * Compute the overhead and stash it in sbi->s_overhead
 */
int ext4_calculate_overhead(struct super_block *sb)
{
	struct ext4_sb_info *sbi = EXT4_SB(sb);
	struct ext4_super_block *es = sbi->s_es;
	ext4_group_t i, ngroups = ext4_get_groups_count(sb);
	ext4_fsblk_t overhead = 0;
	char *buf = (char *) get_zeroed_page(GFP_KERNEL);

	if (!buf)
		return -ENOMEM;

	/*
	 * Compute the overhead (FS structures).  This is constant
	 * for a given filesystem unless the number of block groups
	 * changes so we cache the previous value until it does.
	 */

	/*
	 * All of the blocks before first_data_block are overhead
	 */
	overhead = EXT4_B2C(sbi, le32_to_cpu(es->s_first_data_block));

	/*
	 * Add the overhead found in each block group
	 */
	for (i = 0; i < ngroups; i++) {
		int blks;

		blks = count_overhead(sb, i, buf);
		overhead += blks;
		if (blks)
			memset(buf, 0, PAGE_SIZE);
		cond_resched();
	}
	/* Add the journal blocks as well */
	if (sbi->s_journal)
		overhead += EXT4_NUM_B2C(sbi, sbi->s_journal->j_maxlen);

	sbi->s_overhead = overhead;
	smp_wmb();
	free_page((unsigned long) buf);
	return 0;
}


static ext4_fsblk_t ext4_calculate_resv_clusters(struct super_block *sb)
{
	ext4_fsblk_t resv_clusters;

	/*
	 * There's no need to reserve anything when we aren't using extents.
	 * The space estimates are exact, there are no unwritten extents,
	 * hole punching doesn't need new metadata... This is needed especially
	 * to keep ext2/3 backward compatibility.
	 */
	if (!EXT4_HAS_INCOMPAT_FEATURE(sb, EXT4_FEATURE_INCOMPAT_EXTENTS))
		return 0;
	/*
	 * By default we reserve 2% or 4096 clusters, whichever is smaller.
	 * This should cover the situations where we can not afford to run
	 * out of space like for example punch hole, or converting
	 * unwritten extents in delalloc path. In most cases such
	 * allocation would require 1, or 2 blocks, higher numbers are
	 * very rare.
	 */
	resv_clusters = ext4_blocks_count(EXT4_SB(sb)->s_es) >>
			EXT4_SB(sb)->s_cluster_bits;

	do_div(resv_clusters, 50);
	resv_clusters = min_t(ext4_fsblk_t, resv_clusters, 4096);

	return resv_clusters;
}


static int ext4_reserve_clusters(struct ext4_sb_info *sbi, ext4_fsblk_t count)
{
	ext4_fsblk_t clusters = ext4_blocks_count(sbi->s_es) >>
				sbi->s_cluster_bits;

	if (count >= clusters)
		return -EINVAL;

	atomic64_set(&sbi->s_resv_clusters, count);
	return 0;
}

static int ext4_fill_super(struct super_block *sb, void *data, int silent)
{
	char *orig_data = kstrdup(data, GFP_KERNEL);
	struct buffer_head *bh;
	struct ext4_super_block *es = NULL;
	struct ext4_sb_info *sbi;
	ext4_fsblk_t block;
	ext4_fsblk_t sb_block = get_sb_block(&data);
	ext4_fsblk_t logical_sb_block;
	unsigned long offset = 0;
	unsigned long journal_devnum = 0;
	unsigned long def_mount_opts;
	struct inode *root;
	char *cp;
	const char *descr;
	int ret = -ENOMEM;
	int blocksize, clustersize;
	unsigned int db_count;
	unsigned int i;
	int needs_recovery, has_huge_files, has_bigalloc;
	__u64 blocks_count;
	int err = 0;
	unsigned int journal_ioprio = DEFAULT_JOURNAL_IOPRIO;
	ext4_group_t first_not_zeroed;

	sbi = kzalloc(sizeof(*sbi), GFP_KERNEL);
	if (!sbi)
		goto out_free_orig;

	sbi->s_blockgroup_lock =
		kzalloc(sizeof(struct blockgroup_lock), GFP_KERNEL);
	if (!sbi->s_blockgroup_lock) {
		kfree(sbi);
		goto out_free_orig;
	}
	sb->s_fs_info = sbi;
	sbi->s_sb = sb;
	sbi->s_inode_readahead_blks = EXT4_DEF_INODE_READAHEAD_BLKS;
	sbi->s_sb_block = sb_block;
	if (sb->s_bdev->bd_part)
		sbi->s_sectors_written_start =
			part_stat_read(sb->s_bdev->bd_part, sectors[1]);

	/* Cleanup superblock name */
	for (cp = sb->s_id; (cp = strchr(cp, '/'));)
		*cp = '!';

	/* -EINVAL is default */
	ret = -EINVAL;
	blocksize = sb_min_blocksize(sb, EXT4_MIN_BLOCK_SIZE);
	if (!blocksize) {
		ext4_msg(sb, KERN_ERR, "unable to set blocksize");
		goto out_fail;
	}

	/*
	 * The ext4 superblock will not be buffer aligned for other than 1kB
	 * block sizes.  We need to calculate the offset from buffer start.
	 */
	if (blocksize != EXT4_MIN_BLOCK_SIZE) {
		logical_sb_block = sb_block * EXT4_MIN_BLOCK_SIZE;
		offset = do_div(logical_sb_block, blocksize);
	} else {
		logical_sb_block = sb_block;
	}

	if (!(bh = sb_bread_unmovable(sb, logical_sb_block))) {
		ext4_msg(sb, KERN_ERR, "unable to read superblock");
		goto out_fail;
	}
	/*
	 * Note: s_es must be initialized as soon as possible because
	 *       some ext4 macro-instructions depend on its value
	 */
	es = (struct ext4_super_block *) (bh->b_data + offset);
	sbi->s_es = es;
	sb->s_magic = le16_to_cpu(es->s_magic);
	if (sb->s_magic != EXT4_SUPER_MAGIC)
		goto cantfind_ext4;
	sbi->s_kbytes_written = le64_to_cpu(es->s_kbytes_written);

	/* Warn if metadata_csum and gdt_csum are both set. */
	if (EXT4_HAS_RO_COMPAT_FEATURE(sb,
				       EXT4_FEATURE_RO_COMPAT_METADATA_CSUM) &&
	    EXT4_HAS_RO_COMPAT_FEATURE(sb, EXT4_FEATURE_RO_COMPAT_GDT_CSUM))
		ext4_warning(sb, KERN_INFO "metadata_csum and uninit_bg are "
			     "redundant flags; please run fsck.");

	/* Check for a known checksum algorithm */
	if (!ext4_verify_csum_type(sb, es)) {
		ext4_msg(sb, KERN_ERR, "VFS: Found ext4 filesystem with "
			 "unknown checksum algorithm.");
		silent = 1;
		goto cantfind_ext4;
	}

	/* Load the checksum driver */
	if (EXT4_HAS_RO_COMPAT_FEATURE(sb,
				       EXT4_FEATURE_RO_COMPAT_METADATA_CSUM)) {
		sbi->s_chksum_driver = crypto_alloc_shash("crc32c", 0, 0);
		if (IS_ERR(sbi->s_chksum_driver)) {
			ext4_msg(sb, KERN_ERR, "Cannot load crc32c driver.");
			ret = PTR_ERR(sbi->s_chksum_driver);
			sbi->s_chksum_driver = NULL;
			goto failed_mount;
		}
	}

	/* Check superblock checksum */
	if (!ext4_superblock_csum_verify(sb, es)) {
		ext4_msg(sb, KERN_ERR, "VFS: Found ext4 filesystem with "
			 "invalid superblock checksum.  Run e2fsck?");
		silent = 1;
		goto cantfind_ext4;
	}

	/* Precompute checksum seed for all metadata */
	if (EXT4_HAS_RO_COMPAT_FEATURE(sb,
			EXT4_FEATURE_RO_COMPAT_METADATA_CSUM))
		sbi->s_csum_seed = ext4_chksum(sbi, ~0, es->s_uuid,
					       sizeof(es->s_uuid));

	/* Set defaults before we parse the mount options */
	def_mount_opts = le32_to_cpu(es->s_default_mount_opts);
	set_opt(sb, INIT_INODE_TABLE);
	if (def_mount_opts & EXT4_DEFM_DEBUG)
		set_opt(sb, DEBUG);
	if (def_mount_opts & EXT4_DEFM_BSDGROUPS)
		set_opt(sb, GRPID);
	if (def_mount_opts & EXT4_DEFM_UID16)
		set_opt(sb, NO_UID32);
	/* xattr user namespace & acls are now defaulted on */
	set_opt(sb, XATTR_USER);
#ifdef CONFIG_EXT4_FS_POSIX_ACL
	set_opt(sb, POSIX_ACL);
#endif
	if ((def_mount_opts & EXT4_DEFM_JMODE) == EXT4_DEFM_JMODE_DATA)
		set_opt(sb, JOURNAL_DATA);
	else if ((def_mount_opts & EXT4_DEFM_JMODE) == EXT4_DEFM_JMODE_ORDERED)
		set_opt(sb, ORDERED_DATA);
	else if ((def_mount_opts & EXT4_DEFM_JMODE) == EXT4_DEFM_JMODE_WBACK)
		set_opt(sb, WRITEBACK_DATA);

	if (le16_to_cpu(sbi->s_es->s_errors) == EXT4_ERRORS_PANIC)
		set_opt(sb, ERRORS_PANIC);
	else if (le16_to_cpu(sbi->s_es->s_errors) == EXT4_ERRORS_CONTINUE)
		set_opt(sb, ERRORS_CONT);
	else
		set_opt(sb, ERRORS_RO);
	/* block_validity enabled by default; disable with noblock_validity */
	set_opt(sb, BLOCK_VALIDITY);
	if (def_mount_opts & EXT4_DEFM_DISCARD)
		set_opt(sb, DISCARD);

	sbi->s_resuid = make_kuid(&init_user_ns, le16_to_cpu(es->s_def_resuid));
	sbi->s_resgid = make_kgid(&init_user_ns, le16_to_cpu(es->s_def_resgid));
	sbi->s_commit_interval = JBD2_DEFAULT_MAX_COMMIT_AGE * HZ;
	sbi->s_min_batch_time = EXT4_DEF_MIN_BATCH_TIME;
	sbi->s_max_batch_time = EXT4_DEF_MAX_BATCH_TIME;

	if ((def_mount_opts & EXT4_DEFM_NOBARRIER) == 0)
		set_opt(sb, BARRIER);

	/*
	 * enable delayed allocation by default
	 * Use -o nodelalloc to turn it off
	 */
	if (!IS_EXT3_SB(sb) && !IS_EXT2_SB(sb) &&
	    ((def_mount_opts & EXT4_DEFM_NODELALLOC) == 0))
		set_opt(sb, DELALLOC);

	/*
	 * set default s_li_wait_mult for lazyinit, for the case there is
	 * no mount option specified.
	 */
	sbi->s_li_wait_mult = EXT4_DEF_LI_WAIT_MULT;

	if (!parse_options((char *) sbi->s_es->s_mount_opts, sb,
			   &journal_devnum, &journal_ioprio, 0)) {
		ext4_msg(sb, KERN_WARNING,
			 "failed to parse options in superblock: %s",
			 sbi->s_es->s_mount_opts);
	}
	sbi->s_def_mount_opt = sbi->s_mount_opt;
	if (!parse_options((char *) data, sb, &journal_devnum,
			   &journal_ioprio, 0))
		goto failed_mount;

	if (test_opt(sb, DATA_FLAGS) == EXT4_MOUNT_JOURNAL_DATA) {
		printk_once(KERN_WARNING "EXT4-fs: Warning: mounting "
			    "with data=journal disables delayed "
			    "allocation and O_DIRECT support!\n");
		if (test_opt2(sb, EXPLICIT_DELALLOC)) {
			ext4_msg(sb, KERN_ERR, "can't mount with "
				 "both data=journal and delalloc");
			goto failed_mount;
		}
		if (test_opt(sb, DIOREAD_NOLOCK)) {
			ext4_msg(sb, KERN_ERR, "can't mount with "
				 "both data=journal and dioread_nolock");
			goto failed_mount;
		}
		if (test_opt(sb, DELALLOC))
			clear_opt(sb, DELALLOC);
	}

	sb->s_flags = (sb->s_flags & ~MS_POSIXACL) |
		(test_opt(sb, POSIX_ACL) ? MS_POSIXACL : 0);

	if (le32_to_cpu(es->s_rev_level) == EXT4_GOOD_OLD_REV &&
	    (EXT4_HAS_COMPAT_FEATURE(sb, ~0U) ||
	     EXT4_HAS_RO_COMPAT_FEATURE(sb, ~0U) ||
	     EXT4_HAS_INCOMPAT_FEATURE(sb, ~0U)))
		ext4_msg(sb, KERN_WARNING,
		       "feature flags set on rev 0 fs, "
		       "running e2fsck is recommended");

	if (es->s_creator_os == cpu_to_le32(EXT4_OS_HURD)) {
		set_opt2(sb, HURD_COMPAT);
		if (EXT4_HAS_INCOMPAT_FEATURE(sb,
					      EXT4_FEATURE_INCOMPAT_64BIT)) {
			ext4_msg(sb, KERN_ERR,
				 "The Hurd can't support 64-bit file systems");
			goto failed_mount;
		}
	}

	if (IS_EXT2_SB(sb)) {
		if (ext2_feature_set_ok(sb))
			ext4_msg(sb, KERN_INFO, "mounting ext2 file system "
				 "using the ext4 subsystem");
		else {
			ext4_msg(sb, KERN_ERR, "couldn't mount as ext2 due "
				 "to feature incompatibilities");
			goto failed_mount;
		}
	}

	if (IS_EXT3_SB(sb)) {
		if (ext3_feature_set_ok(sb))
			ext4_msg(sb, KERN_INFO, "mounting ext3 file system "
				 "using the ext4 subsystem");
		else {
			ext4_msg(sb, KERN_ERR, "couldn't mount as ext3 due "
				 "to feature incompatibilities");
			goto failed_mount;
		}
	}

	/*
	 * Check feature flags regardless of the revision level, since we
	 * previously didn't change the revision level when setting the flags,
	 * so there is a chance incompat flags are set on a rev 0 filesystem.
	 */
	if (!ext4_feature_set_ok(sb, (sb->s_flags & MS_RDONLY)))
		goto failed_mount;

	blocksize = BLOCK_SIZE << le32_to_cpu(es->s_log_block_size);
	if (blocksize < EXT4_MIN_BLOCK_SIZE ||
	    blocksize > EXT4_MAX_BLOCK_SIZE) {
		ext4_msg(sb, KERN_ERR,
		       "Unsupported filesystem blocksize %d", blocksize);
		goto failed_mount;
	}

	if (sb->s_blocksize != blocksize) {
		/* Validate the filesystem blocksize */
		if (!sb_set_blocksize(sb, blocksize)) {
			ext4_msg(sb, KERN_ERR, "bad block size %d",
					blocksize);
			goto failed_mount;
		}

		brelse(bh);
		logical_sb_block = sb_block * EXT4_MIN_BLOCK_SIZE;
		offset = do_div(logical_sb_block, blocksize);
		bh = sb_bread_unmovable(sb, logical_sb_block);
		if (!bh) {
			ext4_msg(sb, KERN_ERR,
			       "Can't read superblock on 2nd try");
			goto failed_mount;
		}
		es = (struct ext4_super_block *)(bh->b_data + offset);
		sbi->s_es = es;
		if (es->s_magic != cpu_to_le16(EXT4_SUPER_MAGIC)) {
			ext4_msg(sb, KERN_ERR,
			       "Magic mismatch, very weird!");
			goto failed_mount;
		}
	}

	has_huge_files = EXT4_HAS_RO_COMPAT_FEATURE(sb,
				EXT4_FEATURE_RO_COMPAT_HUGE_FILE);
	sbi->s_bitmap_maxbytes = ext4_max_bitmap_size(sb->s_blocksize_bits,
						      has_huge_files);
	sb->s_maxbytes = ext4_max_size(sb->s_blocksize_bits, has_huge_files);

	if (le32_to_cpu(es->s_rev_level) == EXT4_GOOD_OLD_REV) {
		sbi->s_inode_size = EXT4_GOOD_OLD_INODE_SIZE;
		sbi->s_first_ino = EXT4_GOOD_OLD_FIRST_INO;
	} else {
		sbi->s_inode_size = le16_to_cpu(es->s_inode_size);
		sbi->s_first_ino = le32_to_cpu(es->s_first_ino);
		if ((sbi->s_inode_size < EXT4_GOOD_OLD_INODE_SIZE) ||
		    (!is_power_of_2(sbi->s_inode_size)) ||
		    (sbi->s_inode_size > blocksize)) {
			ext4_msg(sb, KERN_ERR,
			       "unsupported inode size: %d",
			       sbi->s_inode_size);
			goto failed_mount;
		}
		if (sbi->s_inode_size > EXT4_GOOD_OLD_INODE_SIZE)
			sb->s_time_gran = 1 << (EXT4_EPOCH_BITS - 2);
	}

	sbi->s_desc_size = le16_to_cpu(es->s_desc_size);
	if (EXT4_HAS_INCOMPAT_FEATURE(sb, EXT4_FEATURE_INCOMPAT_64BIT)) {
		if (sbi->s_desc_size < EXT4_MIN_DESC_SIZE_64BIT ||
		    sbi->s_desc_size > EXT4_MAX_DESC_SIZE ||
		    !is_power_of_2(sbi->s_desc_size)) {
			ext4_msg(sb, KERN_ERR,
			       "unsupported descriptor size %lu",
			       sbi->s_desc_size);
			goto failed_mount;
		}
	} else
		sbi->s_desc_size = EXT4_MIN_DESC_SIZE;

	sbi->s_blocks_per_group = le32_to_cpu(es->s_blocks_per_group);
	sbi->s_inodes_per_group = le32_to_cpu(es->s_inodes_per_group);
	if (EXT4_INODE_SIZE(sb) == 0 || EXT4_INODES_PER_GROUP(sb) == 0)
		goto cantfind_ext4;

	sbi->s_inodes_per_block = blocksize / EXT4_INODE_SIZE(sb);
	if (sbi->s_inodes_per_block == 0)
		goto cantfind_ext4;
	sbi->s_itb_per_group = sbi->s_inodes_per_group /
					sbi->s_inodes_per_block;
	sbi->s_desc_per_block = blocksize / EXT4_DESC_SIZE(sb);
	sbi->s_sbh = bh;
	sbi->s_mount_state = le16_to_cpu(es->s_state);
	sbi->s_addr_per_block_bits = ilog2(EXT4_ADDR_PER_BLOCK(sb));
	sbi->s_desc_per_block_bits = ilog2(EXT4_DESC_PER_BLOCK(sb));

	for (i = 0; i < 4; i++)
		sbi->s_hash_seed[i] = le32_to_cpu(es->s_hash_seed[i]);
	sbi->s_def_hash_version = es->s_def_hash_version;
	if (EXT4_HAS_COMPAT_FEATURE(sb, EXT4_FEATURE_COMPAT_DIR_INDEX)) {
		i = le32_to_cpu(es->s_flags);
		if (i & EXT2_FLAGS_UNSIGNED_HASH)
			sbi->s_hash_unsigned = 3;
		else if ((i & EXT2_FLAGS_SIGNED_HASH) == 0) {
#ifdef __CHAR_UNSIGNED__
			if (!(sb->s_flags & MS_RDONLY))
				es->s_flags |=
					cpu_to_le32(EXT2_FLAGS_UNSIGNED_HASH);
			sbi->s_hash_unsigned = 3;
#else
			if (!(sb->s_flags & MS_RDONLY))
				es->s_flags |=
					cpu_to_le32(EXT2_FLAGS_SIGNED_HASH);
#endif
		}
	}

	/* Handle clustersize */
	clustersize = BLOCK_SIZE << le32_to_cpu(es->s_log_cluster_size);
	has_bigalloc = EXT4_HAS_RO_COMPAT_FEATURE(sb,
				EXT4_FEATURE_RO_COMPAT_BIGALLOC);
	if (has_bigalloc) {
		if (clustersize < blocksize) {
			ext4_msg(sb, KERN_ERR,
				 "cluster size (%d) smaller than "
				 "block size (%d)", clustersize, blocksize);
			goto failed_mount;
		}
		sbi->s_cluster_bits = le32_to_cpu(es->s_log_cluster_size) -
			le32_to_cpu(es->s_log_block_size);
		sbi->s_clusters_per_group =
			le32_to_cpu(es->s_clusters_per_group);
		if (sbi->s_clusters_per_group > blocksize * 8) {
			ext4_msg(sb, KERN_ERR,
				 "#clusters per group too big: %lu",
				 sbi->s_clusters_per_group);
			goto failed_mount;
		}
		if (sbi->s_blocks_per_group !=
		    (sbi->s_clusters_per_group * (clustersize / blocksize))) {
			ext4_msg(sb, KERN_ERR, "blocks per group (%lu) and "
				 "clusters per group (%lu) inconsistent",
				 sbi->s_blocks_per_group,
				 sbi->s_clusters_per_group);
			goto failed_mount;
		}
	} else {
		if (clustersize != blocksize) {
			ext4_warning(sb, "fragment/cluster size (%d) != "
				     "block size (%d)", clustersize,
				     blocksize);
			clustersize = blocksize;
		}
		if (sbi->s_blocks_per_group > blocksize * 8) {
			ext4_msg(sb, KERN_ERR,
				 "#blocks per group too big: %lu",
				 sbi->s_blocks_per_group);
			goto failed_mount;
		}
		sbi->s_clusters_per_group = sbi->s_blocks_per_group;
		sbi->s_cluster_bits = 0;
	}
	sbi->s_cluster_ratio = clustersize / blocksize;

	if (sbi->s_inodes_per_group > blocksize * 8) {
		ext4_msg(sb, KERN_ERR,
		       "#inodes per group too big: %lu",
		       sbi->s_inodes_per_group);
		goto failed_mount;
	}

	/* Do we have standard group size of clustersize * 8 blocks ? */
	if (sbi->s_blocks_per_group == clustersize << 3)
		set_opt2(sb, STD_GROUP_SIZE);

	/*
	 * Test whether we have more sectors than will fit in sector_t,
	 * and whether the max offset is addressable by the page cache.
	 */
	err = generic_check_addressable(sb->s_blocksize_bits,
					ext4_blocks_count(es));
	if (err) {
		ext4_msg(sb, KERN_ERR, "filesystem"
			 " too large to mount safely on this system");
		if (sizeof(sector_t) < 8)
			ext4_msg(sb, KERN_WARNING, "CONFIG_LBDAF not enabled");
		goto failed_mount;
	}

	if (EXT4_BLOCKS_PER_GROUP(sb) == 0)
		goto cantfind_ext4;

	/* check blocks count against device size */
	blocks_count = sb->s_bdev->bd_inode->i_size >> sb->s_blocksize_bits;
	if (blocks_count && ext4_blocks_count(es) > blocks_count) {
		ext4_msg(sb, KERN_WARNING, "bad geometry: block count %llu "
		       "exceeds size of device (%llu blocks)",
		       ext4_blocks_count(es), blocks_count);
		goto failed_mount;
	}

	/*
	 * It makes no sense for the first data block to be beyond the end
	 * of the filesystem.
	 */
	if (le32_to_cpu(es->s_first_data_block) >= ext4_blocks_count(es)) {
		ext4_msg(sb, KERN_WARNING, "bad geometry: first data "
			 "block %u is beyond end of filesystem (%llu)",
			 le32_to_cpu(es->s_first_data_block),
			 ext4_blocks_count(es));
		goto failed_mount;
	}
	blocks_count = (ext4_blocks_count(es) -
			le32_to_cpu(es->s_first_data_block) +
			EXT4_BLOCKS_PER_GROUP(sb) - 1);
	do_div(blocks_count, EXT4_BLOCKS_PER_GROUP(sb));
	if (blocks_count > ((uint64_t)1<<32) - EXT4_DESC_PER_BLOCK(sb)) {
		ext4_msg(sb, KERN_WARNING, "groups count too large: %u "
		       "(block count %llu, first data block %u, "
		       "blocks per group %lu)", sbi->s_groups_count,
		       ext4_blocks_count(es),
		       le32_to_cpu(es->s_first_data_block),
		       EXT4_BLOCKS_PER_GROUP(sb));
		goto failed_mount;
	}
	sbi->s_groups_count = blocks_count;
	sbi->s_blockfile_groups = min_t(ext4_group_t, sbi->s_groups_count,
			(EXT4_MAX_BLOCK_FILE_PHYS / EXT4_BLOCKS_PER_GROUP(sb)));
	db_count = (sbi->s_groups_count + EXT4_DESC_PER_BLOCK(sb) - 1) /
		   EXT4_DESC_PER_BLOCK(sb);
	sbi->s_group_desc = ext4_kvmalloc(db_count *
					  sizeof(struct buffer_head *),
					  GFP_KERNEL);
	if (sbi->s_group_desc == NULL) {
		ext4_msg(sb, KERN_ERR, "not enough memory");
		ret = -ENOMEM;
		goto failed_mount;
	}

	if (ext4_proc_root)
		sbi->s_proc = proc_mkdir(sb->s_id, ext4_proc_root);

	if (sbi->s_proc)
		proc_create_data("options", S_IRUGO, sbi->s_proc,
				 &ext4_seq_options_fops, sb);

	bgl_lock_init(sbi->s_blockgroup_lock);

	for (i = 0; i < db_count; i++) {
		block = descriptor_loc(sb, logical_sb_block, i);
		sbi->s_group_desc[i] = sb_bread_unmovable(sb, block);
		if (!sbi->s_group_desc[i]) {
			ext4_msg(sb, KERN_ERR,
			       "can't read group descriptor %d", i);
			db_count = i;
			goto failed_mount2;
		}
	}
	if (!ext4_check_descriptors(sb, &first_not_zeroed)) {
		ext4_msg(sb, KERN_ERR, "group descriptors corrupted!");
		goto failed_mount2;
	}

	sbi->s_gdb_count = db_count;
	get_random_bytes(&sbi->s_next_generation, sizeof(u32));
	spin_lock_init(&sbi->s_next_gen_lock);

	init_timer(&sbi->s_err_report);
	sbi->s_err_report.function = print_daily_error_info;
	sbi->s_err_report.data = (unsigned long) sb;

	/* Register extent status tree shrinker */
<<<<<<< HEAD
	ext4_es_register_shrinker(sbi);

	err = percpu_counter_init(&sbi->s_extent_cache_cnt, 0, GFP_KERNEL);
	if (err) {
		ext4_msg(sb, KERN_ERR, "insufficient memory");
=======
	if (ext4_es_register_shrinker(sbi))
>>>>>>> 5de587d8
		goto failed_mount3;

	sbi->s_stripe = ext4_get_stripe_size(sbi);
	sbi->s_extent_max_zeroout_kb = 32;

	/*
	 * set up enough so that it can read an inode
	 */
	sb->s_op = &ext4_sops;
	sb->s_export_op = &ext4_export_ops;
	sb->s_xattr = ext4_xattr_handlers;
#ifdef CONFIG_QUOTA
	sb->dq_op = &ext4_quota_operations;
	if (EXT4_HAS_RO_COMPAT_FEATURE(sb, EXT4_FEATURE_RO_COMPAT_QUOTA))
		sb->s_qcop = &ext4_qctl_sysfile_operations;
	else
		sb->s_qcop = &ext4_qctl_operations;
#endif
	memcpy(sb->s_uuid, es->s_uuid, sizeof(es->s_uuid));

	INIT_LIST_HEAD(&sbi->s_orphan); /* unlinked but open files */
	mutex_init(&sbi->s_orphan_lock);

	sb->s_root = NULL;

	needs_recovery = (es->s_last_orphan != 0 ||
			  EXT4_HAS_INCOMPAT_FEATURE(sb,
				    EXT4_FEATURE_INCOMPAT_RECOVER));

	if (EXT4_HAS_INCOMPAT_FEATURE(sb, EXT4_FEATURE_INCOMPAT_MMP) &&
	    !(sb->s_flags & MS_RDONLY))
		if (ext4_multi_mount_protect(sb, le64_to_cpu(es->s_mmp_block)))
			goto failed_mount3;

	/*
	 * The first inode we look at is the journal inode.  Don't try
	 * root first: it may be modified in the journal!
	 */
	if (!test_opt(sb, NOLOAD) &&
	    EXT4_HAS_COMPAT_FEATURE(sb, EXT4_FEATURE_COMPAT_HAS_JOURNAL)) {
		if (ext4_load_journal(sb, es, journal_devnum))
			goto failed_mount3;
	} else if (test_opt(sb, NOLOAD) && !(sb->s_flags & MS_RDONLY) &&
	      EXT4_HAS_INCOMPAT_FEATURE(sb, EXT4_FEATURE_INCOMPAT_RECOVER)) {
		ext4_msg(sb, KERN_ERR, "required journal recovery "
		       "suppressed and not mounted read-only");
		goto failed_mount_wq;
	} else {
		clear_opt(sb, DATA_FLAGS);
		sbi->s_journal = NULL;
		needs_recovery = 0;
		goto no_journal;
	}

	if (EXT4_HAS_INCOMPAT_FEATURE(sb, EXT4_FEATURE_INCOMPAT_64BIT) &&
	    !jbd2_journal_set_features(EXT4_SB(sb)->s_journal, 0, 0,
				       JBD2_FEATURE_INCOMPAT_64BIT)) {
		ext4_msg(sb, KERN_ERR, "Failed to set 64-bit journal feature");
		goto failed_mount_wq;
	}

	if (!set_journal_csum_feature_set(sb)) {
		ext4_msg(sb, KERN_ERR, "Failed to set journal checksum "
			 "feature set");
		goto failed_mount_wq;
	}

	/* We have now updated the journal if required, so we can
	 * validate the data journaling mode. */
	switch (test_opt(sb, DATA_FLAGS)) {
	case 0:
		/* No mode set, assume a default based on the journal
		 * capabilities: ORDERED_DATA if the journal can
		 * cope, else JOURNAL_DATA
		 */
		if (jbd2_journal_check_available_features
		    (sbi->s_journal, 0, 0, JBD2_FEATURE_INCOMPAT_REVOKE))
			set_opt(sb, ORDERED_DATA);
		else
			set_opt(sb, JOURNAL_DATA);
		break;

	case EXT4_MOUNT_ORDERED_DATA:
	case EXT4_MOUNT_WRITEBACK_DATA:
		if (!jbd2_journal_check_available_features
		    (sbi->s_journal, 0, 0, JBD2_FEATURE_INCOMPAT_REVOKE)) {
			ext4_msg(sb, KERN_ERR, "Journal does not support "
			       "requested data journaling mode");
			goto failed_mount_wq;
		}
	default:
		break;
	}
	set_task_ioprio(sbi->s_journal->j_task, journal_ioprio);

	sbi->s_journal->j_commit_callback = ext4_journal_commit_callback;

no_journal:
	if (ext4_mballoc_ready) {
		sbi->s_mb_cache = ext4_xattr_create_cache(sb->s_id);
		if (!sbi->s_mb_cache) {
			ext4_msg(sb, KERN_ERR, "Failed to create an mb_cache");
			goto failed_mount_wq;
		}
	}

	/*
	 * Get the # of file system overhead blocks from the
	 * superblock if present.
	 */
	if (es->s_overhead_clusters)
		sbi->s_overhead = le32_to_cpu(es->s_overhead_clusters);
	else {
		err = ext4_calculate_overhead(sb);
		if (err)
			goto failed_mount_wq;
	}

	/*
	 * The maximum number of concurrent works can be high and
	 * concurrency isn't really necessary.  Limit it to 1.
	 */
	EXT4_SB(sb)->rsv_conversion_wq =
		alloc_workqueue("ext4-rsv-conversion", WQ_MEM_RECLAIM | WQ_UNBOUND, 1);
	if (!EXT4_SB(sb)->rsv_conversion_wq) {
		printk(KERN_ERR "EXT4-fs: failed to create workqueue\n");
		ret = -ENOMEM;
		goto failed_mount4;
	}

	/*
	 * The jbd2_journal_load will have done any necessary log recovery,
	 * so we can safely mount the rest of the filesystem now.
	 */

	root = ext4_iget(sb, EXT4_ROOT_INO);
	if (IS_ERR(root)) {
		ext4_msg(sb, KERN_ERR, "get root inode failed");
		ret = PTR_ERR(root);
		root = NULL;
		goto failed_mount4;
	}
	if (!S_ISDIR(root->i_mode) || !root->i_blocks || !root->i_size) {
		ext4_msg(sb, KERN_ERR, "corrupt root inode, run e2fsck");
		iput(root);
		goto failed_mount4;
	}
	sb->s_root = d_make_root(root);
	if (!sb->s_root) {
		ext4_msg(sb, KERN_ERR, "get root dentry failed");
		ret = -ENOMEM;
		goto failed_mount4;
	}

	if (ext4_setup_super(sb, es, sb->s_flags & MS_RDONLY))
		sb->s_flags |= MS_RDONLY;

	/* determine the minimum size of new large inodes, if present */
	if (sbi->s_inode_size > EXT4_GOOD_OLD_INODE_SIZE) {
		sbi->s_want_extra_isize = sizeof(struct ext4_inode) -
						     EXT4_GOOD_OLD_INODE_SIZE;
		if (EXT4_HAS_RO_COMPAT_FEATURE(sb,
				       EXT4_FEATURE_RO_COMPAT_EXTRA_ISIZE)) {
			if (sbi->s_want_extra_isize <
			    le16_to_cpu(es->s_want_extra_isize))
				sbi->s_want_extra_isize =
					le16_to_cpu(es->s_want_extra_isize);
			if (sbi->s_want_extra_isize <
			    le16_to_cpu(es->s_min_extra_isize))
				sbi->s_want_extra_isize =
					le16_to_cpu(es->s_min_extra_isize);
		}
	}
	/* Check if enough inode space is available */
	if (EXT4_GOOD_OLD_INODE_SIZE + sbi->s_want_extra_isize >
							sbi->s_inode_size) {
		sbi->s_want_extra_isize = sizeof(struct ext4_inode) -
						       EXT4_GOOD_OLD_INODE_SIZE;
		ext4_msg(sb, KERN_INFO, "required extra inode space not"
			 "available");
	}

	err = ext4_reserve_clusters(sbi, ext4_calculate_resv_clusters(sb));
	if (err) {
		ext4_msg(sb, KERN_ERR, "failed to reserve %llu clusters for "
			 "reserved pool", ext4_calculate_resv_clusters(sb));
		goto failed_mount4a;
	}

	err = ext4_setup_system_zone(sb);
	if (err) {
		ext4_msg(sb, KERN_ERR, "failed to initialize system "
			 "zone (%d)", err);
		goto failed_mount4a;
	}

	ext4_ext_init(sb);
	err = ext4_mb_init(sb);
	if (err) {
		ext4_msg(sb, KERN_ERR, "failed to initialize mballoc (%d)",
			 err);
		goto failed_mount5;
	}

	block = ext4_count_free_clusters(sb);
	ext4_free_blocks_count_set(sbi->s_es, 
				   EXT4_C2B(sbi, block));
	err = percpu_counter_init(&sbi->s_freeclusters_counter, block,
				  GFP_KERNEL);
	if (!err) {
		unsigned long freei = ext4_count_free_inodes(sb);
		sbi->s_es->s_free_inodes_count = cpu_to_le32(freei);
		err = percpu_counter_init(&sbi->s_freeinodes_counter, freei,
					  GFP_KERNEL);
	}
	if (!err)
		err = percpu_counter_init(&sbi->s_dirs_counter,
					  ext4_count_dirs(sb), GFP_KERNEL);
	if (!err)
		err = percpu_counter_init(&sbi->s_dirtyclusters_counter, 0,
					  GFP_KERNEL);
	if (err) {
		ext4_msg(sb, KERN_ERR, "insufficient memory");
		goto failed_mount6;
	}

	if (EXT4_HAS_INCOMPAT_FEATURE(sb, EXT4_FEATURE_INCOMPAT_FLEX_BG))
		if (!ext4_fill_flex_info(sb)) {
			ext4_msg(sb, KERN_ERR,
			       "unable to initialize "
			       "flex_bg meta info!");
			goto failed_mount6;
		}

	err = ext4_register_li_request(sb, first_not_zeroed);
	if (err)
		goto failed_mount6;

	sbi->s_kobj.kset = ext4_kset;
	init_completion(&sbi->s_kobj_unregister);
	err = kobject_init_and_add(&sbi->s_kobj, &ext4_ktype, NULL,
				   "%s", sb->s_id);
	if (err)
		goto failed_mount7;

#ifdef CONFIG_QUOTA
	/* Enable quota usage during mount. */
	if (EXT4_HAS_RO_COMPAT_FEATURE(sb, EXT4_FEATURE_RO_COMPAT_QUOTA) &&
	    !(sb->s_flags & MS_RDONLY)) {
		err = ext4_enable_quotas(sb);
		if (err)
			goto failed_mount8;
	}
#endif  /* CONFIG_QUOTA */

	EXT4_SB(sb)->s_mount_state |= EXT4_ORPHAN_FS;
	ext4_orphan_cleanup(sb, es);
	EXT4_SB(sb)->s_mount_state &= ~EXT4_ORPHAN_FS;
	if (needs_recovery) {
		ext4_msg(sb, KERN_INFO, "recovery complete");
		ext4_mark_recovery_complete(sb, es);
	}
	if (EXT4_SB(sb)->s_journal) {
		if (test_opt(sb, DATA_FLAGS) == EXT4_MOUNT_JOURNAL_DATA)
			descr = " journalled data mode";
		else if (test_opt(sb, DATA_FLAGS) == EXT4_MOUNT_ORDERED_DATA)
			descr = " ordered data mode";
		else
			descr = " writeback data mode";
	} else
		descr = "out journal";

	if (test_opt(sb, DISCARD)) {
		struct request_queue *q = bdev_get_queue(sb->s_bdev);
		if (!blk_queue_discard(q))
			ext4_msg(sb, KERN_WARNING,
				 "mounting with \"discard\" option, but "
				 "the device does not support discard");
	}

	ext4_msg(sb, KERN_INFO, "mounted filesystem with%s. "
		 "Opts: %s%s%s", descr, sbi->s_es->s_mount_opts,
		 *sbi->s_es->s_mount_opts ? "; " : "", orig_data);

	if (es->s_error_count)
		mod_timer(&sbi->s_err_report, jiffies + 300*HZ); /* 5 minutes */

	/* Enable message ratelimiting. Default is 10 messages per 5 secs. */
	ratelimit_state_init(&sbi->s_err_ratelimit_state, 5 * HZ, 10);
	ratelimit_state_init(&sbi->s_warning_ratelimit_state, 5 * HZ, 10);
	ratelimit_state_init(&sbi->s_msg_ratelimit_state, 5 * HZ, 10);

	kfree(orig_data);
	return 0;

cantfind_ext4:
	if (!silent)
		ext4_msg(sb, KERN_ERR, "VFS: Can't find ext4 filesystem");
	goto failed_mount;

#ifdef CONFIG_QUOTA
failed_mount8:
	kobject_del(&sbi->s_kobj);
#endif
failed_mount7:
	ext4_unregister_li_request(sb);
failed_mount6:
	ext4_mb_release(sb);
	if (sbi->s_flex_groups)
		ext4_kvfree(sbi->s_flex_groups);
	percpu_counter_destroy(&sbi->s_freeclusters_counter);
	percpu_counter_destroy(&sbi->s_freeinodes_counter);
	percpu_counter_destroy(&sbi->s_dirs_counter);
	percpu_counter_destroy(&sbi->s_dirtyclusters_counter);
failed_mount5:
	ext4_ext_release(sb);
	ext4_release_system_zone(sb);
failed_mount4a:
	dput(sb->s_root);
	sb->s_root = NULL;
failed_mount4:
	ext4_msg(sb, KERN_ERR, "mount failed");
	if (EXT4_SB(sb)->rsv_conversion_wq)
		destroy_workqueue(EXT4_SB(sb)->rsv_conversion_wq);
failed_mount_wq:
	if (sbi->s_journal) {
		jbd2_journal_destroy(sbi->s_journal);
		sbi->s_journal = NULL;
	}
	ext4_es_unregister_shrinker(sbi);
failed_mount3:
	del_timer_sync(&sbi->s_err_report);
	if (sbi->s_mmp_tsk)
		kthread_stop(sbi->s_mmp_tsk);
failed_mount2:
	for (i = 0; i < db_count; i++)
		brelse(sbi->s_group_desc[i]);
	ext4_kvfree(sbi->s_group_desc);
failed_mount:
	if (sbi->s_chksum_driver)
		crypto_free_shash(sbi->s_chksum_driver);
	if (sbi->s_proc) {
		remove_proc_entry("options", sbi->s_proc);
		remove_proc_entry(sb->s_id, ext4_proc_root);
	}
#ifdef CONFIG_QUOTA
	for (i = 0; i < EXT4_MAXQUOTAS; i++)
		kfree(sbi->s_qf_names[i]);
#endif
	ext4_blkdev_remove(sbi);
	brelse(bh);
out_fail:
	sb->s_fs_info = NULL;
	kfree(sbi->s_blockgroup_lock);
	kfree(sbi);
out_free_orig:
	kfree(orig_data);
	return err ? err : ret;
}

/*
 * Setup any per-fs journal parameters now.  We'll do this both on
 * initial mount, once the journal has been initialised but before we've
 * done any recovery; and again on any subsequent remount.
 */
static void ext4_init_journal_params(struct super_block *sb, journal_t *journal)
{
	struct ext4_sb_info *sbi = EXT4_SB(sb);

	journal->j_commit_interval = sbi->s_commit_interval;
	journal->j_min_batch_time = sbi->s_min_batch_time;
	journal->j_max_batch_time = sbi->s_max_batch_time;

	write_lock(&journal->j_state_lock);
	if (test_opt(sb, BARRIER))
		journal->j_flags |= JBD2_BARRIER;
	else
		journal->j_flags &= ~JBD2_BARRIER;
	if (test_opt(sb, DATA_ERR_ABORT))
		journal->j_flags |= JBD2_ABORT_ON_SYNCDATA_ERR;
	else
		journal->j_flags &= ~JBD2_ABORT_ON_SYNCDATA_ERR;
	write_unlock(&journal->j_state_lock);
}

static journal_t *ext4_get_journal(struct super_block *sb,
				   unsigned int journal_inum)
{
	struct inode *journal_inode;
	journal_t *journal;

	BUG_ON(!EXT4_HAS_COMPAT_FEATURE(sb, EXT4_FEATURE_COMPAT_HAS_JOURNAL));

	/* First, test for the existence of a valid inode on disk.  Bad
	 * things happen if we iget() an unused inode, as the subsequent
	 * iput() will try to delete it. */

	journal_inode = ext4_iget(sb, journal_inum);
	if (IS_ERR(journal_inode)) {
		ext4_msg(sb, KERN_ERR, "no journal found");
		return NULL;
	}
	if (!journal_inode->i_nlink) {
		make_bad_inode(journal_inode);
		iput(journal_inode);
		ext4_msg(sb, KERN_ERR, "journal inode is deleted");
		return NULL;
	}

	jbd_debug(2, "Journal inode found at %p: %lld bytes\n",
		  journal_inode, journal_inode->i_size);
	if (!S_ISREG(journal_inode->i_mode)) {
		ext4_msg(sb, KERN_ERR, "invalid journal inode");
		iput(journal_inode);
		return NULL;
	}

	journal = jbd2_journal_init_inode(journal_inode);
	if (!journal) {
		ext4_msg(sb, KERN_ERR, "Could not load journal inode");
		iput(journal_inode);
		return NULL;
	}
	journal->j_private = sb;
	ext4_init_journal_params(sb, journal);
	return journal;
}

static journal_t *ext4_get_dev_journal(struct super_block *sb,
				       dev_t j_dev)
{
	struct buffer_head *bh;
	journal_t *journal;
	ext4_fsblk_t start;
	ext4_fsblk_t len;
	int hblock, blocksize;
	ext4_fsblk_t sb_block;
	unsigned long offset;
	struct ext4_super_block *es;
	struct block_device *bdev;

	BUG_ON(!EXT4_HAS_COMPAT_FEATURE(sb, EXT4_FEATURE_COMPAT_HAS_JOURNAL));

	bdev = ext4_blkdev_get(j_dev, sb);
	if (bdev == NULL)
		return NULL;

	blocksize = sb->s_blocksize;
	hblock = bdev_logical_block_size(bdev);
	if (blocksize < hblock) {
		ext4_msg(sb, KERN_ERR,
			"blocksize too small for journal device");
		goto out_bdev;
	}

	sb_block = EXT4_MIN_BLOCK_SIZE / blocksize;
	offset = EXT4_MIN_BLOCK_SIZE % blocksize;
	set_blocksize(bdev, blocksize);
	if (!(bh = __bread(bdev, sb_block, blocksize))) {
		ext4_msg(sb, KERN_ERR, "couldn't read superblock of "
		       "external journal");
		goto out_bdev;
	}

	es = (struct ext4_super_block *) (bh->b_data + offset);
	if ((le16_to_cpu(es->s_magic) != EXT4_SUPER_MAGIC) ||
	    !(le32_to_cpu(es->s_feature_incompat) &
	      EXT4_FEATURE_INCOMPAT_JOURNAL_DEV)) {
		ext4_msg(sb, KERN_ERR, "external journal has "
					"bad superblock");
		brelse(bh);
		goto out_bdev;
	}

	if ((le32_to_cpu(es->s_feature_ro_compat) &
	     EXT4_FEATURE_RO_COMPAT_METADATA_CSUM) &&
	    es->s_checksum != ext4_superblock_csum(sb, es)) {
		ext4_msg(sb, KERN_ERR, "external journal has "
				       "corrupt superblock");
		brelse(bh);
		goto out_bdev;
	}

	if (memcmp(EXT4_SB(sb)->s_es->s_journal_uuid, es->s_uuid, 16)) {
		ext4_msg(sb, KERN_ERR, "journal UUID does not match");
		brelse(bh);
		goto out_bdev;
	}

	len = ext4_blocks_count(es);
	start = sb_block + 1;
	brelse(bh);	/* we're done with the superblock */

	journal = jbd2_journal_init_dev(bdev, sb->s_bdev,
					start, len, blocksize);
	if (!journal) {
		ext4_msg(sb, KERN_ERR, "failed to create device journal");
		goto out_bdev;
	}
	journal->j_private = sb;
	ll_rw_block(READ | REQ_META | REQ_PRIO, 1, &journal->j_sb_buffer);
	wait_on_buffer(journal->j_sb_buffer);
	if (!buffer_uptodate(journal->j_sb_buffer)) {
		ext4_msg(sb, KERN_ERR, "I/O error on journal device");
		goto out_journal;
	}
	if (be32_to_cpu(journal->j_superblock->s_nr_users) != 1) {
		ext4_msg(sb, KERN_ERR, "External journal has more than one "
					"user (unsupported) - %d",
			be32_to_cpu(journal->j_superblock->s_nr_users));
		goto out_journal;
	}
	EXT4_SB(sb)->journal_bdev = bdev;
	ext4_init_journal_params(sb, journal);
	return journal;

out_journal:
	jbd2_journal_destroy(journal);
out_bdev:
	ext4_blkdev_put(bdev);
	return NULL;
}

static int ext4_load_journal(struct super_block *sb,
			     struct ext4_super_block *es,
			     unsigned long journal_devnum)
{
	journal_t *journal;
	unsigned int journal_inum = le32_to_cpu(es->s_journal_inum);
	dev_t journal_dev;
	int err = 0;
	int really_read_only;

	BUG_ON(!EXT4_HAS_COMPAT_FEATURE(sb, EXT4_FEATURE_COMPAT_HAS_JOURNAL));

	if (journal_devnum &&
	    journal_devnum != le32_to_cpu(es->s_journal_dev)) {
		ext4_msg(sb, KERN_INFO, "external journal device major/minor "
			"numbers have changed");
		journal_dev = new_decode_dev(journal_devnum);
	} else
		journal_dev = new_decode_dev(le32_to_cpu(es->s_journal_dev));

	really_read_only = bdev_read_only(sb->s_bdev);

	/*
	 * Are we loading a blank journal or performing recovery after a
	 * crash?  For recovery, we need to check in advance whether we
	 * can get read-write access to the device.
	 */
	if (EXT4_HAS_INCOMPAT_FEATURE(sb, EXT4_FEATURE_INCOMPAT_RECOVER)) {
		if (sb->s_flags & MS_RDONLY) {
			ext4_msg(sb, KERN_INFO, "INFO: recovery "
					"required on readonly filesystem");
			if (really_read_only) {
				ext4_msg(sb, KERN_ERR, "write access "
					"unavailable, cannot proceed");
				return -EROFS;
			}
			ext4_msg(sb, KERN_INFO, "write access will "
			       "be enabled during recovery");
		}
	}

	if (journal_inum && journal_dev) {
		ext4_msg(sb, KERN_ERR, "filesystem has both journal "
		       "and inode journals!");
		return -EINVAL;
	}

	if (journal_inum) {
		if (!(journal = ext4_get_journal(sb, journal_inum)))
			return -EINVAL;
	} else {
		if (!(journal = ext4_get_dev_journal(sb, journal_dev)))
			return -EINVAL;
	}

	if (!(journal->j_flags & JBD2_BARRIER))
		ext4_msg(sb, KERN_INFO, "barriers disabled");

	if (!EXT4_HAS_INCOMPAT_FEATURE(sb, EXT4_FEATURE_INCOMPAT_RECOVER))
		err = jbd2_journal_wipe(journal, !really_read_only);
	if (!err) {
		char *save = kmalloc(EXT4_S_ERR_LEN, GFP_KERNEL);
		if (save)
			memcpy(save, ((char *) es) +
			       EXT4_S_ERR_START, EXT4_S_ERR_LEN);
		err = jbd2_journal_load(journal);
		if (save)
			memcpy(((char *) es) + EXT4_S_ERR_START,
			       save, EXT4_S_ERR_LEN);
		kfree(save);
	}

	if (err) {
		ext4_msg(sb, KERN_ERR, "error loading journal");
		jbd2_journal_destroy(journal);
		return err;
	}

	EXT4_SB(sb)->s_journal = journal;
	ext4_clear_journal_err(sb, es);

	if (!really_read_only && journal_devnum &&
	    journal_devnum != le32_to_cpu(es->s_journal_dev)) {
		es->s_journal_dev = cpu_to_le32(journal_devnum);

		/* Make sure we flush the recovery flag to disk. */
		ext4_commit_super(sb, 1);
	}

	return 0;
}

static int ext4_commit_super(struct super_block *sb, int sync)
{
	struct ext4_super_block *es = EXT4_SB(sb)->s_es;
	struct buffer_head *sbh = EXT4_SB(sb)->s_sbh;
	int error = 0;

	if (!sbh || block_device_ejected(sb))
		return error;
	if (buffer_write_io_error(sbh)) {
		/*
		 * Oh, dear.  A previous attempt to write the
		 * superblock failed.  This could happen because the
		 * USB device was yanked out.  Or it could happen to
		 * be a transient write error and maybe the block will
		 * be remapped.  Nothing we can do but to retry the
		 * write and hope for the best.
		 */
		ext4_msg(sb, KERN_ERR, "previous I/O error to "
		       "superblock detected");
		clear_buffer_write_io_error(sbh);
		set_buffer_uptodate(sbh);
	}
	/*
	 * If the file system is mounted read-only, don't update the
	 * superblock write time.  This avoids updating the superblock
	 * write time when we are mounting the root file system
	 * read/only but we need to replay the journal; at that point,
	 * for people who are east of GMT and who make their clock
	 * tick in localtime for Windows bug-for-bug compatibility,
	 * the clock is set in the future, and this will cause e2fsck
	 * to complain and force a full file system check.
	 */
	if (!(sb->s_flags & MS_RDONLY))
		es->s_wtime = cpu_to_le32(get_seconds());
	if (sb->s_bdev->bd_part)
		es->s_kbytes_written =
			cpu_to_le64(EXT4_SB(sb)->s_kbytes_written +
			    ((part_stat_read(sb->s_bdev->bd_part, sectors[1]) -
			      EXT4_SB(sb)->s_sectors_written_start) >> 1));
	else
		es->s_kbytes_written =
			cpu_to_le64(EXT4_SB(sb)->s_kbytes_written);
	if (percpu_counter_initialized(&EXT4_SB(sb)->s_freeclusters_counter))
		ext4_free_blocks_count_set(es,
			EXT4_C2B(EXT4_SB(sb), percpu_counter_sum_positive(
				&EXT4_SB(sb)->s_freeclusters_counter)));
	if (percpu_counter_initialized(&EXT4_SB(sb)->s_freeinodes_counter))
		es->s_free_inodes_count =
			cpu_to_le32(percpu_counter_sum_positive(
				&EXT4_SB(sb)->s_freeinodes_counter));
	BUFFER_TRACE(sbh, "marking dirty");
	ext4_superblock_csum_set(sb);
	mark_buffer_dirty(sbh);
	if (sync) {
		error = sync_dirty_buffer(sbh);
		if (error)
			return error;

		error = buffer_write_io_error(sbh);
		if (error) {
			ext4_msg(sb, KERN_ERR, "I/O error while writing "
			       "superblock");
			clear_buffer_write_io_error(sbh);
			set_buffer_uptodate(sbh);
		}
	}
	return error;
}

/*
 * Have we just finished recovery?  If so, and if we are mounting (or
 * remounting) the filesystem readonly, then we will end up with a
 * consistent fs on disk.  Record that fact.
 */
static void ext4_mark_recovery_complete(struct super_block *sb,
					struct ext4_super_block *es)
{
	journal_t *journal = EXT4_SB(sb)->s_journal;

	if (!EXT4_HAS_COMPAT_FEATURE(sb, EXT4_FEATURE_COMPAT_HAS_JOURNAL)) {
		BUG_ON(journal != NULL);
		return;
	}
	jbd2_journal_lock_updates(journal);
	if (jbd2_journal_flush(journal) < 0)
		goto out;

	if (EXT4_HAS_INCOMPAT_FEATURE(sb, EXT4_FEATURE_INCOMPAT_RECOVER) &&
	    sb->s_flags & MS_RDONLY) {
		EXT4_CLEAR_INCOMPAT_FEATURE(sb, EXT4_FEATURE_INCOMPAT_RECOVER);
		ext4_commit_super(sb, 1);
	}

out:
	jbd2_journal_unlock_updates(journal);
}

/*
 * If we are mounting (or read-write remounting) a filesystem whose journal
 * has recorded an error from a previous lifetime, move that error to the
 * main filesystem now.
 */
static void ext4_clear_journal_err(struct super_block *sb,
				   struct ext4_super_block *es)
{
	journal_t *journal;
	int j_errno;
	const char *errstr;

	BUG_ON(!EXT4_HAS_COMPAT_FEATURE(sb, EXT4_FEATURE_COMPAT_HAS_JOURNAL));

	journal = EXT4_SB(sb)->s_journal;

	/*
	 * Now check for any error status which may have been recorded in the
	 * journal by a prior ext4_error() or ext4_abort()
	 */

	j_errno = jbd2_journal_errno(journal);
	if (j_errno) {
		char nbuf[16];

		errstr = ext4_decode_error(sb, j_errno, nbuf);
		ext4_warning(sb, "Filesystem error recorded "
			     "from previous mount: %s", errstr);
		ext4_warning(sb, "Marking fs in need of filesystem check.");

		EXT4_SB(sb)->s_mount_state |= EXT4_ERROR_FS;
		es->s_state |= cpu_to_le16(EXT4_ERROR_FS);
		ext4_commit_super(sb, 1);

		jbd2_journal_clear_err(journal);
		jbd2_journal_update_sb_errno(journal);
	}
}

/*
 * Force the running and committing transactions to commit,
 * and wait on the commit.
 */
int ext4_force_commit(struct super_block *sb)
{
	journal_t *journal;

	if (sb->s_flags & MS_RDONLY)
		return 0;

	journal = EXT4_SB(sb)->s_journal;
	return ext4_journal_force_commit(journal);
}

static int ext4_sync_fs(struct super_block *sb, int wait)
{
	int ret = 0;
	tid_t target;
	bool needs_barrier = false;
	struct ext4_sb_info *sbi = EXT4_SB(sb);

	trace_ext4_sync_fs(sb, wait);
	flush_workqueue(sbi->rsv_conversion_wq);
	/*
	 * Writeback quota in non-journalled quota case - journalled quota has
	 * no dirty dquots
	 */
	dquot_writeback_dquots(sb, -1);
	/*
	 * Data writeback is possible w/o journal transaction, so barrier must
	 * being sent at the end of the function. But we can skip it if
	 * transaction_commit will do it for us.
	 */
	if (sbi->s_journal) {
		target = jbd2_get_latest_transaction(sbi->s_journal);
		if (wait && sbi->s_journal->j_flags & JBD2_BARRIER &&
		    !jbd2_trans_will_send_data_barrier(sbi->s_journal, target))
			needs_barrier = true;

		if (jbd2_journal_start_commit(sbi->s_journal, &target)) {
			if (wait)
				ret = jbd2_log_wait_commit(sbi->s_journal,
							   target);
		}
	} else if (wait && test_opt(sb, BARRIER))
		needs_barrier = true;
	if (needs_barrier) {
		int err;
		err = blkdev_issue_flush(sb->s_bdev, GFP_KERNEL, NULL);
		if (!ret)
			ret = err;
	}

	return ret;
}

/*
 * LVM calls this function before a (read-only) snapshot is created.  This
 * gives us a chance to flush the journal completely and mark the fs clean.
 *
 * Note that only this function cannot bring a filesystem to be in a clean
 * state independently. It relies on upper layer to stop all data & metadata
 * modifications.
 */
static int ext4_freeze(struct super_block *sb)
{
	int error = 0;
	journal_t *journal;

	if (sb->s_flags & MS_RDONLY)
		return 0;

	journal = EXT4_SB(sb)->s_journal;

	if (journal) {
		/* Now we set up the journal barrier. */
		jbd2_journal_lock_updates(journal);

		/*
		 * Don't clear the needs_recovery flag if we failed to
		 * flush the journal.
		 */
		error = jbd2_journal_flush(journal);
		if (error < 0)
			goto out;
	}

	/* Journal blocked and flushed, clear needs_recovery flag. */
	EXT4_CLEAR_INCOMPAT_FEATURE(sb, EXT4_FEATURE_INCOMPAT_RECOVER);
	error = ext4_commit_super(sb, 1);
out:
	if (journal)
		/* we rely on upper layer to stop further updates */
		jbd2_journal_unlock_updates(journal);
	return error;
}

/*
 * Called by LVM after the snapshot is done.  We need to reset the RECOVER
 * flag here, even though the filesystem is not technically dirty yet.
 */
static int ext4_unfreeze(struct super_block *sb)
{
	if (sb->s_flags & MS_RDONLY)
		return 0;

	/* Reset the needs_recovery flag before the fs is unlocked. */
	EXT4_SET_INCOMPAT_FEATURE(sb, EXT4_FEATURE_INCOMPAT_RECOVER);
	ext4_commit_super(sb, 1);
	return 0;
}

/*
 * Structure to save mount options for ext4_remount's benefit
 */
struct ext4_mount_options {
	unsigned long s_mount_opt;
	unsigned long s_mount_opt2;
	kuid_t s_resuid;
	kgid_t s_resgid;
	unsigned long s_commit_interval;
	u32 s_min_batch_time, s_max_batch_time;
#ifdef CONFIG_QUOTA
	int s_jquota_fmt;
	char *s_qf_names[EXT4_MAXQUOTAS];
#endif
};

static int ext4_remount(struct super_block *sb, int *flags, char *data)
{
	struct ext4_super_block *es;
	struct ext4_sb_info *sbi = EXT4_SB(sb);
	unsigned long old_sb_flags;
	struct ext4_mount_options old_opts;
	int enable_quota = 0;
	ext4_group_t g;
	unsigned int journal_ioprio = DEFAULT_JOURNAL_IOPRIO;
	int err = 0;
#ifdef CONFIG_QUOTA
	int i, j;
#endif
	char *orig_data = kstrdup(data, GFP_KERNEL);

	/* Store the original options */
	old_sb_flags = sb->s_flags;
	old_opts.s_mount_opt = sbi->s_mount_opt;
	old_opts.s_mount_opt2 = sbi->s_mount_opt2;
	old_opts.s_resuid = sbi->s_resuid;
	old_opts.s_resgid = sbi->s_resgid;
	old_opts.s_commit_interval = sbi->s_commit_interval;
	old_opts.s_min_batch_time = sbi->s_min_batch_time;
	old_opts.s_max_batch_time = sbi->s_max_batch_time;
#ifdef CONFIG_QUOTA
	old_opts.s_jquota_fmt = sbi->s_jquota_fmt;
	for (i = 0; i < EXT4_MAXQUOTAS; i++)
		if (sbi->s_qf_names[i]) {
			old_opts.s_qf_names[i] = kstrdup(sbi->s_qf_names[i],
							 GFP_KERNEL);
			if (!old_opts.s_qf_names[i]) {
				for (j = 0; j < i; j++)
					kfree(old_opts.s_qf_names[j]);
				kfree(orig_data);
				return -ENOMEM;
			}
		} else
			old_opts.s_qf_names[i] = NULL;
#endif
	if (sbi->s_journal && sbi->s_journal->j_task->io_context)
		journal_ioprio = sbi->s_journal->j_task->io_context->ioprio;

	/*
	 * Allow the "check" option to be passed as a remount option.
	 */
	if (!parse_options(data, sb, NULL, &journal_ioprio, 1)) {
		err = -EINVAL;
		goto restore_opts;
	}

	if (test_opt(sb, DATA_FLAGS) == EXT4_MOUNT_JOURNAL_DATA) {
		if (test_opt2(sb, EXPLICIT_DELALLOC)) {
			ext4_msg(sb, KERN_ERR, "can't mount with "
				 "both data=journal and delalloc");
			err = -EINVAL;
			goto restore_opts;
		}
		if (test_opt(sb, DIOREAD_NOLOCK)) {
			ext4_msg(sb, KERN_ERR, "can't mount with "
				 "both data=journal and dioread_nolock");
			err = -EINVAL;
			goto restore_opts;
		}
	}

	if (sbi->s_mount_flags & EXT4_MF_FS_ABORTED)
		ext4_abort(sb, "Abort forced by user");

	sb->s_flags = (sb->s_flags & ~MS_POSIXACL) |
		(test_opt(sb, POSIX_ACL) ? MS_POSIXACL : 0);

	es = sbi->s_es;

	if (sbi->s_journal) {
		ext4_init_journal_params(sb, sbi->s_journal);
		set_task_ioprio(sbi->s_journal->j_task, journal_ioprio);
	}

	if ((*flags & MS_RDONLY) != (sb->s_flags & MS_RDONLY)) {
		if (sbi->s_mount_flags & EXT4_MF_FS_ABORTED) {
			err = -EROFS;
			goto restore_opts;
		}

		if (*flags & MS_RDONLY) {
			err = sync_filesystem(sb);
			if (err < 0)
				goto restore_opts;
			err = dquot_suspend(sb, -1);
			if (err < 0)
				goto restore_opts;

			/*
			 * First of all, the unconditional stuff we have to do
			 * to disable replay of the journal when we next remount
			 */
			sb->s_flags |= MS_RDONLY;

			/*
			 * OK, test if we are remounting a valid rw partition
			 * readonly, and if so set the rdonly flag and then
			 * mark the partition as valid again.
			 */
			if (!(es->s_state & cpu_to_le16(EXT4_VALID_FS)) &&
			    (sbi->s_mount_state & EXT4_VALID_FS))
				es->s_state = cpu_to_le16(sbi->s_mount_state);

			if (sbi->s_journal)
				ext4_mark_recovery_complete(sb, es);
		} else {
			/* Make sure we can mount this feature set readwrite */
			if (!ext4_feature_set_ok(sb, 0)) {
				err = -EROFS;
				goto restore_opts;
			}
			/*
			 * Make sure the group descriptor checksums
			 * are sane.  If they aren't, refuse to remount r/w.
			 */
			for (g = 0; g < sbi->s_groups_count; g++) {
				struct ext4_group_desc *gdp =
					ext4_get_group_desc(sb, g, NULL);

				if (!ext4_group_desc_csum_verify(sb, g, gdp)) {
					ext4_msg(sb, KERN_ERR,
	       "ext4_remount: Checksum for group %u failed (%u!=%u)",
		g, le16_to_cpu(ext4_group_desc_csum(sbi, g, gdp)),
					       le16_to_cpu(gdp->bg_checksum));
					err = -EINVAL;
					goto restore_opts;
				}
			}

			/*
			 * If we have an unprocessed orphan list hanging
			 * around from a previously readonly bdev mount,
			 * require a full umount/remount for now.
			 */
			if (es->s_last_orphan) {
				ext4_msg(sb, KERN_WARNING, "Couldn't "
				       "remount RDWR because of unprocessed "
				       "orphan inode list.  Please "
				       "umount/remount instead");
				err = -EINVAL;
				goto restore_opts;
			}

			/*
			 * Mounting a RDONLY partition read-write, so reread
			 * and store the current valid flag.  (It may have
			 * been changed by e2fsck since we originally mounted
			 * the partition.)
			 */
			if (sbi->s_journal)
				ext4_clear_journal_err(sb, es);
			sbi->s_mount_state = le16_to_cpu(es->s_state);
			if (!ext4_setup_super(sb, es, 0))
				sb->s_flags &= ~MS_RDONLY;
			if (EXT4_HAS_INCOMPAT_FEATURE(sb,
						     EXT4_FEATURE_INCOMPAT_MMP))
				if (ext4_multi_mount_protect(sb,
						le64_to_cpu(es->s_mmp_block))) {
					err = -EROFS;
					goto restore_opts;
				}
			enable_quota = 1;
		}
	}

	/*
	 * Reinitialize lazy itable initialization thread based on
	 * current settings
	 */
	if ((sb->s_flags & MS_RDONLY) || !test_opt(sb, INIT_INODE_TABLE))
		ext4_unregister_li_request(sb);
	else {
		ext4_group_t first_not_zeroed;
		first_not_zeroed = ext4_has_uninit_itable(sb);
		ext4_register_li_request(sb, first_not_zeroed);
	}

	ext4_setup_system_zone(sb);
	if (sbi->s_journal == NULL && !(old_sb_flags & MS_RDONLY))
		ext4_commit_super(sb, 1);

#ifdef CONFIG_QUOTA
	/* Release old quota file names */
	for (i = 0; i < EXT4_MAXQUOTAS; i++)
		kfree(old_opts.s_qf_names[i]);
	if (enable_quota) {
		if (sb_any_quota_suspended(sb))
			dquot_resume(sb, -1);
		else if (EXT4_HAS_RO_COMPAT_FEATURE(sb,
					EXT4_FEATURE_RO_COMPAT_QUOTA)) {
			err = ext4_enable_quotas(sb);
			if (err)
				goto restore_opts;
		}
	}
#endif

	ext4_msg(sb, KERN_INFO, "re-mounted. Opts: %s", orig_data);
	kfree(orig_data);
	return 0;

restore_opts:
	sb->s_flags = old_sb_flags;
	sbi->s_mount_opt = old_opts.s_mount_opt;
	sbi->s_mount_opt2 = old_opts.s_mount_opt2;
	sbi->s_resuid = old_opts.s_resuid;
	sbi->s_resgid = old_opts.s_resgid;
	sbi->s_commit_interval = old_opts.s_commit_interval;
	sbi->s_min_batch_time = old_opts.s_min_batch_time;
	sbi->s_max_batch_time = old_opts.s_max_batch_time;
#ifdef CONFIG_QUOTA
	sbi->s_jquota_fmt = old_opts.s_jquota_fmt;
	for (i = 0; i < EXT4_MAXQUOTAS; i++) {
		kfree(sbi->s_qf_names[i]);
		sbi->s_qf_names[i] = old_opts.s_qf_names[i];
	}
#endif
	kfree(orig_data);
	return err;
}

static int ext4_statfs(struct dentry *dentry, struct kstatfs *buf)
{
	struct super_block *sb = dentry->d_sb;
	struct ext4_sb_info *sbi = EXT4_SB(sb);
	struct ext4_super_block *es = sbi->s_es;
	ext4_fsblk_t overhead = 0, resv_blocks;
	u64 fsid;
	s64 bfree;
	resv_blocks = EXT4_C2B(sbi, atomic64_read(&sbi->s_resv_clusters));

	if (!test_opt(sb, MINIX_DF))
		overhead = sbi->s_overhead;

	buf->f_type = EXT4_SUPER_MAGIC;
	buf->f_bsize = sb->s_blocksize;
	buf->f_blocks = ext4_blocks_count(es) - EXT4_C2B(sbi, overhead);
	bfree = percpu_counter_sum_positive(&sbi->s_freeclusters_counter) -
		percpu_counter_sum_positive(&sbi->s_dirtyclusters_counter);
	/* prevent underflow in case that few free space is available */
	buf->f_bfree = EXT4_C2B(sbi, max_t(s64, bfree, 0));
	buf->f_bavail = buf->f_bfree -
			(ext4_r_blocks_count(es) + resv_blocks);
	if (buf->f_bfree < (ext4_r_blocks_count(es) + resv_blocks))
		buf->f_bavail = 0;
	buf->f_files = le32_to_cpu(es->s_inodes_count);
	buf->f_ffree = percpu_counter_sum_positive(&sbi->s_freeinodes_counter);
	buf->f_namelen = EXT4_NAME_LEN;
	fsid = le64_to_cpup((void *)es->s_uuid) ^
	       le64_to_cpup((void *)es->s_uuid + sizeof(u64));
	buf->f_fsid.val[0] = fsid & 0xFFFFFFFFUL;
	buf->f_fsid.val[1] = (fsid >> 32) & 0xFFFFFFFFUL;

	return 0;
}

/* Helper function for writing quotas on sync - we need to start transaction
 * before quota file is locked for write. Otherwise the are possible deadlocks:
 * Process 1                         Process 2
 * ext4_create()                     quota_sync()
 *   jbd2_journal_start()                  write_dquot()
 *   dquot_initialize()                         down(dqio_mutex)
 *     down(dqio_mutex)                    jbd2_journal_start()
 *
 */

#ifdef CONFIG_QUOTA

static inline struct inode *dquot_to_inode(struct dquot *dquot)
{
	return sb_dqopt(dquot->dq_sb)->files[dquot->dq_id.type];
}

static int ext4_write_dquot(struct dquot *dquot)
{
	int ret, err;
	handle_t *handle;
	struct inode *inode;

	inode = dquot_to_inode(dquot);
	handle = ext4_journal_start(inode, EXT4_HT_QUOTA,
				    EXT4_QUOTA_TRANS_BLOCKS(dquot->dq_sb));
	if (IS_ERR(handle))
		return PTR_ERR(handle);
	ret = dquot_commit(dquot);
	err = ext4_journal_stop(handle);
	if (!ret)
		ret = err;
	return ret;
}

static int ext4_acquire_dquot(struct dquot *dquot)
{
	int ret, err;
	handle_t *handle;

	handle = ext4_journal_start(dquot_to_inode(dquot), EXT4_HT_QUOTA,
				    EXT4_QUOTA_INIT_BLOCKS(dquot->dq_sb));
	if (IS_ERR(handle))
		return PTR_ERR(handle);
	ret = dquot_acquire(dquot);
	err = ext4_journal_stop(handle);
	if (!ret)
		ret = err;
	return ret;
}

static int ext4_release_dquot(struct dquot *dquot)
{
	int ret, err;
	handle_t *handle;

	handle = ext4_journal_start(dquot_to_inode(dquot), EXT4_HT_QUOTA,
				    EXT4_QUOTA_DEL_BLOCKS(dquot->dq_sb));
	if (IS_ERR(handle)) {
		/* Release dquot anyway to avoid endless cycle in dqput() */
		dquot_release(dquot);
		return PTR_ERR(handle);
	}
	ret = dquot_release(dquot);
	err = ext4_journal_stop(handle);
	if (!ret)
		ret = err;
	return ret;
}

static int ext4_mark_dquot_dirty(struct dquot *dquot)
{
	struct super_block *sb = dquot->dq_sb;
	struct ext4_sb_info *sbi = EXT4_SB(sb);

	/* Are we journaling quotas? */
	if (EXT4_HAS_RO_COMPAT_FEATURE(sb, EXT4_FEATURE_RO_COMPAT_QUOTA) ||
	    sbi->s_qf_names[USRQUOTA] || sbi->s_qf_names[GRPQUOTA]) {
		dquot_mark_dquot_dirty(dquot);
		return ext4_write_dquot(dquot);
	} else {
		return dquot_mark_dquot_dirty(dquot);
	}
}

static int ext4_write_info(struct super_block *sb, int type)
{
	int ret, err;
	handle_t *handle;

	/* Data block + inode block */
	handle = ext4_journal_start(sb->s_root->d_inode, EXT4_HT_QUOTA, 2);
	if (IS_ERR(handle))
		return PTR_ERR(handle);
	ret = dquot_commit_info(sb, type);
	err = ext4_journal_stop(handle);
	if (!ret)
		ret = err;
	return ret;
}

/*
 * Turn on quotas during mount time - we need to find
 * the quota file and such...
 */
static int ext4_quota_on_mount(struct super_block *sb, int type)
{
	return dquot_quota_on_mount(sb, EXT4_SB(sb)->s_qf_names[type],
					EXT4_SB(sb)->s_jquota_fmt, type);
}

/*
 * Standard function to be called on quota_on
 */
static int ext4_quota_on(struct super_block *sb, int type, int format_id,
			 struct path *path)
{
	int err;

	if (!test_opt(sb, QUOTA))
		return -EINVAL;

	/* Quotafile not on the same filesystem? */
	if (path->dentry->d_sb != sb)
		return -EXDEV;
	/* Journaling quota? */
	if (EXT4_SB(sb)->s_qf_names[type]) {
		/* Quotafile not in fs root? */
		if (path->dentry->d_parent != sb->s_root)
			ext4_msg(sb, KERN_WARNING,
				"Quota file not on filesystem root. "
				"Journaled quota will not work");
	}

	/*
	 * When we journal data on quota file, we have to flush journal to see
	 * all updates to the file when we bypass pagecache...
	 */
	if (EXT4_SB(sb)->s_journal &&
	    ext4_should_journal_data(path->dentry->d_inode)) {
		/*
		 * We don't need to lock updates but journal_flush() could
		 * otherwise be livelocked...
		 */
		jbd2_journal_lock_updates(EXT4_SB(sb)->s_journal);
		err = jbd2_journal_flush(EXT4_SB(sb)->s_journal);
		jbd2_journal_unlock_updates(EXT4_SB(sb)->s_journal);
		if (err)
			return err;
	}

	return dquot_quota_on(sb, type, format_id, path);
}

static int ext4_quota_enable(struct super_block *sb, int type, int format_id,
			     unsigned int flags)
{
	int err;
	struct inode *qf_inode;
	unsigned long qf_inums[EXT4_MAXQUOTAS] = {
		le32_to_cpu(EXT4_SB(sb)->s_es->s_usr_quota_inum),
		le32_to_cpu(EXT4_SB(sb)->s_es->s_grp_quota_inum)
	};

	BUG_ON(!EXT4_HAS_RO_COMPAT_FEATURE(sb, EXT4_FEATURE_RO_COMPAT_QUOTA));

	if (!qf_inums[type])
		return -EPERM;

	qf_inode = ext4_iget(sb, qf_inums[type]);
	if (IS_ERR(qf_inode)) {
		ext4_error(sb, "Bad quota inode # %lu", qf_inums[type]);
		return PTR_ERR(qf_inode);
	}

	/* Don't account quota for quota files to avoid recursion */
	qf_inode->i_flags |= S_NOQUOTA;
	err = dquot_enable(qf_inode, type, format_id, flags);
	iput(qf_inode);

	return err;
}

/* Enable usage tracking for all quota types. */
static int ext4_enable_quotas(struct super_block *sb)
{
	int type, err = 0;
	unsigned long qf_inums[EXT4_MAXQUOTAS] = {
		le32_to_cpu(EXT4_SB(sb)->s_es->s_usr_quota_inum),
		le32_to_cpu(EXT4_SB(sb)->s_es->s_grp_quota_inum)
	};

	sb_dqopt(sb)->flags |= DQUOT_QUOTA_SYS_FILE;
	for (type = 0; type < EXT4_MAXQUOTAS; type++) {
		if (qf_inums[type]) {
			err = ext4_quota_enable(sb, type, QFMT_VFS_V1,
						DQUOT_USAGE_ENABLED);
			if (err) {
				ext4_warning(sb,
					"Failed to enable quota tracking "
					"(type=%d, err=%d). Please run "
					"e2fsck to fix.", type, err);
				return err;
			}
		}
	}
	return 0;
}

/*
 * quota_on function that is used when QUOTA feature is set.
 */
static int ext4_quota_on_sysfile(struct super_block *sb, int type,
				 int format_id)
{
	if (!EXT4_HAS_RO_COMPAT_FEATURE(sb, EXT4_FEATURE_RO_COMPAT_QUOTA))
		return -EINVAL;

	/*
	 * USAGE was enabled at mount time. Only need to enable LIMITS now.
	 */
	return ext4_quota_enable(sb, type, format_id, DQUOT_LIMITS_ENABLED);
}

static int ext4_quota_off(struct super_block *sb, int type)
{
	struct inode *inode = sb_dqopt(sb)->files[type];
	handle_t *handle;

	/* Force all delayed allocation blocks to be allocated.
	 * Caller already holds s_umount sem */
	if (test_opt(sb, DELALLOC))
		sync_filesystem(sb);

	if (!inode)
		goto out;

	/* Update modification times of quota files when userspace can
	 * start looking at them */
	handle = ext4_journal_start(inode, EXT4_HT_QUOTA, 1);
	if (IS_ERR(handle))
		goto out;
	inode->i_mtime = inode->i_ctime = CURRENT_TIME;
	ext4_mark_inode_dirty(handle, inode);
	ext4_journal_stop(handle);

out:
	return dquot_quota_off(sb, type);
}

/*
 * quota_off function that is used when QUOTA feature is set.
 */
static int ext4_quota_off_sysfile(struct super_block *sb, int type)
{
	if (!EXT4_HAS_RO_COMPAT_FEATURE(sb, EXT4_FEATURE_RO_COMPAT_QUOTA))
		return -EINVAL;

	/* Disable only the limits. */
	return dquot_disable(sb, type, DQUOT_LIMITS_ENABLED);
}

/* Read data from quotafile - avoid pagecache and such because we cannot afford
 * acquiring the locks... As quota files are never truncated and quota code
 * itself serializes the operations (and no one else should touch the files)
 * we don't have to be afraid of races */
static ssize_t ext4_quota_read(struct super_block *sb, int type, char *data,
			       size_t len, loff_t off)
{
	struct inode *inode = sb_dqopt(sb)->files[type];
	ext4_lblk_t blk = off >> EXT4_BLOCK_SIZE_BITS(sb);
	int offset = off & (sb->s_blocksize - 1);
	int tocopy;
	size_t toread;
	struct buffer_head *bh;
	loff_t i_size = i_size_read(inode);

	if (off > i_size)
		return 0;
	if (off+len > i_size)
		len = i_size-off;
	toread = len;
	while (toread > 0) {
		tocopy = sb->s_blocksize - offset < toread ?
				sb->s_blocksize - offset : toread;
		bh = ext4_bread(NULL, inode, blk, 0);
		if (IS_ERR(bh))
			return PTR_ERR(bh);
		if (!bh)	/* A hole? */
			memset(data, 0, tocopy);
		else
			memcpy(data, bh->b_data+offset, tocopy);
		brelse(bh);
		offset = 0;
		toread -= tocopy;
		data += tocopy;
		blk++;
	}
	return len;
}

/* Write to quotafile (we know the transaction is already started and has
 * enough credits) */
static ssize_t ext4_quota_write(struct super_block *sb, int type,
				const char *data, size_t len, loff_t off)
{
	struct inode *inode = sb_dqopt(sb)->files[type];
	ext4_lblk_t blk = off >> EXT4_BLOCK_SIZE_BITS(sb);
	int err, offset = off & (sb->s_blocksize - 1);
	struct buffer_head *bh;
	handle_t *handle = journal_current_handle();

	if (EXT4_SB(sb)->s_journal && !handle) {
		ext4_msg(sb, KERN_WARNING, "Quota write (off=%llu, len=%llu)"
			" cancelled because transaction is not started",
			(unsigned long long)off, (unsigned long long)len);
		return -EIO;
	}
	/*
	 * Since we account only one data block in transaction credits,
	 * then it is impossible to cross a block boundary.
	 */
	if (sb->s_blocksize - offset < len) {
		ext4_msg(sb, KERN_WARNING, "Quota write (off=%llu, len=%llu)"
			" cancelled because not block aligned",
			(unsigned long long)off, (unsigned long long)len);
		return -EIO;
	}

	bh = ext4_bread(handle, inode, blk, 1);
	if (IS_ERR(bh))
		return PTR_ERR(bh);
	if (!bh)
		goto out;
	BUFFER_TRACE(bh, "get write access");
	err = ext4_journal_get_write_access(handle, bh);
	if (err) {
		brelse(bh);
		return err;
	}
	lock_buffer(bh);
	memcpy(bh->b_data+offset, data, len);
	flush_dcache_page(bh->b_page);
	unlock_buffer(bh);
	err = ext4_handle_dirty_metadata(handle, NULL, bh);
	brelse(bh);
out:
	if (inode->i_size < off + len) {
		i_size_write(inode, off + len);
		EXT4_I(inode)->i_disksize = inode->i_size;
		ext4_mark_inode_dirty(handle, inode);
	}
	return len;
}

#endif

static struct dentry *ext4_mount(struct file_system_type *fs_type, int flags,
		       const char *dev_name, void *data)
{
	return mount_bdev(fs_type, flags, dev_name, data, ext4_fill_super);
}

#if !defined(CONFIG_EXT2_FS) && !defined(CONFIG_EXT2_FS_MODULE) && defined(CONFIG_EXT4_USE_FOR_EXT23)
static inline void register_as_ext2(void)
{
	int err = register_filesystem(&ext2_fs_type);
	if (err)
		printk(KERN_WARNING
		       "EXT4-fs: Unable to register as ext2 (%d)\n", err);
}

static inline void unregister_as_ext2(void)
{
	unregister_filesystem(&ext2_fs_type);
}

static inline int ext2_feature_set_ok(struct super_block *sb)
{
	if (EXT4_HAS_INCOMPAT_FEATURE(sb, ~EXT2_FEATURE_INCOMPAT_SUPP))
		return 0;
	if (sb->s_flags & MS_RDONLY)
		return 1;
	if (EXT4_HAS_RO_COMPAT_FEATURE(sb, ~EXT2_FEATURE_RO_COMPAT_SUPP))
		return 0;
	return 1;
}
#else
static inline void register_as_ext2(void) { }
static inline void unregister_as_ext2(void) { }
static inline int ext2_feature_set_ok(struct super_block *sb) { return 0; }
#endif

#if !defined(CONFIG_EXT3_FS) && !defined(CONFIG_EXT3_FS_MODULE) && defined(CONFIG_EXT4_USE_FOR_EXT23)
static inline void register_as_ext3(void)
{
	int err = register_filesystem(&ext3_fs_type);
	if (err)
		printk(KERN_WARNING
		       "EXT4-fs: Unable to register as ext3 (%d)\n", err);
}

static inline void unregister_as_ext3(void)
{
	unregister_filesystem(&ext3_fs_type);
}

static inline int ext3_feature_set_ok(struct super_block *sb)
{
	if (EXT4_HAS_INCOMPAT_FEATURE(sb, ~EXT3_FEATURE_INCOMPAT_SUPP))
		return 0;
	if (!EXT4_HAS_COMPAT_FEATURE(sb, EXT4_FEATURE_COMPAT_HAS_JOURNAL))
		return 0;
	if (sb->s_flags & MS_RDONLY)
		return 1;
	if (EXT4_HAS_RO_COMPAT_FEATURE(sb, ~EXT3_FEATURE_RO_COMPAT_SUPP))
		return 0;
	return 1;
}
#else
static inline void register_as_ext3(void) { }
static inline void unregister_as_ext3(void) { }
static inline int ext3_feature_set_ok(struct super_block *sb) { return 0; }
#endif

static struct file_system_type ext4_fs_type = {
	.owner		= THIS_MODULE,
	.name		= "ext4",
	.mount		= ext4_mount,
	.kill_sb	= kill_block_super,
	.fs_flags	= FS_REQUIRES_DEV,
};
MODULE_ALIAS_FS("ext4");

static int __init ext4_init_feat_adverts(void)
{
	struct ext4_features *ef;
	int ret = -ENOMEM;

	ef = kzalloc(sizeof(struct ext4_features), GFP_KERNEL);
	if (!ef)
		goto out;

	ef->f_kobj.kset = ext4_kset;
	init_completion(&ef->f_kobj_unregister);
	ret = kobject_init_and_add(&ef->f_kobj, &ext4_feat_ktype, NULL,
				   "features");
	if (ret) {
		kfree(ef);
		goto out;
	}

	ext4_feat = ef;
	ret = 0;
out:
	return ret;
}

static void ext4_exit_feat_adverts(void)
{
	kobject_put(&ext4_feat->f_kobj);
	wait_for_completion(&ext4_feat->f_kobj_unregister);
	kfree(ext4_feat);
}

/* Shared across all ext4 file systems */
wait_queue_head_t ext4__ioend_wq[EXT4_WQ_HASH_SZ];
struct mutex ext4__aio_mutex[EXT4_WQ_HASH_SZ];

static int __init ext4_init_fs(void)
{
	int i, err;

	ext4_li_info = NULL;
	mutex_init(&ext4_li_mtx);

	/* Build-time check for flags consistency */
	ext4_check_flag_values();

	for (i = 0; i < EXT4_WQ_HASH_SZ; i++) {
		mutex_init(&ext4__aio_mutex[i]);
		init_waitqueue_head(&ext4__ioend_wq[i]);
	}

	err = ext4_init_es();
	if (err)
		return err;

	err = ext4_init_pageio();
	if (err)
		goto out7;

	err = ext4_init_system_zone();
	if (err)
		goto out6;
	ext4_kset = kset_create_and_add("ext4", NULL, fs_kobj);
	if (!ext4_kset) {
		err = -ENOMEM;
		goto out5;
	}
	ext4_proc_root = proc_mkdir("fs/ext4", NULL);

	err = ext4_init_feat_adverts();
	if (err)
		goto out4;

	err = ext4_init_mballoc();
	if (err)
		goto out2;
	else
		ext4_mballoc_ready = 1;
	err = init_inodecache();
	if (err)
		goto out1;
	register_as_ext3();
	register_as_ext2();
	err = register_filesystem(&ext4_fs_type);
	if (err)
		goto out;

	return 0;
out:
	unregister_as_ext2();
	unregister_as_ext3();
	destroy_inodecache();
out1:
	ext4_mballoc_ready = 0;
	ext4_exit_mballoc();
out2:
	ext4_exit_feat_adverts();
out4:
	if (ext4_proc_root)
		remove_proc_entry("fs/ext4", NULL);
	kset_unregister(ext4_kset);
out5:
	ext4_exit_system_zone();
out6:
	ext4_exit_pageio();
out7:
	ext4_exit_es();

	return err;
}

static void __exit ext4_exit_fs(void)
{
	ext4_destroy_lazyinit_thread();
	unregister_as_ext2();
	unregister_as_ext3();
	unregister_filesystem(&ext4_fs_type);
	destroy_inodecache();
	ext4_exit_mballoc();
	ext4_exit_feat_adverts();
	remove_proc_entry("fs/ext4", NULL);
	kset_unregister(ext4_kset);
	ext4_exit_system_zone();
	ext4_exit_pageio();
	ext4_exit_es();
}

MODULE_AUTHOR("Remy Card, Stephen Tweedie, Andrew Morton, Andreas Dilger, Theodore Ts'o and others");
MODULE_DESCRIPTION("Fourth Extended Filesystem");
MODULE_LICENSE("GPL");
module_init(ext4_init_fs)
module_exit(ext4_exit_fs)<|MERGE_RESOLUTION|>--- conflicted
+++ resolved
@@ -3911,15 +3911,7 @@
 	sbi->s_err_report.data = (unsigned long) sb;
 
 	/* Register extent status tree shrinker */
-<<<<<<< HEAD
-	ext4_es_register_shrinker(sbi);
-
-	err = percpu_counter_init(&sbi->s_extent_cache_cnt, 0, GFP_KERNEL);
-	if (err) {
-		ext4_msg(sb, KERN_ERR, "insufficient memory");
-=======
 	if (ext4_es_register_shrinker(sbi))
->>>>>>> 5de587d8
 		goto failed_mount3;
 
 	sbi->s_stripe = ext4_get_stripe_size(sbi);
