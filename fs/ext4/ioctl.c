--- conflicted
+++ resolved
@@ -246,13 +246,7 @@
 
 		err = ext4_move_extents(filp, donor_filp, me.orig_start,
 					me.donor_start, me.len, &me.moved_len);
-<<<<<<< HEAD
-		mnt_drop_write(filp->f_path.mnt);
-=======
-		mnt_drop_write_file(filp);
-		if (me.moved_len > 0)
-			file_remove_suid(donor_filp);
->>>>>>> 20e33781
+		mnt_drop_write_file(filp);
 
 		if (copy_to_user((struct move_extent __user *)arg,
 				 &me, sizeof(me)))
