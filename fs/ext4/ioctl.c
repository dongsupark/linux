/*
 * linux/fs/ext4/ioctl.c
 *
 * Copyright (C) 1993, 1994, 1995
 * Remy Card (card@masi.ibp.fr)
 * Laboratoire MASI - Institut Blaise Pascal
 * Universite Pierre et Marie Curie (Paris VI)
 */

#include <linux/fs.h>
#include <linux/jbd2.h>
#include <linux/capability.h>
#include <linux/time.h>
#include <linux/compat.h>
#include <linux/mount.h>
#include <linux/file.h>
#include <asm/uaccess.h>
#include "ext4_jbd2.h"
#include "ext4.h"

#define MAX_32_NUM ((((unsigned long long) 1) << 32) - 1)

long ext4_ioctl(struct file *filp, unsigned int cmd, unsigned long arg)
{
	struct inode *inode = filp->f_dentry->d_inode;
	struct super_block *sb = inode->i_sb;
	struct ext4_inode_info *ei = EXT4_I(inode);
	unsigned int flags;

	ext4_debug("cmd = %u, arg = %lu\n", cmd, arg);

	switch (cmd) {
	case EXT4_IOC_GETFLAGS:
		ext4_get_inode_flags(ei);
		flags = ei->i_flags & EXT4_FL_USER_VISIBLE;
		return put_user(flags, (int __user *) arg);
	case EXT4_IOC_SETFLAGS: {
		handle_t *handle = NULL;
		int err, migrate = 0;
		struct ext4_iloc iloc;
		unsigned int oldflags;
		unsigned int jflag;

		if (!inode_owner_or_capable(inode))
			return -EACCES;

		if (get_user(flags, (int __user *) arg))
			return -EFAULT;

		err = mnt_want_write_file(filp);
		if (err)
			return err;

		flags = ext4_mask_flags(inode->i_mode, flags);

		err = -EPERM;
		mutex_lock(&inode->i_mutex);
		/* Is it quota file? Do not allow user to mess with it */
		if (IS_NOQUOTA(inode))
			goto flags_out;

		oldflags = ei->i_flags;

		/* The JOURNAL_DATA flag is modifiable only by root */
		jflag = flags & EXT4_JOURNAL_DATA_FL;

		/*
		 * The IMMUTABLE and APPEND_ONLY flags can only be changed by
		 * the relevant capability.
		 *
		 * This test looks nicer. Thanks to Pauline Middelink
		 */
		if ((flags ^ oldflags) & (EXT4_APPEND_FL | EXT4_IMMUTABLE_FL)) {
			if (!capable(CAP_LINUX_IMMUTABLE))
				goto flags_out;
		}

		/*
		 * The JOURNAL_DATA flag can only be changed by
		 * the relevant capability.
		 */
		if ((jflag ^ oldflags) & (EXT4_JOURNAL_DATA_FL)) {
			if (!capable(CAP_SYS_RESOURCE))
				goto flags_out;
		}
		if (oldflags & EXT4_EXTENTS_FL) {
			/* We don't support clearning extent flags */
			if (!(flags & EXT4_EXTENTS_FL)) {
				err = -EOPNOTSUPP;
				goto flags_out;
			}
		} else if (flags & EXT4_EXTENTS_FL) {
			/* migrate the file */
			migrate = 1;
			flags &= ~EXT4_EXTENTS_FL;
		}

		if (flags & EXT4_EOFBLOCKS_FL) {
			/* we don't support adding EOFBLOCKS flag */
			if (!(oldflags & EXT4_EOFBLOCKS_FL)) {
				err = -EOPNOTSUPP;
				goto flags_out;
			}
		} else if (oldflags & EXT4_EOFBLOCKS_FL)
			ext4_truncate(inode);

		handle = ext4_journal_start(inode, 1);
		if (IS_ERR(handle)) {
			err = PTR_ERR(handle);
			goto flags_out;
		}
		if (IS_SYNC(inode))
			ext4_handle_sync(handle);
		err = ext4_reserve_inode_write(handle, inode, &iloc);
		if (err)
			goto flags_err;

		flags = flags & EXT4_FL_USER_MODIFIABLE;
		flags |= oldflags & ~EXT4_FL_USER_MODIFIABLE;
		ei->i_flags = flags;

		ext4_set_inode_flags(inode);
		inode->i_ctime = ext4_current_time(inode);

		err = ext4_mark_iloc_dirty(handle, inode, &iloc);
flags_err:
		ext4_journal_stop(handle);
		if (err)
			goto flags_out;

		if ((jflag ^ oldflags) & (EXT4_JOURNAL_DATA_FL))
			err = ext4_change_inode_journal_flag(inode, jflag);
		if (err)
			goto flags_out;
		if (migrate)
			err = ext4_ext_migrate(inode);
flags_out:
		mutex_unlock(&inode->i_mutex);
		mnt_drop_write_file(filp);
		return err;
	}
	case EXT4_IOC_GETVERSION:
	case EXT4_IOC_GETVERSION_OLD:
		return put_user(inode->i_generation, (int __user *) arg);
	case EXT4_IOC_SETVERSION:
	case EXT4_IOC_SETVERSION_OLD: {
		handle_t *handle;
		struct ext4_iloc iloc;
		__u32 generation;
		int err;

		if (!inode_owner_or_capable(inode))
			return -EPERM;

		err = mnt_want_write_file(filp);
		if (err)
			return err;
		if (get_user(generation, (int __user *) arg)) {
			err = -EFAULT;
			goto setversion_out;
		}

		mutex_lock(&inode->i_mutex);
		handle = ext4_journal_start(inode, 1);
		if (IS_ERR(handle)) {
			err = PTR_ERR(handle);
			goto unlock_out;
		}
		err = ext4_reserve_inode_write(handle, inode, &iloc);
		if (err == 0) {
			inode->i_ctime = ext4_current_time(inode);
			inode->i_generation = generation;
			err = ext4_mark_iloc_dirty(handle, inode, &iloc);
		}
		ext4_journal_stop(handle);

unlock_out:
		mutex_unlock(&inode->i_mutex);
setversion_out:
		mnt_drop_write_file(filp);
		return err;
	}
	case EXT4_IOC_GROUP_EXTEND: {
		ext4_fsblk_t n_blocks_count;
		int err, err2=0;

		err = ext4_resize_begin(sb);
		if (err)
			return err;

		if (get_user(n_blocks_count, (__u32 __user *)arg)) {
			err = -EFAULT;
			goto group_extend_out;
		}

		if (EXT4_HAS_RO_COMPAT_FEATURE(sb,
			       EXT4_FEATURE_RO_COMPAT_BIGALLOC)) {
			ext4_msg(sb, KERN_ERR,
				 "Online resizing not supported with bigalloc");
			err = -EOPNOTSUPP;
			goto group_extend_out;
		}

		err = mnt_want_write_file(filp);
		if (err)
			goto group_extend_out;

		err = ext4_group_extend(sb, EXT4_SB(sb)->s_es, n_blocks_count);
		if (EXT4_SB(sb)->s_journal) {
			jbd2_journal_lock_updates(EXT4_SB(sb)->s_journal);
			err2 = jbd2_journal_flush(EXT4_SB(sb)->s_journal);
			jbd2_journal_unlock_updates(EXT4_SB(sb)->s_journal);
		}
		if (err == 0)
			err = err2;
<<<<<<< HEAD
		mnt_drop_write_file(filp);
=======

		mnt_drop_write(filp->f_path.mnt);
group_extend_out:
>>>>>>> 85310dab
		ext4_resize_end(sb);
		return err;
	}

	case EXT4_IOC_MOVE_EXT: {
		struct move_extent me;
		struct file *donor_filp;
		int err;

		if (!(filp->f_mode & FMODE_READ) ||
		    !(filp->f_mode & FMODE_WRITE))
			return -EBADF;

		if (copy_from_user(&me,
			(struct move_extent __user *)arg, sizeof(me)))
			return -EFAULT;
		me.moved_len = 0;

		donor_filp = fget(me.donor_fd);
		if (!donor_filp)
			return -EBADF;

		if (!(donor_filp->f_mode & FMODE_WRITE)) {
			err = -EBADF;
			goto mext_out;
		}

		if (EXT4_HAS_RO_COMPAT_FEATURE(sb,
			       EXT4_FEATURE_RO_COMPAT_BIGALLOC)) {
			ext4_msg(sb, KERN_ERR,
				 "Online defrag not supported with bigalloc");
			return -EOPNOTSUPP;
		}

		err = mnt_want_write_file(filp);
		if (err)
			goto mext_out;

		err = ext4_move_extents(filp, donor_filp, me.orig_start,
					me.donor_start, me.len, &me.moved_len);
<<<<<<< HEAD
		mnt_drop_write_file(filp);
		if (me.moved_len > 0)
			file_remove_suid(donor_filp);
=======
		mnt_drop_write(filp->f_path.mnt);
>>>>>>> 85310dab

		if (copy_to_user((struct move_extent __user *)arg,
				 &me, sizeof(me)))
			err = -EFAULT;
mext_out:
		fput(donor_filp);
		return err;
	}

	case EXT4_IOC_GROUP_ADD: {
		struct ext4_new_group_data input;
		int err, err2=0;

		err = ext4_resize_begin(sb);
		if (err)
			return err;

		if (copy_from_user(&input, (struct ext4_new_group_input __user *)arg,
				sizeof(input))) {
			err = -EFAULT;
			goto group_add_out;
		}

		if (EXT4_HAS_RO_COMPAT_FEATURE(sb,
			       EXT4_FEATURE_RO_COMPAT_BIGALLOC)) {
			ext4_msg(sb, KERN_ERR,
				 "Online resizing not supported with bigalloc");
			err = -EOPNOTSUPP;
			goto group_add_out;
		}

		err = mnt_want_write_file(filp);
		if (err)
			goto group_add_out;

		err = ext4_group_add(sb, &input);
		if (EXT4_SB(sb)->s_journal) {
			jbd2_journal_lock_updates(EXT4_SB(sb)->s_journal);
			err2 = jbd2_journal_flush(EXT4_SB(sb)->s_journal);
			jbd2_journal_unlock_updates(EXT4_SB(sb)->s_journal);
		}
		if (err == 0)
			err = err2;
<<<<<<< HEAD
		mnt_drop_write_file(filp);
=======

		mnt_drop_write(filp->f_path.mnt);
group_add_out:
>>>>>>> 85310dab
		ext4_resize_end(sb);
		return err;
	}

	case EXT4_IOC_MIGRATE:
	{
		int err;
		if (!inode_owner_or_capable(inode))
			return -EACCES;

		err = mnt_want_write_file(filp);
		if (err)
			return err;
		/*
		 * inode_mutex prevent write and truncate on the file.
		 * Read still goes through. We take i_data_sem in
		 * ext4_ext_swap_inode_data before we switch the
		 * inode format to prevent read.
		 */
		mutex_lock(&(inode->i_mutex));
		err = ext4_ext_migrate(inode);
		mutex_unlock(&(inode->i_mutex));
		mnt_drop_write_file(filp);
		return err;
	}

	case EXT4_IOC_ALLOC_DA_BLKS:
	{
		int err;
		if (!inode_owner_or_capable(inode))
			return -EACCES;

		err = mnt_want_write_file(filp);
		if (err)
			return err;
		err = ext4_alloc_da_blocks(inode);
		mnt_drop_write_file(filp);
		return err;
	}

	case EXT4_IOC_RESIZE_FS: {
		ext4_fsblk_t n_blocks_count;
		struct super_block *sb = inode->i_sb;
		int err = 0, err2 = 0;

		if (EXT4_HAS_RO_COMPAT_FEATURE(sb,
			       EXT4_FEATURE_RO_COMPAT_BIGALLOC)) {
			ext4_msg(sb, KERN_ERR,
				 "Online resizing not (yet) supported with bigalloc");
			return -EOPNOTSUPP;
		}

		if (EXT4_HAS_INCOMPAT_FEATURE(sb,
			       EXT4_FEATURE_INCOMPAT_META_BG)) {
			ext4_msg(sb, KERN_ERR,
				 "Online resizing not (yet) supported with meta_bg");
			return -EOPNOTSUPP;
		}

		if (copy_from_user(&n_blocks_count, (__u64 __user *)arg,
				   sizeof(__u64))) {
			return -EFAULT;
		}

		if (n_blocks_count > MAX_32_NUM &&
		    !EXT4_HAS_INCOMPAT_FEATURE(sb,
					       EXT4_FEATURE_INCOMPAT_64BIT)) {
			ext4_msg(sb, KERN_ERR,
				 "File system only supports 32-bit block numbers");
			return -EOPNOTSUPP;
		}

		err = ext4_resize_begin(sb);
		if (err)
			return err;

		err = mnt_want_write(filp->f_path.mnt);
		if (err)
			goto resizefs_out;

		err = ext4_resize_fs(sb, n_blocks_count);
		if (EXT4_SB(sb)->s_journal) {
			jbd2_journal_lock_updates(EXT4_SB(sb)->s_journal);
			err2 = jbd2_journal_flush(EXT4_SB(sb)->s_journal);
			jbd2_journal_unlock_updates(EXT4_SB(sb)->s_journal);
		}
		if (err == 0)
			err = err2;
		mnt_drop_write(filp->f_path.mnt);
resizefs_out:
		ext4_resize_end(sb);
		return err;
	}

	case FITRIM:
	{
		struct request_queue *q = bdev_get_queue(sb->s_bdev);
		struct fstrim_range range;
		int ret = 0;

		if (!capable(CAP_SYS_ADMIN))
			return -EPERM;

		if (!blk_queue_discard(q))
			return -EOPNOTSUPP;

		if (EXT4_HAS_RO_COMPAT_FEATURE(sb,
			       EXT4_FEATURE_RO_COMPAT_BIGALLOC)) {
			ext4_msg(sb, KERN_ERR,
				 "FITRIM not supported with bigalloc");
			return -EOPNOTSUPP;
		}

		if (copy_from_user(&range, (struct fstrim_range __user *)arg,
		    sizeof(range)))
			return -EFAULT;

		range.minlen = max((unsigned int)range.minlen,
				   q->limits.discard_granularity);
		ret = ext4_trim_fs(sb, &range);
		if (ret < 0)
			return ret;

		if (copy_to_user((struct fstrim_range __user *)arg, &range,
		    sizeof(range)))
			return -EFAULT;

		return 0;
	}

	default:
		return -ENOTTY;
	}
}

#ifdef CONFIG_COMPAT
long ext4_compat_ioctl(struct file *file, unsigned int cmd, unsigned long arg)
{
	/* These are just misnamed, they actually get/put from/to user an int */
	switch (cmd) {
	case EXT4_IOC32_GETFLAGS:
		cmd = EXT4_IOC_GETFLAGS;
		break;
	case EXT4_IOC32_SETFLAGS:
		cmd = EXT4_IOC_SETFLAGS;
		break;
	case EXT4_IOC32_GETVERSION:
		cmd = EXT4_IOC_GETVERSION;
		break;
	case EXT4_IOC32_SETVERSION:
		cmd = EXT4_IOC_SETVERSION;
		break;
	case EXT4_IOC32_GROUP_EXTEND:
		cmd = EXT4_IOC_GROUP_EXTEND;
		break;
	case EXT4_IOC32_GETVERSION_OLD:
		cmd = EXT4_IOC_GETVERSION_OLD;
		break;
	case EXT4_IOC32_SETVERSION_OLD:
		cmd = EXT4_IOC_SETVERSION_OLD;
		break;
	case EXT4_IOC32_GETRSVSZ:
		cmd = EXT4_IOC_GETRSVSZ;
		break;
	case EXT4_IOC32_SETRSVSZ:
		cmd = EXT4_IOC_SETRSVSZ;
		break;
	case EXT4_IOC32_GROUP_ADD: {
		struct compat_ext4_new_group_input __user *uinput;
		struct ext4_new_group_input input;
		mm_segment_t old_fs;
		int err;

		uinput = compat_ptr(arg);
		err = get_user(input.group, &uinput->group);
		err |= get_user(input.block_bitmap, &uinput->block_bitmap);
		err |= get_user(input.inode_bitmap, &uinput->inode_bitmap);
		err |= get_user(input.inode_table, &uinput->inode_table);
		err |= get_user(input.blocks_count, &uinput->blocks_count);
		err |= get_user(input.reserved_blocks,
				&uinput->reserved_blocks);
		if (err)
			return -EFAULT;
		old_fs = get_fs();
		set_fs(KERNEL_DS);
		err = ext4_ioctl(file, EXT4_IOC_GROUP_ADD,
				 (unsigned long) &input);
		set_fs(old_fs);
		return err;
	}
	case EXT4_IOC_MOVE_EXT:
	case FITRIM:
	case EXT4_IOC_RESIZE_FS:
		break;
	default:
		return -ENOIOCTLCMD;
	}
	return ext4_ioctl(file, cmd, (unsigned long) compat_ptr(arg));
}
#endif<|MERGE_RESOLUTION|>--- conflicted
+++ resolved
@@ -213,13 +213,9 @@
 		}
 		if (err == 0)
 			err = err2;
-<<<<<<< HEAD
-		mnt_drop_write_file(filp);
-=======
-
-		mnt_drop_write(filp->f_path.mnt);
+
+		mnt_drop_write_file(filp);
 group_extend_out:
->>>>>>> 85310dab
 		ext4_resize_end(sb);
 		return err;
 	}
@@ -260,13 +256,7 @@
 
 		err = ext4_move_extents(filp, donor_filp, me.orig_start,
 					me.donor_start, me.len, &me.moved_len);
-<<<<<<< HEAD
-		mnt_drop_write_file(filp);
-		if (me.moved_len > 0)
-			file_remove_suid(donor_filp);
-=======
-		mnt_drop_write(filp->f_path.mnt);
->>>>>>> 85310dab
+		mnt_drop_write_file(filp);
 
 		if (copy_to_user((struct move_extent __user *)arg,
 				 &me, sizeof(me)))
@@ -310,13 +300,9 @@
 		}
 		if (err == 0)
 			err = err2;
-<<<<<<< HEAD
-		mnt_drop_write_file(filp);
-=======
-
-		mnt_drop_write(filp->f_path.mnt);
+
+		mnt_drop_write_file(filp);
 group_add_out:
->>>>>>> 85310dab
 		ext4_resize_end(sb);
 		return err;
 	}
