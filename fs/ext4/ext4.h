--- conflicted
+++ resolved
@@ -180,19 +180,11 @@
  * Flags for ext4_io_end->flags
  */
 #define	EXT4_IO_END_UNWRITTEN	0x0001
-<<<<<<< HEAD
-#define EXT4_IO_END_ERROR	0x0002
-#define EXT4_IO_END_DIRECT	0x0004
-
-/*
- * For converting uninitialized extents on a work queue.
-=======
 #define EXT4_IO_END_DIRECT	0x0002
 
 /*
  * For converting uninitialized extents on a work queue. 'handle' is used for
  * buffered writeback.
->>>>>>> d0e0ac97
  */
 typedef struct ext4_io_end {
 	struct list_head	list;		/* per-file finished IO list */
@@ -206,10 +198,7 @@
 	ssize_t			size;		/* size of the extent */
 	struct kiocb		*iocb;		/* iocb struct for AIO */
 	int			result;		/* error value for AIO */
-<<<<<<< HEAD
-=======
 	atomic_t		count;		/* reference counter */
->>>>>>> d0e0ac97
 } ext4_io_end_t;
 
 struct ext4_io_submit {
@@ -875,10 +864,7 @@
 	rwlock_t i_es_lock;
 	struct list_head i_es_lru;
 	unsigned int i_es_lru_nr;	/* protected by i_es_lock */
-<<<<<<< HEAD
-=======
 	unsigned long i_touch_when;	/* jiffies of last accessing */
->>>>>>> d0e0ac97
 
 	/* ialloc */
 	ext4_group_t	i_last_alloc_group;
@@ -917,12 +903,8 @@
 	struct list_head i_unrsv_conversion_list;
 	atomic_t i_ioend_count;	/* Number of outstanding io_end structs */
 	atomic_t i_unwritten; /* Nr. of inflight conversions pending */
-<<<<<<< HEAD
-	struct work_struct i_unwritten_work;	/* deferred extent conversion */
-=======
 	struct work_struct i_rsv_conversion_work;
 	struct work_struct i_unrsv_conversion_work;
->>>>>>> d0e0ac97
 
 	spinlock_t i_block_reservation_lock;
 
@@ -1322,10 +1304,7 @@
 	/* Reclaim extents from extent status tree */
 	struct shrinker s_es_shrinker;
 	struct list_head s_es_lru;
-<<<<<<< HEAD
-=======
 	unsigned long s_es_last_sorted;
->>>>>>> d0e0ac97
 	struct percpu_counter s_extent_cache_cnt;
 	spinlock_t s_es_lru_lock ____cacheline_aligned_in_smp;
 };
@@ -2135,11 +2114,7 @@
 				const struct iovec *iov, loff_t offset,
 				unsigned long nr_segs);
 extern int ext4_ind_calc_metadata_amount(struct inode *inode, sector_t lblock);
-<<<<<<< HEAD
-extern int ext4_ind_trans_blocks(struct inode *inode, int nrblocks, int chunk);
-=======
 extern int ext4_ind_trans_blocks(struct inode *inode, int nrblocks);
->>>>>>> d0e0ac97
 extern void ext4_ind_truncate(handle_t *, struct inode *inode);
 extern int ext4_free_hole_blocks(handle_t *handle, struct inode *inode,
 				 ext4_lblk_t first, ext4_lblk_t stop);
@@ -2194,10 +2169,7 @@
 				    ext4_group_t ngroup);
 extern const char *ext4_decode_error(struct super_block *sb, int errno,
 				     char nbuf[16]);
-<<<<<<< HEAD
-=======
-
->>>>>>> d0e0ac97
+
 extern __printf(4, 5)
 void __ext4_error(struct super_block *, const char *, unsigned int,
 		  const char *, ...);
@@ -2601,11 +2573,7 @@
 				      struct inode *parent,
 				      struct inode *inode);
 extern int ext4_read_inline_dir(struct file *filp,
-<<<<<<< HEAD
-				void *dirent, filldir_t filldir,
-=======
 				struct dir_context *ctx,
->>>>>>> d0e0ac97
 				int *has_inline_data);
 extern int htree_inlinedir_to_tree(struct file *dir_file,
 				   struct inode *dir, ext4_lblk_t block,
@@ -2740,12 +2708,6 @@
 /* page-io.c */
 extern int __init ext4_init_pageio(void);
 extern void ext4_exit_pageio(void);
-<<<<<<< HEAD
-extern void ext4_ioend_shutdown(struct inode *);
-extern void ext4_free_io_end(ext4_io_end_t *io);
-extern ext4_io_end_t *ext4_init_io_end(struct inode *inode, gfp_t flags);
-extern void ext4_end_io_work(struct work_struct *work);
-=======
 extern ext4_io_end_t *ext4_init_io_end(struct inode *inode, gfp_t flags);
 extern ext4_io_end_t *ext4_get_io_end(ext4_io_end_t *io_end);
 extern int ext4_put_io_end(ext4_io_end_t *io_end);
@@ -2754,7 +2716,6 @@
 				struct writeback_control *wbc);
 extern void ext4_end_io_rsv_work(struct work_struct *work);
 extern void ext4_end_io_unrsv_work(struct work_struct *work);
->>>>>>> d0e0ac97
 extern void ext4_io_submit(struct ext4_io_submit *io);
 extern int ext4_bio_write_page(struct ext4_io_submit *io,
 			       struct page *page,
