--- conflicted
+++ resolved
@@ -358,11 +358,7 @@
 	struct ext4_sb_info *sbi = EXT4_SB(sb);
 	ext4_group_t real_ngroups = ext4_get_groups_count(sb);
 	int inodes_per_group = EXT4_INODES_PER_GROUP(sb);
-<<<<<<< HEAD
-	unsigned int freei, avefreei;
-=======
 	unsigned int freei, avefreei, grp_free;
->>>>>>> dcd6c922
 	ext4_fsblk_t freeb, avefreec;
 	unsigned int ndirs;
 	int max_dirs, min_inodes;
@@ -694,11 +690,7 @@
  * For other inodes, search forward from the parent directory's block
  * group to find a free inode.
  */
-<<<<<<< HEAD
-struct inode *ext4_new_inode(handle_t *handle, struct inode *dir, int mode,
-=======
 struct inode *ext4_new_inode(handle_t *handle, struct inode *dir, umode_t mode,
->>>>>>> dcd6c922
 			     const struct qstr *qstr, __u32 goal, uid_t *owner)
 {
 	struct super_block *sb;
