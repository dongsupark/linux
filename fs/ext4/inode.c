/*
 *  linux/fs/ext4/inode.c
 *
 * Copyright (C) 1992, 1993, 1994, 1995
 * Remy Card (card@masi.ibp.fr)
 * Laboratoire MASI - Institut Blaise Pascal
 * Universite Pierre et Marie Curie (Paris VI)
 *
 *  from
 *
 *  linux/fs/minix/inode.c
 *
 *  Copyright (C) 1991, 1992  Linus Torvalds
 *
 *  Goal-directed block allocation by Stephen Tweedie
 *	(sct@redhat.com), 1993, 1998
 *  Big-endian to little-endian byte-swapping/bitmaps by
 *        David S. Miller (davem@caip.rutgers.edu), 1995
 *  64-bit file support on 64-bit platforms by Jakub Jelinek
 *	(jj@sunsite.ms.mff.cuni.cz)
 *
 *  Assorted race fixes, rewrite of ext4_get_block() by Al Viro, 2000
 */

#include <linux/module.h>
#include <linux/fs.h>
#include <linux/time.h>
#include <linux/jbd2.h>
#include <linux/highuid.h>
#include <linux/pagemap.h>
#include <linux/quotaops.h>
#include <linux/string.h>
#include <linux/buffer_head.h>
#include <linux/writeback.h>
#include <linux/pagevec.h>
#include <linux/mpage.h>
#include <linux/namei.h>
#include <linux/uio.h>
#include <linux/bio.h>
#include <linux/workqueue.h>
#include <linux/kernel.h>
#include <linux/slab.h>

#include "ext4_jbd2.h"
#include "xattr.h"
#include "acl.h"
#include "ext4_extents.h"

#include <trace/events/ext4.h>

#define MPAGE_DA_EXTENT_TAIL 0x01

static inline int ext4_begin_ordered_truncate(struct inode *inode,
					      loff_t new_size)
{
	return jbd2_journal_begin_ordered_truncate(
					EXT4_SB(inode->i_sb)->s_journal,
					&EXT4_I(inode)->jinode,
					new_size);
}

static void ext4_invalidatepage(struct page *page, unsigned long offset);
static int noalloc_get_block_write(struct inode *inode, sector_t iblock,
				   struct buffer_head *bh_result, int create);
static int ext4_set_bh_endio(struct buffer_head *bh, struct inode *inode);
static void ext4_end_io_buffer_write(struct buffer_head *bh, int uptodate);
static int __ext4_journalled_writepage(struct page *page, unsigned int len);
static int ext4_bh_delay_or_unwritten(handle_t *handle, struct buffer_head *bh);

/*
 * Test whether an inode is a fast symlink.
 */
static int ext4_inode_is_fast_symlink(struct inode *inode)
{
	int ea_blocks = EXT4_I(inode)->i_file_acl ?
		(inode->i_sb->s_blocksize >> 9) : 0;

	return (S_ISLNK(inode->i_mode) && inode->i_blocks - ea_blocks == 0);
}

/*
 * Work out how many blocks we need to proceed with the next chunk of a
 * truncate transaction.
 */
static unsigned long blocks_for_truncate(struct inode *inode)
{
	ext4_lblk_t needed;

	needed = inode->i_blocks >> (inode->i_sb->s_blocksize_bits - 9);

	/* Give ourselves just enough room to cope with inodes in which
	 * i_blocks is corrupt: we've seen disk corruptions in the past
	 * which resulted in random data in an inode which looked enough
	 * like a regular file for ext4 to try to delete it.  Things
	 * will go a bit crazy if that happens, but at least we should
	 * try not to panic the whole kernel. */
	if (needed < 2)
		needed = 2;

	/* But we need to bound the transaction so we don't overflow the
	 * journal. */
	if (needed > EXT4_MAX_TRANS_DATA)
		needed = EXT4_MAX_TRANS_DATA;

	return EXT4_DATA_TRANS_BLOCKS(inode->i_sb) + needed;
}

/*
 * Truncate transactions can be complex and absolutely huge.  So we need to
 * be able to restart the transaction at a conventient checkpoint to make
 * sure we don't overflow the journal.
 *
 * start_transaction gets us a new handle for a truncate transaction,
 * and extend_transaction tries to extend the existing one a bit.  If
 * extend fails, we need to propagate the failure up and restart the
 * transaction in the top-level truncate loop. --sct
 */
static handle_t *start_transaction(struct inode *inode)
{
	handle_t *result;

	result = ext4_journal_start(inode, blocks_for_truncate(inode));
	if (!IS_ERR(result))
		return result;

	ext4_std_error(inode->i_sb, PTR_ERR(result));
	return result;
}

/*
 * Try to extend this transaction for the purposes of truncation.
 *
 * Returns 0 if we managed to create more room.  If we can't create more
 * room, and the transaction must be restarted we return 1.
 */
static int try_to_extend_transaction(handle_t *handle, struct inode *inode)
{
	if (!ext4_handle_valid(handle))
		return 0;
	if (ext4_handle_has_enough_credits(handle, EXT4_RESERVE_TRANS_BLOCKS+1))
		return 0;
	if (!ext4_journal_extend(handle, blocks_for_truncate(inode)))
		return 0;
	return 1;
}

/*
 * Restart the transaction associated with *handle.  This does a commit,
 * so before we call here everything must be consistently dirtied against
 * this transaction.
 */
int ext4_truncate_restart_trans(handle_t *handle, struct inode *inode,
				 int nblocks)
{
	int ret;

	/*
	 * Drop i_data_sem to avoid deadlock with ext4_map_blocks.  At this
	 * moment, get_block can be called only for blocks inside i_size since
	 * page cache has been already dropped and writes are blocked by
	 * i_mutex. So we can safely drop the i_data_sem here.
	 */
	BUG_ON(EXT4_JOURNAL(inode) == NULL);
	jbd_debug(2, "restarting handle %p\n", handle);
	up_write(&EXT4_I(inode)->i_data_sem);
	ret = ext4_journal_restart(handle, blocks_for_truncate(inode));
	down_write(&EXT4_I(inode)->i_data_sem);
	ext4_discard_preallocations(inode);

	return ret;
}

/*
 * Called at the last iput() if i_nlink is zero.
 */
void ext4_evict_inode(struct inode *inode)
{
	handle_t *handle;
	int err;

	if (inode->i_nlink) {
		truncate_inode_pages(&inode->i_data, 0);
		goto no_delete;
	}

	if (!is_bad_inode(inode))
		dquot_initialize(inode);

	if (ext4_should_order_data(inode))
		ext4_begin_ordered_truncate(inode, 0);
	truncate_inode_pages(&inode->i_data, 0);

	if (is_bad_inode(inode))
		goto no_delete;

	handle = ext4_journal_start(inode, blocks_for_truncate(inode)+3);
	if (IS_ERR(handle)) {
		ext4_std_error(inode->i_sb, PTR_ERR(handle));
		/*
		 * If we're going to skip the normal cleanup, we still need to
		 * make sure that the in-core orphan linked list is properly
		 * cleaned up.
		 */
		ext4_orphan_del(NULL, inode);
		goto no_delete;
	}

	if (IS_SYNC(inode))
		ext4_handle_sync(handle);
	inode->i_size = 0;
	err = ext4_mark_inode_dirty(handle, inode);
	if (err) {
		ext4_warning(inode->i_sb,
			     "couldn't mark inode dirty (err %d)", err);
		goto stop_handle;
	}
	if (inode->i_blocks)
		ext4_truncate(inode);

	/*
	 * ext4_ext_truncate() doesn't reserve any slop when it
	 * restarts journal transactions; therefore there may not be
	 * enough credits left in the handle to remove the inode from
	 * the orphan list and set the dtime field.
	 */
	if (!ext4_handle_has_enough_credits(handle, 3)) {
		err = ext4_journal_extend(handle, 3);
		if (err > 0)
			err = ext4_journal_restart(handle, 3);
		if (err != 0) {
			ext4_warning(inode->i_sb,
				     "couldn't extend journal (err %d)", err);
		stop_handle:
			ext4_journal_stop(handle);
			ext4_orphan_del(NULL, inode);
			goto no_delete;
		}
	}

	/*
	 * Kill off the orphan record which ext4_truncate created.
	 * AKPM: I think this can be inside the above `if'.
	 * Note that ext4_orphan_del() has to be able to cope with the
	 * deletion of a non-existent orphan - this is because we don't
	 * know if ext4_truncate() actually created an orphan record.
	 * (Well, we could do this if we need to, but heck - it works)
	 */
	ext4_orphan_del(handle, inode);
	EXT4_I(inode)->i_dtime	= get_seconds();

	/*
	 * One subtle ordering requirement: if anything has gone wrong
	 * (transaction abort, IO errors, whatever), then we can still
	 * do these next steps (the fs will already have been marked as
	 * having errors), but we can't free the inode if the mark_dirty
	 * fails.
	 */
	if (ext4_mark_inode_dirty(handle, inode))
		/* If that failed, just do the required in-core inode clear. */
		ext4_clear_inode(inode);
	else
		ext4_free_inode(handle, inode);
	ext4_journal_stop(handle);
	return;
no_delete:
	ext4_clear_inode(inode);	/* We must guarantee clearing of inode... */
}

typedef struct {
	__le32	*p;
	__le32	key;
	struct buffer_head *bh;
} Indirect;

static inline void add_chain(Indirect *p, struct buffer_head *bh, __le32 *v)
{
	p->key = *(p->p = v);
	p->bh = bh;
}

/**
 *	ext4_block_to_path - parse the block number into array of offsets
 *	@inode: inode in question (we are only interested in its superblock)
 *	@i_block: block number to be parsed
 *	@offsets: array to store the offsets in
 *	@boundary: set this non-zero if the referred-to block is likely to be
 *	       followed (on disk) by an indirect block.
 *
 *	To store the locations of file's data ext4 uses a data structure common
 *	for UNIX filesystems - tree of pointers anchored in the inode, with
 *	data blocks at leaves and indirect blocks in intermediate nodes.
 *	This function translates the block number into path in that tree -
 *	return value is the path length and @offsets[n] is the offset of
 *	pointer to (n+1)th node in the nth one. If @block is out of range
 *	(negative or too large) warning is printed and zero returned.
 *
 *	Note: function doesn't find node addresses, so no IO is needed. All
 *	we need to know is the capacity of indirect blocks (taken from the
 *	inode->i_sb).
 */

/*
 * Portability note: the last comparison (check that we fit into triple
 * indirect block) is spelled differently, because otherwise on an
 * architecture with 32-bit longs and 8Kb pages we might get into trouble
 * if our filesystem had 8Kb blocks. We might use long long, but that would
 * kill us on x86. Oh, well, at least the sign propagation does not matter -
 * i_block would have to be negative in the very beginning, so we would not
 * get there at all.
 */

static int ext4_block_to_path(struct inode *inode,
			      ext4_lblk_t i_block,
			      ext4_lblk_t offsets[4], int *boundary)
{
	int ptrs = EXT4_ADDR_PER_BLOCK(inode->i_sb);
	int ptrs_bits = EXT4_ADDR_PER_BLOCK_BITS(inode->i_sb);
	const long direct_blocks = EXT4_NDIR_BLOCKS,
		indirect_blocks = ptrs,
		double_blocks = (1 << (ptrs_bits * 2));
	int n = 0;
	int final = 0;

	if (i_block < direct_blocks) {
		offsets[n++] = i_block;
		final = direct_blocks;
	} else if ((i_block -= direct_blocks) < indirect_blocks) {
		offsets[n++] = EXT4_IND_BLOCK;
		offsets[n++] = i_block;
		final = ptrs;
	} else if ((i_block -= indirect_blocks) < double_blocks) {
		offsets[n++] = EXT4_DIND_BLOCK;
		offsets[n++] = i_block >> ptrs_bits;
		offsets[n++] = i_block & (ptrs - 1);
		final = ptrs;
	} else if (((i_block -= double_blocks) >> (ptrs_bits * 2)) < ptrs) {
		offsets[n++] = EXT4_TIND_BLOCK;
		offsets[n++] = i_block >> (ptrs_bits * 2);
		offsets[n++] = (i_block >> ptrs_bits) & (ptrs - 1);
		offsets[n++] = i_block & (ptrs - 1);
		final = ptrs;
	} else {
		ext4_warning(inode->i_sb, "block %lu > max in inode %lu",
			     i_block + direct_blocks +
			     indirect_blocks + double_blocks, inode->i_ino);
	}
	if (boundary)
		*boundary = final - 1 - (i_block & (ptrs - 1));
	return n;
}

static int __ext4_check_blockref(const char *function, unsigned int line,
				 struct inode *inode,
				 __le32 *p, unsigned int max)
{
	struct ext4_super_block *es = EXT4_SB(inode->i_sb)->s_es;
	__le32 *bref = p;
	unsigned int blk;

	while (bref < p+max) {
		blk = le32_to_cpu(*bref++);
		if (blk &&
		    unlikely(!ext4_data_block_valid(EXT4_SB(inode->i_sb),
						    blk, 1))) {
			es->s_last_error_block = cpu_to_le64(blk);
			ext4_error_inode(inode, function, line, blk,
					 "invalid block");
			return -EIO;
		}
	}
	return 0;
}


#define ext4_check_indirect_blockref(inode, bh)                         \
	__ext4_check_blockref(__func__, __LINE__, inode,		\
			      (__le32 *)(bh)->b_data,			\
			      EXT4_ADDR_PER_BLOCK((inode)->i_sb))

#define ext4_check_inode_blockref(inode)                                \
	__ext4_check_blockref(__func__, __LINE__, inode,		\
			      EXT4_I(inode)->i_data,			\
			      EXT4_NDIR_BLOCKS)

/**
 *	ext4_get_branch - read the chain of indirect blocks leading to data
 *	@inode: inode in question
 *	@depth: depth of the chain (1 - direct pointer, etc.)
 *	@offsets: offsets of pointers in inode/indirect blocks
 *	@chain: place to store the result
 *	@err: here we store the error value
 *
 *	Function fills the array of triples <key, p, bh> and returns %NULL
 *	if everything went OK or the pointer to the last filled triple
 *	(incomplete one) otherwise. Upon the return chain[i].key contains
 *	the number of (i+1)-th block in the chain (as it is stored in memory,
 *	i.e. little-endian 32-bit), chain[i].p contains the address of that
 *	number (it points into struct inode for i==0 and into the bh->b_data
 *	for i>0) and chain[i].bh points to the buffer_head of i-th indirect
 *	block for i>0 and NULL for i==0. In other words, it holds the block
 *	numbers of the chain, addresses they were taken from (and where we can
 *	verify that chain did not change) and buffer_heads hosting these
 *	numbers.
 *
 *	Function stops when it stumbles upon zero pointer (absent block)
 *		(pointer to last triple returned, *@err == 0)
 *	or when it gets an IO error reading an indirect block
 *		(ditto, *@err == -EIO)
 *	or when it reads all @depth-1 indirect blocks successfully and finds
 *	the whole chain, all way to the data (returns %NULL, *err == 0).
 *
 *      Need to be called with
 *      down_read(&EXT4_I(inode)->i_data_sem)
 */
static Indirect *ext4_get_branch(struct inode *inode, int depth,
				 ext4_lblk_t  *offsets,
				 Indirect chain[4], int *err)
{
	struct super_block *sb = inode->i_sb;
	Indirect *p = chain;
	struct buffer_head *bh;

	*err = 0;
	/* i_data is not going away, no lock needed */
	add_chain(chain, NULL, EXT4_I(inode)->i_data + *offsets);
	if (!p->key)
		goto no_block;
	while (--depth) {
		bh = sb_getblk(sb, le32_to_cpu(p->key));
		if (unlikely(!bh))
			goto failure;

		if (!bh_uptodate_or_lock(bh)) {
			if (bh_submit_read(bh) < 0) {
				put_bh(bh);
				goto failure;
			}
			/* validate block references */
			if (ext4_check_indirect_blockref(inode, bh)) {
				put_bh(bh);
				goto failure;
			}
		}

		add_chain(++p, bh, (__le32 *)bh->b_data + *++offsets);
		/* Reader: end */
		if (!p->key)
			goto no_block;
	}
	return NULL;

failure:
	*err = -EIO;
no_block:
	return p;
}

/**
 *	ext4_find_near - find a place for allocation with sufficient locality
 *	@inode: owner
 *	@ind: descriptor of indirect block.
 *
 *	This function returns the preferred place for block allocation.
 *	It is used when heuristic for sequential allocation fails.
 *	Rules are:
 *	  + if there is a block to the left of our position - allocate near it.
 *	  + if pointer will live in indirect block - allocate near that block.
 *	  + if pointer will live in inode - allocate in the same
 *	    cylinder group.
 *
 * In the latter case we colour the starting block by the callers PID to
 * prevent it from clashing with concurrent allocations for a different inode
 * in the same block group.   The PID is used here so that functionally related
 * files will be close-by on-disk.
 *
 *	Caller must make sure that @ind is valid and will stay that way.
 */
static ext4_fsblk_t ext4_find_near(struct inode *inode, Indirect *ind)
{
	struct ext4_inode_info *ei = EXT4_I(inode);
	__le32 *start = ind->bh ? (__le32 *) ind->bh->b_data : ei->i_data;
	__le32 *p;
	ext4_fsblk_t bg_start;
	ext4_fsblk_t last_block;
	ext4_grpblk_t colour;
	ext4_group_t block_group;
	int flex_size = ext4_flex_bg_size(EXT4_SB(inode->i_sb));

	/* Try to find previous block */
	for (p = ind->p - 1; p >= start; p--) {
		if (*p)
			return le32_to_cpu(*p);
	}

	/* No such thing, so let's try location of indirect block */
	if (ind->bh)
		return ind->bh->b_blocknr;

	/*
	 * It is going to be referred to from the inode itself? OK, just put it
	 * into the same cylinder group then.
	 */
	block_group = ei->i_block_group;
	if (flex_size >= EXT4_FLEX_SIZE_DIR_ALLOC_SCHEME) {
		block_group &= ~(flex_size-1);
		if (S_ISREG(inode->i_mode))
			block_group++;
	}
	bg_start = ext4_group_first_block_no(inode->i_sb, block_group);
	last_block = ext4_blocks_count(EXT4_SB(inode->i_sb)->s_es) - 1;

	/*
	 * If we are doing delayed allocation, we don't need take
	 * colour into account.
	 */
	if (test_opt(inode->i_sb, DELALLOC))
		return bg_start;

	if (bg_start + EXT4_BLOCKS_PER_GROUP(inode->i_sb) <= last_block)
		colour = (current->pid % 16) *
			(EXT4_BLOCKS_PER_GROUP(inode->i_sb) / 16);
	else
		colour = (current->pid % 16) * ((last_block - bg_start) / 16);
	return bg_start + colour;
}

/**
 *	ext4_find_goal - find a preferred place for allocation.
 *	@inode: owner
 *	@block:  block we want
 *	@partial: pointer to the last triple within a chain
 *
 *	Normally this function find the preferred place for block allocation,
 *	returns it.
 *	Because this is only used for non-extent files, we limit the block nr
 *	to 32 bits.
 */
static ext4_fsblk_t ext4_find_goal(struct inode *inode, ext4_lblk_t block,
				   Indirect *partial)
{
	ext4_fsblk_t goal;

	/*
	 * XXX need to get goal block from mballoc's data structures
	 */

	goal = ext4_find_near(inode, partial);
	goal = goal & EXT4_MAX_BLOCK_FILE_PHYS;
	return goal;
}

/**
 *	ext4_blks_to_allocate: Look up the block map and count the number
 *	of direct blocks need to be allocated for the given branch.
 *
 *	@branch: chain of indirect blocks
 *	@k: number of blocks need for indirect blocks
 *	@blks: number of data blocks to be mapped.
 *	@blocks_to_boundary:  the offset in the indirect block
 *
 *	return the total number of blocks to be allocate, including the
 *	direct and indirect blocks.
 */
static int ext4_blks_to_allocate(Indirect *branch, int k, unsigned int blks,
				 int blocks_to_boundary)
{
	unsigned int count = 0;

	/*
	 * Simple case, [t,d]Indirect block(s) has not allocated yet
	 * then it's clear blocks on that path have not allocated
	 */
	if (k > 0) {
		/* right now we don't handle cross boundary allocation */
		if (blks < blocks_to_boundary + 1)
			count += blks;
		else
			count += blocks_to_boundary + 1;
		return count;
	}

	count++;
	while (count < blks && count <= blocks_to_boundary &&
		le32_to_cpu(*(branch[0].p + count)) == 0) {
		count++;
	}
	return count;
}

/**
 *	ext4_alloc_blocks: multiple allocate blocks needed for a branch
 *	@indirect_blks: the number of blocks need to allocate for indirect
 *			blocks
 *
 *	@new_blocks: on return it will store the new block numbers for
 *	the indirect blocks(if needed) and the first direct block,
 *	@blks:	on return it will store the total number of allocated
 *		direct blocks
 */
static int ext4_alloc_blocks(handle_t *handle, struct inode *inode,
			     ext4_lblk_t iblock, ext4_fsblk_t goal,
			     int indirect_blks, int blks,
			     ext4_fsblk_t new_blocks[4], int *err)
{
	struct ext4_allocation_request ar;
	int target, i;
	unsigned long count = 0, blk_allocated = 0;
	int index = 0;
	ext4_fsblk_t current_block = 0;
	int ret = 0;

	/*
	 * Here we try to allocate the requested multiple blocks at once,
	 * on a best-effort basis.
	 * To build a branch, we should allocate blocks for
	 * the indirect blocks(if not allocated yet), and at least
	 * the first direct block of this branch.  That's the
	 * minimum number of blocks need to allocate(required)
	 */
	/* first we try to allocate the indirect blocks */
	target = indirect_blks;
	while (target > 0) {
		count = target;
		/* allocating blocks for indirect blocks and direct blocks */
		current_block = ext4_new_meta_blocks(handle, inode,
							goal, &count, err);
		if (*err)
			goto failed_out;

		if (unlikely(current_block + count > EXT4_MAX_BLOCK_FILE_PHYS)) {
			EXT4_ERROR_INODE(inode,
					 "current_block %llu + count %lu > %d!",
					 current_block, count,
					 EXT4_MAX_BLOCK_FILE_PHYS);
			*err = -EIO;
			goto failed_out;
		}

		target -= count;
		/* allocate blocks for indirect blocks */
		while (index < indirect_blks && count) {
			new_blocks[index++] = current_block++;
			count--;
		}
		if (count > 0) {
			/*
			 * save the new block number
			 * for the first direct block
			 */
			new_blocks[index] = current_block;
			printk(KERN_INFO "%s returned more blocks than "
						"requested\n", __func__);
			WARN_ON(1);
			break;
		}
	}

	target = blks - count ;
	blk_allocated = count;
	if (!target)
		goto allocated;
	/* Now allocate data blocks */
	memset(&ar, 0, sizeof(ar));
	ar.inode = inode;
	ar.goal = goal;
	ar.len = target;
	ar.logical = iblock;
	if (S_ISREG(inode->i_mode))
		/* enable in-core preallocation only for regular files */
		ar.flags = EXT4_MB_HINT_DATA;

	current_block = ext4_mb_new_blocks(handle, &ar, err);
	if (unlikely(current_block + ar.len > EXT4_MAX_BLOCK_FILE_PHYS)) {
		EXT4_ERROR_INODE(inode,
				 "current_block %llu + ar.len %d > %d!",
				 current_block, ar.len,
				 EXT4_MAX_BLOCK_FILE_PHYS);
		*err = -EIO;
		goto failed_out;
	}

	if (*err && (target == blks)) {
		/*
		 * if the allocation failed and we didn't allocate
		 * any blocks before
		 */
		goto failed_out;
	}
	if (!*err) {
		if (target == blks) {
			/*
			 * save the new block number
			 * for the first direct block
			 */
			new_blocks[index] = current_block;
		}
		blk_allocated += ar.len;
	}
allocated:
	/* total number of blocks allocated for direct blocks */
	ret = blk_allocated;
	*err = 0;
	return ret;
failed_out:
	for (i = 0; i < index; i++)
		ext4_free_blocks(handle, inode, 0, new_blocks[i], 1, 0);
	return ret;
}

/**
 *	ext4_alloc_branch - allocate and set up a chain of blocks.
 *	@inode: owner
 *	@indirect_blks: number of allocated indirect blocks
 *	@blks: number of allocated direct blocks
 *	@offsets: offsets (in the blocks) to store the pointers to next.
 *	@branch: place to store the chain in.
 *
 *	This function allocates blocks, zeroes out all but the last one,
 *	links them into chain and (if we are synchronous) writes them to disk.
 *	In other words, it prepares a branch that can be spliced onto the
 *	inode. It stores the information about that chain in the branch[], in
 *	the same format as ext4_get_branch() would do. We are calling it after
 *	we had read the existing part of chain and partial points to the last
 *	triple of that (one with zero ->key). Upon the exit we have the same
 *	picture as after the successful ext4_get_block(), except that in one
 *	place chain is disconnected - *branch->p is still zero (we did not
 *	set the last link), but branch->key contains the number that should
 *	be placed into *branch->p to fill that gap.
 *
 *	If allocation fails we free all blocks we've allocated (and forget
 *	their buffer_heads) and return the error value the from failed
 *	ext4_alloc_block() (normally -ENOSPC). Otherwise we set the chain
 *	as described above and return 0.
 */
static int ext4_alloc_branch(handle_t *handle, struct inode *inode,
			     ext4_lblk_t iblock, int indirect_blks,
			     int *blks, ext4_fsblk_t goal,
			     ext4_lblk_t *offsets, Indirect *branch)
{
	int blocksize = inode->i_sb->s_blocksize;
	int i, n = 0;
	int err = 0;
	struct buffer_head *bh;
	int num;
	ext4_fsblk_t new_blocks[4];
	ext4_fsblk_t current_block;

	num = ext4_alloc_blocks(handle, inode, iblock, goal, indirect_blks,
				*blks, new_blocks, &err);
	if (err)
		return err;

	branch[0].key = cpu_to_le32(new_blocks[0]);
	/*
	 * metadata blocks and data blocks are allocated.
	 */
	for (n = 1; n <= indirect_blks;  n++) {
		/*
		 * Get buffer_head for parent block, zero it out
		 * and set the pointer to new one, then send
		 * parent to disk.
		 */
		bh = sb_getblk(inode->i_sb, new_blocks[n-1]);
		if (unlikely(!bh)) {
			err = -EIO;
			goto failed;
		}

		branch[n].bh = bh;
		lock_buffer(bh);
		BUFFER_TRACE(bh, "call get_create_access");
		err = ext4_journal_get_create_access(handle, bh);
		if (err) {
			/* Don't brelse(bh) here; it's done in
			 * ext4_journal_forget() below */
			unlock_buffer(bh);
			goto failed;
		}

		memset(bh->b_data, 0, blocksize);
		branch[n].p = (__le32 *) bh->b_data + offsets[n];
		branch[n].key = cpu_to_le32(new_blocks[n]);
		*branch[n].p = branch[n].key;
		if (n == indirect_blks) {
			current_block = new_blocks[n];
			/*
			 * End of chain, update the last new metablock of
			 * the chain to point to the new allocated
			 * data blocks numbers
			 */
			for (i = 1; i < num; i++)
				*(branch[n].p + i) = cpu_to_le32(++current_block);
		}
		BUFFER_TRACE(bh, "marking uptodate");
		set_buffer_uptodate(bh);
		unlock_buffer(bh);

		BUFFER_TRACE(bh, "call ext4_handle_dirty_metadata");
		err = ext4_handle_dirty_metadata(handle, inode, bh);
		if (err)
			goto failed;
	}
	*blks = num;
	return err;
failed:
	/* Allocation failed, free what we already allocated */
	ext4_free_blocks(handle, inode, 0, new_blocks[0], 1, 0);
	for (i = 1; i <= n ; i++) {
		/*
		 * branch[i].bh is newly allocated, so there is no
		 * need to revoke the block, which is why we don't
		 * need to set EXT4_FREE_BLOCKS_METADATA.
		 */
		ext4_free_blocks(handle, inode, 0, new_blocks[i], 1,
				 EXT4_FREE_BLOCKS_FORGET);
	}
	for (i = n+1; i < indirect_blks; i++)
		ext4_free_blocks(handle, inode, 0, new_blocks[i], 1, 0);

	ext4_free_blocks(handle, inode, 0, new_blocks[i], num, 0);

	return err;
}

/**
 * ext4_splice_branch - splice the allocated branch onto inode.
 * @inode: owner
 * @block: (logical) number of block we are adding
 * @chain: chain of indirect blocks (with a missing link - see
 *	ext4_alloc_branch)
 * @where: location of missing link
 * @num:   number of indirect blocks we are adding
 * @blks:  number of direct blocks we are adding
 *
 * This function fills the missing link and does all housekeeping needed in
 * inode (->i_blocks, etc.). In case of success we end up with the full
 * chain to new block and return 0.
 */
static int ext4_splice_branch(handle_t *handle, struct inode *inode,
			      ext4_lblk_t block, Indirect *where, int num,
			      int blks)
{
	int i;
	int err = 0;
	ext4_fsblk_t current_block;

	/*
	 * If we're splicing into a [td]indirect block (as opposed to the
	 * inode) then we need to get write access to the [td]indirect block
	 * before the splice.
	 */
	if (where->bh) {
		BUFFER_TRACE(where->bh, "get_write_access");
		err = ext4_journal_get_write_access(handle, where->bh);
		if (err)
			goto err_out;
	}
	/* That's it */

	*where->p = where->key;

	/*
	 * Update the host buffer_head or inode to point to more just allocated
	 * direct blocks blocks
	 */
	if (num == 0 && blks > 1) {
		current_block = le32_to_cpu(where->key) + 1;
		for (i = 1; i < blks; i++)
			*(where->p + i) = cpu_to_le32(current_block++);
	}

	/* We are done with atomic stuff, now do the rest of housekeeping */
	/* had we spliced it onto indirect block? */
	if (where->bh) {
		/*
		 * If we spliced it onto an indirect block, we haven't
		 * altered the inode.  Note however that if it is being spliced
		 * onto an indirect block at the very end of the file (the
		 * file is growing) then we *will* alter the inode to reflect
		 * the new i_size.  But that is not done here - it is done in
		 * generic_commit_write->__mark_inode_dirty->ext4_dirty_inode.
		 */
		jbd_debug(5, "splicing indirect only\n");
		BUFFER_TRACE(where->bh, "call ext4_handle_dirty_metadata");
		err = ext4_handle_dirty_metadata(handle, inode, where->bh);
		if (err)
			goto err_out;
	} else {
		/*
		 * OK, we spliced it into the inode itself on a direct block.
		 */
		ext4_mark_inode_dirty(handle, inode);
		jbd_debug(5, "splicing direct\n");
	}
	return err;

err_out:
	for (i = 1; i <= num; i++) {
		/*
		 * branch[i].bh is newly allocated, so there is no
		 * need to revoke the block, which is why we don't
		 * need to set EXT4_FREE_BLOCKS_METADATA.
		 */
		ext4_free_blocks(handle, inode, where[i].bh, 0, 1,
				 EXT4_FREE_BLOCKS_FORGET);
	}
	ext4_free_blocks(handle, inode, 0, le32_to_cpu(where[num].key),
			 blks, 0);

	return err;
}

/*
 * The ext4_ind_map_blocks() function handles non-extents inodes
 * (i.e., using the traditional indirect/double-indirect i_blocks
 * scheme) for ext4_map_blocks().
 *
 * Allocation strategy is simple: if we have to allocate something, we will
 * have to go the whole way to leaf. So let's do it before attaching anything
 * to tree, set linkage between the newborn blocks, write them if sync is
 * required, recheck the path, free and repeat if check fails, otherwise
 * set the last missing link (that will protect us from any truncate-generated
 * removals - all blocks on the path are immune now) and possibly force the
 * write on the parent block.
 * That has a nice additional property: no special recovery from the failed
 * allocations is needed - we simply release blocks and do not touch anything
 * reachable from inode.
 *
 * `handle' can be NULL if create == 0.
 *
 * return > 0, # of blocks mapped or allocated.
 * return = 0, if plain lookup failed.
 * return < 0, error case.
 *
 * The ext4_ind_get_blocks() function should be called with
 * down_write(&EXT4_I(inode)->i_data_sem) if allocating filesystem
 * blocks (i.e., flags has EXT4_GET_BLOCKS_CREATE set) or
 * down_read(&EXT4_I(inode)->i_data_sem) if not allocating file system
 * blocks.
 */
static int ext4_ind_map_blocks(handle_t *handle, struct inode *inode,
			       struct ext4_map_blocks *map,
			       int flags)
{
	int err = -EIO;
	ext4_lblk_t offsets[4];
	Indirect chain[4];
	Indirect *partial;
	ext4_fsblk_t goal;
	int indirect_blks;
	int blocks_to_boundary = 0;
	int depth;
	int count = 0;
	ext4_fsblk_t first_block = 0;

	J_ASSERT(!(ext4_test_inode_flag(inode, EXT4_INODE_EXTENTS)));
	J_ASSERT(handle != NULL || (flags & EXT4_GET_BLOCKS_CREATE) == 0);
	depth = ext4_block_to_path(inode, map->m_lblk, offsets,
				   &blocks_to_boundary);

	if (depth == 0)
		goto out;

	partial = ext4_get_branch(inode, depth, offsets, chain, &err);

	/* Simplest case - block found, no allocation needed */
	if (!partial) {
		first_block = le32_to_cpu(chain[depth - 1].key);
		count++;
		/*map more blocks*/
		while (count < map->m_len && count <= blocks_to_boundary) {
			ext4_fsblk_t blk;

			blk = le32_to_cpu(*(chain[depth-1].p + count));

			if (blk == first_block + count)
				count++;
			else
				break;
		}
		goto got_it;
	}

	/* Next simple case - plain lookup or failed read of indirect block */
	if ((flags & EXT4_GET_BLOCKS_CREATE) == 0 || err == -EIO)
		goto cleanup;

	/*
	 * Okay, we need to do block allocation.
	*/
	goal = ext4_find_goal(inode, map->m_lblk, partial);

	/* the number of blocks need to allocate for [d,t]indirect blocks */
	indirect_blks = (chain + depth) - partial - 1;

	/*
	 * Next look up the indirect map to count the totoal number of
	 * direct blocks to allocate for this branch.
	 */
	count = ext4_blks_to_allocate(partial, indirect_blks,
				      map->m_len, blocks_to_boundary);
	/*
	 * Block out ext4_truncate while we alter the tree
	 */
	err = ext4_alloc_branch(handle, inode, map->m_lblk, indirect_blks,
				&count, goal,
				offsets + (partial - chain), partial);

	/*
	 * The ext4_splice_branch call will free and forget any buffers
	 * on the new chain if there is a failure, but that risks using
	 * up transaction credits, especially for bitmaps where the
	 * credits cannot be returned.  Can we handle this somehow?  We
	 * may need to return -EAGAIN upwards in the worst case.  --sct
	 */
	if (!err)
		err = ext4_splice_branch(handle, inode, map->m_lblk,
					 partial, indirect_blks, count);
	if (err)
		goto cleanup;

	map->m_flags |= EXT4_MAP_NEW;

	ext4_update_inode_fsync_trans(handle, inode, 1);
got_it:
	map->m_flags |= EXT4_MAP_MAPPED;
	map->m_pblk = le32_to_cpu(chain[depth-1].key);
	map->m_len = count;
	if (count > blocks_to_boundary)
		map->m_flags |= EXT4_MAP_BOUNDARY;
	err = count;
	/* Clean up and exit */
	partial = chain + depth - 1;	/* the whole chain */
cleanup:
	while (partial > chain) {
		BUFFER_TRACE(partial->bh, "call brelse");
		brelse(partial->bh);
		partial--;
	}
out:
	return err;
}

#ifdef CONFIG_QUOTA
qsize_t *ext4_get_reserved_space(struct inode *inode)
{
	return &EXT4_I(inode)->i_reserved_quota;
}
#endif

/*
 * Calculate the number of metadata blocks need to reserve
 * to allocate a new block at @lblocks for non extent file based file
 */
static int ext4_indirect_calc_metadata_amount(struct inode *inode,
					      sector_t lblock)
{
	struct ext4_inode_info *ei = EXT4_I(inode);
	sector_t dind_mask = ~((sector_t)EXT4_ADDR_PER_BLOCK(inode->i_sb) - 1);
	int blk_bits;

	if (lblock < EXT4_NDIR_BLOCKS)
		return 0;

	lblock -= EXT4_NDIR_BLOCKS;

	if (ei->i_da_metadata_calc_len &&
	    (lblock & dind_mask) == ei->i_da_metadata_calc_last_lblock) {
		ei->i_da_metadata_calc_len++;
		return 0;
	}
	ei->i_da_metadata_calc_last_lblock = lblock & dind_mask;
	ei->i_da_metadata_calc_len = 1;
	blk_bits = order_base_2(lblock);
	return (blk_bits / EXT4_ADDR_PER_BLOCK_BITS(inode->i_sb)) + 1;
}

/*
 * Calculate the number of metadata blocks need to reserve
 * to allocate a block located at @lblock
 */
static int ext4_calc_metadata_amount(struct inode *inode, sector_t lblock)
{
	if (ext4_test_inode_flag(inode, EXT4_INODE_EXTENTS))
		return ext4_ext_calc_metadata_amount(inode, lblock);

	return ext4_indirect_calc_metadata_amount(inode, lblock);
}

/*
 * Called with i_data_sem down, which is important since we can call
 * ext4_discard_preallocations() from here.
 */
void ext4_da_update_reserve_space(struct inode *inode,
					int used, int quota_claim)
{
	struct ext4_sb_info *sbi = EXT4_SB(inode->i_sb);
	struct ext4_inode_info *ei = EXT4_I(inode);

	spin_lock(&ei->i_block_reservation_lock);
	trace_ext4_da_update_reserve_space(inode, used);
	if (unlikely(used > ei->i_reserved_data_blocks)) {
		ext4_msg(inode->i_sb, KERN_NOTICE, "%s: ino %lu, used %d "
			 "with only %d reserved data blocks\n",
			 __func__, inode->i_ino, used,
			 ei->i_reserved_data_blocks);
		WARN_ON(1);
		used = ei->i_reserved_data_blocks;
	}

	/* Update per-inode reservations */
	ei->i_reserved_data_blocks -= used;
	ei->i_reserved_meta_blocks -= ei->i_allocated_meta_blocks;
	percpu_counter_sub(&sbi->s_dirtyblocks_counter,
			   used + ei->i_allocated_meta_blocks);
	ei->i_allocated_meta_blocks = 0;

	if (ei->i_reserved_data_blocks == 0) {
		/*
		 * We can release all of the reserved metadata blocks
		 * only when we have written all of the delayed
		 * allocation blocks.
		 */
		percpu_counter_sub(&sbi->s_dirtyblocks_counter,
				   ei->i_reserved_meta_blocks);
		ei->i_reserved_meta_blocks = 0;
		ei->i_da_metadata_calc_len = 0;
	}
	spin_unlock(&EXT4_I(inode)->i_block_reservation_lock);

	/* Update quota subsystem for data blocks */
	if (quota_claim)
		dquot_claim_block(inode, used);
	else {
		/*
		 * We did fallocate with an offset that is already delayed
		 * allocated. So on delayed allocated writeback we should
		 * not re-claim the quota for fallocated blocks.
		 */
		dquot_release_reservation_block(inode, used);
	}

	/*
	 * If we have done all the pending block allocations and if
	 * there aren't any writers on the inode, we can discard the
	 * inode's preallocations.
	 */
	if ((ei->i_reserved_data_blocks == 0) &&
	    (atomic_read(&inode->i_writecount) == 0))
		ext4_discard_preallocations(inode);
}

static int __check_block_validity(struct inode *inode, const char *func,
				unsigned int line,
				struct ext4_map_blocks *map)
{
	if (!ext4_data_block_valid(EXT4_SB(inode->i_sb), map->m_pblk,
				   map->m_len)) {
		ext4_error_inode(inode, func, line, map->m_pblk,
				 "lblock %lu mapped to illegal pblock "
				 "(length %d)", (unsigned long) map->m_lblk,
				 map->m_len);
		return -EIO;
	}
	return 0;
}

#define check_block_validity(inode, map)	\
	__check_block_validity((inode), __func__, __LINE__, (map))

/*
 * Return the number of contiguous dirty pages in a given inode
 * starting at page frame idx.
 */
static pgoff_t ext4_num_dirty_pages(struct inode *inode, pgoff_t idx,
				    unsigned int max_pages)
{
	struct address_space *mapping = inode->i_mapping;
	pgoff_t	index;
	struct pagevec pvec;
	pgoff_t num = 0;
	int i, nr_pages, done = 0;

	if (max_pages == 0)
		return 0;
	pagevec_init(&pvec, 0);
	while (!done) {
		index = idx;
		nr_pages = pagevec_lookup_tag(&pvec, mapping, &index,
					      PAGECACHE_TAG_DIRTY,
					      (pgoff_t)PAGEVEC_SIZE);
		if (nr_pages == 0)
			break;
		for (i = 0; i < nr_pages; i++) {
			struct page *page = pvec.pages[i];
			struct buffer_head *bh, *head;

			lock_page(page);
			if (unlikely(page->mapping != mapping) ||
			    !PageDirty(page) ||
			    PageWriteback(page) ||
			    page->index != idx) {
				done = 1;
				unlock_page(page);
				break;
			}
			if (page_has_buffers(page)) {
				bh = head = page_buffers(page);
				do {
					if (!buffer_delay(bh) &&
					    !buffer_unwritten(bh))
						done = 1;
					bh = bh->b_this_page;
				} while (!done && (bh != head));
			}
			unlock_page(page);
			if (done)
				break;
			idx++;
			num++;
			if (num >= max_pages) {
				done = 1;
				break;
			}
		}
		pagevec_release(&pvec);
	}
	return num;
}

/*
 * The ext4_map_blocks() function tries to look up the requested blocks,
 * and returns if the blocks are already mapped.
 *
 * Otherwise it takes the write lock of the i_data_sem and allocate blocks
 * and store the allocated blocks in the result buffer head and mark it
 * mapped.
 *
 * If file type is extents based, it will call ext4_ext_map_blocks(),
 * Otherwise, call with ext4_ind_map_blocks() to handle indirect mapping
 * based files
 *
 * On success, it returns the number of blocks being mapped or allocate.
 * if create==0 and the blocks are pre-allocated and uninitialized block,
 * the result buffer head is unmapped. If the create ==1, it will make sure
 * the buffer head is mapped.
 *
 * It returns 0 if plain look up failed (blocks have not been allocated), in
 * that casem, buffer head is unmapped
 *
 * It returns the error in case of allocation failure.
 */
int ext4_map_blocks(handle_t *handle, struct inode *inode,
		    struct ext4_map_blocks *map, int flags)
{
	int retval;

	map->m_flags = 0;
	ext_debug("ext4_map_blocks(): inode %lu, flag %d, max_blocks %u,"
		  "logical block %lu\n", inode->i_ino, flags, map->m_len,
		  (unsigned long) map->m_lblk);
	/*
	 * Try to see if we can get the block without requesting a new
	 * file system block.
	 */
	down_read((&EXT4_I(inode)->i_data_sem));
	if (ext4_test_inode_flag(inode, EXT4_INODE_EXTENTS)) {
		retval = ext4_ext_map_blocks(handle, inode, map, 0);
	} else {
		retval = ext4_ind_map_blocks(handle, inode, map, 0);
	}
	up_read((&EXT4_I(inode)->i_data_sem));

	if (retval > 0 && map->m_flags & EXT4_MAP_MAPPED) {
		int ret = check_block_validity(inode, map);
		if (ret != 0)
			return ret;
	}

	/* If it is only a block(s) look up */
	if ((flags & EXT4_GET_BLOCKS_CREATE) == 0)
		return retval;

	/*
	 * Returns if the blocks have already allocated
	 *
	 * Note that if blocks have been preallocated
	 * ext4_ext_get_block() returns th create = 0
	 * with buffer head unmapped.
	 */
	if (retval > 0 && map->m_flags & EXT4_MAP_MAPPED)
		return retval;

	/*
	 * When we call get_blocks without the create flag, the
	 * BH_Unwritten flag could have gotten set if the blocks
	 * requested were part of a uninitialized extent.  We need to
	 * clear this flag now that we are committed to convert all or
	 * part of the uninitialized extent to be an initialized
	 * extent.  This is because we need to avoid the combination
	 * of BH_Unwritten and BH_Mapped flags being simultaneously
	 * set on the buffer_head.
	 */
	map->m_flags &= ~EXT4_MAP_UNWRITTEN;

	/*
	 * New blocks allocate and/or writing to uninitialized extent
	 * will possibly result in updating i_data, so we take
	 * the write lock of i_data_sem, and call get_blocks()
	 * with create == 1 flag.
	 */
	down_write((&EXT4_I(inode)->i_data_sem));

	/*
	 * if the caller is from delayed allocation writeout path
	 * we have already reserved fs blocks for allocation
	 * let the underlying get_block() function know to
	 * avoid double accounting
	 */
	if (flags & EXT4_GET_BLOCKS_DELALLOC_RESERVE)
		EXT4_I(inode)->i_delalloc_reserved_flag = 1;
	/*
	 * We need to check for EXT4 here because migrate
	 * could have changed the inode type in between
	 */
	if (ext4_test_inode_flag(inode, EXT4_INODE_EXTENTS)) {
		retval = ext4_ext_map_blocks(handle, inode, map, flags);
	} else {
		retval = ext4_ind_map_blocks(handle, inode, map, flags);

		if (retval > 0 && map->m_flags & EXT4_MAP_NEW) {
			/*
			 * We allocated new blocks which will result in
			 * i_data's format changing.  Force the migrate
			 * to fail by clearing migrate flags
			 */
			ext4_clear_inode_state(inode, EXT4_STATE_EXT_MIGRATE);
		}

		/*
		 * Update reserved blocks/metadata blocks after successful
		 * block allocation which had been deferred till now. We don't
		 * support fallocate for non extent files. So we can update
		 * reserve space here.
		 */
		if ((retval > 0) &&
			(flags & EXT4_GET_BLOCKS_DELALLOC_RESERVE))
			ext4_da_update_reserve_space(inode, retval, 1);
	}
	if (flags & EXT4_GET_BLOCKS_DELALLOC_RESERVE)
		EXT4_I(inode)->i_delalloc_reserved_flag = 0;

	up_write((&EXT4_I(inode)->i_data_sem));
	if (retval > 0 && map->m_flags & EXT4_MAP_MAPPED) {
		int ret = check_block_validity(inode, map);
		if (ret != 0)
			return ret;
	}
	return retval;
}

/* Maximum number of blocks we map for direct IO at once. */
#define DIO_MAX_BLOCKS 4096

static int _ext4_get_block(struct inode *inode, sector_t iblock,
			   struct buffer_head *bh, int flags)
{
	handle_t *handle = ext4_journal_current_handle();
	struct ext4_map_blocks map;
	int ret = 0, started = 0;
	int dio_credits;

	map.m_lblk = iblock;
	map.m_len = bh->b_size >> inode->i_blkbits;

	if (flags && !handle) {
		/* Direct IO write... */
		if (map.m_len > DIO_MAX_BLOCKS)
			map.m_len = DIO_MAX_BLOCKS;
		dio_credits = ext4_chunk_trans_blocks(inode, map.m_len);
		handle = ext4_journal_start(inode, dio_credits);
		if (IS_ERR(handle)) {
			ret = PTR_ERR(handle);
			return ret;
		}
		started = 1;
	}

	ret = ext4_map_blocks(handle, inode, &map, flags);
	if (ret > 0) {
		map_bh(bh, inode->i_sb, map.m_pblk);
		bh->b_state = (bh->b_state & ~EXT4_MAP_FLAGS) | map.m_flags;
		bh->b_size = inode->i_sb->s_blocksize * map.m_len;
		ret = 0;
	}
	if (started)
		ext4_journal_stop(handle);
	return ret;
}

int ext4_get_block(struct inode *inode, sector_t iblock,
		   struct buffer_head *bh, int create)
{
	return _ext4_get_block(inode, iblock, bh,
			       create ? EXT4_GET_BLOCKS_CREATE : 0);
}

/*
 * `handle' can be NULL if create is zero
 */
struct buffer_head *ext4_getblk(handle_t *handle, struct inode *inode,
				ext4_lblk_t block, int create, int *errp)
{
	struct ext4_map_blocks map;
	struct buffer_head *bh;
	int fatal = 0, err;

	J_ASSERT(handle != NULL || create == 0);

	map.m_lblk = block;
	map.m_len = 1;
	err = ext4_map_blocks(handle, inode, &map,
			      create ? EXT4_GET_BLOCKS_CREATE : 0);

	if (err < 0)
		*errp = err;
	if (err <= 0)
		return NULL;
	*errp = 0;

	bh = sb_getblk(inode->i_sb, map.m_pblk);
	if (!bh) {
		*errp = -EIO;
		return NULL;
	}
	if (map.m_flags & EXT4_MAP_NEW) {
		J_ASSERT(create != 0);
		J_ASSERT(handle != NULL);

		/*
		 * Now that we do not always journal data, we should
		 * keep in mind whether this should always journal the
		 * new buffer as metadata.  For now, regular file
		 * writes use ext4_get_block instead, so it's not a
		 * problem.
		 */
		lock_buffer(bh);
		BUFFER_TRACE(bh, "call get_create_access");
		fatal = ext4_journal_get_create_access(handle, bh);
		if (!fatal && !buffer_uptodate(bh)) {
			memset(bh->b_data, 0, inode->i_sb->s_blocksize);
			set_buffer_uptodate(bh);
		}
		unlock_buffer(bh);
		BUFFER_TRACE(bh, "call ext4_handle_dirty_metadata");
		err = ext4_handle_dirty_metadata(handle, inode, bh);
		if (!fatal)
			fatal = err;
	} else {
		BUFFER_TRACE(bh, "not a new buffer");
	}
	if (fatal) {
		*errp = fatal;
		brelse(bh);
		bh = NULL;
	}
	return bh;
}

struct buffer_head *ext4_bread(handle_t *handle, struct inode *inode,
			       ext4_lblk_t block, int create, int *err)
{
	struct buffer_head *bh;

	bh = ext4_getblk(handle, inode, block, create, err);
	if (!bh)
		return bh;
	if (buffer_uptodate(bh))
		return bh;
	ll_rw_block(READ_META, 1, &bh);
	wait_on_buffer(bh);
	if (buffer_uptodate(bh))
		return bh;
	put_bh(bh);
	*err = -EIO;
	return NULL;
}

static int walk_page_buffers(handle_t *handle,
			     struct buffer_head *head,
			     unsigned from,
			     unsigned to,
			     int *partial,
			     int (*fn)(handle_t *handle,
				       struct buffer_head *bh))
{
	struct buffer_head *bh;
	unsigned block_start, block_end;
	unsigned blocksize = head->b_size;
	int err, ret = 0;
	struct buffer_head *next;

	for (bh = head, block_start = 0;
	     ret == 0 && (bh != head || !block_start);
	     block_start = block_end, bh = next) {
		next = bh->b_this_page;
		block_end = block_start + blocksize;
		if (block_end <= from || block_start >= to) {
			if (partial && !buffer_uptodate(bh))
				*partial = 1;
			continue;
		}
		err = (*fn)(handle, bh);
		if (!ret)
			ret = err;
	}
	return ret;
}

/*
 * To preserve ordering, it is essential that the hole instantiation and
 * the data write be encapsulated in a single transaction.  We cannot
 * close off a transaction and start a new one between the ext4_get_block()
 * and the commit_write().  So doing the jbd2_journal_start at the start of
 * prepare_write() is the right place.
 *
 * Also, this function can nest inside ext4_writepage() ->
 * block_write_full_page(). In that case, we *know* that ext4_writepage()
 * has generated enough buffer credits to do the whole page.  So we won't
 * block on the journal in that case, which is good, because the caller may
 * be PF_MEMALLOC.
 *
 * By accident, ext4 can be reentered when a transaction is open via
 * quota file writes.  If we were to commit the transaction while thus
 * reentered, there can be a deadlock - we would be holding a quota
 * lock, and the commit would never complete if another thread had a
 * transaction open and was blocking on the quota lock - a ranking
 * violation.
 *
 * So what we do is to rely on the fact that jbd2_journal_stop/journal_start
 * will _not_ run commit under these circumstances because handle->h_ref
 * is elevated.  We'll still have enough credits for the tiny quotafile
 * write.
 */
static int do_journal_get_write_access(handle_t *handle,
				       struct buffer_head *bh)
{
	int dirty = buffer_dirty(bh);
	int ret;

	if (!buffer_mapped(bh) || buffer_freed(bh))
		return 0;
	/*
<<<<<<< HEAD
	 * __block_prepare_write() could have dirtied some buffers. Clean
	 * the dirty bit as jbd2_journal_get_write_access() could complain
	 * otherwise about fs integrity issues. Setting of the dirty bit
	 * by __block_prepare_write() isn't a real problem here as we clear
=======
	 * __block_write_begin() could have dirtied some buffers. Clean
	 * the dirty bit as jbd2_journal_get_write_access() could complain
	 * otherwise about fs integrity issues. Setting of the dirty bit
	 * by __block_write_begin() isn't a real problem here as we clear
>>>>>>> 45f53cc9
	 * the bit before releasing a page lock and thus writeback cannot
	 * ever write the buffer.
	 */
	if (dirty)
		clear_buffer_dirty(bh);
	ret = ext4_journal_get_write_access(handle, bh);
	if (!ret && dirty)
		ret = ext4_handle_dirty_metadata(handle, NULL, bh);
	return ret;
}

/*
 * Truncate blocks that were not used by write. We have to truncate the
 * pagecache as well so that corresponding buffers get properly unmapped.
 */
static void ext4_truncate_failed_write(struct inode *inode)
{
	truncate_inode_pages(inode->i_mapping, inode->i_size);
	ext4_truncate(inode);
}

static int ext4_get_block_write(struct inode *inode, sector_t iblock,
		   struct buffer_head *bh_result, int create);
static int ext4_write_begin(struct file *file, struct address_space *mapping,
			    loff_t pos, unsigned len, unsigned flags,
			    struct page **pagep, void **fsdata)
{
	struct inode *inode = mapping->host;
	int ret, needed_blocks;
	handle_t *handle;
	int retries = 0;
	struct page *page;
	pgoff_t index;
	unsigned from, to;

	trace_ext4_write_begin(inode, pos, len, flags);
	/*
	 * Reserve one block more for addition to orphan list in case
	 * we allocate blocks but write fails for some reason
	 */
	needed_blocks = ext4_writepage_trans_blocks(inode) + 1;
	index = pos >> PAGE_CACHE_SHIFT;
	from = pos & (PAGE_CACHE_SIZE - 1);
	to = from + len;

retry:
	handle = ext4_journal_start(inode, needed_blocks);
	if (IS_ERR(handle)) {
		ret = PTR_ERR(handle);
		goto out;
	}

	/* We cannot recurse into the filesystem as the transaction is already
	 * started */
	flags |= AOP_FLAG_NOFS;

	page = grab_cache_page_write_begin(mapping, index, flags);
	if (!page) {
		ext4_journal_stop(handle);
		ret = -ENOMEM;
		goto out;
	}
	*pagep = page;

	if (ext4_should_dioread_nolock(inode))
		ret = __block_write_begin(page, pos, len, ext4_get_block_write);
	else
		ret = __block_write_begin(page, pos, len, ext4_get_block);

	if (!ret && ext4_should_journal_data(inode)) {
		ret = walk_page_buffers(handle, page_buffers(page),
				from, to, NULL, do_journal_get_write_access);
	}

	if (ret) {
		unlock_page(page);
		page_cache_release(page);
		/*
		 * __block_write_begin may have instantiated a few blocks
		 * outside i_size.  Trim these off again. Don't need
		 * i_size_read because we hold i_mutex.
		 *
		 * Add inode to orphan list in case we crash before
		 * truncate finishes
		 */
		if (pos + len > inode->i_size && ext4_can_truncate(inode))
			ext4_orphan_add(handle, inode);

		ext4_journal_stop(handle);
		if (pos + len > inode->i_size) {
			ext4_truncate_failed_write(inode);
			/*
			 * If truncate failed early the inode might
			 * still be on the orphan list; we need to
			 * make sure the inode is removed from the
			 * orphan list in that case.
			 */
			if (inode->i_nlink)
				ext4_orphan_del(NULL, inode);
		}
	}

	if (ret == -ENOSPC && ext4_should_retry_alloc(inode->i_sb, &retries))
		goto retry;
out:
	return ret;
}

/* For write_end() in data=journal mode */
static int write_end_fn(handle_t *handle, struct buffer_head *bh)
{
	if (!buffer_mapped(bh) || buffer_freed(bh))
		return 0;
	set_buffer_uptodate(bh);
	return ext4_handle_dirty_metadata(handle, NULL, bh);
}

static int ext4_generic_write_end(struct file *file,
				  struct address_space *mapping,
				  loff_t pos, unsigned len, unsigned copied,
				  struct page *page, void *fsdata)
{
	int i_size_changed = 0;
	struct inode *inode = mapping->host;
	handle_t *handle = ext4_journal_current_handle();

	copied = block_write_end(file, mapping, pos, len, copied, page, fsdata);

	/*
	 * No need to use i_size_read() here, the i_size
	 * cannot change under us because we hold i_mutex.
	 *
	 * But it's important to update i_size while still holding page lock:
	 * page writeout could otherwise come in and zero beyond i_size.
	 */
	if (pos + copied > inode->i_size) {
		i_size_write(inode, pos + copied);
		i_size_changed = 1;
	}

	if (pos + copied >  EXT4_I(inode)->i_disksize) {
		/* We need to mark inode dirty even if
		 * new_i_size is less that inode->i_size
		 * bu greater than i_disksize.(hint delalloc)
		 */
		ext4_update_i_disksize(inode, (pos + copied));
		i_size_changed = 1;
	}
	unlock_page(page);
	page_cache_release(page);

	/*
	 * Don't mark the inode dirty under page lock. First, it unnecessarily
	 * makes the holding time of page lock longer. Second, it forces lock
	 * ordering of page lock and transaction start for journaling
	 * filesystems.
	 */
	if (i_size_changed)
		ext4_mark_inode_dirty(handle, inode);

	return copied;
}

/*
 * We need to pick up the new inode size which generic_commit_write gave us
 * `file' can be NULL - eg, when called from page_symlink().
 *
 * ext4 never places buffers on inode->i_mapping->private_list.  metadata
 * buffers are managed internally.
 */
static int ext4_ordered_write_end(struct file *file,
				  struct address_space *mapping,
				  loff_t pos, unsigned len, unsigned copied,
				  struct page *page, void *fsdata)
{
	handle_t *handle = ext4_journal_current_handle();
	struct inode *inode = mapping->host;
	int ret = 0, ret2;

	trace_ext4_ordered_write_end(inode, pos, len, copied);
	ret = ext4_jbd2_file_inode(handle, inode);

	if (ret == 0) {
		ret2 = ext4_generic_write_end(file, mapping, pos, len, copied,
							page, fsdata);
		copied = ret2;
		if (pos + len > inode->i_size && ext4_can_truncate(inode))
			/* if we have allocated more blocks and copied
			 * less. We will have blocks allocated outside
			 * inode->i_size. So truncate them
			 */
			ext4_orphan_add(handle, inode);
		if (ret2 < 0)
			ret = ret2;
	}
	ret2 = ext4_journal_stop(handle);
	if (!ret)
		ret = ret2;

	if (pos + len > inode->i_size) {
		ext4_truncate_failed_write(inode);
		/*
		 * If truncate failed early the inode might still be
		 * on the orphan list; we need to make sure the inode
		 * is removed from the orphan list in that case.
		 */
		if (inode->i_nlink)
			ext4_orphan_del(NULL, inode);
	}


	return ret ? ret : copied;
}

static int ext4_writeback_write_end(struct file *file,
				    struct address_space *mapping,
				    loff_t pos, unsigned len, unsigned copied,
				    struct page *page, void *fsdata)
{
	handle_t *handle = ext4_journal_current_handle();
	struct inode *inode = mapping->host;
	int ret = 0, ret2;

	trace_ext4_writeback_write_end(inode, pos, len, copied);
	ret2 = ext4_generic_write_end(file, mapping, pos, len, copied,
							page, fsdata);
	copied = ret2;
	if (pos + len > inode->i_size && ext4_can_truncate(inode))
		/* if we have allocated more blocks and copied
		 * less. We will have blocks allocated outside
		 * inode->i_size. So truncate them
		 */
		ext4_orphan_add(handle, inode);

	if (ret2 < 0)
		ret = ret2;

	ret2 = ext4_journal_stop(handle);
	if (!ret)
		ret = ret2;

	if (pos + len > inode->i_size) {
		ext4_truncate_failed_write(inode);
		/*
		 * If truncate failed early the inode might still be
		 * on the orphan list; we need to make sure the inode
		 * is removed from the orphan list in that case.
		 */
		if (inode->i_nlink)
			ext4_orphan_del(NULL, inode);
	}

	return ret ? ret : copied;
}

static int ext4_journalled_write_end(struct file *file,
				     struct address_space *mapping,
				     loff_t pos, unsigned len, unsigned copied,
				     struct page *page, void *fsdata)
{
	handle_t *handle = ext4_journal_current_handle();
	struct inode *inode = mapping->host;
	int ret = 0, ret2;
	int partial = 0;
	unsigned from, to;
	loff_t new_i_size;

	trace_ext4_journalled_write_end(inode, pos, len, copied);
	from = pos & (PAGE_CACHE_SIZE - 1);
	to = from + len;

	if (copied < len) {
		if (!PageUptodate(page))
			copied = 0;
		page_zero_new_buffers(page, from+copied, to);
	}

	ret = walk_page_buffers(handle, page_buffers(page), from,
				to, &partial, write_end_fn);
	if (!partial)
		SetPageUptodate(page);
	new_i_size = pos + copied;
	if (new_i_size > inode->i_size)
		i_size_write(inode, pos+copied);
	ext4_set_inode_state(inode, EXT4_STATE_JDATA);
	if (new_i_size > EXT4_I(inode)->i_disksize) {
		ext4_update_i_disksize(inode, new_i_size);
		ret2 = ext4_mark_inode_dirty(handle, inode);
		if (!ret)
			ret = ret2;
	}

	unlock_page(page);
	page_cache_release(page);
	if (pos + len > inode->i_size && ext4_can_truncate(inode))
		/* if we have allocated more blocks and copied
		 * less. We will have blocks allocated outside
		 * inode->i_size. So truncate them
		 */
		ext4_orphan_add(handle, inode);

	ret2 = ext4_journal_stop(handle);
	if (!ret)
		ret = ret2;
	if (pos + len > inode->i_size) {
		ext4_truncate_failed_write(inode);
		/*
		 * If truncate failed early the inode might still be
		 * on the orphan list; we need to make sure the inode
		 * is removed from the orphan list in that case.
		 */
		if (inode->i_nlink)
			ext4_orphan_del(NULL, inode);
	}

	return ret ? ret : copied;
}

/*
 * Reserve a single block located at lblock
 */
static int ext4_da_reserve_space(struct inode *inode, sector_t lblock)
{
	int retries = 0;
	struct ext4_sb_info *sbi = EXT4_SB(inode->i_sb);
	struct ext4_inode_info *ei = EXT4_I(inode);
	unsigned long md_needed;
	int ret;

	/*
	 * recalculate the amount of metadata blocks to reserve
	 * in order to allocate nrblocks
	 * worse case is one extent per block
	 */
repeat:
	spin_lock(&ei->i_block_reservation_lock);
	md_needed = ext4_calc_metadata_amount(inode, lblock);
	trace_ext4_da_reserve_space(inode, md_needed);
	spin_unlock(&ei->i_block_reservation_lock);

	/*
	 * We will charge metadata quota at writeout time; this saves
	 * us from metadata over-estimation, though we may go over by
	 * a small amount in the end.  Here we just reserve for data.
	 */
	ret = dquot_reserve_block(inode, 1);
	if (ret)
		return ret;
	/*
	 * We do still charge estimated metadata to the sb though;
	 * we cannot afford to run out of free blocks.
	 */
	if (ext4_claim_free_blocks(sbi, md_needed + 1)) {
		dquot_release_reservation_block(inode, 1);
		if (ext4_should_retry_alloc(inode->i_sb, &retries)) {
			yield();
			goto repeat;
		}
		return -ENOSPC;
	}
	spin_lock(&ei->i_block_reservation_lock);
	ei->i_reserved_data_blocks++;
	ei->i_reserved_meta_blocks += md_needed;
	spin_unlock(&ei->i_block_reservation_lock);

	return 0;       /* success */
}

static void ext4_da_release_space(struct inode *inode, int to_free)
{
	struct ext4_sb_info *sbi = EXT4_SB(inode->i_sb);
	struct ext4_inode_info *ei = EXT4_I(inode);

	if (!to_free)
		return;		/* Nothing to release, exit */

	spin_lock(&EXT4_I(inode)->i_block_reservation_lock);

	trace_ext4_da_release_space(inode, to_free);
	if (unlikely(to_free > ei->i_reserved_data_blocks)) {
		/*
		 * if there aren't enough reserved blocks, then the
		 * counter is messed up somewhere.  Since this
		 * function is called from invalidate page, it's
		 * harmless to return without any action.
		 */
		ext4_msg(inode->i_sb, KERN_NOTICE, "ext4_da_release_space: "
			 "ino %lu, to_free %d with only %d reserved "
			 "data blocks\n", inode->i_ino, to_free,
			 ei->i_reserved_data_blocks);
		WARN_ON(1);
		to_free = ei->i_reserved_data_blocks;
	}
	ei->i_reserved_data_blocks -= to_free;

	if (ei->i_reserved_data_blocks == 0) {
		/*
		 * We can release all of the reserved metadata blocks
		 * only when we have written all of the delayed
		 * allocation blocks.
		 */
		percpu_counter_sub(&sbi->s_dirtyblocks_counter,
				   ei->i_reserved_meta_blocks);
		ei->i_reserved_meta_blocks = 0;
		ei->i_da_metadata_calc_len = 0;
	}

	/* update fs dirty data blocks counter */
	percpu_counter_sub(&sbi->s_dirtyblocks_counter, to_free);

	spin_unlock(&EXT4_I(inode)->i_block_reservation_lock);

	dquot_release_reservation_block(inode, to_free);
}

static void ext4_da_page_release_reservation(struct page *page,
					     unsigned long offset)
{
	int to_release = 0;
	struct buffer_head *head, *bh;
	unsigned int curr_off = 0;

	head = page_buffers(page);
	bh = head;
	do {
		unsigned int next_off = curr_off + bh->b_size;

		if ((offset <= curr_off) && (buffer_delay(bh))) {
			to_release++;
			clear_buffer_delay(bh);
		}
		curr_off = next_off;
	} while ((bh = bh->b_this_page) != head);
	ext4_da_release_space(page->mapping->host, to_release);
}

/*
 * Delayed allocation stuff
 */

/*
 * mpage_da_submit_io - walks through extent of pages and try to write
 * them with writepage() call back
 *
 * @mpd->inode: inode
 * @mpd->first_page: first page of the extent
 * @mpd->next_page: page after the last page of the extent
 *
 * By the time mpage_da_submit_io() is called we expect all blocks
 * to be allocated. this may be wrong if allocation failed.
 *
 * As pages are already locked by write_cache_pages(), we can't use it
 */
static int mpage_da_submit_io(struct mpage_da_data *mpd,
			      struct ext4_map_blocks *map)
{
	struct pagevec pvec;
	unsigned long index, end;
	int ret = 0, err, nr_pages, i;
	struct inode *inode = mpd->inode;
	struct address_space *mapping = inode->i_mapping;
	loff_t size = i_size_read(inode);
	unsigned int len, block_start;
	struct buffer_head *bh, *page_bufs = NULL;
	int journal_data = ext4_should_journal_data(inode);
	sector_t pblock = 0, cur_logical = 0;
	struct ext4_io_submit io_submit;

	BUG_ON(mpd->next_page <= mpd->first_page);
	memset(&io_submit, 0, sizeof(io_submit));
	/*
	 * We need to start from the first_page to the next_page - 1
	 * to make sure we also write the mapped dirty buffer_heads.
	 * If we look at mpd->b_blocknr we would only be looking
	 * at the currently mapped buffer_heads.
	 */
	index = mpd->first_page;
	end = mpd->next_page - 1;

	pagevec_init(&pvec, 0);
	while (index <= end) {
		nr_pages = pagevec_lookup(&pvec, mapping, index, PAGEVEC_SIZE);
		if (nr_pages == 0)
			break;
		for (i = 0; i < nr_pages; i++) {
			int commit_write = 0, redirty_page = 0;
			struct page *page = pvec.pages[i];

			index = page->index;
			if (index > end)
				break;

			if (index == size >> PAGE_CACHE_SHIFT)
				len = size & ~PAGE_CACHE_MASK;
			else
				len = PAGE_CACHE_SIZE;
			if (map) {
				cur_logical = index << (PAGE_CACHE_SHIFT -
							inode->i_blkbits);
				pblock = map->m_pblk + (cur_logical -
							map->m_lblk);
			}
			index++;

			BUG_ON(!PageLocked(page));
			BUG_ON(PageWriteback(page));

			/*
			 * If the page does not have buffers (for
			 * whatever reason), try to create them using
			 * __block_write_begin.  If this fails,
			 * redirty the page and move on.
			 */
			if (!page_has_buffers(page)) {
				if (__block_write_begin(page, 0, len,
						noalloc_get_block_write)) {
				redirty_page:
					redirty_page_for_writepage(mpd->wbc,
								   page);
					unlock_page(page);
					continue;
				}
				commit_write = 1;
			}

			bh = page_bufs = page_buffers(page);
			block_start = 0;
			do {
				if (!bh)
					goto redirty_page;
				if (map && (cur_logical >= map->m_lblk) &&
				    (cur_logical <= (map->m_lblk +
						     (map->m_len - 1)))) {
					if (buffer_delay(bh)) {
						clear_buffer_delay(bh);
						bh->b_blocknr = pblock;
					}
					if (buffer_unwritten(bh) ||
					    buffer_mapped(bh))
						BUG_ON(bh->b_blocknr != pblock);
					if (map->m_flags & EXT4_MAP_UNINIT)
						set_buffer_uninit(bh);
					clear_buffer_unwritten(bh);
				}

				/* redirty page if block allocation undone */
				if (buffer_delay(bh) || buffer_unwritten(bh))
					redirty_page = 1;
				bh = bh->b_this_page;
				block_start += bh->b_size;
				cur_logical++;
				pblock++;
			} while (bh != page_bufs);

			if (redirty_page)
				goto redirty_page;

			if (commit_write)
				/* mark the buffer_heads as dirty & uptodate */
				block_commit_write(page, 0, len);

			/*
			 * Delalloc doesn't support data journalling,
			 * but eventually maybe we'll lift this
			 * restriction.
			 */
			if (unlikely(journal_data && PageChecked(page)))
				err = __ext4_journalled_writepage(page, len);
			else
				err = ext4_bio_write_page(&io_submit, page,
							  len, mpd->wbc);

			if (!err)
				mpd->pages_written++;
			/*
			 * In error case, we have to continue because
			 * remaining pages are still locked
			 */
			if (ret == 0)
				ret = err;
		}
		pagevec_release(&pvec);
	}
	ext4_io_submit(&io_submit);
	return ret;
}

static void ext4_da_block_invalidatepages(struct mpage_da_data *mpd,
					sector_t logical, long blk_cnt)
{
	int nr_pages, i;
	pgoff_t index, end;
	struct pagevec pvec;
	struct inode *inode = mpd->inode;
	struct address_space *mapping = inode->i_mapping;

	index = logical >> (PAGE_CACHE_SHIFT - inode->i_blkbits);
	end   = (logical + blk_cnt - 1) >>
				(PAGE_CACHE_SHIFT - inode->i_blkbits);
	while (index <= end) {
		nr_pages = pagevec_lookup(&pvec, mapping, index, PAGEVEC_SIZE);
		if (nr_pages == 0)
			break;
		for (i = 0; i < nr_pages; i++) {
			struct page *page = pvec.pages[i];
			if (page->index > end)
				break;
			BUG_ON(!PageLocked(page));
			BUG_ON(PageWriteback(page));
			block_invalidatepage(page, 0);
			ClearPageUptodate(page);
			unlock_page(page);
		}
		index = pvec.pages[nr_pages - 1]->index + 1;
		pagevec_release(&pvec);
	}
	return;
}

static void ext4_print_free_blocks(struct inode *inode)
{
	struct ext4_sb_info *sbi = EXT4_SB(inode->i_sb);
	printk(KERN_CRIT "Total free blocks count %lld\n",
	       ext4_count_free_blocks(inode->i_sb));
	printk(KERN_CRIT "Free/Dirty block details\n");
	printk(KERN_CRIT "free_blocks=%lld\n",
	       (long long) percpu_counter_sum(&sbi->s_freeblocks_counter));
	printk(KERN_CRIT "dirty_blocks=%lld\n",
	       (long long) percpu_counter_sum(&sbi->s_dirtyblocks_counter));
	printk(KERN_CRIT "Block reservation details\n");
	printk(KERN_CRIT "i_reserved_data_blocks=%u\n",
	       EXT4_I(inode)->i_reserved_data_blocks);
	printk(KERN_CRIT "i_reserved_meta_blocks=%u\n",
	       EXT4_I(inode)->i_reserved_meta_blocks);
	return;
}

/*
 * mpage_da_map_and_submit - go through given space, map them
 *       if necessary, and then submit them for I/O
 *
 * @mpd - bh describing space
 *
 * The function skips space we know is already mapped to disk blocks.
 *
 */
static void mpage_da_map_and_submit(struct mpage_da_data *mpd)
{
	int err, blks, get_blocks_flags;
	struct ext4_map_blocks map, *mapp = NULL;
	sector_t next = mpd->b_blocknr;
	unsigned max_blocks = mpd->b_size >> mpd->inode->i_blkbits;
	loff_t disksize = EXT4_I(mpd->inode)->i_disksize;
	handle_t *handle = NULL;

	/*
	 * If the blocks are mapped already, or we couldn't accumulate
	 * any blocks, then proceed immediately to the submission stage.
	 */
	if ((mpd->b_size == 0) ||
	    ((mpd->b_state  & (1 << BH_Mapped)) &&
	     !(mpd->b_state & (1 << BH_Delay)) &&
	     !(mpd->b_state & (1 << BH_Unwritten))))
		goto submit_io;

	handle = ext4_journal_current_handle();
	BUG_ON(!handle);

	/*
	 * Call ext4_map_blocks() to allocate any delayed allocation
	 * blocks, or to convert an uninitialized extent to be
	 * initialized (in the case where we have written into
	 * one or more preallocated blocks).
	 *
	 * We pass in the magic EXT4_GET_BLOCKS_DELALLOC_RESERVE to
	 * indicate that we are on the delayed allocation path.  This
	 * affects functions in many different parts of the allocation
	 * call path.  This flag exists primarily because we don't
	 * want to change *many* call functions, so ext4_map_blocks()
	 * will set the magic i_delalloc_reserved_flag once the
	 * inode's allocation semaphore is taken.
	 *
	 * If the blocks in questions were delalloc blocks, set
	 * EXT4_GET_BLOCKS_DELALLOC_RESERVE so the delalloc accounting
	 * variables are updated after the blocks have been allocated.
	 */
	map.m_lblk = next;
	map.m_len = max_blocks;
	get_blocks_flags = EXT4_GET_BLOCKS_CREATE;
	if (ext4_should_dioread_nolock(mpd->inode))
		get_blocks_flags |= EXT4_GET_BLOCKS_IO_CREATE_EXT;
	if (mpd->b_state & (1 << BH_Delay))
		get_blocks_flags |= EXT4_GET_BLOCKS_DELALLOC_RESERVE;

	blks = ext4_map_blocks(handle, mpd->inode, &map, get_blocks_flags);
	if (blks < 0) {
		struct super_block *sb = mpd->inode->i_sb;

		err = blks;
		/*
		 * If get block returns EAGAIN or ENOSPC and there
		 * appears to be free blocks we will call
		 * ext4_writepage() for all of the pages which will
		 * just redirty the pages.
		 */
		if (err == -EAGAIN)
			goto submit_io;

		if (err == -ENOSPC &&
		    ext4_count_free_blocks(sb)) {
			mpd->retval = err;
			goto submit_io;
		}

		/*
		 * get block failure will cause us to loop in
		 * writepages, because a_ops->writepage won't be able
		 * to make progress. The page will be redirtied by
		 * writepage and writepages will again try to write
		 * the same.
		 */
		if (!(EXT4_SB(sb)->s_mount_flags & EXT4_MF_FS_ABORTED)) {
			ext4_msg(sb, KERN_CRIT,
				 "delayed block allocation failed for inode %lu "
				 "at logical offset %llu with max blocks %zd "
				 "with error %d", mpd->inode->i_ino,
				 (unsigned long long) next,
				 mpd->b_size >> mpd->inode->i_blkbits, err);
			ext4_msg(sb, KERN_CRIT,
				"This should not happen!! Data will be lost\n");
			if (err == -ENOSPC)
				ext4_print_free_blocks(mpd->inode);
		}
		/* invalidate all the pages */
		ext4_da_block_invalidatepages(mpd, next,
				mpd->b_size >> mpd->inode->i_blkbits);
		return;
	}
	BUG_ON(blks == 0);

	mapp = &map;
	if (map.m_flags & EXT4_MAP_NEW) {
		struct block_device *bdev = mpd->inode->i_sb->s_bdev;
		int i;

		for (i = 0; i < map.m_len; i++)
			unmap_underlying_metadata(bdev, map.m_pblk + i);
	}

	if (ext4_should_order_data(mpd->inode)) {
		err = ext4_jbd2_file_inode(handle, mpd->inode);
		if (err)
			/* This only happens if the journal is aborted */
			return;
	}

	/*
	 * Update on-disk size along with block allocation.
	 */
	disksize = ((loff_t) next + blks) << mpd->inode->i_blkbits;
	if (disksize > i_size_read(mpd->inode))
		disksize = i_size_read(mpd->inode);
	if (disksize > EXT4_I(mpd->inode)->i_disksize) {
		ext4_update_i_disksize(mpd->inode, disksize);
		err = ext4_mark_inode_dirty(handle, mpd->inode);
		if (err)
			ext4_error(mpd->inode->i_sb,
				   "Failed to mark inode %lu dirty",
				   mpd->inode->i_ino);
	}

submit_io:
	mpage_da_submit_io(mpd, mapp);
	mpd->io_done = 1;
}

#define BH_FLAGS ((1 << BH_Uptodate) | (1 << BH_Mapped) | \
		(1 << BH_Delay) | (1 << BH_Unwritten))

/*
 * mpage_add_bh_to_extent - try to add one more block to extent of blocks
 *
 * @mpd->lbh - extent of blocks
 * @logical - logical number of the block in the file
 * @bh - bh of the block (used to access block's state)
 *
 * the function is used to collect contig. blocks in same state
 */
static void mpage_add_bh_to_extent(struct mpage_da_data *mpd,
				   sector_t logical, size_t b_size,
				   unsigned long b_state)
{
	sector_t next;
	int nrblocks = mpd->b_size >> mpd->inode->i_blkbits;

	/*
	 * XXX Don't go larger than mballoc is willing to allocate
	 * This is a stopgap solution.  We eventually need to fold
	 * mpage_da_submit_io() into this function and then call
	 * ext4_map_blocks() multiple times in a loop
	 */
	if (nrblocks >= 8*1024*1024/mpd->inode->i_sb->s_blocksize)
		goto flush_it;

	/* check if thereserved journal credits might overflow */
	if (!(ext4_test_inode_flag(mpd->inode, EXT4_INODE_EXTENTS))) {
		if (nrblocks >= EXT4_MAX_TRANS_DATA) {
			/*
			 * With non-extent format we are limited by the journal
			 * credit available.  Total credit needed to insert
			 * nrblocks contiguous blocks is dependent on the
			 * nrblocks.  So limit nrblocks.
			 */
			goto flush_it;
		} else if ((nrblocks + (b_size >> mpd->inode->i_blkbits)) >
				EXT4_MAX_TRANS_DATA) {
			/*
			 * Adding the new buffer_head would make it cross the
			 * allowed limit for which we have journal credit
			 * reserved. So limit the new bh->b_size
			 */
			b_size = (EXT4_MAX_TRANS_DATA - nrblocks) <<
						mpd->inode->i_blkbits;
			/* we will do mpage_da_submit_io in the next loop */
		}
	}
	/*
	 * First block in the extent
	 */
	if (mpd->b_size == 0) {
		mpd->b_blocknr = logical;
		mpd->b_size = b_size;
		mpd->b_state = b_state & BH_FLAGS;
		return;
	}

	next = mpd->b_blocknr + nrblocks;
	/*
	 * Can we merge the block to our big extent?
	 */
	if (logical == next && (b_state & BH_FLAGS) == mpd->b_state) {
		mpd->b_size += b_size;
		return;
	}

flush_it:
	/*
	 * We couldn't merge the block to our extent, so we
	 * need to flush current  extent and start new one
	 */
	mpage_da_map_and_submit(mpd);
	return;
}

static int ext4_bh_delay_or_unwritten(handle_t *handle, struct buffer_head *bh)
{
	return (buffer_delay(bh) || buffer_unwritten(bh)) && buffer_dirty(bh);
}

/*
 * __mpage_da_writepage - finds extent of pages and blocks
 *
 * @page: page to consider
 * @wbc: not used, we just follow rules
 * @data: context
 *
 * The function finds extents of pages and scan them for all blocks.
 */
static int __mpage_da_writepage(struct page *page,
				struct writeback_control *wbc,
				struct mpage_da_data *mpd)
{
	struct inode *inode = mpd->inode;
	struct buffer_head *bh, *head;
	sector_t logical;

	/*
	 * Can we merge this page to current extent?
	 */
	if (mpd->next_page != page->index) {
		/*
		 * Nope, we can't. So, we map non-allocated blocks
		 * and start IO on them
		 */
		if (mpd->next_page != mpd->first_page) {
			mpage_da_map_and_submit(mpd);
			/*
			 * skip rest of the page in the page_vec
			 */
			redirty_page_for_writepage(wbc, page);
			unlock_page(page);
			return MPAGE_DA_EXTENT_TAIL;
		}

		/*
		 * Start next extent of pages ...
		 */
		mpd->first_page = page->index;

		/*
		 * ... and blocks
		 */
		mpd->b_size = 0;
		mpd->b_state = 0;
		mpd->b_blocknr = 0;
	}

	mpd->next_page = page->index + 1;
	logical = (sector_t) page->index <<
		  (PAGE_CACHE_SHIFT - inode->i_blkbits);

	if (!page_has_buffers(page)) {
		mpage_add_bh_to_extent(mpd, logical, PAGE_CACHE_SIZE,
				       (1 << BH_Dirty) | (1 << BH_Uptodate));
		if (mpd->io_done)
			return MPAGE_DA_EXTENT_TAIL;
	} else {
		/*
		 * Page with regular buffer heads, just add all dirty ones
		 */
		head = page_buffers(page);
		bh = head;
		do {
			BUG_ON(buffer_locked(bh));
			/*
			 * We need to try to allocate
			 * unmapped blocks in the same page.
			 * Otherwise we won't make progress
			 * with the page in ext4_writepage
			 */
			if (ext4_bh_delay_or_unwritten(NULL, bh)) {
				mpage_add_bh_to_extent(mpd, logical,
						       bh->b_size,
						       bh->b_state);
				if (mpd->io_done)
					return MPAGE_DA_EXTENT_TAIL;
			} else if (buffer_dirty(bh) && (buffer_mapped(bh))) {
				/*
				 * mapped dirty buffer. We need to update
				 * the b_state because we look at
				 * b_state in mpage_da_map_blocks. We don't
				 * update b_size because if we find an
				 * unmapped buffer_head later we need to
				 * use the b_state flag of that buffer_head.
				 */
				if (mpd->b_size == 0)
					mpd->b_state = bh->b_state & BH_FLAGS;
			}
			logical++;
		} while ((bh = bh->b_this_page) != head);
	}

	return 0;
}

/*
 * This is a special get_blocks_t callback which is used by
 * ext4_da_write_begin().  It will either return mapped block or
 * reserve space for a single block.
 *
 * For delayed buffer_head we have BH_Mapped, BH_New, BH_Delay set.
 * We also have b_blocknr = -1 and b_bdev initialized properly
 *
 * For unwritten buffer_head we have BH_Mapped, BH_New, BH_Unwritten set.
 * We also have b_blocknr = physicalblock mapping unwritten extent and b_bdev
 * initialized properly.
 */
static int ext4_da_get_block_prep(struct inode *inode, sector_t iblock,
				  struct buffer_head *bh, int create)
{
	struct ext4_map_blocks map;
	int ret = 0;
	sector_t invalid_block = ~((sector_t) 0xffff);

	if (invalid_block < ext4_blocks_count(EXT4_SB(inode->i_sb)->s_es))
		invalid_block = ~0;

	BUG_ON(create == 0);
	BUG_ON(bh->b_size != inode->i_sb->s_blocksize);

	map.m_lblk = iblock;
	map.m_len = 1;

	/*
	 * first, we need to know whether the block is allocated already
	 * preallocated blocks are unmapped but should treated
	 * the same as allocated blocks.
	 */
	ret = ext4_map_blocks(NULL, inode, &map, 0);
	if (ret < 0)
		return ret;
	if (ret == 0) {
		if (buffer_delay(bh))
			return 0; /* Not sure this could or should happen */
		/*
		 * XXX: __block_write_begin() unmaps passed block, is it OK?
		 */
		ret = ext4_da_reserve_space(inode, iblock);
		if (ret)
			/* not enough space to reserve */
			return ret;

		map_bh(bh, inode->i_sb, invalid_block);
		set_buffer_new(bh);
		set_buffer_delay(bh);
		return 0;
	}

	map_bh(bh, inode->i_sb, map.m_pblk);
	bh->b_state = (bh->b_state & ~EXT4_MAP_FLAGS) | map.m_flags;

	if (buffer_unwritten(bh)) {
		/* A delayed write to unwritten bh should be marked
		 * new and mapped.  Mapped ensures that we don't do
		 * get_block multiple times when we write to the same
		 * offset and new ensures that we do proper zero out
		 * for partial write.
		 */
		set_buffer_new(bh);
		set_buffer_mapped(bh);
	}
	return 0;
}

/*
 * This function is used as a standard get_block_t calback function
 * when there is no desire to allocate any blocks.  It is used as a
<<<<<<< HEAD
 * callback function for block_prepare_write() and block_write_full_page().
=======
 * callback function for block_write_begin() and block_write_full_page().
>>>>>>> 45f53cc9
 * These functions should only try to map a single block at a time.
 *
 * Since this function doesn't do block allocations even if the caller
 * requests it by passing in create=1, it is critically important that
 * any caller checks to make sure that any buffer heads are returned
 * by this function are either all already mapped or marked for
 * delayed allocation before calling  block_write_full_page().  Otherwise,
 * b_blocknr could be left unitialized, and the page write functions will
 * be taken by surprise.
 */
static int noalloc_get_block_write(struct inode *inode, sector_t iblock,
				   struct buffer_head *bh_result, int create)
{
	BUG_ON(bh_result->b_size != inode->i_sb->s_blocksize);
	return _ext4_get_block(inode, iblock, bh_result, 0);
}

static int bget_one(handle_t *handle, struct buffer_head *bh)
{
	get_bh(bh);
	return 0;
}

static int bput_one(handle_t *handle, struct buffer_head *bh)
{
	put_bh(bh);
	return 0;
}

static int __ext4_journalled_writepage(struct page *page,
				       unsigned int len)
{
	struct address_space *mapping = page->mapping;
	struct inode *inode = mapping->host;
	struct buffer_head *page_bufs;
	handle_t *handle = NULL;
	int ret = 0;
	int err;

	ClearPageChecked(page);
	page_bufs = page_buffers(page);
	BUG_ON(!page_bufs);
	walk_page_buffers(handle, page_bufs, 0, len, NULL, bget_one);
	/* As soon as we unlock the page, it can go away, but we have
	 * references to buffers so we are safe */
	unlock_page(page);

	handle = ext4_journal_start(inode, ext4_writepage_trans_blocks(inode));
	if (IS_ERR(handle)) {
		ret = PTR_ERR(handle);
		goto out;
	}

	ret = walk_page_buffers(handle, page_bufs, 0, len, NULL,
				do_journal_get_write_access);

	err = walk_page_buffers(handle, page_bufs, 0, len, NULL,
				write_end_fn);
	if (ret == 0)
		ret = err;
	err = ext4_journal_stop(handle);
	if (!ret)
		ret = err;

	walk_page_buffers(handle, page_bufs, 0, len, NULL, bput_one);
	ext4_set_inode_state(inode, EXT4_STATE_JDATA);
out:
	return ret;
}

static int ext4_set_bh_endio(struct buffer_head *bh, struct inode *inode);
static void ext4_end_io_buffer_write(struct buffer_head *bh, int uptodate);

/*
 * Note that we don't need to start a transaction unless we're journaling data
 * because we should have holes filled from ext4_page_mkwrite(). We even don't
 * need to file the inode to the transaction's list in ordered mode because if
 * we are writing back data added by write(), the inode is already there and if
 * we are writing back data modified via mmap(), noone guarantees in which
 * transaction the data will hit the disk. In case we are journaling data, we
 * cannot start transaction directly because transaction start ranks above page
 * lock so we have to do some magic.
 *
 * This function can get called via...
 *   - ext4_da_writepages after taking page lock (have journal handle)
 *   - journal_submit_inode_data_buffers (no journal handle)
 *   - shrink_page_list via pdflush (no journal handle)
 *   - grab_page_cache when doing write_begin (have journal handle)
 *
 * We don't do any block allocation in this function. If we have page with
 * multiple blocks we need to write those buffer_heads that are mapped. This
 * is important for mmaped based write. So if we do with blocksize 1K
 * truncate(f, 1024);
 * a = mmap(f, 0, 4096);
 * a[0] = 'a';
 * truncate(f, 4096);
 * we have in the page first buffer_head mapped via page_mkwrite call back
 * but other bufer_heads would be unmapped but dirty(dirty done via the
 * do_wp_page). So writepage should write the first block. If we modify
 * the mmap area beyond 1024 we will again get a page_fault and the
 * page_mkwrite callback will do the block allocation and mark the
 * buffer_heads mapped.
 *
 * We redirty the page if we have any buffer_heads that is either delay or
 * unwritten in the page.
 *
 * We can get recursively called as show below.
 *
 *	ext4_writepage() -> kmalloc() -> __alloc_pages() -> page_launder() ->
 *		ext4_writepage()
 *
 * But since we don't do any block allocation we should not deadlock.
 * Page also have the dirty flag cleared so we don't get recurive page_lock.
 */
static int ext4_writepage(struct page *page,
			  struct writeback_control *wbc)
{
	int ret = 0, commit_write = 0;
	loff_t size;
	unsigned int len;
	struct buffer_head *page_bufs = NULL;
	struct inode *inode = page->mapping->host;

	trace_ext4_writepage(inode, page);
	size = i_size_read(inode);
	if (page->index == size >> PAGE_CACHE_SHIFT)
		len = size & ~PAGE_CACHE_MASK;
	else
		len = PAGE_CACHE_SIZE;

	/*
	 * If the page does not have buffers (for whatever reason),
	 * try to create them using __block_write_begin.  If this
	 * fails, redirty the page and move on.
	 */
	if (!page_has_buffers(page)) {
		if (__block_write_begin(page, 0, len,
					noalloc_get_block_write)) {
		redirty_page:
			redirty_page_for_writepage(wbc, page);
			unlock_page(page);
			return 0;
		}
		commit_write = 1;
	}
	page_bufs = page_buffers(page);
	if (walk_page_buffers(NULL, page_bufs, 0, len, NULL,
			      ext4_bh_delay_or_unwritten)) {
		/*
		 * We don't want to do block allocation, so redirty
		 * the page and return.  We may reach here when we do
		 * a journal commit via journal_submit_inode_data_buffers.
		 * We can also reach here via shrink_page_list
		 */
		goto redirty_page;
	}
	if (commit_write)
		/* now mark the buffer_heads as dirty and uptodate */
		block_commit_write(page, 0, len);

	if (PageChecked(page) && ext4_should_journal_data(inode))
		/*
		 * It's mmapped pagecache.  Add buffers and journal it.  There
		 * doesn't seem much point in redirtying the page here.
		 */
		return __ext4_journalled_writepage(page, len);

<<<<<<< HEAD
	if (page_bufs && buffer_uninit(page_bufs)) {
=======
	if (buffer_uninit(page_bufs)) {
>>>>>>> 45f53cc9
		ext4_set_bh_endio(page_bufs, inode);
		ret = block_write_full_page_endio(page, noalloc_get_block_write,
					    wbc, ext4_end_io_buffer_write);
	} else
		ret = block_write_full_page(page, noalloc_get_block_write,
					    wbc);

	return ret;
}

/*
 * This is called via ext4_da_writepages() to
 * calulate the total number of credits to reserve to fit
 * a single extent allocation into a single transaction,
 * ext4_da_writpeages() will loop calling this before
 * the block allocation.
 */

static int ext4_da_writepages_trans_blocks(struct inode *inode)
{
	int max_blocks = EXT4_I(inode)->i_reserved_data_blocks;

	/*
	 * With non-extent format the journal credit needed to
	 * insert nrblocks contiguous block is dependent on
	 * number of contiguous block. So we will limit
	 * number of contiguous block to a sane value
	 */
	if (!(ext4_test_inode_flag(inode, EXT4_INODE_EXTENTS)) &&
	    (max_blocks > EXT4_MAX_TRANS_DATA))
		max_blocks = EXT4_MAX_TRANS_DATA;

	return ext4_chunk_trans_blocks(inode, max_blocks);
}

/*
 * write_cache_pages_da - walk the list of dirty pages of the given
 * address space and call the callback function (which usually writes
 * the pages).
 *
 * This is a forked version of write_cache_pages().  Differences:
 *	Range cyclic is ignored.
 *	no_nrwrite_index_update is always presumed true
 */
static int write_cache_pages_da(struct address_space *mapping,
				struct writeback_control *wbc,
				struct mpage_da_data *mpd,
				pgoff_t *done_index)
{
	int ret = 0;
	int done = 0;
	struct pagevec pvec;
	unsigned nr_pages;
	pgoff_t index;
	pgoff_t end;		/* Inclusive */
	long nr_to_write = wbc->nr_to_write;
	int tag;

	pagevec_init(&pvec, 0);
	index = wbc->range_start >> PAGE_CACHE_SHIFT;
	end = wbc->range_end >> PAGE_CACHE_SHIFT;

	if (wbc->sync_mode == WB_SYNC_ALL)
		tag = PAGECACHE_TAG_TOWRITE;
	else
		tag = PAGECACHE_TAG_DIRTY;

	*done_index = index;
	while (!done && (index <= end)) {
		int i;

		nr_pages = pagevec_lookup_tag(&pvec, mapping, &index, tag,
			      min(end - index, (pgoff_t)PAGEVEC_SIZE-1) + 1);
		if (nr_pages == 0)
			break;

		for (i = 0; i < nr_pages; i++) {
			struct page *page = pvec.pages[i];

			/*
			 * At this point, the page may be truncated or
			 * invalidated (changing page->mapping to NULL), or
			 * even swizzled back from swapper_space to tmpfs file
			 * mapping. However, page->index will not change
			 * because we have a reference on the page.
			 */
			if (page->index > end) {
				done = 1;
				break;
			}

			*done_index = page->index + 1;

			lock_page(page);

			/*
			 * Page truncated or invalidated. We can freely skip it
			 * then, even for data integrity operations: the page
			 * has disappeared concurrently, so there could be no
			 * real expectation of this data interity operation
			 * even if there is now a new, dirty page at the same
			 * pagecache address.
			 */
			if (unlikely(page->mapping != mapping)) {
continue_unlock:
				unlock_page(page);
				continue;
			}

			if (!PageDirty(page)) {
				/* someone wrote it for us */
				goto continue_unlock;
			}

			if (PageWriteback(page)) {
				if (wbc->sync_mode != WB_SYNC_NONE)
					wait_on_page_writeback(page);
				else
					goto continue_unlock;
			}

			BUG_ON(PageWriteback(page));
			if (!clear_page_dirty_for_io(page))
				goto continue_unlock;

			ret = __mpage_da_writepage(page, wbc, mpd);
			if (unlikely(ret)) {
				if (ret == AOP_WRITEPAGE_ACTIVATE) {
					unlock_page(page);
					ret = 0;
				} else {
					done = 1;
					break;
				}
			}

			if (nr_to_write > 0) {
				nr_to_write--;
				if (nr_to_write == 0 &&
				    wbc->sync_mode == WB_SYNC_NONE) {
					/*
					 * We stop writing back only if we are
					 * not doing integrity sync. In case of
					 * integrity sync we have to keep going
					 * because someone may be concurrently
					 * dirtying pages, and we might have
					 * synced a lot of newly appeared dirty
					 * pages, but have not synced all of the
					 * old dirty pages.
					 */
					done = 1;
					break;
				}
			}
		}
		pagevec_release(&pvec);
		cond_resched();
	}
	return ret;
}


static int ext4_da_writepages(struct address_space *mapping,
			      struct writeback_control *wbc)
{
	pgoff_t	index;
	int range_whole = 0;
	handle_t *handle = NULL;
	struct mpage_da_data mpd;
	struct inode *inode = mapping->host;
	int pages_written = 0;
	long pages_skipped;
	unsigned int max_pages;
	int range_cyclic, cycled = 1, io_done = 0;
	int needed_blocks, ret = 0;
	long desired_nr_to_write, nr_to_writebump = 0;
	loff_t range_start = wbc->range_start;
	struct ext4_sb_info *sbi = EXT4_SB(mapping->host->i_sb);
	pgoff_t done_index = 0;
	pgoff_t end;

	trace_ext4_da_writepages(inode, wbc);

	/*
	 * No pages to write? This is mainly a kludge to avoid starting
	 * a transaction for special inodes like journal inode on last iput()
	 * because that could violate lock ordering on umount
	 */
	if (!mapping->nrpages || !mapping_tagged(mapping, PAGECACHE_TAG_DIRTY))
		return 0;

	/*
	 * If the filesystem has aborted, it is read-only, so return
	 * right away instead of dumping stack traces later on that
	 * will obscure the real source of the problem.  We test
	 * EXT4_MF_FS_ABORTED instead of sb->s_flag's MS_RDONLY because
	 * the latter could be true if the filesystem is mounted
	 * read-only, and in that case, ext4_da_writepages should
	 * *never* be called, so if that ever happens, we would want
	 * the stack trace.
	 */
	if (unlikely(sbi->s_mount_flags & EXT4_MF_FS_ABORTED))
		return -EROFS;

	if (wbc->range_start == 0 && wbc->range_end == LLONG_MAX)
		range_whole = 1;

	range_cyclic = wbc->range_cyclic;
	if (wbc->range_cyclic) {
		index = mapping->writeback_index;
		if (index)
			cycled = 0;
		wbc->range_start = index << PAGE_CACHE_SHIFT;
		wbc->range_end  = LLONG_MAX;
		wbc->range_cyclic = 0;
		end = -1;
	} else {
		index = wbc->range_start >> PAGE_CACHE_SHIFT;
		end = wbc->range_end >> PAGE_CACHE_SHIFT;
	}

	/*
	 * This works around two forms of stupidity.  The first is in
	 * the writeback code, which caps the maximum number of pages
	 * written to be 1024 pages.  This is wrong on multiple
	 * levels; different architectues have a different page size,
	 * which changes the maximum amount of data which gets
	 * written.  Secondly, 4 megabytes is way too small.  XFS
	 * forces this value to be 16 megabytes by multiplying
	 * nr_to_write parameter by four, and then relies on its
	 * allocator to allocate larger extents to make them
	 * contiguous.  Unfortunately this brings us to the second
	 * stupidity, which is that ext4's mballoc code only allocates
	 * at most 2048 blocks.  So we force contiguous writes up to
	 * the number of dirty blocks in the inode, or
	 * sbi->max_writeback_mb_bump whichever is smaller.
	 */
	max_pages = sbi->s_max_writeback_mb_bump << (20 - PAGE_CACHE_SHIFT);
	if (!range_cyclic && range_whole) {
		if (wbc->nr_to_write == LONG_MAX)
			desired_nr_to_write = wbc->nr_to_write;
		else
			desired_nr_to_write = wbc->nr_to_write * 8;
	} else
		desired_nr_to_write = ext4_num_dirty_pages(inode, index,
							   max_pages);
	if (desired_nr_to_write > max_pages)
		desired_nr_to_write = max_pages;

	if (wbc->nr_to_write < desired_nr_to_write) {
		nr_to_writebump = desired_nr_to_write - wbc->nr_to_write;
		wbc->nr_to_write = desired_nr_to_write;
	}

	mpd.wbc = wbc;
	mpd.inode = mapping->host;

	pages_skipped = wbc->pages_skipped;

retry:
	if (wbc->sync_mode == WB_SYNC_ALL)
		tag_pages_for_writeback(mapping, index, end);

	while (!ret && wbc->nr_to_write > 0) {

		/*
		 * we  insert one extent at a time. So we need
		 * credit needed for single extent allocation.
		 * journalled mode is currently not supported
		 * by delalloc
		 */
		BUG_ON(ext4_should_journal_data(inode));
		needed_blocks = ext4_da_writepages_trans_blocks(inode);

		/* start a new transaction*/
		handle = ext4_journal_start(inode, needed_blocks);
		if (IS_ERR(handle)) {
			ret = PTR_ERR(handle);
			ext4_msg(inode->i_sb, KERN_CRIT, "%s: jbd2_start: "
			       "%ld pages, ino %lu; err %d", __func__,
				wbc->nr_to_write, inode->i_ino, ret);
			goto out_writepages;
		}

		/*
		 * Now call __mpage_da_writepage to find the next
		 * contiguous region of logical blocks that need
		 * blocks to be allocated by ext4.  We don't actually
		 * submit the blocks for I/O here, even though
		 * write_cache_pages thinks it will, and will set the
		 * pages as clean for write before calling
		 * __mpage_da_writepage().
		 */
		mpd.b_size = 0;
		mpd.b_state = 0;
		mpd.b_blocknr = 0;
		mpd.first_page = 0;
		mpd.next_page = 0;
		mpd.io_done = 0;
		mpd.pages_written = 0;
		mpd.retval = 0;
		ret = write_cache_pages_da(mapping, wbc, &mpd, &done_index);
		/*
		 * If we have a contiguous extent of pages and we
		 * haven't done the I/O yet, map the blocks and submit
		 * them for I/O.
		 */
		if (!mpd.io_done && mpd.next_page != mpd.first_page) {
			mpage_da_map_and_submit(&mpd);
			ret = MPAGE_DA_EXTENT_TAIL;
		}
		trace_ext4_da_write_pages(inode, &mpd);
		wbc->nr_to_write -= mpd.pages_written;

		ext4_journal_stop(handle);

		if ((mpd.retval == -ENOSPC) && sbi->s_journal) {
			/* commit the transaction which would
			 * free blocks released in the transaction
			 * and try again
			 */
			jbd2_journal_force_commit_nested(sbi->s_journal);
			wbc->pages_skipped = pages_skipped;
			ret = 0;
		} else if (ret == MPAGE_DA_EXTENT_TAIL) {
			/*
			 * got one extent now try with
			 * rest of the pages
			 */
			pages_written += mpd.pages_written;
			wbc->pages_skipped = pages_skipped;
			ret = 0;
			io_done = 1;
		} else if (wbc->nr_to_write)
			/*
			 * There is no more writeout needed
			 * or we requested for a noblocking writeout
			 * and we found the device congested
			 */
			break;
	}
	if (!io_done && !cycled) {
		cycled = 1;
		index = 0;
		wbc->range_start = index << PAGE_CACHE_SHIFT;
		wbc->range_end  = mapping->writeback_index - 1;
		goto retry;
	}
	if (pages_skipped != wbc->pages_skipped)
		ext4_msg(inode->i_sb, KERN_CRIT,
			 "This should not happen leaving %s "
			 "with nr_to_write = %ld ret = %d",
			 __func__, wbc->nr_to_write, ret);

	/* Update index */
	wbc->range_cyclic = range_cyclic;
	if (wbc->range_cyclic || (range_whole && wbc->nr_to_write > 0))
		/*
		 * set the writeback_index so that range_cyclic
		 * mode will write it back later
		 */
		mapping->writeback_index = done_index;

out_writepages:
	wbc->nr_to_write -= nr_to_writebump;
	wbc->range_start = range_start;
	trace_ext4_da_writepages_result(inode, wbc, ret, pages_written);
	return ret;
}

#define FALL_BACK_TO_NONDELALLOC 1
static int ext4_nonda_switch(struct super_block *sb)
{
	s64 free_blocks, dirty_blocks;
	struct ext4_sb_info *sbi = EXT4_SB(sb);

	/*
	 * switch to non delalloc mode if we are running low
	 * on free block. The free block accounting via percpu
	 * counters can get slightly wrong with percpu_counter_batch getting
	 * accumulated on each CPU without updating global counters
	 * Delalloc need an accurate free block accounting. So switch
	 * to non delalloc when we are near to error range.
	 */
	free_blocks  = percpu_counter_read_positive(&sbi->s_freeblocks_counter);
	dirty_blocks = percpu_counter_read_positive(&sbi->s_dirtyblocks_counter);
	if (2 * free_blocks < 3 * dirty_blocks ||
		free_blocks < (dirty_blocks + EXT4_FREEBLOCKS_WATERMARK)) {
		/*
		 * free block count is less than 150% of dirty blocks
		 * or free blocks is less than watermark
		 */
		return 1;
	}
	/*
	 * Even if we don't switch but are nearing capacity,
	 * start pushing delalloc when 1/2 of free blocks are dirty.
	 */
	if (free_blocks < 2 * dirty_blocks)
		writeback_inodes_sb_if_idle(sb);

	return 0;
}

static int ext4_da_write_begin(struct file *file, struct address_space *mapping,
			       loff_t pos, unsigned len, unsigned flags,
			       struct page **pagep, void **fsdata)
{
	int ret, retries = 0;
	struct page *page;
	pgoff_t index;
	struct inode *inode = mapping->host;
	handle_t *handle;

	index = pos >> PAGE_CACHE_SHIFT;

	if (ext4_nonda_switch(inode->i_sb)) {
		*fsdata = (void *)FALL_BACK_TO_NONDELALLOC;
		return ext4_write_begin(file, mapping, pos,
					len, flags, pagep, fsdata);
	}
	*fsdata = (void *)0;
	trace_ext4_da_write_begin(inode, pos, len, flags);
retry:
	/*
	 * With delayed allocation, we don't log the i_disksize update
	 * if there is delayed block allocation. But we still need
	 * to journalling the i_disksize update if writes to the end
	 * of file which has an already mapped buffer.
	 */
	handle = ext4_journal_start(inode, 1);
	if (IS_ERR(handle)) {
		ret = PTR_ERR(handle);
		goto out;
	}
	/* We cannot recurse into the filesystem as the transaction is already
	 * started */
	flags |= AOP_FLAG_NOFS;

	page = grab_cache_page_write_begin(mapping, index, flags);
	if (!page) {
		ext4_journal_stop(handle);
		ret = -ENOMEM;
		goto out;
	}
	*pagep = page;

	ret = __block_write_begin(page, pos, len, ext4_da_get_block_prep);
	if (ret < 0) {
		unlock_page(page);
		ext4_journal_stop(handle);
		page_cache_release(page);
		/*
		 * block_write_begin may have instantiated a few blocks
		 * outside i_size.  Trim these off again. Don't need
		 * i_size_read because we hold i_mutex.
		 */
		if (pos + len > inode->i_size)
			ext4_truncate_failed_write(inode);
	}

	if (ret == -ENOSPC && ext4_should_retry_alloc(inode->i_sb, &retries))
		goto retry;
out:
	return ret;
}

/*
 * Check if we should update i_disksize
 * when write to the end of file but not require block allocation
 */
static int ext4_da_should_update_i_disksize(struct page *page,
					    unsigned long offset)
{
	struct buffer_head *bh;
	struct inode *inode = page->mapping->host;
	unsigned int idx;
	int i;

	bh = page_buffers(page);
	idx = offset >> inode->i_blkbits;

	for (i = 0; i < idx; i++)
		bh = bh->b_this_page;

	if (!buffer_mapped(bh) || (buffer_delay(bh)) || buffer_unwritten(bh))
		return 0;
	return 1;
}

static int ext4_da_write_end(struct file *file,
			     struct address_space *mapping,
			     loff_t pos, unsigned len, unsigned copied,
			     struct page *page, void *fsdata)
{
	struct inode *inode = mapping->host;
	int ret = 0, ret2;
	handle_t *handle = ext4_journal_current_handle();
	loff_t new_i_size;
	unsigned long start, end;
	int write_mode = (int)(unsigned long)fsdata;

	if (write_mode == FALL_BACK_TO_NONDELALLOC) {
		if (ext4_should_order_data(inode)) {
			return ext4_ordered_write_end(file, mapping, pos,
					len, copied, page, fsdata);
		} else if (ext4_should_writeback_data(inode)) {
			return ext4_writeback_write_end(file, mapping, pos,
					len, copied, page, fsdata);
		} else {
			BUG();
		}
	}

	trace_ext4_da_write_end(inode, pos, len, copied);
	start = pos & (PAGE_CACHE_SIZE - 1);
	end = start + copied - 1;

	/*
	 * generic_write_end() will run mark_inode_dirty() if i_size
	 * changes.  So let's piggyback the i_disksize mark_inode_dirty
	 * into that.
	 */

	new_i_size = pos + copied;
	if (new_i_size > EXT4_I(inode)->i_disksize) {
		if (ext4_da_should_update_i_disksize(page, end)) {
			down_write(&EXT4_I(inode)->i_data_sem);
			if (new_i_size > EXT4_I(inode)->i_disksize) {
				/*
				 * Updating i_disksize when extending file
				 * without needing block allocation
				 */
				if (ext4_should_order_data(inode))
					ret = ext4_jbd2_file_inode(handle,
								   inode);

				EXT4_I(inode)->i_disksize = new_i_size;
			}
			up_write(&EXT4_I(inode)->i_data_sem);
			/* We need to mark inode dirty even if
			 * new_i_size is less that inode->i_size
			 * bu greater than i_disksize.(hint delalloc)
			 */
			ext4_mark_inode_dirty(handle, inode);
		}
	}
	ret2 = generic_write_end(file, mapping, pos, len, copied,
							page, fsdata);
	copied = ret2;
	if (ret2 < 0)
		ret = ret2;
	ret2 = ext4_journal_stop(handle);
	if (!ret)
		ret = ret2;

	return ret ? ret : copied;
}

static void ext4_da_invalidatepage(struct page *page, unsigned long offset)
{
	/*
	 * Drop reserved blocks
	 */
	BUG_ON(!PageLocked(page));
	if (!page_has_buffers(page))
		goto out;

	ext4_da_page_release_reservation(page, offset);

out:
	ext4_invalidatepage(page, offset);

	return;
}

/*
 * Force all delayed allocation blocks to be allocated for a given inode.
 */
int ext4_alloc_da_blocks(struct inode *inode)
{
	trace_ext4_alloc_da_blocks(inode);

	if (!EXT4_I(inode)->i_reserved_data_blocks &&
	    !EXT4_I(inode)->i_reserved_meta_blocks)
		return 0;

	/*
	 * We do something simple for now.  The filemap_flush() will
	 * also start triggering a write of the data blocks, which is
	 * not strictly speaking necessary (and for users of
	 * laptop_mode, not even desirable).  However, to do otherwise
	 * would require replicating code paths in:
	 *
	 * ext4_da_writepages() ->
	 *    write_cache_pages() ---> (via passed in callback function)
	 *        __mpage_da_writepage() -->
	 *           mpage_add_bh_to_extent()
	 *           mpage_da_map_blocks()
	 *
	 * The problem is that write_cache_pages(), located in
	 * mm/page-writeback.c, marks pages clean in preparation for
	 * doing I/O, which is not desirable if we're not planning on
	 * doing I/O at all.
	 *
	 * We could call write_cache_pages(), and then redirty all of
	 * the pages by calling redirty_page_for_writeback() but that
	 * would be ugly in the extreme.  So instead we would need to
	 * replicate parts of the code in the above functions,
	 * simplifying them becuase we wouldn't actually intend to
	 * write out the pages, but rather only collect contiguous
	 * logical block extents, call the multi-block allocator, and
	 * then update the buffer heads with the block allocations.
	 *
	 * For now, though, we'll cheat by calling filemap_flush(),
	 * which will map the blocks, and start the I/O, but not
	 * actually wait for the I/O to complete.
	 */
	return filemap_flush(inode->i_mapping);
}

/*
 * bmap() is special.  It gets used by applications such as lilo and by
 * the swapper to find the on-disk block of a specific piece of data.
 *
 * Naturally, this is dangerous if the block concerned is still in the
 * journal.  If somebody makes a swapfile on an ext4 data-journaling
 * filesystem and enables swap, then they may get a nasty shock when the
 * data getting swapped to that swapfile suddenly gets overwritten by
 * the original zero's written out previously to the journal and
 * awaiting writeback in the kernel's buffer cache.
 *
 * So, if we see any bmap calls here on a modified, data-journaled file,
 * take extra steps to flush any blocks which might be in the cache.
 */
static sector_t ext4_bmap(struct address_space *mapping, sector_t block)
{
	struct inode *inode = mapping->host;
	journal_t *journal;
	int err;

	if (mapping_tagged(mapping, PAGECACHE_TAG_DIRTY) &&
			test_opt(inode->i_sb, DELALLOC)) {
		/*
		 * With delalloc we want to sync the file
		 * so that we can make sure we allocate
		 * blocks for file
		 */
		filemap_write_and_wait(mapping);
	}

	if (EXT4_JOURNAL(inode) &&
	    ext4_test_inode_state(inode, EXT4_STATE_JDATA)) {
		/*
		 * This is a REALLY heavyweight approach, but the use of
		 * bmap on dirty files is expected to be extremely rare:
		 * only if we run lilo or swapon on a freshly made file
		 * do we expect this to happen.
		 *
		 * (bmap requires CAP_SYS_RAWIO so this does not
		 * represent an unprivileged user DOS attack --- we'd be
		 * in trouble if mortal users could trigger this path at
		 * will.)
		 *
		 * NB. EXT4_STATE_JDATA is not set on files other than
		 * regular files.  If somebody wants to bmap a directory
		 * or symlink and gets confused because the buffer
		 * hasn't yet been flushed to disk, they deserve
		 * everything they get.
		 */

		ext4_clear_inode_state(inode, EXT4_STATE_JDATA);
		journal = EXT4_JOURNAL(inode);
		jbd2_journal_lock_updates(journal);
		err = jbd2_journal_flush(journal);
		jbd2_journal_unlock_updates(journal);

		if (err)
			return 0;
	}

	return generic_block_bmap(mapping, block, ext4_get_block);
}

static int ext4_readpage(struct file *file, struct page *page)
{
	return mpage_readpage(page, ext4_get_block);
}

static int
ext4_readpages(struct file *file, struct address_space *mapping,
		struct list_head *pages, unsigned nr_pages)
{
	return mpage_readpages(mapping, pages, nr_pages, ext4_get_block);
}

static void ext4_invalidatepage_free_endio(struct page *page, unsigned long offset)
{
	struct buffer_head *head, *bh;
	unsigned int curr_off = 0;

	if (!page_has_buffers(page))
		return;
	head = bh = page_buffers(page);
	do {
		if (offset <= curr_off && test_clear_buffer_uninit(bh)
					&& bh->b_private) {
			ext4_free_io_end(bh->b_private);
			bh->b_private = NULL;
			bh->b_end_io = NULL;
		}
		curr_off = curr_off + bh->b_size;
		bh = bh->b_this_page;
	} while (bh != head);
}

static void ext4_invalidatepage(struct page *page, unsigned long offset)
{
	journal_t *journal = EXT4_JOURNAL(page->mapping->host);

	/*
	 * free any io_end structure allocated for buffers to be discarded
	 */
	if (ext4_should_dioread_nolock(page->mapping->host))
		ext4_invalidatepage_free_endio(page, offset);
	/*
	 * If it's a full truncate we just forget about the pending dirtying
	 */
	if (offset == 0)
		ClearPageChecked(page);

	if (journal)
		jbd2_journal_invalidatepage(journal, page, offset);
	else
		block_invalidatepage(page, offset);
}

static int ext4_releasepage(struct page *page, gfp_t wait)
{
	journal_t *journal = EXT4_JOURNAL(page->mapping->host);

	WARN_ON(PageChecked(page));
	if (!page_has_buffers(page))
		return 0;
	if (journal)
		return jbd2_journal_try_to_free_buffers(journal, page, wait);
	else
		return try_to_free_buffers(page);
}

/*
 * O_DIRECT for ext3 (or indirect map) based files
 *
 * If the O_DIRECT write will extend the file then add this inode to the
 * orphan list.  So recovery will truncate it back to the original size
 * if the machine crashes during the write.
 *
 * If the O_DIRECT write is intantiating holes inside i_size and the machine
 * crashes then stale disk data _may_ be exposed inside the file. But current
 * VFS code falls back into buffered path in that case so we are safe.
 */
static ssize_t ext4_ind_direct_IO(int rw, struct kiocb *iocb,
			      const struct iovec *iov, loff_t offset,
			      unsigned long nr_segs)
{
	struct file *file = iocb->ki_filp;
	struct inode *inode = file->f_mapping->host;
	struct ext4_inode_info *ei = EXT4_I(inode);
	handle_t *handle;
	ssize_t ret;
	int orphan = 0;
	size_t count = iov_length(iov, nr_segs);
	int retries = 0;

	if (rw == WRITE) {
		loff_t final_size = offset + count;

		if (final_size > inode->i_size) {
			/* Credits for sb + inode write */
			handle = ext4_journal_start(inode, 2);
			if (IS_ERR(handle)) {
				ret = PTR_ERR(handle);
				goto out;
			}
			ret = ext4_orphan_add(handle, inode);
			if (ret) {
				ext4_journal_stop(handle);
				goto out;
			}
			orphan = 1;
			ei->i_disksize = inode->i_size;
			ext4_journal_stop(handle);
		}
	}

retry:
	if (rw == READ && ext4_should_dioread_nolock(inode))
		ret = __blockdev_direct_IO(rw, iocb, inode,
				 inode->i_sb->s_bdev, iov,
				 offset, nr_segs,
				 ext4_get_block, NULL, NULL, 0);
	else {
		ret = blockdev_direct_IO(rw, iocb, inode,
				 inode->i_sb->s_bdev, iov,
				 offset, nr_segs,
				 ext4_get_block, NULL);

		if (unlikely((rw & WRITE) && ret < 0)) {
			loff_t isize = i_size_read(inode);
			loff_t end = offset + iov_length(iov, nr_segs);

			if (end > isize)
				vmtruncate(inode, isize);
		}
	}
	if (ret == -ENOSPC && ext4_should_retry_alloc(inode->i_sb, &retries))
		goto retry;

	if (orphan) {
		int err;

		/* Credits for sb + inode write */
		handle = ext4_journal_start(inode, 2);
		if (IS_ERR(handle)) {
			/* This is really bad luck. We've written the data
			 * but cannot extend i_size. Bail out and pretend
			 * the write failed... */
			ret = PTR_ERR(handle);
			if (inode->i_nlink)
				ext4_orphan_del(NULL, inode);

			goto out;
		}
		if (inode->i_nlink)
			ext4_orphan_del(handle, inode);
		if (ret > 0) {
			loff_t end = offset + ret;
			if (end > inode->i_size) {
				ei->i_disksize = end;
				i_size_write(inode, end);
				/*
				 * We're going to return a positive `ret'
				 * here due to non-zero-length I/O, so there's
				 * no way of reporting error returns from
				 * ext4_mark_inode_dirty() to userspace.  So
				 * ignore it.
				 */
				ext4_mark_inode_dirty(handle, inode);
			}
		}
		err = ext4_journal_stop(handle);
		if (ret == 0)
			ret = err;
	}
out:
	return ret;
}

/*
 * ext4_get_block used when preparing for a DIO write or buffer write.
 * We allocate an uinitialized extent if blocks haven't been allocated.
 * The extent will be converted to initialized after the IO is complete.
 */
static int ext4_get_block_write(struct inode *inode, sector_t iblock,
		   struct buffer_head *bh_result, int create)
{
	ext4_debug("ext4_get_block_write: inode %lu, create flag %d\n",
		   inode->i_ino, create);
	return _ext4_get_block(inode, iblock, bh_result,
			       EXT4_GET_BLOCKS_IO_CREATE_EXT);
}

<<<<<<< HEAD
static void dump_completed_IO(struct inode * inode)
{
#ifdef	EXT4_DEBUG
	struct list_head *cur, *before, *after;
	ext4_io_end_t *io, *io0, *io1;
	unsigned long flags;

	if (list_empty(&EXT4_I(inode)->i_completed_io_list)){
		ext4_debug("inode %lu completed_io list is empty\n", inode->i_ino);
		return;
	}

	ext4_debug("Dump inode %lu completed_io list \n", inode->i_ino);
	spin_lock_irqsave(&EXT4_I(inode)->i_completed_io_lock, flags);
	list_for_each_entry(io, &EXT4_I(inode)->i_completed_io_list, list){
		cur = &io->list;
		before = cur->prev;
		io0 = container_of(before, ext4_io_end_t, list);
		after = cur->next;
		io1 = container_of(after, ext4_io_end_t, list);

		ext4_debug("io 0x%p from inode %lu,prev 0x%p,next 0x%p\n",
			    io, inode->i_ino, io0, io1);
	}
	spin_unlock_irqrestore(&EXT4_I(inode)->i_completed_io_lock, flags);
#endif
}

/*
 * check a range of space and convert unwritten extents to written.
 */
static int ext4_end_io_nolock(ext4_io_end_t *io)
{
	struct inode *inode = io->inode;
	loff_t offset = io->offset;
	ssize_t size = io->size;
	int ret = 0;

	ext4_debug("ext4_end_io_nolock: io 0x%p from inode %lu,list->next 0x%p,"
		   "list->prev 0x%p\n",
	           io, inode->i_ino, io->list.next, io->list.prev);

	if (list_empty(&io->list))
		return ret;

	if (io->flag != EXT4_IO_UNWRITTEN)
		return ret;

	ret = ext4_convert_unwritten_extents(inode, offset, size);
	if (ret < 0) {
		printk(KERN_EMERG "%s: failed to convert unwritten"
			"extents to written extents, error is %d"
			" io is still on inode %lu aio dio list\n",
                       __func__, ret, inode->i_ino);
		return ret;
	}

	if (io->iocb)
		aio_complete(io->iocb, io->result, 0);
	/* clear the DIO AIO unwritten flag */
	io->flag = 0;
	return ret;
}

/*
 * work on completed aio dio IO, to convert unwritten extents to extents
 */
static void ext4_end_io_work(struct work_struct *work)
{
	ext4_io_end_t		*io = container_of(work, ext4_io_end_t, work);
	struct inode		*inode = io->inode;
	struct ext4_inode_info	*ei = EXT4_I(inode);
	unsigned long		flags;
	int			ret;

	mutex_lock(&inode->i_mutex);
	ret = ext4_end_io_nolock(io);
	if (ret < 0) {
		mutex_unlock(&inode->i_mutex);
		return;
	}

	spin_lock_irqsave(&ei->i_completed_io_lock, flags);
	if (!list_empty(&io->list))
		list_del_init(&io->list);
	spin_unlock_irqrestore(&ei->i_completed_io_lock, flags);
	mutex_unlock(&inode->i_mutex);
	ext4_free_io_end(io);
}

/*
 * This function is called from ext4_sync_file().
 *
 * When IO is completed, the work to convert unwritten extents to
 * written is queued on workqueue but may not get immediately
 * scheduled. When fsync is called, we need to ensure the
 * conversion is complete before fsync returns.
 * The inode keeps track of a list of pending/completed IO that
 * might needs to do the conversion. This function walks through
 * the list and convert the related unwritten extents for completed IO
 * to written.
 * The function return the number of pending IOs on success.
 */
int flush_completed_IO(struct inode *inode)
{
	ext4_io_end_t *io;
	struct ext4_inode_info *ei = EXT4_I(inode);
	unsigned long flags;
	int ret = 0;
	int ret2 = 0;

	if (list_empty(&ei->i_completed_io_list))
		return ret;

	dump_completed_IO(inode);
	spin_lock_irqsave(&ei->i_completed_io_lock, flags);
	while (!list_empty(&ei->i_completed_io_list)){
		io = list_entry(ei->i_completed_io_list.next,
				ext4_io_end_t, list);
		/*
		 * Calling ext4_end_io_nolock() to convert completed
		 * IO to written.
		 *
		 * When ext4_sync_file() is called, run_queue() may already
		 * about to flush the work corresponding to this io structure.
		 * It will be upset if it founds the io structure related
		 * to the work-to-be schedule is freed.
		 *
		 * Thus we need to keep the io structure still valid here after
		 * convertion finished. The io structure has a flag to
		 * avoid double converting from both fsync and background work
		 * queue work.
		 */
		spin_unlock_irqrestore(&ei->i_completed_io_lock, flags);
		ret = ext4_end_io_nolock(io);
		spin_lock_irqsave(&ei->i_completed_io_lock, flags);
		if (ret < 0)
			ret2 = ret;
		else
			list_del_init(&io->list);
	}
	spin_unlock_irqrestore(&ei->i_completed_io_lock, flags);
	return (ret2 < 0) ? ret2 : 0;
}

static ext4_io_end_t *ext4_init_io_end (struct inode *inode, gfp_t flags)
{
	ext4_io_end_t *io = NULL;

	io = kmalloc(sizeof(*io), flags);

	if (io) {
		igrab(inode);
		io->inode = inode;
		io->flag = 0;
		io->offset = 0;
		io->size = 0;
		io->page = NULL;
		io->iocb = NULL;
		io->result = 0;
		INIT_WORK(&io->work, ext4_end_io_work);
		INIT_LIST_HEAD(&io->list);
	}

	return io;
}

=======
>>>>>>> 45f53cc9
static void ext4_end_io_dio(struct kiocb *iocb, loff_t offset,
			    ssize_t size, void *private, int ret,
			    bool is_async)
{
        ext4_io_end_t *io_end = iocb->private;
	struct workqueue_struct *wq;
	unsigned long flags;
	struct ext4_inode_info *ei;

	/* if not async direct IO or dio with 0 bytes write, just return */
	if (!io_end || !size)
		goto out;

	ext_debug("ext4_end_io_dio(): io_end 0x%p"
		  "for inode %lu, iocb 0x%p, offset %llu, size %llu\n",
 		  iocb->private, io_end->inode->i_ino, iocb, offset,
		  size);

	/* if not aio dio with unwritten extents, just free io and return */
	if (!(io_end->flag & EXT4_IO_END_UNWRITTEN)) {
		ext4_free_io_end(io_end);
		iocb->private = NULL;
out:
		if (is_async)
			aio_complete(iocb, ret, 0);
		return;
	}

	io_end->offset = offset;
	io_end->size = size;
	if (is_async) {
		io_end->iocb = iocb;
		io_end->result = ret;
	}
	wq = EXT4_SB(io_end->inode->i_sb)->dio_unwritten_wq;

	/* Add the io_end to per-inode completed aio dio list*/
	ei = EXT4_I(io_end->inode);
	spin_lock_irqsave(&ei->i_completed_io_lock, flags);
	list_add_tail(&io_end->list, &ei->i_completed_io_list);
	spin_unlock_irqrestore(&ei->i_completed_io_lock, flags);

	/* queue the work to convert unwritten extents to written */
	queue_work(wq, &io_end->work);
	iocb->private = NULL;
}

static void ext4_end_io_buffer_write(struct buffer_head *bh, int uptodate)
{
	ext4_io_end_t *io_end = bh->b_private;
	struct workqueue_struct *wq;
	struct inode *inode;
	unsigned long flags;

	if (!test_clear_buffer_uninit(bh) || !io_end)
		goto out;

	if (!(io_end->inode->i_sb->s_flags & MS_ACTIVE)) {
		printk("sb umounted, discard end_io request for inode %lu\n",
			io_end->inode->i_ino);
		ext4_free_io_end(io_end);
		goto out;
	}

	io_end->flag = EXT4_IO_END_UNWRITTEN;
	inode = io_end->inode;

	/* Add the io_end to per-inode completed io list*/
	spin_lock_irqsave(&EXT4_I(inode)->i_completed_io_lock, flags);
	list_add_tail(&io_end->list, &EXT4_I(inode)->i_completed_io_list);
	spin_unlock_irqrestore(&EXT4_I(inode)->i_completed_io_lock, flags);

	wq = EXT4_SB(inode->i_sb)->dio_unwritten_wq;
	/* queue the work to convert unwritten extents to written */
	queue_work(wq, &io_end->work);
out:
	bh->b_private = NULL;
	bh->b_end_io = NULL;
	clear_buffer_uninit(bh);
	end_buffer_async_write(bh, uptodate);
}

static int ext4_set_bh_endio(struct buffer_head *bh, struct inode *inode)
{
	ext4_io_end_t *io_end;
	struct page *page = bh->b_page;
	loff_t offset = (sector_t)page->index << PAGE_CACHE_SHIFT;
	size_t size = bh->b_size;

retry:
	io_end = ext4_init_io_end(inode, GFP_ATOMIC);
	if (!io_end) {
		if (printk_ratelimit())
			printk(KERN_WARNING "%s: allocation fail\n", __func__);
		schedule();
		goto retry;
	}
	io_end->offset = offset;
	io_end->size = size;
	/*
	 * We need to hold a reference to the page to make sure it
	 * doesn't get evicted before ext4_end_io_work() has a chance
	 * to convert the extent from written to unwritten.
	 */
	io_end->page = page;
	get_page(io_end->page);

	bh->b_private = io_end;
	bh->b_end_io = ext4_end_io_buffer_write;
	return 0;
}

/*
 * For ext4 extent files, ext4 will do direct-io write to holes,
 * preallocated extents, and those write extend the file, no need to
 * fall back to buffered IO.
 *
 * For holes, we fallocate those blocks, mark them as unintialized
 * If those blocks were preallocated, we mark sure they are splited, but
 * still keep the range to write as unintialized.
 *
 * The unwrritten extents will be converted to written when DIO is completed.
 * For async direct IO, since the IO may still pending when return, we
 * set up an end_io call back function, which will do the convertion
 * when async direct IO completed.
 *
 * If the O_DIRECT write will extend the file then add this inode to the
 * orphan list.  So recovery will truncate it back to the original size
 * if the machine crashes during the write.
 *
 */
static ssize_t ext4_ext_direct_IO(int rw, struct kiocb *iocb,
			      const struct iovec *iov, loff_t offset,
			      unsigned long nr_segs)
{
	struct file *file = iocb->ki_filp;
	struct inode *inode = file->f_mapping->host;
	ssize_t ret;
	size_t count = iov_length(iov, nr_segs);

	loff_t final_size = offset + count;
	if (rw == WRITE && final_size <= inode->i_size) {
		/*
 		 * We could direct write to holes and fallocate.
		 *
 		 * Allocated blocks to fill the hole are marked as uninitialized
 		 * to prevent paralel buffered read to expose the stale data
 		 * before DIO complete the data IO.
		 *
 		 * As to previously fallocated extents, ext4 get_block
 		 * will just simply mark the buffer mapped but still
 		 * keep the extents uninitialized.
 		 *
		 * for non AIO case, we will convert those unwritten extents
		 * to written after return back from blockdev_direct_IO.
		 *
		 * for async DIO, the conversion needs to be defered when
		 * the IO is completed. The ext4 end_io callback function
		 * will be called to take care of the conversion work.
		 * Here for async case, we allocate an io_end structure to
		 * hook to the iocb.
 		 */
		iocb->private = NULL;
		EXT4_I(inode)->cur_aio_dio = NULL;
		if (!is_sync_kiocb(iocb)) {
			iocb->private = ext4_init_io_end(inode, GFP_NOFS);
			if (!iocb->private)
				return -ENOMEM;
			/*
			 * we save the io structure for current async
			 * direct IO, so that later ext4_map_blocks()
			 * could flag the io structure whether there
			 * is a unwritten extents needs to be converted
			 * when IO is completed.
			 */
			EXT4_I(inode)->cur_aio_dio = iocb->private;
		}

		ret = blockdev_direct_IO(rw, iocb, inode,
					 inode->i_sb->s_bdev, iov,
					 offset, nr_segs,
					 ext4_get_block_write,
					 ext4_end_io_dio);
		if (iocb->private)
			EXT4_I(inode)->cur_aio_dio = NULL;
		/*
		 * The io_end structure takes a reference to the inode,
		 * that structure needs to be destroyed and the
		 * reference to the inode need to be dropped, when IO is
		 * complete, even with 0 byte write, or failed.
		 *
		 * In the successful AIO DIO case, the io_end structure will be
		 * desctroyed and the reference to the inode will be dropped
		 * after the end_io call back function is called.
		 *
		 * In the case there is 0 byte write, or error case, since
		 * VFS direct IO won't invoke the end_io call back function,
		 * we need to free the end_io structure here.
		 */
		if (ret != -EIOCBQUEUED && ret <= 0 && iocb->private) {
			ext4_free_io_end(iocb->private);
			iocb->private = NULL;
		} else if (ret > 0 && ext4_test_inode_state(inode,
						EXT4_STATE_DIO_UNWRITTEN)) {
			int err;
			/*
			 * for non AIO case, since the IO is already
			 * completed, we could do the convertion right here
			 */
			err = ext4_convert_unwritten_extents(inode,
							     offset, ret);
			if (err < 0)
				ret = err;
			ext4_clear_inode_state(inode, EXT4_STATE_DIO_UNWRITTEN);
		}
		return ret;
	}

	/* for write the the end of file case, we fall back to old way */
	return ext4_ind_direct_IO(rw, iocb, iov, offset, nr_segs);
}

static ssize_t ext4_direct_IO(int rw, struct kiocb *iocb,
			      const struct iovec *iov, loff_t offset,
			      unsigned long nr_segs)
{
	struct file *file = iocb->ki_filp;
	struct inode *inode = file->f_mapping->host;

	if (ext4_test_inode_flag(inode, EXT4_INODE_EXTENTS))
		return ext4_ext_direct_IO(rw, iocb, iov, offset, nr_segs);

	return ext4_ind_direct_IO(rw, iocb, iov, offset, nr_segs);
}

/*
 * Pages can be marked dirty completely asynchronously from ext4's journalling
 * activity.  By filemap_sync_pte(), try_to_unmap_one(), etc.  We cannot do
 * much here because ->set_page_dirty is called under VFS locks.  The page is
 * not necessarily locked.
 *
 * We cannot just dirty the page and leave attached buffers clean, because the
 * buffers' dirty state is "definitive".  We cannot just set the buffers dirty
 * or jbddirty because all the journalling code will explode.
 *
 * So what we do is to mark the page "pending dirty" and next time writepage
 * is called, propagate that into the buffers appropriately.
 */
static int ext4_journalled_set_page_dirty(struct page *page)
{
	SetPageChecked(page);
	return __set_page_dirty_nobuffers(page);
}

static const struct address_space_operations ext4_ordered_aops = {
	.readpage		= ext4_readpage,
	.readpages		= ext4_readpages,
	.writepage		= ext4_writepage,
	.sync_page		= block_sync_page,
	.write_begin		= ext4_write_begin,
	.write_end		= ext4_ordered_write_end,
	.bmap			= ext4_bmap,
	.invalidatepage		= ext4_invalidatepage,
	.releasepage		= ext4_releasepage,
	.direct_IO		= ext4_direct_IO,
	.migratepage		= buffer_migrate_page,
	.is_partially_uptodate  = block_is_partially_uptodate,
	.error_remove_page	= generic_error_remove_page,
};

static const struct address_space_operations ext4_writeback_aops = {
	.readpage		= ext4_readpage,
	.readpages		= ext4_readpages,
	.writepage		= ext4_writepage,
	.sync_page		= block_sync_page,
	.write_begin		= ext4_write_begin,
	.write_end		= ext4_writeback_write_end,
	.bmap			= ext4_bmap,
	.invalidatepage		= ext4_invalidatepage,
	.releasepage		= ext4_releasepage,
	.direct_IO		= ext4_direct_IO,
	.migratepage		= buffer_migrate_page,
	.is_partially_uptodate  = block_is_partially_uptodate,
	.error_remove_page	= generic_error_remove_page,
};

static const struct address_space_operations ext4_journalled_aops = {
	.readpage		= ext4_readpage,
	.readpages		= ext4_readpages,
	.writepage		= ext4_writepage,
	.sync_page		= block_sync_page,
	.write_begin		= ext4_write_begin,
	.write_end		= ext4_journalled_write_end,
	.set_page_dirty		= ext4_journalled_set_page_dirty,
	.bmap			= ext4_bmap,
	.invalidatepage		= ext4_invalidatepage,
	.releasepage		= ext4_releasepage,
	.is_partially_uptodate  = block_is_partially_uptodate,
	.error_remove_page	= generic_error_remove_page,
};

static const struct address_space_operations ext4_da_aops = {
	.readpage		= ext4_readpage,
	.readpages		= ext4_readpages,
	.writepage		= ext4_writepage,
	.writepages		= ext4_da_writepages,
	.sync_page		= block_sync_page,
	.write_begin		= ext4_da_write_begin,
	.write_end		= ext4_da_write_end,
	.bmap			= ext4_bmap,
	.invalidatepage		= ext4_da_invalidatepage,
	.releasepage		= ext4_releasepage,
	.direct_IO		= ext4_direct_IO,
	.migratepage		= buffer_migrate_page,
	.is_partially_uptodate  = block_is_partially_uptodate,
	.error_remove_page	= generic_error_remove_page,
};

void ext4_set_aops(struct inode *inode)
{
	if (ext4_should_order_data(inode) &&
		test_opt(inode->i_sb, DELALLOC))
		inode->i_mapping->a_ops = &ext4_da_aops;
	else if (ext4_should_order_data(inode))
		inode->i_mapping->a_ops = &ext4_ordered_aops;
	else if (ext4_should_writeback_data(inode) &&
		 test_opt(inode->i_sb, DELALLOC))
		inode->i_mapping->a_ops = &ext4_da_aops;
	else if (ext4_should_writeback_data(inode))
		inode->i_mapping->a_ops = &ext4_writeback_aops;
	else
		inode->i_mapping->a_ops = &ext4_journalled_aops;
}

/*
 * ext4_block_truncate_page() zeroes out a mapping from file offset `from'
 * up to the end of the block which corresponds to `from'.
 * This required during truncate. We need to physically zero the tail end
 * of that block so it doesn't yield old data if the file is later grown.
 */
int ext4_block_truncate_page(handle_t *handle,
		struct address_space *mapping, loff_t from)
{
	ext4_fsblk_t index = from >> PAGE_CACHE_SHIFT;
	unsigned offset = from & (PAGE_CACHE_SIZE-1);
	unsigned blocksize, length, pos;
	ext4_lblk_t iblock;
	struct inode *inode = mapping->host;
	struct buffer_head *bh;
	struct page *page;
	int err = 0;

	page = find_or_create_page(mapping, from >> PAGE_CACHE_SHIFT,
				   mapping_gfp_mask(mapping) & ~__GFP_FS);
	if (!page)
		return -EINVAL;

	blocksize = inode->i_sb->s_blocksize;
	length = blocksize - (offset & (blocksize - 1));
	iblock = index << (PAGE_CACHE_SHIFT - inode->i_sb->s_blocksize_bits);

	if (!page_has_buffers(page))
		create_empty_buffers(page, blocksize, 0);

	/* Find the buffer that contains "offset" */
	bh = page_buffers(page);
	pos = blocksize;
	while (offset >= pos) {
		bh = bh->b_this_page;
		iblock++;
		pos += blocksize;
	}

	err = 0;
	if (buffer_freed(bh)) {
		BUFFER_TRACE(bh, "freed: skip");
		goto unlock;
	}

	if (!buffer_mapped(bh)) {
		BUFFER_TRACE(bh, "unmapped");
		ext4_get_block(inode, iblock, bh, 0);
		/* unmapped? It's a hole - nothing to do */
		if (!buffer_mapped(bh)) {
			BUFFER_TRACE(bh, "still unmapped");
			goto unlock;
		}
	}

	/* Ok, it's mapped. Make sure it's up-to-date */
	if (PageUptodate(page))
		set_buffer_uptodate(bh);

	if (!buffer_uptodate(bh)) {
		err = -EIO;
		ll_rw_block(READ, 1, &bh);
		wait_on_buffer(bh);
		/* Uhhuh. Read error. Complain and punt. */
		if (!buffer_uptodate(bh))
			goto unlock;
	}

	if (ext4_should_journal_data(inode)) {
		BUFFER_TRACE(bh, "get write access");
		err = ext4_journal_get_write_access(handle, bh);
		if (err)
			goto unlock;
	}

	zero_user(page, offset, length);

	BUFFER_TRACE(bh, "zeroed end of block");

	err = 0;
	if (ext4_should_journal_data(inode)) {
		err = ext4_handle_dirty_metadata(handle, inode, bh);
	} else {
		if (ext4_should_order_data(inode))
			err = ext4_jbd2_file_inode(handle, inode);
		mark_buffer_dirty(bh);
	}

unlock:
	unlock_page(page);
	page_cache_release(page);
	return err;
}

/*
 * Probably it should be a library function... search for first non-zero word
 * or memcmp with zero_page, whatever is better for particular architecture.
 * Linus?
 */
static inline int all_zeroes(__le32 *p, __le32 *q)
{
	while (p < q)
		if (*p++)
			return 0;
	return 1;
}

/**
 *	ext4_find_shared - find the indirect blocks for partial truncation.
 *	@inode:	  inode in question
 *	@depth:	  depth of the affected branch
 *	@offsets: offsets of pointers in that branch (see ext4_block_to_path)
 *	@chain:	  place to store the pointers to partial indirect blocks
 *	@top:	  place to the (detached) top of branch
 *
 *	This is a helper function used by ext4_truncate().
 *
 *	When we do truncate() we may have to clean the ends of several
 *	indirect blocks but leave the blocks themselves alive. Block is
 *	partially truncated if some data below the new i_size is refered
 *	from it (and it is on the path to the first completely truncated
 *	data block, indeed).  We have to free the top of that path along
 *	with everything to the right of the path. Since no allocation
 *	past the truncation point is possible until ext4_truncate()
 *	finishes, we may safely do the latter, but top of branch may
 *	require special attention - pageout below the truncation point
 *	might try to populate it.
 *
 *	We atomically detach the top of branch from the tree, store the
 *	block number of its root in *@top, pointers to buffer_heads of
 *	partially truncated blocks - in @chain[].bh and pointers to
 *	their last elements that should not be removed - in
 *	@chain[].p. Return value is the pointer to last filled element
 *	of @chain.
 *
 *	The work left to caller to do the actual freeing of subtrees:
 *		a) free the subtree starting from *@top
 *		b) free the subtrees whose roots are stored in
 *			(@chain[i].p+1 .. end of @chain[i].bh->b_data)
 *		c) free the subtrees growing from the inode past the @chain[0].
 *			(no partially truncated stuff there).  */

static Indirect *ext4_find_shared(struct inode *inode, int depth,
				  ext4_lblk_t offsets[4], Indirect chain[4],
				  __le32 *top)
{
	Indirect *partial, *p;
	int k, err;

	*top = 0;
	/* Make k index the deepest non-null offset + 1 */
	for (k = depth; k > 1 && !offsets[k-1]; k--)
		;
	partial = ext4_get_branch(inode, k, offsets, chain, &err);
	/* Writer: pointers */
	if (!partial)
		partial = chain + k-1;
	/*
	 * If the branch acquired continuation since we've looked at it -
	 * fine, it should all survive and (new) top doesn't belong to us.
	 */
	if (!partial->key && *partial->p)
		/* Writer: end */
		goto no_top;
	for (p = partial; (p > chain) && all_zeroes((__le32 *) p->bh->b_data, p->p); p--)
		;
	/*
	 * OK, we've found the last block that must survive. The rest of our
	 * branch should be detached before unlocking. However, if that rest
	 * of branch is all ours and does not grow immediately from the inode
	 * it's easier to cheat and just decrement partial->p.
	 */
	if (p == chain + k - 1 && p > chain) {
		p->p--;
	} else {
		*top = *p->p;
		/* Nope, don't do this in ext4.  Must leave the tree intact */
#if 0
		*p->p = 0;
#endif
	}
	/* Writer: end */

	while (partial > p) {
		brelse(partial->bh);
		partial--;
	}
no_top:
	return partial;
}

/*
 * Zero a number of block pointers in either an inode or an indirect block.
 * If we restart the transaction we must again get write access to the
 * indirect block for further modification.
 *
 * We release `count' blocks on disk, but (last - first) may be greater
 * than `count' because there can be holes in there.
 */
static int ext4_clear_blocks(handle_t *handle, struct inode *inode,
			     struct buffer_head *bh,
			     ext4_fsblk_t block_to_free,
			     unsigned long count, __le32 *first,
			     __le32 *last)
{
	__le32 *p;
	int	flags = EXT4_FREE_BLOCKS_FORGET | EXT4_FREE_BLOCKS_VALIDATED;

	if (S_ISDIR(inode->i_mode) || S_ISLNK(inode->i_mode))
		flags |= EXT4_FREE_BLOCKS_METADATA;

	if (!ext4_data_block_valid(EXT4_SB(inode->i_sb), block_to_free,
				   count)) {
		EXT4_ERROR_INODE(inode, "attempt to clear invalid "
				 "blocks %llu len %lu",
				 (unsigned long long) block_to_free, count);
		return 1;
	}

	if (try_to_extend_transaction(handle, inode)) {
		if (bh) {
			BUFFER_TRACE(bh, "call ext4_handle_dirty_metadata");
			ext4_handle_dirty_metadata(handle, inode, bh);
		}
		ext4_mark_inode_dirty(handle, inode);
		ext4_truncate_restart_trans(handle, inode,
					    blocks_for_truncate(inode));
		if (bh) {
			BUFFER_TRACE(bh, "retaking write access");
			ext4_journal_get_write_access(handle, bh);
		}
	}

	for (p = first; p < last; p++)
		*p = 0;

	ext4_free_blocks(handle, inode, 0, block_to_free, count, flags);
	return 0;
}

/**
 * ext4_free_data - free a list of data blocks
 * @handle:	handle for this transaction
 * @inode:	inode we are dealing with
 * @this_bh:	indirect buffer_head which contains *@first and *@last
 * @first:	array of block numbers
 * @last:	points immediately past the end of array
 *
 * We are freeing all blocks refered from that array (numbers are stored as
 * little-endian 32-bit) and updating @inode->i_blocks appropriately.
 *
 * We accumulate contiguous runs of blocks to free.  Conveniently, if these
 * blocks are contiguous then releasing them at one time will only affect one
 * or two bitmap blocks (+ group descriptor(s) and superblock) and we won't
 * actually use a lot of journal space.
 *
 * @this_bh will be %NULL if @first and @last point into the inode's direct
 * block pointers.
 */
static void ext4_free_data(handle_t *handle, struct inode *inode,
			   struct buffer_head *this_bh,
			   __le32 *first, __le32 *last)
{
	ext4_fsblk_t block_to_free = 0;    /* Starting block # of a run */
	unsigned long count = 0;	    /* Number of blocks in the run */
	__le32 *block_to_free_p = NULL;	    /* Pointer into inode/ind
					       corresponding to
					       block_to_free */
	ext4_fsblk_t nr;		    /* Current block # */
	__le32 *p;			    /* Pointer into inode/ind
					       for current block */
	int err;

	if (this_bh) {				/* For indirect block */
		BUFFER_TRACE(this_bh, "get_write_access");
		err = ext4_journal_get_write_access(handle, this_bh);
		/* Important: if we can't update the indirect pointers
		 * to the blocks, we can't free them. */
		if (err)
			return;
	}

	for (p = first; p < last; p++) {
		nr = le32_to_cpu(*p);
		if (nr) {
			/* accumulate blocks to free if they're contiguous */
			if (count == 0) {
				block_to_free = nr;
				block_to_free_p = p;
				count = 1;
			} else if (nr == block_to_free + count) {
				count++;
			} else {
				if (ext4_clear_blocks(handle, inode, this_bh,
						      block_to_free, count,
						      block_to_free_p, p))
					break;
				block_to_free = nr;
				block_to_free_p = p;
				count = 1;
			}
		}
	}

	if (count > 0)
		ext4_clear_blocks(handle, inode, this_bh, block_to_free,
				  count, block_to_free_p, p);

	if (this_bh) {
		BUFFER_TRACE(this_bh, "call ext4_handle_dirty_metadata");

		/*
		 * The buffer head should have an attached journal head at this
		 * point. However, if the data is corrupted and an indirect
		 * block pointed to itself, it would have been detached when
		 * the block was cleared. Check for this instead of OOPSing.
		 */
		if ((EXT4_JOURNAL(inode) == NULL) || bh2jh(this_bh))
			ext4_handle_dirty_metadata(handle, inode, this_bh);
		else
			EXT4_ERROR_INODE(inode,
					 "circular indirect block detected at "
					 "block %llu",
				(unsigned long long) this_bh->b_blocknr);
	}
}

/**
 *	ext4_free_branches - free an array of branches
 *	@handle: JBD handle for this transaction
 *	@inode:	inode we are dealing with
 *	@parent_bh: the buffer_head which contains *@first and *@last
 *	@first:	array of block numbers
 *	@last:	pointer immediately past the end of array
 *	@depth:	depth of the branches to free
 *
 *	We are freeing all blocks refered from these branches (numbers are
 *	stored as little-endian 32-bit) and updating @inode->i_blocks
 *	appropriately.
 */
static void ext4_free_branches(handle_t *handle, struct inode *inode,
			       struct buffer_head *parent_bh,
			       __le32 *first, __le32 *last, int depth)
{
	ext4_fsblk_t nr;
	__le32 *p;

	if (ext4_handle_is_aborted(handle))
		return;

	if (depth--) {
		struct buffer_head *bh;
		int addr_per_block = EXT4_ADDR_PER_BLOCK(inode->i_sb);
		p = last;
		while (--p >= first) {
			nr = le32_to_cpu(*p);
			if (!nr)
				continue;		/* A hole */

			if (!ext4_data_block_valid(EXT4_SB(inode->i_sb),
						   nr, 1)) {
				EXT4_ERROR_INODE(inode,
						 "invalid indirect mapped "
						 "block %lu (level %d)",
						 (unsigned long) nr, depth);
				break;
			}

			/* Go read the buffer for the next level down */
			bh = sb_bread(inode->i_sb, nr);

			/*
			 * A read failure? Report error and clear slot
			 * (should be rare).
			 */
			if (!bh) {
				EXT4_ERROR_INODE_BLOCK(inode, nr,
						       "Read failure");
				continue;
			}

			/* This zaps the entire block.  Bottom up. */
			BUFFER_TRACE(bh, "free child branches");
			ext4_free_branches(handle, inode, bh,
					(__le32 *) bh->b_data,
					(__le32 *) bh->b_data + addr_per_block,
					depth);

			/*
			 * Everything below this this pointer has been
			 * released.  Now let this top-of-subtree go.
			 *
			 * We want the freeing of this indirect block to be
			 * atomic in the journal with the updating of the
			 * bitmap block which owns it.  So make some room in
			 * the journal.
			 *
			 * We zero the parent pointer *after* freeing its
			 * pointee in the bitmaps, so if extend_transaction()
			 * for some reason fails to put the bitmap changes and
			 * the release into the same transaction, recovery
			 * will merely complain about releasing a free block,
			 * rather than leaking blocks.
			 */
			if (ext4_handle_is_aborted(handle))
				return;
			if (try_to_extend_transaction(handle, inode)) {
				ext4_mark_inode_dirty(handle, inode);
				ext4_truncate_restart_trans(handle, inode,
					    blocks_for_truncate(inode));
			}

			/*
			 * The forget flag here is critical because if
			 * we are journaling (and not doing data
			 * journaling), we have to make sure a revoke
			 * record is written to prevent the journal
			 * replay from overwriting the (former)
			 * indirect block if it gets reallocated as a
			 * data block.  This must happen in the same
			 * transaction where the data blocks are
			 * actually freed.
			 */
			ext4_free_blocks(handle, inode, 0, nr, 1,
					 EXT4_FREE_BLOCKS_METADATA|
					 EXT4_FREE_BLOCKS_FORGET);

			if (parent_bh) {
				/*
				 * The block which we have just freed is
				 * pointed to by an indirect block: journal it
				 */
				BUFFER_TRACE(parent_bh, "get_write_access");
				if (!ext4_journal_get_write_access(handle,
								   parent_bh)){
					*p = 0;
					BUFFER_TRACE(parent_bh,
					"call ext4_handle_dirty_metadata");
					ext4_handle_dirty_metadata(handle,
								   inode,
								   parent_bh);
				}
			}
		}
	} else {
		/* We have reached the bottom of the tree. */
		BUFFER_TRACE(parent_bh, "free data blocks");
		ext4_free_data(handle, inode, parent_bh, first, last);
	}
}

int ext4_can_truncate(struct inode *inode)
{
	if (IS_APPEND(inode) || IS_IMMUTABLE(inode))
		return 0;
	if (S_ISREG(inode->i_mode))
		return 1;
	if (S_ISDIR(inode->i_mode))
		return 1;
	if (S_ISLNK(inode->i_mode))
		return !ext4_inode_is_fast_symlink(inode);
	return 0;
}

/*
 * ext4_truncate()
 *
 * We block out ext4_get_block() block instantiations across the entire
 * transaction, and VFS/VM ensures that ext4_truncate() cannot run
 * simultaneously on behalf of the same inode.
 *
 * As we work through the truncate and commmit bits of it to the journal there
 * is one core, guiding principle: the file's tree must always be consistent on
 * disk.  We must be able to restart the truncate after a crash.
 *
 * The file's tree may be transiently inconsistent in memory (although it
 * probably isn't), but whenever we close off and commit a journal transaction,
 * the contents of (the filesystem + the journal) must be consistent and
 * restartable.  It's pretty simple, really: bottom up, right to left (although
 * left-to-right works OK too).
 *
 * Note that at recovery time, journal replay occurs *before* the restart of
 * truncate against the orphan inode list.
 *
 * The committed inode has the new, desired i_size (which is the same as
 * i_disksize in this case).  After a crash, ext4_orphan_cleanup() will see
 * that this inode's truncate did not complete and it will again call
 * ext4_truncate() to have another go.  So there will be instantiated blocks
 * to the right of the truncation point in a crashed ext4 filesystem.  But
 * that's fine - as long as they are linked from the inode, the post-crash
 * ext4_truncate() run will find them and release them.
 */
void ext4_truncate(struct inode *inode)
{
	handle_t *handle;
	struct ext4_inode_info *ei = EXT4_I(inode);
	__le32 *i_data = ei->i_data;
	int addr_per_block = EXT4_ADDR_PER_BLOCK(inode->i_sb);
	struct address_space *mapping = inode->i_mapping;
	ext4_lblk_t offsets[4];
	Indirect chain[4];
	Indirect *partial;
	__le32 nr = 0;
	int n;
	ext4_lblk_t last_block;
	unsigned blocksize = inode->i_sb->s_blocksize;

	if (!ext4_can_truncate(inode))
		return;

	ext4_clear_inode_flag(inode, EXT4_INODE_EOFBLOCKS);

	if (inode->i_size == 0 && !test_opt(inode->i_sb, NO_AUTO_DA_ALLOC))
		ext4_set_inode_state(inode, EXT4_STATE_DA_ALLOC_CLOSE);

	if (ext4_test_inode_flag(inode, EXT4_INODE_EXTENTS)) {
		ext4_ext_truncate(inode);
		return;
	}

	handle = start_transaction(inode);
	if (IS_ERR(handle))
		return;		/* AKPM: return what? */

	last_block = (inode->i_size + blocksize-1)
					>> EXT4_BLOCK_SIZE_BITS(inode->i_sb);

	if (inode->i_size & (blocksize - 1))
		if (ext4_block_truncate_page(handle, mapping, inode->i_size))
			goto out_stop;

	n = ext4_block_to_path(inode, last_block, offsets, NULL);
	if (n == 0)
		goto out_stop;	/* error */

	/*
	 * OK.  This truncate is going to happen.  We add the inode to the
	 * orphan list, so that if this truncate spans multiple transactions,
	 * and we crash, we will resume the truncate when the filesystem
	 * recovers.  It also marks the inode dirty, to catch the new size.
	 *
	 * Implication: the file must always be in a sane, consistent
	 * truncatable state while each transaction commits.
	 */
	if (ext4_orphan_add(handle, inode))
		goto out_stop;

	/*
	 * From here we block out all ext4_get_block() callers who want to
	 * modify the block allocation tree.
	 */
	down_write(&ei->i_data_sem);

	ext4_discard_preallocations(inode);

	/*
	 * The orphan list entry will now protect us from any crash which
	 * occurs before the truncate completes, so it is now safe to propagate
	 * the new, shorter inode size (held for now in i_size) into the
	 * on-disk inode. We do this via i_disksize, which is the value which
	 * ext4 *really* writes onto the disk inode.
	 */
	ei->i_disksize = inode->i_size;

	if (n == 1) {		/* direct blocks */
		ext4_free_data(handle, inode, NULL, i_data+offsets[0],
			       i_data + EXT4_NDIR_BLOCKS);
		goto do_indirects;
	}

	partial = ext4_find_shared(inode, n, offsets, chain, &nr);
	/* Kill the top of shared branch (not detached) */
	if (nr) {
		if (partial == chain) {
			/* Shared branch grows from the inode */
			ext4_free_branches(handle, inode, NULL,
					   &nr, &nr+1, (chain+n-1) - partial);
			*partial->p = 0;
			/*
			 * We mark the inode dirty prior to restart,
			 * and prior to stop.  No need for it here.
			 */
		} else {
			/* Shared branch grows from an indirect block */
			BUFFER_TRACE(partial->bh, "get_write_access");
			ext4_free_branches(handle, inode, partial->bh,
					partial->p,
					partial->p+1, (chain+n-1) - partial);
		}
	}
	/* Clear the ends of indirect blocks on the shared branch */
	while (partial > chain) {
		ext4_free_branches(handle, inode, partial->bh, partial->p + 1,
				   (__le32*)partial->bh->b_data+addr_per_block,
				   (chain+n-1) - partial);
		BUFFER_TRACE(partial->bh, "call brelse");
		brelse(partial->bh);
		partial--;
	}
do_indirects:
	/* Kill the remaining (whole) subtrees */
	switch (offsets[0]) {
	default:
		nr = i_data[EXT4_IND_BLOCK];
		if (nr) {
			ext4_free_branches(handle, inode, NULL, &nr, &nr+1, 1);
			i_data[EXT4_IND_BLOCK] = 0;
		}
	case EXT4_IND_BLOCK:
		nr = i_data[EXT4_DIND_BLOCK];
		if (nr) {
			ext4_free_branches(handle, inode, NULL, &nr, &nr+1, 2);
			i_data[EXT4_DIND_BLOCK] = 0;
		}
	case EXT4_DIND_BLOCK:
		nr = i_data[EXT4_TIND_BLOCK];
		if (nr) {
			ext4_free_branches(handle, inode, NULL, &nr, &nr+1, 3);
			i_data[EXT4_TIND_BLOCK] = 0;
		}
	case EXT4_TIND_BLOCK:
		;
	}

	up_write(&ei->i_data_sem);
	inode->i_mtime = inode->i_ctime = ext4_current_time(inode);
	ext4_mark_inode_dirty(handle, inode);

	/*
	 * In a multi-transaction truncate, we only make the final transaction
	 * synchronous
	 */
	if (IS_SYNC(inode))
		ext4_handle_sync(handle);
out_stop:
	/*
	 * If this was a simple ftruncate(), and the file will remain alive
	 * then we need to clear up the orphan record which we created above.
	 * However, if this was a real unlink then we were called by
	 * ext4_delete_inode(), and we allow that function to clean up the
	 * orphan info for us.
	 */
	if (inode->i_nlink)
		ext4_orphan_del(handle, inode);

	ext4_journal_stop(handle);
}

/*
 * ext4_get_inode_loc returns with an extra refcount against the inode's
 * underlying buffer_head on success. If 'in_mem' is true, we have all
 * data in memory that is needed to recreate the on-disk version of this
 * inode.
 */
static int __ext4_get_inode_loc(struct inode *inode,
				struct ext4_iloc *iloc, int in_mem)
{
	struct ext4_group_desc	*gdp;
	struct buffer_head	*bh;
	struct super_block	*sb = inode->i_sb;
	ext4_fsblk_t		block;
	int			inodes_per_block, inode_offset;

	iloc->bh = NULL;
	if (!ext4_valid_inum(sb, inode->i_ino))
		return -EIO;

	iloc->block_group = (inode->i_ino - 1) / EXT4_INODES_PER_GROUP(sb);
	gdp = ext4_get_group_desc(sb, iloc->block_group, NULL);
	if (!gdp)
		return -EIO;

	/*
	 * Figure out the offset within the block group inode table
	 */
	inodes_per_block = (EXT4_BLOCK_SIZE(sb) / EXT4_INODE_SIZE(sb));
	inode_offset = ((inode->i_ino - 1) %
			EXT4_INODES_PER_GROUP(sb));
	block = ext4_inode_table(sb, gdp) + (inode_offset / inodes_per_block);
	iloc->offset = (inode_offset % inodes_per_block) * EXT4_INODE_SIZE(sb);

	bh = sb_getblk(sb, block);
	if (!bh) {
		EXT4_ERROR_INODE_BLOCK(inode, block,
				       "unable to read itable block");
		return -EIO;
	}
	if (!buffer_uptodate(bh)) {
		lock_buffer(bh);

		/*
		 * If the buffer has the write error flag, we have failed
		 * to write out another inode in the same block.  In this
		 * case, we don't have to read the block because we may
		 * read the old inode data successfully.
		 */
		if (buffer_write_io_error(bh) && !buffer_uptodate(bh))
			set_buffer_uptodate(bh);

		if (buffer_uptodate(bh)) {
			/* someone brought it uptodate while we waited */
			unlock_buffer(bh);
			goto has_buffer;
		}

		/*
		 * If we have all information of the inode in memory and this
		 * is the only valid inode in the block, we need not read the
		 * block.
		 */
		if (in_mem) {
			struct buffer_head *bitmap_bh;
			int i, start;

			start = inode_offset & ~(inodes_per_block - 1);

			/* Is the inode bitmap in cache? */
			bitmap_bh = sb_getblk(sb, ext4_inode_bitmap(sb, gdp));
			if (!bitmap_bh)
				goto make_io;

			/*
			 * If the inode bitmap isn't in cache then the
			 * optimisation may end up performing two reads instead
			 * of one, so skip it.
			 */
			if (!buffer_uptodate(bitmap_bh)) {
				brelse(bitmap_bh);
				goto make_io;
			}
			for (i = start; i < start + inodes_per_block; i++) {
				if (i == inode_offset)
					continue;
				if (ext4_test_bit(i, bitmap_bh->b_data))
					break;
			}
			brelse(bitmap_bh);
			if (i == start + inodes_per_block) {
				/* all other inodes are free, so skip I/O */
				memset(bh->b_data, 0, bh->b_size);
				set_buffer_uptodate(bh);
				unlock_buffer(bh);
				goto has_buffer;
			}
		}

make_io:
		/*
		 * If we need to do any I/O, try to pre-readahead extra
		 * blocks from the inode table.
		 */
		if (EXT4_SB(sb)->s_inode_readahead_blks) {
			ext4_fsblk_t b, end, table;
			unsigned num;

			table = ext4_inode_table(sb, gdp);
			/* s_inode_readahead_blks is always a power of 2 */
			b = block & ~(EXT4_SB(sb)->s_inode_readahead_blks-1);
			if (table > b)
				b = table;
			end = b + EXT4_SB(sb)->s_inode_readahead_blks;
			num = EXT4_INODES_PER_GROUP(sb);
			if (EXT4_HAS_RO_COMPAT_FEATURE(sb,
				       EXT4_FEATURE_RO_COMPAT_GDT_CSUM))
				num -= ext4_itable_unused_count(sb, gdp);
			table += num / inodes_per_block;
			if (end > table)
				end = table;
			while (b <= end)
				sb_breadahead(sb, b++);
		}

		/*
		 * There are other valid inodes in the buffer, this inode
		 * has in-inode xattrs, or we don't have this inode in memory.
		 * Read the block from disk.
		 */
		get_bh(bh);
		bh->b_end_io = end_buffer_read_sync;
		submit_bh(READ_META, bh);
		wait_on_buffer(bh);
		if (!buffer_uptodate(bh)) {
			EXT4_ERROR_INODE_BLOCK(inode, block,
					       "unable to read itable block");
			brelse(bh);
			return -EIO;
		}
	}
has_buffer:
	iloc->bh = bh;
	return 0;
}

int ext4_get_inode_loc(struct inode *inode, struct ext4_iloc *iloc)
{
	/* We have all inode data except xattrs in memory here. */
	return __ext4_get_inode_loc(inode, iloc,
		!ext4_test_inode_state(inode, EXT4_STATE_XATTR));
}

void ext4_set_inode_flags(struct inode *inode)
{
	unsigned int flags = EXT4_I(inode)->i_flags;

	inode->i_flags &= ~(S_SYNC|S_APPEND|S_IMMUTABLE|S_NOATIME|S_DIRSYNC);
	if (flags & EXT4_SYNC_FL)
		inode->i_flags |= S_SYNC;
	if (flags & EXT4_APPEND_FL)
		inode->i_flags |= S_APPEND;
	if (flags & EXT4_IMMUTABLE_FL)
		inode->i_flags |= S_IMMUTABLE;
	if (flags & EXT4_NOATIME_FL)
		inode->i_flags |= S_NOATIME;
	if (flags & EXT4_DIRSYNC_FL)
		inode->i_flags |= S_DIRSYNC;
}

/* Propagate flags from i_flags to EXT4_I(inode)->i_flags */
void ext4_get_inode_flags(struct ext4_inode_info *ei)
{
	unsigned int vfs_fl;
	unsigned long old_fl, new_fl;

	do {
		vfs_fl = ei->vfs_inode.i_flags;
		old_fl = ei->i_flags;
		new_fl = old_fl & ~(EXT4_SYNC_FL|EXT4_APPEND_FL|
				EXT4_IMMUTABLE_FL|EXT4_NOATIME_FL|
				EXT4_DIRSYNC_FL);
		if (vfs_fl & S_SYNC)
			new_fl |= EXT4_SYNC_FL;
		if (vfs_fl & S_APPEND)
			new_fl |= EXT4_APPEND_FL;
		if (vfs_fl & S_IMMUTABLE)
			new_fl |= EXT4_IMMUTABLE_FL;
		if (vfs_fl & S_NOATIME)
			new_fl |= EXT4_NOATIME_FL;
		if (vfs_fl & S_DIRSYNC)
			new_fl |= EXT4_DIRSYNC_FL;
	} while (cmpxchg(&ei->i_flags, old_fl, new_fl) != old_fl);
}

static blkcnt_t ext4_inode_blocks(struct ext4_inode *raw_inode,
				  struct ext4_inode_info *ei)
{
	blkcnt_t i_blocks ;
	struct inode *inode = &(ei->vfs_inode);
	struct super_block *sb = inode->i_sb;

	if (EXT4_HAS_RO_COMPAT_FEATURE(sb,
				EXT4_FEATURE_RO_COMPAT_HUGE_FILE)) {
		/* we are using combined 48 bit field */
		i_blocks = ((u64)le16_to_cpu(raw_inode->i_blocks_high)) << 32 |
					le32_to_cpu(raw_inode->i_blocks_lo);
		if (ext4_test_inode_flag(inode, EXT4_INODE_HUGE_FILE)) {
			/* i_blocks represent file system block size */
			return i_blocks  << (inode->i_blkbits - 9);
		} else {
			return i_blocks;
		}
	} else {
		return le32_to_cpu(raw_inode->i_blocks_lo);
	}
}

struct inode *ext4_iget(struct super_block *sb, unsigned long ino)
{
	struct ext4_iloc iloc;
	struct ext4_inode *raw_inode;
	struct ext4_inode_info *ei;
	struct inode *inode;
	journal_t *journal = EXT4_SB(sb)->s_journal;
	long ret;
	int block;

	inode = iget_locked(sb, ino);
	if (!inode)
		return ERR_PTR(-ENOMEM);
	if (!(inode->i_state & I_NEW))
		return inode;

	ei = EXT4_I(inode);
	iloc.bh = 0;

	ret = __ext4_get_inode_loc(inode, &iloc, 0);
	if (ret < 0)
		goto bad_inode;
	raw_inode = ext4_raw_inode(&iloc);
	inode->i_mode = le16_to_cpu(raw_inode->i_mode);
	inode->i_uid = (uid_t)le16_to_cpu(raw_inode->i_uid_low);
	inode->i_gid = (gid_t)le16_to_cpu(raw_inode->i_gid_low);
	if (!(test_opt(inode->i_sb, NO_UID32))) {
		inode->i_uid |= le16_to_cpu(raw_inode->i_uid_high) << 16;
		inode->i_gid |= le16_to_cpu(raw_inode->i_gid_high) << 16;
	}
	inode->i_nlink = le16_to_cpu(raw_inode->i_links_count);

	ei->i_state_flags = 0;
	ei->i_dir_start_lookup = 0;
	ei->i_dtime = le32_to_cpu(raw_inode->i_dtime);
	/* We now have enough fields to check if the inode was active or not.
	 * This is needed because nfsd might try to access dead inodes
	 * the test is that same one that e2fsck uses
	 * NeilBrown 1999oct15
	 */
	if (inode->i_nlink == 0) {
		if (inode->i_mode == 0 ||
		    !(EXT4_SB(inode->i_sb)->s_mount_state & EXT4_ORPHAN_FS)) {
			/* this inode is deleted */
			ret = -ESTALE;
			goto bad_inode;
		}
		/* The only unlinked inodes we let through here have
		 * valid i_mode and are being read by the orphan
		 * recovery code: that's fine, we're about to complete
		 * the process of deleting those. */
	}
	ei->i_flags = le32_to_cpu(raw_inode->i_flags);
	inode->i_blocks = ext4_inode_blocks(raw_inode, ei);
	ei->i_file_acl = le32_to_cpu(raw_inode->i_file_acl_lo);
	if (EXT4_HAS_INCOMPAT_FEATURE(sb, EXT4_FEATURE_INCOMPAT_64BIT))
		ei->i_file_acl |=
			((__u64)le16_to_cpu(raw_inode->i_file_acl_high)) << 32;
	inode->i_size = ext4_isize(raw_inode);
	ei->i_disksize = inode->i_size;
#ifdef CONFIG_QUOTA
	ei->i_reserved_quota = 0;
#endif
	inode->i_generation = le32_to_cpu(raw_inode->i_generation);
	ei->i_block_group = iloc.block_group;
	ei->i_last_alloc_group = ~0;
	/*
	 * NOTE! The in-memory inode i_data array is in little-endian order
	 * even on big-endian machines: we do NOT byteswap the block numbers!
	 */
	for (block = 0; block < EXT4_N_BLOCKS; block++)
		ei->i_data[block] = raw_inode->i_block[block];
	INIT_LIST_HEAD(&ei->i_orphan);

	/*
	 * Set transaction id's of transactions that have to be committed
	 * to finish f[data]sync. We set them to currently running transaction
	 * as we cannot be sure that the inode or some of its metadata isn't
	 * part of the transaction - the inode could have been reclaimed and
	 * now it is reread from disk.
	 */
	if (journal) {
		transaction_t *transaction;
		tid_t tid;

		read_lock(&journal->j_state_lock);
		if (journal->j_running_transaction)
			transaction = journal->j_running_transaction;
		else
			transaction = journal->j_committing_transaction;
		if (transaction)
			tid = transaction->t_tid;
		else
			tid = journal->j_commit_sequence;
		read_unlock(&journal->j_state_lock);
		ei->i_sync_tid = tid;
		ei->i_datasync_tid = tid;
	}

	if (EXT4_INODE_SIZE(inode->i_sb) > EXT4_GOOD_OLD_INODE_SIZE) {
		ei->i_extra_isize = le16_to_cpu(raw_inode->i_extra_isize);
		if (EXT4_GOOD_OLD_INODE_SIZE + ei->i_extra_isize >
		    EXT4_INODE_SIZE(inode->i_sb)) {
			ret = -EIO;
			goto bad_inode;
		}
		if (ei->i_extra_isize == 0) {
			/* The extra space is currently unused. Use it. */
			ei->i_extra_isize = sizeof(struct ext4_inode) -
					    EXT4_GOOD_OLD_INODE_SIZE;
		} else {
			__le32 *magic = (void *)raw_inode +
					EXT4_GOOD_OLD_INODE_SIZE +
					ei->i_extra_isize;
			if (*magic == cpu_to_le32(EXT4_XATTR_MAGIC))
				ext4_set_inode_state(inode, EXT4_STATE_XATTR);
		}
	} else
		ei->i_extra_isize = 0;

	EXT4_INODE_GET_XTIME(i_ctime, inode, raw_inode);
	EXT4_INODE_GET_XTIME(i_mtime, inode, raw_inode);
	EXT4_INODE_GET_XTIME(i_atime, inode, raw_inode);
	EXT4_EINODE_GET_XTIME(i_crtime, ei, raw_inode);

	inode->i_version = le32_to_cpu(raw_inode->i_disk_version);
	if (EXT4_INODE_SIZE(inode->i_sb) > EXT4_GOOD_OLD_INODE_SIZE) {
		if (EXT4_FITS_IN_INODE(raw_inode, ei, i_version_hi))
			inode->i_version |=
			(__u64)(le32_to_cpu(raw_inode->i_version_hi)) << 32;
	}

	ret = 0;
	if (ei->i_file_acl &&
	    !ext4_data_block_valid(EXT4_SB(sb), ei->i_file_acl, 1)) {
		EXT4_ERROR_INODE(inode, "bad extended attribute block %llu",
				 ei->i_file_acl);
		ret = -EIO;
		goto bad_inode;
	} else if (ext4_test_inode_flag(inode, EXT4_INODE_EXTENTS)) {
		if (S_ISREG(inode->i_mode) || S_ISDIR(inode->i_mode) ||
		    (S_ISLNK(inode->i_mode) &&
		     !ext4_inode_is_fast_symlink(inode)))
			/* Validate extent which is part of inode */
			ret = ext4_ext_check_inode(inode);
	} else if (S_ISREG(inode->i_mode) || S_ISDIR(inode->i_mode) ||
		   (S_ISLNK(inode->i_mode) &&
		    !ext4_inode_is_fast_symlink(inode))) {
		/* Validate block references which are part of inode */
		ret = ext4_check_inode_blockref(inode);
	}
	if (ret)
		goto bad_inode;

	if (S_ISREG(inode->i_mode)) {
		inode->i_op = &ext4_file_inode_operations;
		inode->i_fop = &ext4_file_operations;
		ext4_set_aops(inode);
	} else if (S_ISDIR(inode->i_mode)) {
		inode->i_op = &ext4_dir_inode_operations;
		inode->i_fop = &ext4_dir_operations;
	} else if (S_ISLNK(inode->i_mode)) {
		if (ext4_inode_is_fast_symlink(inode)) {
			inode->i_op = &ext4_fast_symlink_inode_operations;
			nd_terminate_link(ei->i_data, inode->i_size,
				sizeof(ei->i_data) - 1);
		} else {
			inode->i_op = &ext4_symlink_inode_operations;
			ext4_set_aops(inode);
		}
	} else if (S_ISCHR(inode->i_mode) || S_ISBLK(inode->i_mode) ||
	      S_ISFIFO(inode->i_mode) || S_ISSOCK(inode->i_mode)) {
		inode->i_op = &ext4_special_inode_operations;
		if (raw_inode->i_block[0])
			init_special_inode(inode, inode->i_mode,
			   old_decode_dev(le32_to_cpu(raw_inode->i_block[0])));
		else
			init_special_inode(inode, inode->i_mode,
			   new_decode_dev(le32_to_cpu(raw_inode->i_block[1])));
	} else {
		ret = -EIO;
		EXT4_ERROR_INODE(inode, "bogus i_mode (%o)", inode->i_mode);
		goto bad_inode;
	}
	brelse(iloc.bh);
	ext4_set_inode_flags(inode);
	unlock_new_inode(inode);
	return inode;

bad_inode:
	brelse(iloc.bh);
	iget_failed(inode);
	return ERR_PTR(ret);
}

static int ext4_inode_blocks_set(handle_t *handle,
				struct ext4_inode *raw_inode,
				struct ext4_inode_info *ei)
{
	struct inode *inode = &(ei->vfs_inode);
	u64 i_blocks = inode->i_blocks;
	struct super_block *sb = inode->i_sb;

	if (i_blocks <= ~0U) {
		/*
		 * i_blocks can be represnted in a 32 bit variable
		 * as multiple of 512 bytes
		 */
		raw_inode->i_blocks_lo   = cpu_to_le32(i_blocks);
		raw_inode->i_blocks_high = 0;
		ext4_clear_inode_flag(inode, EXT4_INODE_HUGE_FILE);
		return 0;
	}
	if (!EXT4_HAS_RO_COMPAT_FEATURE(sb, EXT4_FEATURE_RO_COMPAT_HUGE_FILE))
		return -EFBIG;

	if (i_blocks <= 0xffffffffffffULL) {
		/*
		 * i_blocks can be represented in a 48 bit variable
		 * as multiple of 512 bytes
		 */
		raw_inode->i_blocks_lo   = cpu_to_le32(i_blocks);
		raw_inode->i_blocks_high = cpu_to_le16(i_blocks >> 32);
		ext4_clear_inode_flag(inode, EXT4_INODE_HUGE_FILE);
	} else {
		ext4_set_inode_flag(inode, EXT4_INODE_HUGE_FILE);
		/* i_block is stored in file system block size */
		i_blocks = i_blocks >> (inode->i_blkbits - 9);
		raw_inode->i_blocks_lo   = cpu_to_le32(i_blocks);
		raw_inode->i_blocks_high = cpu_to_le16(i_blocks >> 32);
	}
	return 0;
}

/*
 * Post the struct inode info into an on-disk inode location in the
 * buffer-cache.  This gobbles the caller's reference to the
 * buffer_head in the inode location struct.
 *
 * The caller must have write access to iloc->bh.
 */
static int ext4_do_update_inode(handle_t *handle,
				struct inode *inode,
				struct ext4_iloc *iloc)
{
	struct ext4_inode *raw_inode = ext4_raw_inode(iloc);
	struct ext4_inode_info *ei = EXT4_I(inode);
	struct buffer_head *bh = iloc->bh;
	int err = 0, rc, block;

	/* For fields not not tracking in the in-memory inode,
	 * initialise them to zero for new inodes. */
	if (ext4_test_inode_state(inode, EXT4_STATE_NEW))
		memset(raw_inode, 0, EXT4_SB(inode->i_sb)->s_inode_size);

	ext4_get_inode_flags(ei);
	raw_inode->i_mode = cpu_to_le16(inode->i_mode);
	if (!(test_opt(inode->i_sb, NO_UID32))) {
		raw_inode->i_uid_low = cpu_to_le16(low_16_bits(inode->i_uid));
		raw_inode->i_gid_low = cpu_to_le16(low_16_bits(inode->i_gid));
/*
 * Fix up interoperability with old kernels. Otherwise, old inodes get
 * re-used with the upper 16 bits of the uid/gid intact
 */
		if (!ei->i_dtime) {
			raw_inode->i_uid_high =
				cpu_to_le16(high_16_bits(inode->i_uid));
			raw_inode->i_gid_high =
				cpu_to_le16(high_16_bits(inode->i_gid));
		} else {
			raw_inode->i_uid_high = 0;
			raw_inode->i_gid_high = 0;
		}
	} else {
		raw_inode->i_uid_low =
			cpu_to_le16(fs_high2lowuid(inode->i_uid));
		raw_inode->i_gid_low =
			cpu_to_le16(fs_high2lowgid(inode->i_gid));
		raw_inode->i_uid_high = 0;
		raw_inode->i_gid_high = 0;
	}
	raw_inode->i_links_count = cpu_to_le16(inode->i_nlink);

	EXT4_INODE_SET_XTIME(i_ctime, inode, raw_inode);
	EXT4_INODE_SET_XTIME(i_mtime, inode, raw_inode);
	EXT4_INODE_SET_XTIME(i_atime, inode, raw_inode);
	EXT4_EINODE_SET_XTIME(i_crtime, ei, raw_inode);

	if (ext4_inode_blocks_set(handle, raw_inode, ei))
		goto out_brelse;
	raw_inode->i_dtime = cpu_to_le32(ei->i_dtime);
	raw_inode->i_flags = cpu_to_le32(ei->i_flags);
	if (EXT4_SB(inode->i_sb)->s_es->s_creator_os !=
	    cpu_to_le32(EXT4_OS_HURD))
		raw_inode->i_file_acl_high =
			cpu_to_le16(ei->i_file_acl >> 32);
	raw_inode->i_file_acl_lo = cpu_to_le32(ei->i_file_acl);
	ext4_isize_set(raw_inode, ei->i_disksize);
	if (ei->i_disksize > 0x7fffffffULL) {
		struct super_block *sb = inode->i_sb;
		if (!EXT4_HAS_RO_COMPAT_FEATURE(sb,
				EXT4_FEATURE_RO_COMPAT_LARGE_FILE) ||
				EXT4_SB(sb)->s_es->s_rev_level ==
				cpu_to_le32(EXT4_GOOD_OLD_REV)) {
			/* If this is the first large file
			 * created, add a flag to the superblock.
			 */
			err = ext4_journal_get_write_access(handle,
					EXT4_SB(sb)->s_sbh);
			if (err)
				goto out_brelse;
			ext4_update_dynamic_rev(sb);
			EXT4_SET_RO_COMPAT_FEATURE(sb,
					EXT4_FEATURE_RO_COMPAT_LARGE_FILE);
			sb->s_dirt = 1;
			ext4_handle_sync(handle);
			err = ext4_handle_dirty_metadata(handle, NULL,
					EXT4_SB(sb)->s_sbh);
		}
	}
	raw_inode->i_generation = cpu_to_le32(inode->i_generation);
	if (S_ISCHR(inode->i_mode) || S_ISBLK(inode->i_mode)) {
		if (old_valid_dev(inode->i_rdev)) {
			raw_inode->i_block[0] =
				cpu_to_le32(old_encode_dev(inode->i_rdev));
			raw_inode->i_block[1] = 0;
		} else {
			raw_inode->i_block[0] = 0;
			raw_inode->i_block[1] =
				cpu_to_le32(new_encode_dev(inode->i_rdev));
			raw_inode->i_block[2] = 0;
		}
	} else
		for (block = 0; block < EXT4_N_BLOCKS; block++)
			raw_inode->i_block[block] = ei->i_data[block];

	raw_inode->i_disk_version = cpu_to_le32(inode->i_version);
	if (ei->i_extra_isize) {
		if (EXT4_FITS_IN_INODE(raw_inode, ei, i_version_hi))
			raw_inode->i_version_hi =
			cpu_to_le32(inode->i_version >> 32);
		raw_inode->i_extra_isize = cpu_to_le16(ei->i_extra_isize);
	}

	BUFFER_TRACE(bh, "call ext4_handle_dirty_metadata");
	rc = ext4_handle_dirty_metadata(handle, NULL, bh);
	if (!err)
		err = rc;
	ext4_clear_inode_state(inode, EXT4_STATE_NEW);

	ext4_update_inode_fsync_trans(handle, inode, 0);
out_brelse:
	brelse(bh);
	ext4_std_error(inode->i_sb, err);
	return err;
}

/*
 * ext4_write_inode()
 *
 * We are called from a few places:
 *
 * - Within generic_file_write() for O_SYNC files.
 *   Here, there will be no transaction running. We wait for any running
 *   trasnaction to commit.
 *
 * - Within sys_sync(), kupdate and such.
 *   We wait on commit, if tol to.
 *
 * - Within prune_icache() (PF_MEMALLOC == true)
 *   Here we simply return.  We can't afford to block kswapd on the
 *   journal commit.
 *
 * In all cases it is actually safe for us to return without doing anything,
 * because the inode has been copied into a raw inode buffer in
 * ext4_mark_inode_dirty().  This is a correctness thing for O_SYNC and for
 * knfsd.
 *
 * Note that we are absolutely dependent upon all inode dirtiers doing the
 * right thing: they *must* call mark_inode_dirty() after dirtying info in
 * which we are interested.
 *
 * It would be a bug for them to not do this.  The code:
 *
 *	mark_inode_dirty(inode)
 *	stuff();
 *	inode->i_size = expr;
 *
 * is in error because a kswapd-driven write_inode() could occur while
 * `stuff()' is running, and the new i_size will be lost.  Plus the inode
 * will no longer be on the superblock's dirty inode list.
 */
int ext4_write_inode(struct inode *inode, struct writeback_control *wbc)
{
	int err;

	if (current->flags & PF_MEMALLOC)
		return 0;

	if (EXT4_SB(inode->i_sb)->s_journal) {
		if (ext4_journal_current_handle()) {
			jbd_debug(1, "called recursively, non-PF_MEMALLOC!\n");
			dump_stack();
			return -EIO;
		}

		if (wbc->sync_mode != WB_SYNC_ALL)
			return 0;

		err = ext4_force_commit(inode->i_sb);
	} else {
		struct ext4_iloc iloc;

		err = __ext4_get_inode_loc(inode, &iloc, 0);
		if (err)
			return err;
		if (wbc->sync_mode == WB_SYNC_ALL)
			sync_dirty_buffer(iloc.bh);
		if (buffer_req(iloc.bh) && !buffer_uptodate(iloc.bh)) {
			EXT4_ERROR_INODE_BLOCK(inode, iloc.bh->b_blocknr,
					 "IO error syncing inode");
			err = -EIO;
		}
		brelse(iloc.bh);
	}
	return err;
}

/*
 * ext4_setattr()
 *
 * Called from notify_change.
 *
 * We want to trap VFS attempts to truncate the file as soon as
 * possible.  In particular, we want to make sure that when the VFS
 * shrinks i_size, we put the inode on the orphan list and modify
 * i_disksize immediately, so that during the subsequent flushing of
 * dirty pages and freeing of disk blocks, we can guarantee that any
 * commit will leave the blocks being flushed in an unused state on
 * disk.  (On recovery, the inode will get truncated and the blocks will
 * be freed, so we have a strong guarantee that no future commit will
 * leave these blocks visible to the user.)
 *
 * Another thing we have to assure is that if we are in ordered mode
 * and inode is still attached to the committing transaction, we must
 * we start writeout of all the dirty pages which are being truncated.
 * This way we are sure that all the data written in the previous
 * transaction are already on disk (truncate waits for pages under
 * writeback).
 *
 * Called with inode->i_mutex down.
 */
int ext4_setattr(struct dentry *dentry, struct iattr *attr)
{
	struct inode *inode = dentry->d_inode;
	int error, rc = 0;
	int orphan = 0;
	const unsigned int ia_valid = attr->ia_valid;

	error = inode_change_ok(inode, attr);
	if (error)
		return error;

	if (is_quota_modification(inode, attr))
		dquot_initialize(inode);
	if ((ia_valid & ATTR_UID && attr->ia_uid != inode->i_uid) ||
		(ia_valid & ATTR_GID && attr->ia_gid != inode->i_gid)) {
		handle_t *handle;

		/* (user+group)*(old+new) structure, inode write (sb,
		 * inode block, ? - but truncate inode update has it) */
		handle = ext4_journal_start(inode, (EXT4_MAXQUOTAS_INIT_BLOCKS(inode->i_sb)+
					EXT4_MAXQUOTAS_DEL_BLOCKS(inode->i_sb))+3);
		if (IS_ERR(handle)) {
			error = PTR_ERR(handle);
			goto err_out;
		}
		error = dquot_transfer(inode, attr);
		if (error) {
			ext4_journal_stop(handle);
			return error;
		}
		/* Update corresponding info in inode so that everything is in
		 * one transaction */
		if (attr->ia_valid & ATTR_UID)
			inode->i_uid = attr->ia_uid;
		if (attr->ia_valid & ATTR_GID)
			inode->i_gid = attr->ia_gid;
		error = ext4_mark_inode_dirty(handle, inode);
		ext4_journal_stop(handle);
	}

	if (attr->ia_valid & ATTR_SIZE) {
		if (!(ext4_test_inode_flag(inode, EXT4_INODE_EXTENTS))) {
			struct ext4_sb_info *sbi = EXT4_SB(inode->i_sb);

			if (attr->ia_size > sbi->s_bitmap_maxbytes)
				return -EFBIG;
		}
	}

	if (S_ISREG(inode->i_mode) &&
	    attr->ia_valid & ATTR_SIZE &&
	    (attr->ia_size < inode->i_size ||
	     (ext4_test_inode_flag(inode, EXT4_INODE_EOFBLOCKS)))) {
		handle_t *handle;

		handle = ext4_journal_start(inode, 3);
		if (IS_ERR(handle)) {
			error = PTR_ERR(handle);
			goto err_out;
		}
		if (ext4_handle_valid(handle)) {
			error = ext4_orphan_add(handle, inode);
			orphan = 1;
		}
		EXT4_I(inode)->i_disksize = attr->ia_size;
		rc = ext4_mark_inode_dirty(handle, inode);
		if (!error)
			error = rc;
		ext4_journal_stop(handle);

		if (ext4_should_order_data(inode)) {
			error = ext4_begin_ordered_truncate(inode,
							    attr->ia_size);
			if (error) {
				/* Do as much error cleanup as possible */
				handle = ext4_journal_start(inode, 3);
				if (IS_ERR(handle)) {
					ext4_orphan_del(NULL, inode);
					goto err_out;
				}
				ext4_orphan_del(handle, inode);
				orphan = 0;
				ext4_journal_stop(handle);
				goto err_out;
			}
		}
		/* ext4_truncate will clear the flag */
		if ((ext4_test_inode_flag(inode, EXT4_INODE_EOFBLOCKS)))
			ext4_truncate(inode);
	}

	if ((attr->ia_valid & ATTR_SIZE) &&
	    attr->ia_size != i_size_read(inode))
		rc = vmtruncate(inode, attr->ia_size);
<<<<<<< HEAD

	if (!rc) {
		setattr_copy(inode, attr);
		mark_inode_dirty(inode);
	}

=======

	if (!rc) {
		setattr_copy(inode, attr);
		mark_inode_dirty(inode);
	}

>>>>>>> 45f53cc9
	/*
	 * If the call to ext4_truncate failed to get a transaction handle at
	 * all, we need to clean up the in-core orphan list manually.
	 */
<<<<<<< HEAD
	if (inode->i_nlink)
=======
	if (orphan && inode->i_nlink)
>>>>>>> 45f53cc9
		ext4_orphan_del(NULL, inode);

	if (!rc && (ia_valid & ATTR_MODE))
		rc = ext4_acl_chmod(inode);

err_out:
	ext4_std_error(inode->i_sb, error);
	if (!error)
		error = rc;
	return error;
}

int ext4_getattr(struct vfsmount *mnt, struct dentry *dentry,
		 struct kstat *stat)
{
	struct inode *inode;
	unsigned long delalloc_blocks;

	inode = dentry->d_inode;
	generic_fillattr(inode, stat);

	/*
	 * We can't update i_blocks if the block allocation is delayed
	 * otherwise in the case of system crash before the real block
	 * allocation is done, we will have i_blocks inconsistent with
	 * on-disk file blocks.
	 * We always keep i_blocks updated together with real
	 * allocation. But to not confuse with user, stat
	 * will return the blocks that include the delayed allocation
	 * blocks for this file.
	 */
	spin_lock(&EXT4_I(inode)->i_block_reservation_lock);
	delalloc_blocks = EXT4_I(inode)->i_reserved_data_blocks;
	spin_unlock(&EXT4_I(inode)->i_block_reservation_lock);

	stat->blocks += (delalloc_blocks << inode->i_sb->s_blocksize_bits)>>9;
	return 0;
}

static int ext4_indirect_trans_blocks(struct inode *inode, int nrblocks,
				      int chunk)
{
	int indirects;

	/* if nrblocks are contiguous */
	if (chunk) {
		/*
		 * With N contiguous data blocks, it need at most
		 * N/EXT4_ADDR_PER_BLOCK(inode->i_sb) indirect blocks
		 * 2 dindirect blocks
		 * 1 tindirect block
		 */
		indirects = nrblocks / EXT4_ADDR_PER_BLOCK(inode->i_sb);
		return indirects + 3;
	}
	/*
	 * if nrblocks are not contiguous, worse case, each block touch
	 * a indirect block, and each indirect block touch a double indirect
	 * block, plus a triple indirect block
	 */
	indirects = nrblocks * 2 + 1;
	return indirects;
}

static int ext4_index_trans_blocks(struct inode *inode, int nrblocks, int chunk)
{
	if (!(ext4_test_inode_flag(inode, EXT4_INODE_EXTENTS)))
		return ext4_indirect_trans_blocks(inode, nrblocks, chunk);
	return ext4_ext_index_trans_blocks(inode, nrblocks, chunk);
}

/*
 * Account for index blocks, block groups bitmaps and block group
 * descriptor blocks if modify datablocks and index blocks
 * worse case, the indexs blocks spread over different block groups
 *
 * If datablocks are discontiguous, they are possible to spread over
 * different block groups too. If they are contiuguous, with flexbg,
 * they could still across block group boundary.
 *
 * Also account for superblock, inode, quota and xattr blocks
 */
static int ext4_meta_trans_blocks(struct inode *inode, int nrblocks, int chunk)
{
	ext4_group_t groups, ngroups = ext4_get_groups_count(inode->i_sb);
	int gdpblocks;
	int idxblocks;
	int ret = 0;

	/*
	 * How many index blocks need to touch to modify nrblocks?
	 * The "Chunk" flag indicating whether the nrblocks is
	 * physically contiguous on disk
	 *
	 * For Direct IO and fallocate, they calls get_block to allocate
	 * one single extent at a time, so they could set the "Chunk" flag
	 */
	idxblocks = ext4_index_trans_blocks(inode, nrblocks, chunk);

	ret = idxblocks;

	/*
	 * Now let's see how many group bitmaps and group descriptors need
	 * to account
	 */
	groups = idxblocks;
	if (chunk)
		groups += 1;
	else
		groups += nrblocks;

	gdpblocks = groups;
	if (groups > ngroups)
		groups = ngroups;
	if (groups > EXT4_SB(inode->i_sb)->s_gdb_count)
		gdpblocks = EXT4_SB(inode->i_sb)->s_gdb_count;

	/* bitmaps and block group descriptor blocks */
	ret += groups + gdpblocks;

	/* Blocks for super block, inode, quota and xattr blocks */
	ret += EXT4_META_TRANS_BLOCKS(inode->i_sb);

	return ret;
}

/*
 * Calulate the total number of credits to reserve to fit
 * the modification of a single pages into a single transaction,
 * which may include multiple chunks of block allocations.
 *
 * This could be called via ext4_write_begin()
 *
 * We need to consider the worse case, when
 * one new block per extent.
 */
int ext4_writepage_trans_blocks(struct inode *inode)
{
	int bpp = ext4_journal_blocks_per_page(inode);
	int ret;

	ret = ext4_meta_trans_blocks(inode, bpp, 0);

	/* Account for data blocks for journalled mode */
	if (ext4_should_journal_data(inode))
		ret += bpp;
	return ret;
}

/*
 * Calculate the journal credits for a chunk of data modification.
 *
 * This is called from DIO, fallocate or whoever calling
 * ext4_map_blocks() to map/allocate a chunk of contiguous disk blocks.
 *
 * journal buffers for data blocks are not included here, as DIO
 * and fallocate do no need to journal data buffers.
 */
int ext4_chunk_trans_blocks(struct inode *inode, int nrblocks)
{
	return ext4_meta_trans_blocks(inode, nrblocks, 1);
}

/*
 * The caller must have previously called ext4_reserve_inode_write().
 * Give this, we know that the caller already has write access to iloc->bh.
 */
int ext4_mark_iloc_dirty(handle_t *handle,
			 struct inode *inode, struct ext4_iloc *iloc)
{
	int err = 0;

	if (test_opt(inode->i_sb, I_VERSION))
		inode_inc_iversion(inode);

	/* the do_update_inode consumes one bh->b_count */
	get_bh(iloc->bh);

	/* ext4_do_update_inode() does jbd2_journal_dirty_metadata */
	err = ext4_do_update_inode(handle, inode, iloc);
	put_bh(iloc->bh);
	return err;
}

/*
 * On success, We end up with an outstanding reference count against
 * iloc->bh.  This _must_ be cleaned up later.
 */

int
ext4_reserve_inode_write(handle_t *handle, struct inode *inode,
			 struct ext4_iloc *iloc)
{
	int err;

	err = ext4_get_inode_loc(inode, iloc);
	if (!err) {
		BUFFER_TRACE(iloc->bh, "get_write_access");
		err = ext4_journal_get_write_access(handle, iloc->bh);
		if (err) {
			brelse(iloc->bh);
			iloc->bh = NULL;
		}
	}
	ext4_std_error(inode->i_sb, err);
	return err;
}

/*
 * Expand an inode by new_extra_isize bytes.
 * Returns 0 on success or negative error number on failure.
 */
static int ext4_expand_extra_isize(struct inode *inode,
				   unsigned int new_extra_isize,
				   struct ext4_iloc iloc,
				   handle_t *handle)
{
	struct ext4_inode *raw_inode;
	struct ext4_xattr_ibody_header *header;

	if (EXT4_I(inode)->i_extra_isize >= new_extra_isize)
		return 0;

	raw_inode = ext4_raw_inode(&iloc);

	header = IHDR(inode, raw_inode);

	/* No extended attributes present */
	if (!ext4_test_inode_state(inode, EXT4_STATE_XATTR) ||
	    header->h_magic != cpu_to_le32(EXT4_XATTR_MAGIC)) {
		memset((void *)raw_inode + EXT4_GOOD_OLD_INODE_SIZE, 0,
			new_extra_isize);
		EXT4_I(inode)->i_extra_isize = new_extra_isize;
		return 0;
	}

	/* try to expand with EAs present */
	return ext4_expand_extra_isize_ea(inode, new_extra_isize,
					  raw_inode, handle);
}

/*
 * What we do here is to mark the in-core inode as clean with respect to inode
 * dirtiness (it may still be data-dirty).
 * This means that the in-core inode may be reaped by prune_icache
 * without having to perform any I/O.  This is a very good thing,
 * because *any* task may call prune_icache - even ones which
 * have a transaction open against a different journal.
 *
 * Is this cheating?  Not really.  Sure, we haven't written the
 * inode out, but prune_icache isn't a user-visible syncing function.
 * Whenever the user wants stuff synced (sys_sync, sys_msync, sys_fsync)
 * we start and wait on commits.
 *
 * Is this efficient/effective?  Well, we're being nice to the system
 * by cleaning up our inodes proactively so they can be reaped
 * without I/O.  But we are potentially leaving up to five seconds'
 * worth of inodes floating about which prune_icache wants us to
 * write out.  One way to fix that would be to get prune_icache()
 * to do a write_super() to free up some memory.  It has the desired
 * effect.
 */
int ext4_mark_inode_dirty(handle_t *handle, struct inode *inode)
{
	struct ext4_iloc iloc;
	struct ext4_sb_info *sbi = EXT4_SB(inode->i_sb);
	static unsigned int mnt_count;
	int err, ret;

	might_sleep();
	err = ext4_reserve_inode_write(handle, inode, &iloc);
	if (ext4_handle_valid(handle) &&
	    EXT4_I(inode)->i_extra_isize < sbi->s_want_extra_isize &&
	    !ext4_test_inode_state(inode, EXT4_STATE_NO_EXPAND)) {
		/*
		 * We need extra buffer credits since we may write into EA block
		 * with this same handle. If journal_extend fails, then it will
		 * only result in a minor loss of functionality for that inode.
		 * If this is felt to be critical, then e2fsck should be run to
		 * force a large enough s_min_extra_isize.
		 */
		if ((jbd2_journal_extend(handle,
			     EXT4_DATA_TRANS_BLOCKS(inode->i_sb))) == 0) {
			ret = ext4_expand_extra_isize(inode,
						      sbi->s_want_extra_isize,
						      iloc, handle);
			if (ret) {
				ext4_set_inode_state(inode,
						     EXT4_STATE_NO_EXPAND);
				if (mnt_count !=
					le16_to_cpu(sbi->s_es->s_mnt_count)) {
					ext4_warning(inode->i_sb,
					"Unable to expand inode %lu. Delete"
					" some EAs or run e2fsck.",
					inode->i_ino);
					mnt_count =
					  le16_to_cpu(sbi->s_es->s_mnt_count);
				}
			}
		}
	}
	if (!err)
		err = ext4_mark_iloc_dirty(handle, inode, &iloc);
	return err;
}

/*
 * ext4_dirty_inode() is called from __mark_inode_dirty()
 *
 * We're really interested in the case where a file is being extended.
 * i_size has been changed by generic_commit_write() and we thus need
 * to include the updated inode in the current transaction.
 *
 * Also, dquot_alloc_block() will always dirty the inode when blocks
 * are allocated to the file.
 *
 * If the inode is marked synchronous, we don't honour that here - doing
 * so would cause a commit on atime updates, which we don't bother doing.
 * We handle synchronous inodes at the highest possible level.
 */
void ext4_dirty_inode(struct inode *inode)
{
	handle_t *handle;

	handle = ext4_journal_start(inode, 2);
	if (IS_ERR(handle))
		goto out;

	ext4_mark_inode_dirty(handle, inode);

	ext4_journal_stop(handle);
out:
	return;
}

#if 0
/*
 * Bind an inode's backing buffer_head into this transaction, to prevent
 * it from being flushed to disk early.  Unlike
 * ext4_reserve_inode_write, this leaves behind no bh reference and
 * returns no iloc structure, so the caller needs to repeat the iloc
 * lookup to mark the inode dirty later.
 */
static int ext4_pin_inode(handle_t *handle, struct inode *inode)
{
	struct ext4_iloc iloc;

	int err = 0;
	if (handle) {
		err = ext4_get_inode_loc(inode, &iloc);
		if (!err) {
			BUFFER_TRACE(iloc.bh, "get_write_access");
			err = jbd2_journal_get_write_access(handle, iloc.bh);
			if (!err)
				err = ext4_handle_dirty_metadata(handle,
								 NULL,
								 iloc.bh);
			brelse(iloc.bh);
		}
	}
	ext4_std_error(inode->i_sb, err);
	return err;
}
#endif

int ext4_change_inode_journal_flag(struct inode *inode, int val)
{
	journal_t *journal;
	handle_t *handle;
	int err;

	/*
	 * We have to be very careful here: changing a data block's
	 * journaling status dynamically is dangerous.  If we write a
	 * data block to the journal, change the status and then delete
	 * that block, we risk forgetting to revoke the old log record
	 * from the journal and so a subsequent replay can corrupt data.
	 * So, first we make sure that the journal is empty and that
	 * nobody is changing anything.
	 */

	journal = EXT4_JOURNAL(inode);
	if (!journal)
		return 0;
	if (is_journal_aborted(journal))
		return -EROFS;

	jbd2_journal_lock_updates(journal);
	jbd2_journal_flush(journal);

	/*
	 * OK, there are no updates running now, and all cached data is
	 * synced to disk.  We are now in a completely consistent state
	 * which doesn't have anything in the journal, and we know that
	 * no filesystem updates are running, so it is safe to modify
	 * the inode's in-core data-journaling state flag now.
	 */

	if (val)
		ext4_set_inode_flag(inode, EXT4_INODE_JOURNAL_DATA);
	else
		ext4_clear_inode_flag(inode, EXT4_INODE_JOURNAL_DATA);
	ext4_set_aops(inode);

	jbd2_journal_unlock_updates(journal);

	/* Finally we can mark the inode as dirty. */

	handle = ext4_journal_start(inode, 1);
	if (IS_ERR(handle))
		return PTR_ERR(handle);

	err = ext4_mark_inode_dirty(handle, inode);
	ext4_handle_sync(handle);
	ext4_journal_stop(handle);
	ext4_std_error(inode->i_sb, err);

	return err;
}

static int ext4_bh_unmapped(handle_t *handle, struct buffer_head *bh)
{
	return !buffer_mapped(bh);
}

int ext4_page_mkwrite(struct vm_area_struct *vma, struct vm_fault *vmf)
{
	struct page *page = vmf->page;
	loff_t size;
	unsigned long len;
	int ret = -EINVAL;
	void *fsdata;
	struct file *file = vma->vm_file;
	struct inode *inode = file->f_path.dentry->d_inode;
	struct address_space *mapping = inode->i_mapping;

	/*
	 * Get i_alloc_sem to stop truncates messing with the inode. We cannot
	 * get i_mutex because we are already holding mmap_sem.
	 */
	down_read(&inode->i_alloc_sem);
	size = i_size_read(inode);
	if (page->mapping != mapping || size <= page_offset(page)
	    || !PageUptodate(page)) {
		/* page got truncated from under us? */
		goto out_unlock;
	}
	ret = 0;
	if (PageMappedToDisk(page))
		goto out_unlock;

	if (page->index == size >> PAGE_CACHE_SHIFT)
		len = size & ~PAGE_CACHE_MASK;
	else
		len = PAGE_CACHE_SIZE;

	lock_page(page);
	/*
	 * return if we have all the buffers mapped. This avoid
	 * the need to call write_begin/write_end which does a
	 * journal_start/journal_stop which can block and take
	 * long time
	 */
	if (page_has_buffers(page)) {
		if (!walk_page_buffers(NULL, page_buffers(page), 0, len, NULL,
					ext4_bh_unmapped)) {
			unlock_page(page);
			goto out_unlock;
		}
	}
	unlock_page(page);
	/*
	 * OK, we need to fill the hole... Do write_begin write_end
	 * to do block allocation/reservation.We are not holding
	 * inode.i__mutex here. That allow * parallel write_begin,
	 * write_end call. lock_page prevent this from happening
	 * on the same page though
	 */
	ret = mapping->a_ops->write_begin(file, mapping, page_offset(page),
			len, AOP_FLAG_UNINTERRUPTIBLE, &page, &fsdata);
	if (ret < 0)
		goto out_unlock;
	ret = mapping->a_ops->write_end(file, mapping, page_offset(page),
			len, len, page, fsdata);
	if (ret < 0)
		goto out_unlock;
	ret = 0;
out_unlock:
	if (ret)
		ret = VM_FAULT_SIGBUS;
	up_read(&inode->i_alloc_sem);
	return ret;
}<|MERGE_RESOLUTION|>--- conflicted
+++ resolved
@@ -1551,17 +1551,10 @@
 	if (!buffer_mapped(bh) || buffer_freed(bh))
 		return 0;
 	/*
-<<<<<<< HEAD
-	 * __block_prepare_write() could have dirtied some buffers. Clean
-	 * the dirty bit as jbd2_journal_get_write_access() could complain
-	 * otherwise about fs integrity issues. Setting of the dirty bit
-	 * by __block_prepare_write() isn't a real problem here as we clear
-=======
 	 * __block_write_begin() could have dirtied some buffers. Clean
 	 * the dirty bit as jbd2_journal_get_write_access() could complain
 	 * otherwise about fs integrity issues. Setting of the dirty bit
 	 * by __block_write_begin() isn't a real problem here as we clear
->>>>>>> 45f53cc9
 	 * the bit before releasing a page lock and thus writeback cannot
 	 * ever write the buffer.
 	 */
@@ -2589,11 +2582,7 @@
 /*
  * This function is used as a standard get_block_t calback function
  * when there is no desire to allocate any blocks.  It is used as a
-<<<<<<< HEAD
- * callback function for block_prepare_write() and block_write_full_page().
-=======
  * callback function for block_write_begin() and block_write_full_page().
->>>>>>> 45f53cc9
  * These functions should only try to map a single block at a time.
  *
  * Since this function doesn't do block allocations even if the caller
@@ -2761,11 +2750,7 @@
 		 */
 		return __ext4_journalled_writepage(page, len);
 
-<<<<<<< HEAD
-	if (page_bufs && buffer_uninit(page_bufs)) {
-=======
 	if (buffer_uninit(page_bufs)) {
->>>>>>> 45f53cc9
 		ext4_set_bh_endio(page_bufs, inode);
 		ret = block_write_full_page_endio(page, noalloc_get_block_write,
 					    wbc, ext4_end_io_buffer_write);
@@ -3638,176 +3623,6 @@
 			       EXT4_GET_BLOCKS_IO_CREATE_EXT);
 }
 
-<<<<<<< HEAD
-static void dump_completed_IO(struct inode * inode)
-{
-#ifdef	EXT4_DEBUG
-	struct list_head *cur, *before, *after;
-	ext4_io_end_t *io, *io0, *io1;
-	unsigned long flags;
-
-	if (list_empty(&EXT4_I(inode)->i_completed_io_list)){
-		ext4_debug("inode %lu completed_io list is empty\n", inode->i_ino);
-		return;
-	}
-
-	ext4_debug("Dump inode %lu completed_io list \n", inode->i_ino);
-	spin_lock_irqsave(&EXT4_I(inode)->i_completed_io_lock, flags);
-	list_for_each_entry(io, &EXT4_I(inode)->i_completed_io_list, list){
-		cur = &io->list;
-		before = cur->prev;
-		io0 = container_of(before, ext4_io_end_t, list);
-		after = cur->next;
-		io1 = container_of(after, ext4_io_end_t, list);
-
-		ext4_debug("io 0x%p from inode %lu,prev 0x%p,next 0x%p\n",
-			    io, inode->i_ino, io0, io1);
-	}
-	spin_unlock_irqrestore(&EXT4_I(inode)->i_completed_io_lock, flags);
-#endif
-}
-
-/*
- * check a range of space and convert unwritten extents to written.
- */
-static int ext4_end_io_nolock(ext4_io_end_t *io)
-{
-	struct inode *inode = io->inode;
-	loff_t offset = io->offset;
-	ssize_t size = io->size;
-	int ret = 0;
-
-	ext4_debug("ext4_end_io_nolock: io 0x%p from inode %lu,list->next 0x%p,"
-		   "list->prev 0x%p\n",
-	           io, inode->i_ino, io->list.next, io->list.prev);
-
-	if (list_empty(&io->list))
-		return ret;
-
-	if (io->flag != EXT4_IO_UNWRITTEN)
-		return ret;
-
-	ret = ext4_convert_unwritten_extents(inode, offset, size);
-	if (ret < 0) {
-		printk(KERN_EMERG "%s: failed to convert unwritten"
-			"extents to written extents, error is %d"
-			" io is still on inode %lu aio dio list\n",
-                       __func__, ret, inode->i_ino);
-		return ret;
-	}
-
-	if (io->iocb)
-		aio_complete(io->iocb, io->result, 0);
-	/* clear the DIO AIO unwritten flag */
-	io->flag = 0;
-	return ret;
-}
-
-/*
- * work on completed aio dio IO, to convert unwritten extents to extents
- */
-static void ext4_end_io_work(struct work_struct *work)
-{
-	ext4_io_end_t		*io = container_of(work, ext4_io_end_t, work);
-	struct inode		*inode = io->inode;
-	struct ext4_inode_info	*ei = EXT4_I(inode);
-	unsigned long		flags;
-	int			ret;
-
-	mutex_lock(&inode->i_mutex);
-	ret = ext4_end_io_nolock(io);
-	if (ret < 0) {
-		mutex_unlock(&inode->i_mutex);
-		return;
-	}
-
-	spin_lock_irqsave(&ei->i_completed_io_lock, flags);
-	if (!list_empty(&io->list))
-		list_del_init(&io->list);
-	spin_unlock_irqrestore(&ei->i_completed_io_lock, flags);
-	mutex_unlock(&inode->i_mutex);
-	ext4_free_io_end(io);
-}
-
-/*
- * This function is called from ext4_sync_file().
- *
- * When IO is completed, the work to convert unwritten extents to
- * written is queued on workqueue but may not get immediately
- * scheduled. When fsync is called, we need to ensure the
- * conversion is complete before fsync returns.
- * The inode keeps track of a list of pending/completed IO that
- * might needs to do the conversion. This function walks through
- * the list and convert the related unwritten extents for completed IO
- * to written.
- * The function return the number of pending IOs on success.
- */
-int flush_completed_IO(struct inode *inode)
-{
-	ext4_io_end_t *io;
-	struct ext4_inode_info *ei = EXT4_I(inode);
-	unsigned long flags;
-	int ret = 0;
-	int ret2 = 0;
-
-	if (list_empty(&ei->i_completed_io_list))
-		return ret;
-
-	dump_completed_IO(inode);
-	spin_lock_irqsave(&ei->i_completed_io_lock, flags);
-	while (!list_empty(&ei->i_completed_io_list)){
-		io = list_entry(ei->i_completed_io_list.next,
-				ext4_io_end_t, list);
-		/*
-		 * Calling ext4_end_io_nolock() to convert completed
-		 * IO to written.
-		 *
-		 * When ext4_sync_file() is called, run_queue() may already
-		 * about to flush the work corresponding to this io structure.
-		 * It will be upset if it founds the io structure related
-		 * to the work-to-be schedule is freed.
-		 *
-		 * Thus we need to keep the io structure still valid here after
-		 * convertion finished. The io structure has a flag to
-		 * avoid double converting from both fsync and background work
-		 * queue work.
-		 */
-		spin_unlock_irqrestore(&ei->i_completed_io_lock, flags);
-		ret = ext4_end_io_nolock(io);
-		spin_lock_irqsave(&ei->i_completed_io_lock, flags);
-		if (ret < 0)
-			ret2 = ret;
-		else
-			list_del_init(&io->list);
-	}
-	spin_unlock_irqrestore(&ei->i_completed_io_lock, flags);
-	return (ret2 < 0) ? ret2 : 0;
-}
-
-static ext4_io_end_t *ext4_init_io_end (struct inode *inode, gfp_t flags)
-{
-	ext4_io_end_t *io = NULL;
-
-	io = kmalloc(sizeof(*io), flags);
-
-	if (io) {
-		igrab(inode);
-		io->inode = inode;
-		io->flag = 0;
-		io->offset = 0;
-		io->size = 0;
-		io->page = NULL;
-		io->iocb = NULL;
-		io->result = 0;
-		INIT_WORK(&io->work, ext4_end_io_work);
-		INIT_LIST_HEAD(&io->list);
-	}
-
-	return io;
-}
-
-=======
->>>>>>> 45f53cc9
 static void ext4_end_io_dio(struct kiocb *iocb, loff_t offset,
 			    ssize_t size, void *private, int ret,
 			    bool is_async)
@@ -5553,30 +5368,17 @@
 	if ((attr->ia_valid & ATTR_SIZE) &&
 	    attr->ia_size != i_size_read(inode))
 		rc = vmtruncate(inode, attr->ia_size);
-<<<<<<< HEAD
 
 	if (!rc) {
 		setattr_copy(inode, attr);
 		mark_inode_dirty(inode);
 	}
 
-=======
-
-	if (!rc) {
-		setattr_copy(inode, attr);
-		mark_inode_dirty(inode);
-	}
-
->>>>>>> 45f53cc9
 	/*
 	 * If the call to ext4_truncate failed to get a transaction handle at
 	 * all, we need to clean up the in-core orphan list manually.
 	 */
-<<<<<<< HEAD
-	if (inode->i_nlink)
-=======
 	if (orphan && inode->i_nlink)
->>>>>>> 45f53cc9
 		ext4_orphan_del(NULL, inode);
 
 	if (!rc && (ia_valid & ATTR_MODE))
