--- conflicted
+++ resolved
@@ -541,11 +541,7 @@
 		ext4_es_find_delayed_extent_range(inode, last, last, &es);
 		if (es.es_len != 0 && in_range(last, es.es_lblk, es.es_len)) {
 			last = es.es_lblk + es.es_len;
-<<<<<<< HEAD
-			holeoff = last << blkbits;
-=======
 			holeoff = (loff_t)last << blkbits;
->>>>>>> d0e0ac97
 			continue;
 		}
 
