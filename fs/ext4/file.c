--- conflicted
+++ resolved
@@ -89,9 +89,7 @@
 }
 
 static ssize_t
-<<<<<<< HEAD
-ext4_file_write(struct kiocb *iocb, const struct iovec *iov,
-		unsigned long nr_segs, loff_t pos)
+ext4_file_write_iter(struct kiocb *iocb, struct iov_iter *from)
 {
 	struct file *file = iocb->ki_filp;
 	struct inode *inode = file_inode(iocb->ki_filp);
@@ -99,25 +97,11 @@
 	struct blk_plug plug;
 	int o_direct = file->f_flags & O_DIRECT;
 	int overwrite = 0;
-	size_t length = iov_length(iov, nr_segs);
-	ssize_t ret;
-
-	BUG_ON(iocb->ki_pos != pos);
-
-	mutex_lock(&EXT4_I(inode)->i_write_mutex);
-=======
-ext4_file_write_iter(struct kiocb *iocb, struct iov_iter *from)
-{
-	struct file *file = iocb->ki_filp;
-	struct inode *inode = file_inode(iocb->ki_filp);
-	struct mutex *aio_mutex = NULL;
-	struct blk_plug plug;
-	int o_direct = file->f_flags & O_DIRECT;
-	int overwrite = 0;
 	size_t length = iov_iter_count(from);
 	ssize_t ret;
 	loff_t pos = iocb->ki_pos;
->>>>>>> 9bd0bc94
+
+	mutex_lock(&EXT4_I(inode)->i_write_mutex);
 
 	/*
 	 * Unaligned direct AIO must be serialized; see comment above
@@ -127,21 +111,14 @@
 	    ext4_test_inode_flag(inode, EXT4_INODE_EXTENTS) &&
 	    !is_sync_kiocb(iocb) &&
 	    (file->f_flags & O_APPEND ||
-<<<<<<< HEAD
-	     ext4_unaligned_aio(inode, iov, nr_segs, pos))) {
+	     ext4_unaligned_aio(inode, from, pos))) {
 		unaligned_direct_aio = true;
-=======
-	     ext4_unaligned_aio(inode, from, pos))) {
-		aio_mutex = ext4_aio_mutex(inode);
-		mutex_lock(aio_mutex);
->>>>>>> 9bd0bc94
 		ext4_unwritten_wait(inode);
 	}
 
 	mutex_lock(&inode->i_mutex);
 	if (file->f_flags & O_APPEND)
 		iocb->ki_pos = pos = i_size_read(inode);
-<<<<<<< HEAD
 
 	/*
 	 * If we have encountered a bitmap-format file, the size limit
@@ -157,10 +134,8 @@
 			goto errout;
 		}
 
-		if (pos + length > sbi->s_bitmap_maxbytes) {
-			nr_segs = iov_shorten((struct iovec *)iov, nr_segs,
-					      sbi->s_bitmap_maxbytes - pos);
-		}
+		if (pos + length > sbi->s_bitmap_maxbytes)
+			iov_iter_truncate(from, sbi->s_bitmap_maxbytes - pos);
 	}
 
 	if (o_direct) {
@@ -172,35 +147,6 @@
 		if (ext4_should_dioread_nolock(inode) &&
 		    !unaligned_direct_aio && !file->f_mapping->nrpages &&
 		    pos + length <= i_size_read(inode)) {
-=======
-
-	/*
-	 * If we have encountered a bitmap-format file, the size limit
-	 * is smaller than s_maxbytes, which is for extent-mapped files.
-	 */
-	if (!(ext4_test_inode_flag(inode, EXT4_INODE_EXTENTS))) {
-		struct ext4_sb_info *sbi = EXT4_SB(inode->i_sb);
-
-		if ((pos > sbi->s_bitmap_maxbytes) ||
-		    (pos == sbi->s_bitmap_maxbytes && length > 0)) {
-			mutex_unlock(&inode->i_mutex);
-			ret = -EFBIG;
-			goto errout;
-		}
-
-		if (pos + length > sbi->s_bitmap_maxbytes)
-			iov_iter_truncate(from, sbi->s_bitmap_maxbytes - pos);
-	}
-
-	if (o_direct) {
-		blk_start_plug(&plug);
-
-		iocb->private = &overwrite;
-
-		/* check whether we do a DIO overwrite or not */
-		if (ext4_should_dioread_nolock(inode) && !aio_mutex &&
-		    !file->f_mapping->nrpages && pos + length <= i_size_read(inode)) {
->>>>>>> 9bd0bc94
 			struct ext4_map_blocks map;
 			unsigned int blkbits = inode->i_blkbits;
 			int err, len;
@@ -244,13 +190,8 @@
 		blk_finish_plug(&plug);
 
 errout:
-<<<<<<< HEAD
 	if (unaligned_direct_aio)
 		mutex_unlock(&EXT4_I(inode)->i_write_mutex);
-=======
-	if (aio_mutex)
-		mutex_unlock(aio_mutex);
->>>>>>> 9bd0bc94
 	return ret;
 }
 
