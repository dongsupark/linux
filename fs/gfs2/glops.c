--- conflicted
+++ resolved
@@ -96,13 +96,7 @@
          * on the stack */
 	tr.tr_reserved = 1 + gfs2_struct2blk(sdp, tr.tr_revokes, sizeof(u64));
 	tr.tr_ip = _RET_IP_;
-<<<<<<< HEAD
-	sb_start_intwrite(sdp->sd_vfs);
-	if (gfs2_log_reserve(sdp, tr.tr_reserved) < 0) {
-		sb_end_intwrite(sdp->sd_vfs);
-=======
 	if (gfs2_log_reserve(sdp, tr.tr_reserved) < 0)
->>>>>>> e529fea9
 		return;
 	WARN_ON_ONCE(current->journal_info);
 	current->journal_info = &tr;
