--- conflicted
+++ resolved
@@ -204,10 +204,7 @@
 		      const int req)
 {
 	u32 lkf = DLM_LKF_VALBLK;
-<<<<<<< HEAD
-=======
 	u32 lkid = gl->gl_lksb.sb_lkid;
->>>>>>> 711e1bfb
 
 	if (gfs_flags & LM_FLAG_TRY)
 		lkf |= DLM_LKF_NOQUEUE;
@@ -233,12 +230,9 @@
 
 	if (lkid != 0) {
 		lkf |= DLM_LKF_CONVERT;
-<<<<<<< HEAD
-=======
 		if (test_bit(GLF_BLOCKING, &gl->gl_flags))
 			lkf |= DLM_LKF_QUECVT;
 	}
->>>>>>> 711e1bfb
 
 	return lkf;
 }
@@ -260,11 +254,7 @@
 	char strname[GDLM_STRNAME_BYTES] = "";
 
 	req = make_mode(req_state);
-<<<<<<< HEAD
-	lkf = make_flags(gl->gl_lksb.sb_lkid, flags, req);
-=======
 	lkf = make_flags(gl, flags, req);
->>>>>>> 711e1bfb
 	gfs2_glstats_inc(gl, GFS2_LKS_DCOUNT);
 	gfs2_sbstats_inc(gl, GFS2_LKS_DCOUNT);
 	if (gl->gl_lksb.sb_lkid) {
