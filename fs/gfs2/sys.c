/*
 * Copyright (C) Sistina Software, Inc.  1997-2003 All rights reserved.
 * Copyright (C) 2004-2006 Red Hat, Inc.  All rights reserved.
 *
 * This copyrighted material is made available to anyone wishing to use,
 * modify, copy, or redistribute it subject to the terms and conditions
 * of the GNU General Public License version 2.
 */

#include <linux/sched.h>
#include <linux/spinlock.h>
#include <linux/completion.h>
#include <linux/buffer_head.h>
#include <linux/module.h>
#include <linux/kobject.h>
#include <asm/uaccess.h>
#include <linux/gfs2_ondisk.h>
#include <linux/genhd.h>

#include "gfs2.h"
#include "incore.h"
#include "sys.h"
#include "super.h"
#include "glock.h"
#include "quota.h"
#include "util.h"
#include "glops.h"
#include "recovery.h"

struct gfs2_attr {
	struct attribute attr;
	ssize_t (*show)(struct gfs2_sbd *, char *);
	ssize_t (*store)(struct gfs2_sbd *, const char *, size_t);
};

static ssize_t gfs2_attr_show(struct kobject *kobj, struct attribute *attr,
			      char *buf)
{
	struct gfs2_sbd *sdp = container_of(kobj, struct gfs2_sbd, sd_kobj);
	struct gfs2_attr *a = container_of(attr, struct gfs2_attr, attr);
	return a->show ? a->show(sdp, buf) : 0;
}

static ssize_t gfs2_attr_store(struct kobject *kobj, struct attribute *attr,
			       const char *buf, size_t len)
{
	struct gfs2_sbd *sdp = container_of(kobj, struct gfs2_sbd, sd_kobj);
	struct gfs2_attr *a = container_of(attr, struct gfs2_attr, attr);
	return a->store ? a->store(sdp, buf, len) : len;
}

static const struct sysfs_ops gfs2_attr_ops = {
	.show  = gfs2_attr_show,
	.store = gfs2_attr_store,
};


static struct kset *gfs2_kset;

static ssize_t id_show(struct gfs2_sbd *sdp, char *buf)
{
	return snprintf(buf, PAGE_SIZE, "%u:%u\n",
			MAJOR(sdp->sd_vfs->s_dev), MINOR(sdp->sd_vfs->s_dev));
}

static ssize_t fsname_show(struct gfs2_sbd *sdp, char *buf)
{
	return snprintf(buf, PAGE_SIZE, "%s\n", sdp->sd_fsname);
}

static int gfs2_uuid_valid(const u8 *uuid)
{
	int i;

	for (i = 0; i < 16; i++) {
		if (uuid[i])
			return 1;
	}
	return 0;
}

static ssize_t uuid_show(struct gfs2_sbd *sdp, char *buf)
{
	const u8 *uuid = sdp->sd_sb.sb_uuid;
	buf[0] = '\0';
	if (!gfs2_uuid_valid(uuid))
		return 0;
	return snprintf(buf, PAGE_SIZE, "%pUB\n", uuid);
}

static ssize_t freeze_show(struct gfs2_sbd *sdp, char *buf)
{
	unsigned int count;

	mutex_lock(&sdp->sd_freeze_lock);
	count = sdp->sd_freeze_count;
	mutex_unlock(&sdp->sd_freeze_lock);

	return snprintf(buf, PAGE_SIZE, "%u\n", count);
}

static ssize_t freeze_store(struct gfs2_sbd *sdp, const char *buf, size_t len)
{
	ssize_t ret = len;
	int error = 0;
	int n = simple_strtol(buf, NULL, 0);

	if (!capable(CAP_SYS_ADMIN))
		return -EACCES;

	switch (n) {
	case 0:
		gfs2_unfreeze_fs(sdp);
		break;
	case 1:
		error = gfs2_freeze_fs(sdp);
		break;
	default:
		ret = -EINVAL;
	}

	if (error)
		fs_warn(sdp, "freeze %d error %d", n, error);

	return ret;
}

static ssize_t withdraw_show(struct gfs2_sbd *sdp, char *buf)
{
	unsigned int b = test_bit(SDF_SHUTDOWN, &sdp->sd_flags);
	return snprintf(buf, PAGE_SIZE, "%u\n", b);
}

static ssize_t withdraw_store(struct gfs2_sbd *sdp, const char *buf, size_t len)
{
	if (!capable(CAP_SYS_ADMIN))
		return -EACCES;

	if (simple_strtol(buf, NULL, 0) != 1)
		return -EINVAL;

	gfs2_lm_withdraw(sdp,
		"GFS2: fsid=%s: withdrawing from cluster at user's request\n",
		sdp->sd_fsname);
	return len;
}

static ssize_t statfs_sync_store(struct gfs2_sbd *sdp, const char *buf,
				 size_t len)
{
	if (!capable(CAP_SYS_ADMIN))
		return -EACCES;

	if (simple_strtol(buf, NULL, 0) != 1)
		return -EINVAL;

	gfs2_statfs_sync(sdp->sd_vfs, 0);
	return len;
}

static ssize_t quota_sync_store(struct gfs2_sbd *sdp, const char *buf,
				size_t len)
{
	if (!capable(CAP_SYS_ADMIN))
		return -EACCES;

	if (simple_strtol(buf, NULL, 0) != 1)
		return -EINVAL;

	gfs2_quota_sync(sdp->sd_vfs, 0, 1);
	return len;
}

static ssize_t quota_refresh_user_store(struct gfs2_sbd *sdp, const char *buf,
					size_t len)
{
	int error;
	u32 id;

	if (!capable(CAP_SYS_ADMIN))
		return -EACCES;

	id = simple_strtoul(buf, NULL, 0);

	error = gfs2_quota_refresh(sdp, 1, id);
	return error ? error : len;
}

static ssize_t quota_refresh_group_store(struct gfs2_sbd *sdp, const char *buf,
					 size_t len)
{
	int error;
	u32 id;

	if (!capable(CAP_SYS_ADMIN))
		return -EACCES;

	id = simple_strtoul(buf, NULL, 0);

	error = gfs2_quota_refresh(sdp, 0, id);
	return error ? error : len;
}

static ssize_t demote_rq_store(struct gfs2_sbd *sdp, const char *buf, size_t len)
{
	struct gfs2_glock *gl;
	const struct gfs2_glock_operations *glops;
	unsigned int glmode;
	unsigned int gltype;
	unsigned long long glnum;
	char mode[16];
	int rv;

	if (!capable(CAP_SYS_ADMIN))
		return -EACCES;

	rv = sscanf(buf, "%u:%llu %15s", &gltype, &glnum,
		    mode);
	if (rv != 3)
		return -EINVAL;

	if (strcmp(mode, "EX") == 0)
		glmode = LM_ST_UNLOCKED;
	else if ((strcmp(mode, "CW") == 0) || (strcmp(mode, "DF") == 0))
		glmode = LM_ST_DEFERRED;
	else if ((strcmp(mode, "PR") == 0) || (strcmp(mode, "SH") == 0))
		glmode = LM_ST_SHARED;
	else
		return -EINVAL;

	if (gltype > LM_TYPE_JOURNAL)
		return -EINVAL;
	if (gltype == LM_TYPE_NONDISK && glnum == GFS2_TRANS_LOCK)
		glops = &gfs2_trans_glops;
	else
		glops = gfs2_glops_list[gltype];
	if (glops == NULL)
		return -EINVAL;
	if (!test_and_set_bit(SDF_DEMOTE, &sdp->sd_flags))
		fs_info(sdp, "demote interface used\n");
	rv = gfs2_glock_get(sdp, glnum, glops, 0, &gl);
	if (rv)
		return rv;
	gfs2_glock_cb(gl, glmode);
	gfs2_glock_put(gl);
	return len;
}


#define GFS2_ATTR(name, mode, show, store) \
static struct gfs2_attr gfs2_attr_##name = __ATTR(name, mode, show, store)

GFS2_ATTR(id,                  0444, id_show,       NULL);
GFS2_ATTR(fsname,              0444, fsname_show,   NULL);
GFS2_ATTR(uuid,                0444, uuid_show,     NULL);
GFS2_ATTR(freeze,              0644, freeze_show,   freeze_store);
GFS2_ATTR(withdraw,            0644, withdraw_show, withdraw_store);
GFS2_ATTR(statfs_sync,         0200, NULL,          statfs_sync_store);
GFS2_ATTR(quota_sync,          0200, NULL,          quota_sync_store);
GFS2_ATTR(quota_refresh_user,  0200, NULL,          quota_refresh_user_store);
GFS2_ATTR(quota_refresh_group, 0200, NULL,          quota_refresh_group_store);
GFS2_ATTR(demote_rq,           0200, NULL,	    demote_rq_store);

static struct attribute *gfs2_attrs[] = {
	&gfs2_attr_id.attr,
	&gfs2_attr_fsname.attr,
	&gfs2_attr_uuid.attr,
	&gfs2_attr_freeze.attr,
	&gfs2_attr_withdraw.attr,
	&gfs2_attr_statfs_sync.attr,
	&gfs2_attr_quota_sync.attr,
	&gfs2_attr_quota_refresh_user.attr,
	&gfs2_attr_quota_refresh_group.attr,
	&gfs2_attr_demote_rq.attr,
	NULL,
};

static struct kobj_type gfs2_ktype = {
	.default_attrs = gfs2_attrs,
	.sysfs_ops     = &gfs2_attr_ops,
};


/*
 * lock_module. Originally from lock_dlm
 */

static ssize_t proto_name_show(struct gfs2_sbd *sdp, char *buf)
{
	const struct lm_lockops *ops = sdp->sd_lockstruct.ls_ops;
	return sprintf(buf, "%s\n", ops->lm_proto_name);
}

static ssize_t block_show(struct gfs2_sbd *sdp, char *buf)
{
	struct lm_lockstruct *ls = &sdp->sd_lockstruct;
	ssize_t ret;
	int val = 0;

	if (test_bit(DFL_BLOCK_LOCKS, &ls->ls_flags))
		val = 1;
	ret = sprintf(buf, "%d\n", val);
	return ret;
}

static ssize_t block_store(struct gfs2_sbd *sdp, const char *buf, size_t len)
{
	struct lm_lockstruct *ls = &sdp->sd_lockstruct;
	ssize_t ret = len;
	int val;

	val = simple_strtol(buf, NULL, 0);

	if (val == 1)
		set_bit(DFL_BLOCK_LOCKS, &ls->ls_flags);
	else if (val == 0) {
		clear_bit(DFL_BLOCK_LOCKS, &ls->ls_flags);
		smp_mb__after_clear_bit();
		gfs2_glock_thaw(sdp);
	} else {
		ret = -EINVAL;
	}
	return ret;
}

static ssize_t lkfirst_show(struct gfs2_sbd *sdp, char *buf)
{
	struct lm_lockstruct *ls = &sdp->sd_lockstruct;
	return sprintf(buf, "%d\n", ls->ls_first);
}

static ssize_t lkfirst_store(struct gfs2_sbd *sdp, const char *buf, size_t len)
{
	unsigned first;
	int rv;

	rv = sscanf(buf, "%u", &first);
	if (rv != 1 || first > 1)
		return -EINVAL;
	spin_lock(&sdp->sd_jindex_spin);
	rv = -EBUSY;
	if (test_bit(SDF_NOJOURNALID, &sdp->sd_flags) == 0)
		goto out;
	rv = -EINVAL;
	if (sdp->sd_args.ar_spectator)
		goto out;
	if (sdp->sd_lockstruct.ls_ops->lm_mount == NULL)
		goto out;
        sdp->sd_lockstruct.ls_first = first;
        rv = 0;
out:
        spin_unlock(&sdp->sd_jindex_spin);
        return rv ? rv : len;
}

static ssize_t first_done_show(struct gfs2_sbd *sdp, char *buf)
{
	struct lm_lockstruct *ls = &sdp->sd_lockstruct;
	return sprintf(buf, "%d\n", ls->ls_first_done);
}

static ssize_t recover_store(struct gfs2_sbd *sdp, const char *buf, size_t len)
{
	unsigned jid;
	struct gfs2_jdesc *jd;
	int rv;

	rv = sscanf(buf, "%u", &jid);
	if (rv != 1)
		return -EINVAL;

	rv = -ESHUTDOWN;
	spin_lock(&sdp->sd_jindex_spin);
	if (test_bit(SDF_NORECOVERY, &sdp->sd_flags))
		goto out;
	rv = -EBUSY;
	if (sdp->sd_jdesc->jd_jid == jid)
		goto out;
	rv = -ENOENT;
	list_for_each_entry(jd, &sdp->sd_jindex_list, jd_list) {
		if (jd->jd_jid != jid)
			continue;
		rv = gfs2_recover_journal(jd, false);
		break;
	}
out:
	spin_unlock(&sdp->sd_jindex_spin);
	return rv ? rv : len;
}

static ssize_t recover_done_show(struct gfs2_sbd *sdp, char *buf)
{
	struct lm_lockstruct *ls = &sdp->sd_lockstruct;
	return sprintf(buf, "%d\n", ls->ls_recover_jid_done);
}

static ssize_t recover_status_show(struct gfs2_sbd *sdp, char *buf)
{
	struct lm_lockstruct *ls = &sdp->sd_lockstruct;
	return sprintf(buf, "%d\n", ls->ls_recover_jid_status);
}

static ssize_t jid_show(struct gfs2_sbd *sdp, char *buf)
{
	return sprintf(buf, "%d\n", sdp->sd_lockstruct.ls_jid);
}

static ssize_t jid_store(struct gfs2_sbd *sdp, const char *buf, size_t len)
{
        int jid;
	int rv;

	rv = sscanf(buf, "%d", &jid);
	if (rv != 1)
		return -EINVAL;

	spin_lock(&sdp->sd_jindex_spin);
	rv = -EINVAL;
	if (sdp->sd_lockstruct.ls_ops->lm_mount == NULL)
		goto out;
	rv = -EBUSY;
	if (test_bit(SDF_NOJOURNALID, &sdp->sd_flags) == 0)
		goto out;
	rv = 0;
	if (sdp->sd_args.ar_spectator && jid > 0)
		rv = jid = -EINVAL;
	sdp->sd_lockstruct.ls_jid = jid;
	clear_bit(SDF_NOJOURNALID, &sdp->sd_flags);
	smp_mb__after_clear_bit();
	wake_up_bit(&sdp->sd_flags, SDF_NOJOURNALID);
out:
	spin_unlock(&sdp->sd_jindex_spin);
	return rv ? rv : len;
}

static ssize_t jid_store(struct gfs2_sbd *sdp, const char *buf, size_t len)
{
        unsigned jid;
	int rv;

	rv = sscanf(buf, "%u", &jid);
	if (rv != 1)
		return -EINVAL;

	spin_lock(&sdp->sd_jindex_spin);
	rv = -EINVAL;
	if (sdp->sd_args.ar_spectator)
		goto out;
	if (sdp->sd_lockstruct.ls_ops->lm_mount == NULL)
		goto out;
	rv = -EBUSY;
	if (test_and_clear_bit(SDF_NOJOURNALID, &sdp->sd_flags) == 0)
		goto out;
	sdp->sd_lockstruct.ls_jid = jid;
	smp_mb__after_clear_bit();
	wake_up_bit(&sdp->sd_flags, SDF_NOJOURNALID);
	rv = 0;
out:
	spin_unlock(&sdp->sd_jindex_spin);
	return rv ? rv : len;
}

#define GDLM_ATTR(_name,_mode,_show,_store) \
static struct gfs2_attr gdlm_attr_##_name = __ATTR(_name,_mode,_show,_store)

GDLM_ATTR(proto_name,		0444, proto_name_show,		NULL);
GDLM_ATTR(block,		0644, block_show,		block_store);
GDLM_ATTR(withdraw,		0644, withdraw_show,		withdraw_store);
GDLM_ATTR(jid,			0644, jid_show,			jid_store);
GDLM_ATTR(first,		0644, lkfirst_show,		lkfirst_store);
GDLM_ATTR(first_done,		0444, first_done_show,		NULL);
GDLM_ATTR(recover,		0600, NULL,			recover_store);
GDLM_ATTR(recover_done,		0444, recover_done_show,	NULL);
GDLM_ATTR(recover_status,	0444, recover_status_show,	NULL);

static struct attribute *lock_module_attrs[] = {
	&gdlm_attr_proto_name.attr,
	&gdlm_attr_block.attr,
	&gdlm_attr_withdraw.attr,
	&gdlm_attr_jid.attr,
	&gdlm_attr_first.attr,
	&gdlm_attr_first_done.attr,
	&gdlm_attr_recover.attr,
	&gdlm_attr_recover_done.attr,
	&gdlm_attr_recover_status.attr,
	NULL,
};

/*
 * get and set struct gfs2_tune fields
 */

static ssize_t quota_scale_show(struct gfs2_sbd *sdp, char *buf)
{
	return snprintf(buf, PAGE_SIZE, "%u %u\n",
			sdp->sd_tune.gt_quota_scale_num,
			sdp->sd_tune.gt_quota_scale_den);
}

static ssize_t quota_scale_store(struct gfs2_sbd *sdp, const char *buf,
				 size_t len)
{
	struct gfs2_tune *gt = &sdp->sd_tune;
	unsigned int x, y;

	if (!capable(CAP_SYS_ADMIN))
		return -EACCES;

	if (sscanf(buf, "%u %u", &x, &y) != 2 || !y)
		return -EINVAL;

	spin_lock(&gt->gt_spin);
	gt->gt_quota_scale_num = x;
	gt->gt_quota_scale_den = y;
	spin_unlock(&gt->gt_spin);
	return len;
}

static ssize_t tune_set(struct gfs2_sbd *sdp, unsigned int *field,
			int check_zero, const char *buf, size_t len)
{
	struct gfs2_tune *gt = &sdp->sd_tune;
	unsigned int x;

	if (!capable(CAP_SYS_ADMIN))
		return -EACCES;

	x = simple_strtoul(buf, NULL, 0);

	if (check_zero && !x)
		return -EINVAL;

	spin_lock(&gt->gt_spin);
	*field = x;
	spin_unlock(&gt->gt_spin);
	return len;
}

#define TUNE_ATTR_3(name, show, store)                                        \
static struct gfs2_attr tune_attr_##name = __ATTR(name, 0644, show, store)

#define TUNE_ATTR_2(name, store)                                              \
static ssize_t name##_show(struct gfs2_sbd *sdp, char *buf)                   \
{                                                                             \
	return snprintf(buf, PAGE_SIZE, "%u\n", sdp->sd_tune.gt_##name);      \
}                                                                             \
TUNE_ATTR_3(name, name##_show, store)

#define TUNE_ATTR(name, check_zero)                                           \
static ssize_t name##_store(struct gfs2_sbd *sdp, const char *buf, size_t len)\
{                                                                             \
	return tune_set(sdp, &sdp->sd_tune.gt_##name, check_zero, buf, len);  \
}                                                                             \
TUNE_ATTR_2(name, name##_store)

TUNE_ATTR(quota_warn_period, 0);
TUNE_ATTR(quota_quantum, 0);
TUNE_ATTR(max_readahead, 0);
TUNE_ATTR(complain_secs, 0);
TUNE_ATTR(statfs_slow, 0);
TUNE_ATTR(new_files_jdata, 0);
TUNE_ATTR(quota_simul_sync, 1);
TUNE_ATTR(statfs_quantum, 1);
TUNE_ATTR_3(quota_scale, quota_scale_show, quota_scale_store);

static struct attribute *tune_attrs[] = {
	&tune_attr_quota_warn_period.attr,
	&tune_attr_quota_quantum.attr,
	&tune_attr_max_readahead.attr,
	&tune_attr_complain_secs.attr,
	&tune_attr_statfs_slow.attr,
	&tune_attr_quota_simul_sync.attr,
	&tune_attr_statfs_quantum.attr,
	&tune_attr_quota_scale.attr,
	&tune_attr_new_files_jdata.attr,
	NULL,
};

static struct attribute_group tune_group = {
	.name = "tune",
	.attrs = tune_attrs,
};

static struct attribute_group lock_module_group = {
	.name = "lock_module",
	.attrs = lock_module_attrs,
};

int gfs2_sys_fs_add(struct gfs2_sbd *sdp)
{
	struct super_block *sb = sdp->sd_vfs;
	int error;
	char ro[20];
	char spectator[20];
	char *envp[] = { ro, spectator, NULL };

	sprintf(ro, "RDONLY=%d", (sb->s_flags & MS_RDONLY) ? 1 : 0);
	sprintf(spectator, "SPECTATOR=%d", sdp->sd_args.ar_spectator ? 1 : 0);

	sdp->sd_kobj.kset = gfs2_kset;
	error = kobject_init_and_add(&sdp->sd_kobj, &gfs2_ktype, NULL,
				     "%s", sdp->sd_table_name);
	if (error)
		goto fail;

	error = sysfs_create_group(&sdp->sd_kobj, &tune_group);
	if (error)
		goto fail_reg;

	error = sysfs_create_group(&sdp->sd_kobj, &lock_module_group);
	if (error)
		goto fail_tune;

	error = sysfs_create_link(&sdp->sd_kobj,
				  &disk_to_dev(sb->s_bdev->bd_disk)->kobj,
				  "device");
	if (error)
		goto fail_lock_module;

	kobject_uevent_env(&sdp->sd_kobj, KOBJ_ADD, envp);
	return 0;

fail_lock_module:
	sysfs_remove_group(&sdp->sd_kobj, &lock_module_group);
fail_tune:
	sysfs_remove_group(&sdp->sd_kobj, &tune_group);
fail_reg:
	kobject_put(&sdp->sd_kobj);
fail:
	fs_err(sdp, "error %d adding sysfs files", error);
	return error;
}

void gfs2_sys_fs_del(struct gfs2_sbd *sdp)
{
	sysfs_remove_link(&sdp->sd_kobj, "device");
	sysfs_remove_group(&sdp->sd_kobj, &tune_group);
	sysfs_remove_group(&sdp->sd_kobj, &lock_module_group);
	kobject_put(&sdp->sd_kobj);
}

static int gfs2_uevent(struct kset *kset, struct kobject *kobj,
		       struct kobj_uevent_env *env)
{
	struct gfs2_sbd *sdp = container_of(kobj, struct gfs2_sbd, sd_kobj);
	const u8 *uuid = sdp->sd_sb.sb_uuid;

	add_uevent_var(env, "LOCKTABLE=%s", sdp->sd_table_name);
	add_uevent_var(env, "LOCKPROTO=%s", sdp->sd_proto_name);
	if (!test_bit(SDF_NOJOURNALID, &sdp->sd_flags))
<<<<<<< HEAD
		add_uevent_var(env, "JOURNALID=%u", sdp->sd_lockstruct.ls_jid);
=======
		add_uevent_var(env, "JOURNALID=%d", sdp->sd_lockstruct.ls_jid);
>>>>>>> 45f53cc9
	if (gfs2_uuid_valid(uuid))
		add_uevent_var(env, "UUID=%pUB", uuid);
	return 0;
}

static const struct kset_uevent_ops gfs2_uevent_ops = {
	.uevent = gfs2_uevent,
};

int gfs2_sys_init(void)
{
	gfs2_kset = kset_create_and_add("gfs2", &gfs2_uevent_ops, fs_kobj);
	if (!gfs2_kset)
		return -ENOMEM;
	return 0;
}

void gfs2_sys_uninit(void)
{
	kset_unregister(gfs2_kset);
}
<|MERGE_RESOLUTION|>--- conflicted
+++ resolved
@@ -433,33 +433,6 @@
 	return rv ? rv : len;
 }
 
-static ssize_t jid_store(struct gfs2_sbd *sdp, const char *buf, size_t len)
-{
-        unsigned jid;
-	int rv;
-
-	rv = sscanf(buf, "%u", &jid);
-	if (rv != 1)
-		return -EINVAL;
-
-	spin_lock(&sdp->sd_jindex_spin);
-	rv = -EINVAL;
-	if (sdp->sd_args.ar_spectator)
-		goto out;
-	if (sdp->sd_lockstruct.ls_ops->lm_mount == NULL)
-		goto out;
-	rv = -EBUSY;
-	if (test_and_clear_bit(SDF_NOJOURNALID, &sdp->sd_flags) == 0)
-		goto out;
-	sdp->sd_lockstruct.ls_jid = jid;
-	smp_mb__after_clear_bit();
-	wake_up_bit(&sdp->sd_flags, SDF_NOJOURNALID);
-	rv = 0;
-out:
-	spin_unlock(&sdp->sd_jindex_spin);
-	return rv ? rv : len;
-}
-
 #define GDLM_ATTR(_name,_mode,_show,_store) \
 static struct gfs2_attr gdlm_attr_##_name = __ATTR(_name,_mode,_show,_store)
 
@@ -648,11 +621,7 @@
 	add_uevent_var(env, "LOCKTABLE=%s", sdp->sd_table_name);
 	add_uevent_var(env, "LOCKPROTO=%s", sdp->sd_proto_name);
 	if (!test_bit(SDF_NOJOURNALID, &sdp->sd_flags))
-<<<<<<< HEAD
-		add_uevent_var(env, "JOURNALID=%u", sdp->sd_lockstruct.ls_jid);
-=======
 		add_uevent_var(env, "JOURNALID=%d", sdp->sd_lockstruct.ls_jid);
->>>>>>> 45f53cc9
 	if (gfs2_uuid_valid(uuid))
 		add_uevent_var(env, "UUID=%pUB", uuid);
 	return 0;
