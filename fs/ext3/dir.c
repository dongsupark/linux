--- conflicted
+++ resolved
@@ -96,11 +96,7 @@
 	int i;
 	struct ext3_dir_entry_2 *de;
 	int err;
-<<<<<<< HEAD
-	struct inode *inode = file_inode(filp);
-=======
 	struct inode *inode = file_inode(file);
->>>>>>> d0e0ac97
 	struct super_block *sb = inode->i_sb;
 	int dir_has_error = 0;
 
@@ -112,11 +108,7 @@
 		 * We don't set the inode dirty flag since it's not
 		 * critical that it get flushed back to the disk.
 		 */
-<<<<<<< HEAD
-		EXT3_I(file_inode(filp))->i_flags &= ~EXT3_INDEX_FL;
-=======
 		EXT3_I(inode)->i_flags &= ~EXT3_INDEX_FL;
->>>>>>> d0e0ac97
 	}
 	offset = ctx->pos & (sb->s_blocksize - 1);
 
@@ -442,19 +434,9 @@
 static bool call_filldir(struct file *file, struct dir_context *ctx,
 			struct fname *fname)
 {
-<<<<<<< HEAD
-	struct dir_private_info *info = filp->private_data;
-	loff_t	curr_pos;
-	struct inode *inode = file_inode(filp);
-	struct super_block * sb;
-	int error;
-
-	sb = inode->i_sb;
-=======
 	struct dir_private_info *info = file->private_data;
 	struct inode *inode = file_inode(file);
 	struct super_block *sb = inode->i_sb;
->>>>>>> d0e0ac97
 
 	if (!fname) {
 		printk("call_filldir: called with null fname?!?\n");
@@ -475,13 +457,8 @@
 
 static int ext3_dx_readdir(struct file *file, struct dir_context *ctx)
 {
-<<<<<<< HEAD
-	struct dir_private_info *info = filp->private_data;
-	struct inode *inode = file_inode(filp);
-=======
 	struct dir_private_info *info = file->private_data;
 	struct inode *inode = file_inode(file);
->>>>>>> d0e0ac97
 	struct fname *fname;
 	int	ret;
 
