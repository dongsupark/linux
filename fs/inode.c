--- conflicted
+++ resolved
@@ -64,12 +64,6 @@
 static struct hlist_head *inode_hashtable __read_mostly;
 static __cacheline_aligned_in_smp DEFINE_SPINLOCK(inode_hash_lock);
 
-<<<<<<< HEAD
-static LIST_HEAD(inode_lru);
-static DEFINE_SPINLOCK(inode_lru_lock);
-
-=======
->>>>>>> b55ebc27
 __cacheline_aligned_in_smp DEFINE_SPINLOCK(inode_sb_list_lock);
 __cacheline_aligned_in_smp DEFINE_SPINLOCK(inode_wb_list_lock);
 
@@ -698,42 +692,6 @@
 	dispose_list(&freeable);
 }
 
-<<<<<<< HEAD
-/*
- * shrink_icache_memory() will attempt to reclaim some unused inodes.  Here,
- * "unused" means that no dentries are referring to the inodes: the files are
- * not open and the dcache references to those inodes have already been
- * reclaimed.
- *
- * This function is passed the number of inodes to scan, and it returns the
- * total number of remaining possibly-reclaimable inodes.
- */
-static int shrink_icache_memory(struct shrinker *shrink,
-				struct shrink_control *sc)
-{
-	int nr = sc->nr_to_scan;
-	gfp_t gfp_mask = sc->gfp_mask;
-
-	if (nr) {
-		/*
-		 * Nasty deadlock avoidance.  We may hold various FS locks,
-		 * and we don't want to recurse into the FS that called us
-		 * in clear_inode() and friends..
-		 */
-		if (!(gfp_mask & __GFP_FS))
-			return -1;
-		prune_icache(nr);
-	}
-	return (get_nr_inodes_unused() / 100) * sysctl_vfs_cache_pressure;
-}
-
-static struct shrinker icache_shrinker = {
-	.shrink = shrink_icache_memory,
-	.seeks = DEFAULT_SEEKS,
-};
-
-=======
->>>>>>> b55ebc27
 static void __wait_on_freeing_inode(struct inode *inode);
 /*
  * Called with the inode lock held.
