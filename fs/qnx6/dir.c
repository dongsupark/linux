/*
 * QNX6 file system, Linux implementation.
 *
 * Version : 1.0.0
 *
 * History :
 *
 * 01-02-2012 by Kai Bankett (chaosman@ontika.net) : first release.
 * 16-02-2012 pagemap extension by Al Viro
 *
 */

#include "qnx6.h"

static unsigned qnx6_lfile_checksum(char *name, unsigned size)
{
	unsigned crc = 0;
	char *end = name + size;
	while (name < end) {
		crc = ((crc >> 1) + *(name++)) ^
			((crc & 0x00000001) ? 0x80000000 : 0);
	}
	return crc;
}

static struct page *qnx6_get_page(struct inode *dir, unsigned long n)
{
	struct address_space *mapping = dir->i_mapping;
	struct page *page = read_mapping_page(mapping, n, NULL);
	if (!IS_ERR(page))
		kmap(page);
	return page;
}

static inline unsigned long dir_pages(struct inode *inode)
{
	return (inode->i_size+PAGE_CACHE_SIZE-1)>>PAGE_CACHE_SHIFT;
}

static unsigned last_entry(struct inode *inode, unsigned long page_nr)
{
	unsigned long last_byte = inode->i_size;
	last_byte -= page_nr << PAGE_CACHE_SHIFT;
	if (last_byte > PAGE_CACHE_SIZE)
		last_byte = PAGE_CACHE_SIZE;
	return last_byte / QNX6_DIR_ENTRY_SIZE;
}

static struct qnx6_long_filename *qnx6_longname(struct super_block *sb,
					 struct qnx6_long_dir_entry *de,
					 struct page **p)
{
	struct qnx6_sb_info *sbi = QNX6_SB(sb);
	u32 s = fs32_to_cpu(sbi, de->de_long_inode); /* in block units */
	u32 n = s >> (PAGE_CACHE_SHIFT - sb->s_blocksize_bits); /* in pages */
	/* within page */
	u32 offs = (s << sb->s_blocksize_bits) & ~PAGE_CACHE_MASK;
	struct address_space *mapping = sbi->longfile->i_mapping;
	struct page *page = read_mapping_page(mapping, n, NULL);
	if (IS_ERR(page))
		return ERR_CAST(page);
	kmap(*p = page);
	return (struct qnx6_long_filename *)(page_address(page) + offs);
}

static int qnx6_dir_longfilename(struct inode *inode,
			struct qnx6_long_dir_entry *de,
			struct dir_context *ctx,
			unsigned de_inode)
{
	struct qnx6_long_filename *lf;
	struct super_block *s = inode->i_sb;
	struct qnx6_sb_info *sbi = QNX6_SB(s);
	struct page *page;
	int lf_size;

	if (de->de_size != 0xff) {
		/* error - long filename entries always have size 0xff
		   in direntry */
		printk(KERN_ERR "qnx6: invalid direntry size (%i).\n",
				de->de_size);
		return 0;
	}
	lf = qnx6_longname(s, de, &page);
	if (IS_ERR(lf)) {
		printk(KERN_ERR "qnx6:Error reading longname\n");
		return 0;
	}

	lf_size = fs16_to_cpu(sbi, lf->lf_size);

	if (lf_size > QNX6_LONG_NAME_MAX) {
		QNX6DEBUG((KERN_INFO "file %s\n", lf->lf_fname));
		printk(KERN_ERR "qnx6:Filename too long (%i)\n", lf_size);
		qnx6_put_page(page);
		return 0;
	}

	/* calc & validate longfilename checksum
	   mmi 3g filesystem does not have that checksum */
	if (!test_opt(s, MMI_FS) && fs32_to_cpu(sbi, de->de_checksum) !=
			qnx6_lfile_checksum(lf->lf_fname, lf_size))
		printk(KERN_INFO "qnx6: long filename checksum error.\n");

	QNX6DEBUG((KERN_INFO "qnx6_readdir:%.*s inode:%u\n",
					lf_size, lf->lf_fname, de_inode));
	if (!dir_emit(ctx, lf->lf_fname, lf_size, de_inode, DT_UNKNOWN)) {
		qnx6_put_page(page);
		return 0;
	}

	qnx6_put_page(page);
	/* success */
	return 1;
}

static int qnx6_readdir(struct file *file, struct dir_context *ctx)
{
<<<<<<< HEAD
	struct inode *inode = file_inode(filp);
	struct super_block *s = inode->i_sb;
	struct qnx6_sb_info *sbi = QNX6_SB(s);
	loff_t pos = filp->f_pos & ~(QNX6_DIR_ENTRY_SIZE - 1);
=======
	struct inode *inode = file_inode(file);
	struct super_block *s = inode->i_sb;
	struct qnx6_sb_info *sbi = QNX6_SB(s);
	loff_t pos = ctx->pos & ~(QNX6_DIR_ENTRY_SIZE - 1);
>>>>>>> d0e0ac97
	unsigned long npages = dir_pages(inode);
	unsigned long n = pos >> PAGE_CACHE_SHIFT;
	unsigned start = (pos & ~PAGE_CACHE_MASK) / QNX6_DIR_ENTRY_SIZE;
	bool done = false;

	ctx->pos = pos;
	if (ctx->pos >= inode->i_size)
		return 0;

	for ( ; !done && n < npages; n++, start = 0) {
		struct page *page = qnx6_get_page(inode, n);
		int limit = last_entry(inode, n);
		struct qnx6_dir_entry *de;
		int i = start;

		if (IS_ERR(page)) {
			printk(KERN_ERR "qnx6_readdir: read failed\n");
			ctx->pos = (n + 1) << PAGE_CACHE_SHIFT;
			return PTR_ERR(page);
		}
		de = ((struct qnx6_dir_entry *)page_address(page)) + start;
		for (; i < limit; i++, de++, ctx->pos += QNX6_DIR_ENTRY_SIZE) {
			int size = de->de_size;
			u32 no_inode = fs32_to_cpu(sbi, de->de_inode);

			if (!no_inode || !size)
				continue;

			if (size > QNX6_SHORT_NAME_MAX) {
				/* long filename detected
				   get the filename from long filename
				   structure / block */
				if (!qnx6_dir_longfilename(inode,
					(struct qnx6_long_dir_entry *)de,
					ctx, no_inode)) {
					done = true;
					break;
				}
			} else {
				QNX6DEBUG((KERN_INFO "qnx6_readdir:%.*s"
				   " inode:%u\n", size, de->de_fname,
							no_inode));
				if (!dir_emit(ctx, de->de_fname, size,
				      no_inode, DT_UNKNOWN)) {
					done = true;
					break;
				}
			}
		}
		qnx6_put_page(page);
	}
	return 0;
}

/*
 * check if the long filename is correct.
 */
static unsigned qnx6_long_match(int len, const char *name,
			struct qnx6_long_dir_entry *de, struct inode *dir)
{
	struct super_block *s = dir->i_sb;
	struct qnx6_sb_info *sbi = QNX6_SB(s);
	struct page *page;
	int thislen;
	struct qnx6_long_filename *lf = qnx6_longname(s, de, &page);

	if (IS_ERR(lf))
		return 0;

	thislen = fs16_to_cpu(sbi, lf->lf_size);
	if (len != thislen) {
		qnx6_put_page(page);
		return 0;
	}
	if (memcmp(name, lf->lf_fname, len) == 0) {
		qnx6_put_page(page);
		return fs32_to_cpu(sbi, de->de_inode);
	}
	qnx6_put_page(page);
	return 0;
}

/*
 * check if the filename is correct.
 */
static unsigned qnx6_match(struct super_block *s, int len, const char *name,
			struct qnx6_dir_entry *de)
{
	struct qnx6_sb_info *sbi = QNX6_SB(s);
	if (memcmp(name, de->de_fname, len) == 0)
		return fs32_to_cpu(sbi, de->de_inode);
	return 0;
}


unsigned qnx6_find_entry(int len, struct inode *dir, const char *name,
			 struct page **res_page)
{
	struct super_block *s = dir->i_sb;
	struct qnx6_inode_info *ei = QNX6_I(dir);
	struct page *page = NULL;
	unsigned long start, n;
	unsigned long npages = dir_pages(dir);
	unsigned ino;
	struct qnx6_dir_entry *de;
	struct qnx6_long_dir_entry *lde;

	*res_page = NULL;

	if (npages == 0)
		return 0;
	start = ei->i_dir_start_lookup;
	if (start >= npages)
		start = 0;
	n = start;

	do {
		page = qnx6_get_page(dir, n);
		if (!IS_ERR(page)) {
			int limit = last_entry(dir, n);
			int i;

			de = (struct qnx6_dir_entry *)page_address(page);
			for (i = 0; i < limit; i++, de++) {
				if (len <= QNX6_SHORT_NAME_MAX) {
					/* short filename */
					if (len != de->de_size)
						continue;
					ino = qnx6_match(s, len, name, de);
					if (ino)
						goto found;
				} else if (de->de_size == 0xff) {
					/* deal with long filename */
					lde = (struct qnx6_long_dir_entry *)de;
					ino = qnx6_long_match(len,
								name, lde, dir);
					if (ino)
						goto found;
				} else
					printk(KERN_ERR "qnx6: undefined "
						"filename size in inode.\n");
			}
			qnx6_put_page(page);
		}

		if (++n >= npages)
			n = 0;
	} while (n != start);
	return 0;

found:
	*res_page = page;
	ei->i_dir_start_lookup = n;
	return ino;
}

const struct file_operations qnx6_dir_operations = {
	.llseek		= generic_file_llseek,
	.read		= generic_read_dir,
	.iterate	= qnx6_readdir,
	.fsync		= generic_file_fsync,
};

const struct inode_operations qnx6_dir_inode_operations = {
	.lookup		= qnx6_lookup,
};<|MERGE_RESOLUTION|>--- conflicted
+++ resolved
@@ -116,17 +116,10 @@
 
 static int qnx6_readdir(struct file *file, struct dir_context *ctx)
 {
-<<<<<<< HEAD
-	struct inode *inode = file_inode(filp);
-	struct super_block *s = inode->i_sb;
-	struct qnx6_sb_info *sbi = QNX6_SB(s);
-	loff_t pos = filp->f_pos & ~(QNX6_DIR_ENTRY_SIZE - 1);
-=======
 	struct inode *inode = file_inode(file);
 	struct super_block *s = inode->i_sb;
 	struct qnx6_sb_info *sbi = QNX6_SB(s);
 	loff_t pos = ctx->pos & ~(QNX6_DIR_ENTRY_SIZE - 1);
->>>>>>> d0e0ac97
 	unsigned long npages = dir_pages(inode);
 	unsigned long n = pos >> PAGE_CACHE_SHIFT;
 	unsigned start = (pos & ~PAGE_CACHE_MASK) / QNX6_DIR_ENTRY_SIZE;
