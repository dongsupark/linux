/*
 *  linux/fs/pnode.c
 *
 * (C) Copyright IBM Corporation 2005.
 *	Released under GPL v2.
 *	Author : Ram Pai (linuxram@us.ibm.com)
 *
 */
#include <linux/mnt_namespace.h>
#include <linux/mount.h>
#include <linux/fs.h>
#include "internal.h"
#include "pnode.h"

/* return the next shared peer mount of @p */
static inline struct vfsmount *next_peer(struct vfsmount *p)
{
	return list_entry(p->mnt_share.next, struct vfsmount, mnt_share);
}

static inline struct vfsmount *first_slave(struct vfsmount *p)
{
	return list_entry(p->mnt_slave_list.next, struct vfsmount, mnt_slave);
}

static inline struct vfsmount *next_slave(struct vfsmount *p)
{
	return list_entry(p->mnt_slave.next, struct vfsmount, mnt_slave);
}

/*
 * Return true if path is reachable from root
 *
 * namespace_sem is held, and mnt is attached
 */
static bool is_path_reachable(struct vfsmount *mnt, struct dentry *dentry,
			 const struct path *root)
{
	while (mnt != root->mnt && mnt->mnt_parent != mnt) {
		dentry = mnt->mnt_mountpoint;
		mnt = mnt->mnt_parent;
	}
	return mnt == root->mnt && is_subdir(dentry, root->dentry);
}

static struct vfsmount *get_peer_under_root(struct vfsmount *mnt,
					    struct mnt_namespace *ns,
					    const struct path *root)
{
	struct vfsmount *m = mnt;

	do {
		/* Check the namespace first for optimization */
		if (m->mnt_ns == ns && is_path_reachable(m, m->mnt_root, root))
			return m;

		m = next_peer(m);
	} while (m != mnt);

	return NULL;
}

/*
 * Get ID of closest dominating peer group having a representative
 * under the given root.
 *
 * Caller must hold namespace_sem
 */
int get_dominating_id(struct vfsmount *mnt, const struct path *root)
{
	struct vfsmount *m;

	for (m = mnt->mnt_master; m != NULL; m = m->mnt_master) {
		struct vfsmount *d = get_peer_under_root(m, mnt->mnt_ns, root);
		if (d)
			return d->mnt_group_id;
	}

	return 0;
}

static int do_make_slave(struct vfsmount *mnt)
{
	struct vfsmount *peer_mnt = mnt, *master = mnt->mnt_master;
	struct vfsmount *slave_mnt;

	/*
	 * slave 'mnt' to a peer mount that has the
	 * same root dentry. If none is available then
	 * slave it to anything that is available.
	 */
	while ((peer_mnt = next_peer(peer_mnt)) != mnt &&
	       peer_mnt->mnt_root != mnt->mnt_root) ;

	if (peer_mnt == mnt) {
		peer_mnt = next_peer(mnt);
		if (peer_mnt == mnt)
			peer_mnt = NULL;
	}
	if (IS_MNT_SHARED(mnt) && list_empty(&mnt->mnt_share))
		mnt_release_group_id(mnt);

	list_del_init(&mnt->mnt_share);
	mnt->mnt_group_id = 0;

	if (peer_mnt)
		master = peer_mnt;

	if (master) {
		list_for_each_entry(slave_mnt, &mnt->mnt_slave_list, mnt_slave)
			slave_mnt->mnt_master = master;
		list_move(&mnt->mnt_slave, &master->mnt_slave_list);
		list_splice(&mnt->mnt_slave_list, master->mnt_slave_list.prev);
		INIT_LIST_HEAD(&mnt->mnt_slave_list);
	} else {
		struct list_head *p = &mnt->mnt_slave_list;
		while (!list_empty(p)) {
                        slave_mnt = list_first_entry(p,
					struct vfsmount, mnt_slave);
			list_del_init(&slave_mnt->mnt_slave);
			slave_mnt->mnt_master = NULL;
		}
	}
	mnt->mnt_master = master;
	CLEAR_MNT_SHARED(mnt);
	return 0;
}

/*
 * vfsmount lock must be held for write
 */
void change_mnt_propagation(struct vfsmount *mnt, int type)
{
	if (type == MS_SHARED) {
		set_mnt_shared(mnt);
		return;
	}
	do_make_slave(mnt);
	if (type != MS_SLAVE) {
		list_del_init(&mnt->mnt_slave);
		mnt->mnt_master = NULL;
		if (type == MS_UNBINDABLE)
			mnt->mnt_flags |= MNT_UNBINDABLE;
		else
			mnt->mnt_flags &= ~MNT_UNBINDABLE;
	}
}

/*
 * get the next mount in the propagation tree.
 * @m: the mount seen last
 * @origin: the original mount from where the tree walk initiated
 *
 * Note that peer groups form contiguous segments of slave lists.
 * We rely on that in get_source() to be able to find out if
 * vfsmount found while iterating with propagation_next() is
 * a peer of one we'd found earlier.
 */
static struct vfsmount *propagation_next(struct vfsmount *m,
					 struct vfsmount *origin)
{
	/* are there any slaves of this mount? */
	if (!IS_MNT_NEW(m) && !list_empty(&m->mnt_slave_list))
		return first_slave(m);

	while (1) {
		struct vfsmount *next;
		struct vfsmount *master = m->mnt_master;

		if (master == origin->mnt_master) {
			next = next_peer(m);
			return ((next == origin) ? NULL : next);
		} else if (m->mnt_slave.next != &master->mnt_slave_list)
			return next_slave(m);

		/* back at master */
		m = master;
	}
}

/*
 * return the source mount to be used for cloning
 *
 * @dest 	the current destination mount
 * @last_dest  	the last seen destination mount
 * @last_src  	the last seen source mount
 * @type	return CL_SLAVE if the new mount has to be
 * 		cloned as a slave.
 */
static struct vfsmount *get_source(struct vfsmount *dest,
					struct vfsmount *last_dest,
					struct vfsmount *last_src,
					int *type)
{
	struct vfsmount *p_last_src = NULL;
	struct vfsmount *p_last_dest = NULL;

	while (last_dest != dest->mnt_master) {
		p_last_dest = last_dest;
		p_last_src = last_src;
		last_dest = last_dest->mnt_master;
		last_src = last_src->mnt_master;
	}

	if (p_last_dest) {
		do {
			p_last_dest = next_peer(p_last_dest);
		} while (IS_MNT_NEW(p_last_dest));
		/* is that a peer of the earlier? */
		if (dest == p_last_dest) {
			*type = CL_MAKE_SHARED;
			return p_last_src;
		}
	}
	/* slave of the earlier, then */
	*type = CL_SLAVE;
	/* beginning of peer group among the slaves? */
	if (IS_MNT_SHARED(dest))
		*type |= CL_MAKE_SHARED;
	return last_src;
}

/*
 * mount 'source_mnt' under the destination 'dest_mnt' at
 * dentry 'dest_dentry'. And propagate that mount to
 * all the peer and slave mounts of 'dest_mnt'.
 * Link all the new mounts into a propagation tree headed at
 * source_mnt. Also link all the new mounts using ->mnt_list
 * headed at source_mnt's ->mnt_list
 *
 * @dest_mnt: destination mount.
 * @dest_dentry: destination dentry.
 * @source_mnt: source mount.
 * @tree_list : list of heads of trees to be attached.
 */
int propagate_mnt(struct vfsmount *dest_mnt, struct dentry *dest_dentry,
		    struct vfsmount *source_mnt, struct list_head *tree_list)
{
	struct vfsmount *m, *child;
	int ret = 0;
	struct vfsmount *prev_dest_mnt = dest_mnt;
	struct vfsmount *prev_src_mnt  = source_mnt;
	LIST_HEAD(tmp_list);
	LIST_HEAD(umount_list);

	for (m = propagation_next(dest_mnt, dest_mnt); m;
			m = propagation_next(m, dest_mnt)) {
		int type;
		struct vfsmount *source;

		if (IS_MNT_NEW(m))
			continue;

		source =  get_source(m, prev_dest_mnt, prev_src_mnt, &type);

		if (!(child = copy_tree(source, source->mnt_root, type))) {
			ret = -ENOMEM;
			list_splice(tree_list, tmp_list.prev);
			goto out;
		}

		if (is_subdir(dest_dentry, m->mnt_root)) {
			mnt_set_mountpoint(m, dest_dentry, child);
			list_add_tail(&child->mnt_hash, tree_list);
		} else {
			/*
			 * This can happen if the parent mount was bind mounted
			 * on some subdirectory of a shared/slave mount.
			 */
			list_add_tail(&child->mnt_hash, &tmp_list);
		}
		prev_dest_mnt = m;
		prev_src_mnt  = child;
	}
out:
	br_write_lock(vfsmount_lock);
	while (!list_empty(&tmp_list)) {
		child = list_first_entry(&tmp_list, struct vfsmount, mnt_hash);
		umount_tree(child, 0, &umount_list);
	}
	br_write_unlock(vfsmount_lock);
	release_mounts(&umount_list);
	return ret;
}

/*
 * return true if the refcount is greater than count
 */
static inline int do_refcount_check(struct vfsmount *mnt, int count)
{
	int mycount = mnt_get_count(mnt) - mnt->mnt_ghosts;
	return (mycount > count);
}

/*
 * check if the mount 'mnt' can be unmounted successfully.
 * @mnt: the mount to be checked for unmount
 * NOTE: unmounting 'mnt' would naturally propagate to all
 * other mounts its parent propagates to.
 * Check if any of these mounts that **do not have submounts**
 * have more references than 'refcnt'. If so return busy.
 *
<<<<<<< HEAD
 * vfsmount lock must be held for read or write
=======
 * vfsmount lock must be held for write
>>>>>>> 3cbea436
 */
int propagate_mount_busy(struct vfsmount *mnt, int refcnt)
{
	struct vfsmount *m, *child;
	struct vfsmount *parent = mnt->mnt_parent;
	int ret = 0;

	if (mnt == parent)
		return do_refcount_check(mnt, refcnt);

	/*
	 * quickly check if the current mount can be unmounted.
	 * If not, we don't have to go checking for all other
	 * mounts
	 */
	if (!list_empty(&mnt->mnt_mounts) || do_refcount_check(mnt, refcnt))
		return 1;

	for (m = propagation_next(parent, parent); m;
	     		m = propagation_next(m, parent)) {
		child = __lookup_mnt(m, mnt->mnt_mountpoint, 0);
		if (child && list_empty(&child->mnt_mounts) &&
		    (ret = do_refcount_check(child, 1)))
			break;
	}
	return ret;
}

/*
 * NOTE: unmounting 'mnt' naturally propagates to all other mounts its
 * parent propagates to.
 */
static void __propagate_umount(struct vfsmount *mnt)
{
	struct vfsmount *parent = mnt->mnt_parent;
	struct vfsmount *m;

	BUG_ON(parent == mnt);

	for (m = propagation_next(parent, parent); m;
			m = propagation_next(m, parent)) {

		struct vfsmount *child = __lookup_mnt(m,
					mnt->mnt_mountpoint, 0);
		/*
		 * umount the child only if the child has no
		 * other children
		 */
		if (child && list_empty(&child->mnt_mounts))
			list_move_tail(&child->mnt_hash, &mnt->mnt_hash);
	}
}

/*
 * collect all mounts that receive propagation from the mount in @list,
 * and return these additional mounts in the same list.
 * @list: the list of mounts to be unmounted.
 *
 * vfsmount lock must be held for write
 */
int propagate_umount(struct list_head *list)
{
	struct vfsmount *mnt;

	list_for_each_entry(mnt, list, mnt_hash)
		__propagate_umount(mnt);
	return 0;
}<|MERGE_RESOLUTION|>--- conflicted
+++ resolved
@@ -300,11 +300,7 @@
  * Check if any of these mounts that **do not have submounts**
  * have more references than 'refcnt'. If so return busy.
  *
-<<<<<<< HEAD
- * vfsmount lock must be held for read or write
-=======
  * vfsmount lock must be held for write
->>>>>>> 3cbea436
  */
 int propagate_mount_busy(struct vfsmount *mnt, int refcnt)
 {
