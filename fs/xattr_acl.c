--- conflicted
+++ resolved
@@ -45,11 +45,7 @@
 			break;
 		case ACL_GROUP:
 			gid = make_kgid(from, le32_to_cpu(entry->e_id));
-<<<<<<< HEAD
-			entry->e_id = cpu_to_le32(from_kuid(to, uid));
-=======
 			entry->e_id = cpu_to_le32(from_kgid(to, gid));
->>>>>>> ddffeb8c
 			break;
 		default:
 			break;
