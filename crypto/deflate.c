--- conflicted
+++ resolved
@@ -48,11 +48,7 @@
 	int ret = 0;
 	struct z_stream_s *stream = &ctx->comp_stream;
 
-<<<<<<< HEAD
-	stream->workspace = vmalloc(zlib_deflate_workspacesize());
-=======
 	stream->workspace = vzalloc(zlib_deflate_workspacesize());
->>>>>>> 3cbea436
 	if (!stream->workspace) {
 		ret = -ENOMEM;
 		goto out;
