--- conflicted
+++ resolved
@@ -578,11 +578,7 @@
 		local_irq_disable();
 	idr_init_cache();
 	rcu_init();
-<<<<<<< HEAD
-	tick_nohz_init();
 	rcu_init_nohz();
-=======
->>>>>>> 9b01f5bf
 	context_tracking_init();
 	radix_tree_init();
 	/* init some links before init_ISA_irqs() */
