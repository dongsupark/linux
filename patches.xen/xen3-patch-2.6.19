From: www.kernel.org
Subject: Linux 2.6.19
Patch-mainline: 2.6.19

Automatically created from "patches.kernel.org/patch-2.6.19" by xen-port-patches.py

Acked-by: jbeulich@novell.com

2.6.27/include/asm-generic/pgtable.h
3.1/arch/x86/kernel/step.c (now using user_64bit_mode())

--- head.orig/arch/x86/Kconfig	2012-06-13 14:23:56.000000000 +0200
+++ head/arch/x86/Kconfig	2012-06-13 14:27:46.000000000 +0200
@@ -576,6 +576,7 @@ config SCHED_OMIT_FRAME_POINTER
 
 menuconfig PARAVIRT_GUEST
 	bool "Paravirtualized guest support"
+	depends on !XEN
 	---help---
 	  Say Y here to get to see options related to running Linux under
 	  various hypervisors.  This option alone does not add any kernel code.
<<<<<<< HEAD
--- head.orig/arch/x86/kernel/acpi/boot.c	2012-06-12 15:06:29.000000000 +0200
+++ head/arch/x86/kernel/acpi/boot.c	2012-05-23 13:04:45.000000000 +0200
=======
--- head.orig/arch/x86/kernel/acpi/boot.c	2012-07-05 09:58:19.000000000 +0200
+++ head/arch/x86/kernel/acpi/boot.c	2012-07-05 10:35:17.000000000 +0200
>>>>>>> 0ac6c274
@@ -70,8 +70,12 @@ int acpi_strict;
 
 u8 acpi_sci_flags __initdata;
 int acpi_sci_override_gsi __initdata;
+#ifndef CONFIG_XEN
 int acpi_skip_timer_override __initdata;
 int acpi_use_timer_override __initdata;
+#else
+#define acpi_skip_timer_override 0
+#endif
 int acpi_fix_pin2_polarity __initdata;
 
 #ifdef CONFIG_X86_LOCAL_APIC
@@ -595,6 +599,7 @@ void __init acpi_set_irq_model_ioapic(vo
 #ifdef CONFIG_ACPI_HOTPLUG_CPU
 #include <acpi/processor.h>
 
+#ifndef CONFIG_XEN
 static void __cpuinit acpi_map_cpu2node(acpi_handle handle, int cpu, int physid)
 {
 #ifdef CONFIG_ACPI_NUMA
@@ -681,6 +686,9 @@ free_tmp_map:
 out:
 	return retval;
 }
+#else
+#define _acpi_map_lsapic(h, p) (-EINVAL)
+#endif
 
 /* wrapper to silence section mismatch warning */
 int __ref acpi_map_lsapic(acpi_handle handle, int *pcpu)
@@ -691,9 +699,11 @@ EXPORT_SYMBOL(acpi_map_lsapic);
 
 int acpi_unmap_lsapic(int cpu)
 {
+#ifndef CONFIG_XEN
 	per_cpu(x86_cpu_to_apicid, cpu) = -1;
 	set_cpu_present(cpu, false);
 	num_processors--;
+#endif
 
 	return (0);
 }
@@ -1694,7 +1704,7 @@ int __init acpi_mps_check(void)
 	return 0;
 }
 
-#ifdef CONFIG_X86_IO_APIC
+#if defined(CONFIG_X86_IO_APIC) && !defined(CONFIG_XEN)
 static int __init parse_acpi_skip_timer_override(char *arg)
 {
 	acpi_skip_timer_override = 1;
--- head.orig/arch/x86/kernel/apic/apic-xen.c	2007-06-12 13:12:48.000000000 +0200
+++ head/arch/x86/kernel/apic/apic-xen.c	2011-01-31 17:29:16.000000000 +0100
@@ -54,7 +54,6 @@ static cpumask_t timer_bcast_ipi;
 /*
  * Knob to control our willingness to enable the local APIC.
  */
-int enable_local_apic __initdata = 0; /* -1=force-disable, +1=force-enable */
 
 /*
  * Debug level
@@ -102,7 +101,7 @@ int get_physical_broadcast(void)
 
 #ifndef CONFIG_XEN
 #ifndef CONFIG_SMP
-static void up_apic_timer_interrupt_call(struct pt_regs *regs)
+static void up_apic_timer_interrupt_call(void)
 {
 	int cpu = smp_processor_id();
 
@@ -111,11 +110,11 @@ static void up_apic_timer_interrupt_call
 	 */
 	per_cpu(irq_stat, cpu).apic_timer_irqs++;
 
-	smp_local_timer_interrupt(regs);
+	smp_local_timer_interrupt();
 }
 #endif
 
-void smp_send_timer_broadcast_ipi(struct pt_regs *regs)
+void smp_send_timer_broadcast_ipi(void)
 {
 	cpumask_t mask;
 
@@ -128,7 +127,7 @@ void smp_send_timer_broadcast_ipi(struct
 		 * We can directly call the apic timer interrupt handler
 		 * in UP case. Minus all irq related functions
 		 */
-		up_apic_timer_interrupt_call(regs);
+		up_apic_timer_interrupt_call();
 #endif
 	}
 }
--- head.orig/arch/x86/kernel/cpu/common-xen.c	2012-07-05 09:59:30.000000000 +0200
+++ head/arch/x86/kernel/cpu/common-xen.c	2012-07-05 10:35:22.000000000 +0200
@@ -48,7 +48,7 @@ struct cpu_dev * cpu_devs[X86_VENDOR_NUM
 
 extern int disable_pse;
 
-static void default_init(struct cpuinfo_x86 * c)
+static void __cpuinit default_init(struct cpuinfo_x86 * c)
 {
 	/* Not much we can do here... */
 	/* Check if at least it has cpuid */
@@ -61,7 +61,7 @@ static void default_init(struct cpuinfo_
 	}
 }
 
-static struct cpu_dev default_cpu = {
+static struct cpu_dev __cpuinitdata default_cpu = {
 	.c_init	= default_init,
 	.c_vendor = "Unknown",
 };
@@ -196,7 +196,16 @@ static void __cpuinit get_cpu_vendor(str
 
 static int __init x86_fxsr_setup(char * s)
 {
+	/* Tell all the other CPU's to not use it... */
 	disable_x86_fxsr = 1;
+
+	/*
+	 * ... and clear the bits early in the boot_cpu_data
+	 * so that the bootup process doesn't try to do this
+	 * either.
+	 */
+	clear_bit(X86_FEATURE_FXSR, boot_cpu_data.x86_capability);
+	clear_bit(X86_FEATURE_XMM, boot_cpu_data.x86_capability);
 	return 1;
 }
 __setup("nofxsr", x86_fxsr_setup);
@@ -277,7 +286,7 @@ static void __init early_cpu_detect(void
 	}
 }
 
-void __cpuinit generic_identify(struct cpuinfo_x86 * c)
+static void __cpuinit generic_identify(struct cpuinfo_x86 * c)
 {
 	u32 tfms, xlvl;
 	int ebx;
@@ -707,8 +716,7 @@ old_gdt:
 	 */
 	atomic_inc(&init_mm.mm_count);
 	current->active_mm = &init_mm;
-	if (current->mm)
-		BUG();
+	BUG_ON(current->mm);
 	enter_lazy_tlb(&init_mm, current);
 
 	load_esp0(t, thread);
@@ -721,7 +729,7 @@ old_gdt:
 #endif
 
 	/* Clear %fs and %gs. */
-	asm volatile ("xorl %eax, %eax; movl %eax, %fs; movl %eax, %gs");
+	asm volatile ("movl %0, %%fs; movl %0, %%gs" : : "r" (0));
 
 	/* Clear all 6 debug registers: */
 	set_debugreg(0, 0);
--- head.orig/arch/x86/kernel/cpu/mcheck/mce_dom0.c	2011-10-17 10:45:09.000000000 +0200
+++ head/arch/x86/kernel/cpu/mcheck/mce_dom0.c	2011-08-15 10:44:20.000000000 +0200
@@ -53,8 +53,7 @@ static struct mc_info *g_mi;
 
 /*dom0 mce virq handler, logging physical mce error info*/
 
-static irqreturn_t mce_dom0_interrupt(int irq, void *dev_id,
-									struct pt_regs *regs)
+static irqreturn_t mce_dom0_interrupt(int irq, void *dev_id)
 {
 	xen_mc_t mc_op;
 	int result = 0;
@@ -128,6 +127,6 @@ void bind_virq_for_mce(void)
 		printk(KERN_ERR "MCE_DOM0_LOG: bind_virq for DOM0 failed\n");
 
 	/* Log the machine checks left over from the previous reset. */
-	mce_dom0_interrupt(VIRQ_MCA, NULL, NULL);
+	mce_dom0_interrupt(VIRQ_MCA, NULL);
 }
 
--- head.orig/arch/x86/kernel/entry_32-xen.S	2009-05-19 09:16:41.000000000 +0200
+++ head/arch/x86/kernel/entry_32-xen.S	2011-01-31 17:29:16.000000000 +0100
@@ -80,8 +80,12 @@ VM_MASK		= 0x00020000
 NMI_MASK	= 0x80000000
 
 #ifndef CONFIG_XEN
-#define DISABLE_INTERRUPTS	cli
-#define ENABLE_INTERRUPTS	sti
+/* These are replaces for paravirtualization */
+#define DISABLE_INTERRUPTS		cli
+#define ENABLE_INTERRUPTS		sti
+#define ENABLE_INTERRUPTS_SYSEXIT	sti; sysexit
+#define INTERRUPT_RETURN		iret
+#define GET_CR0_INTO_EAX		movl %cr0, %eax
 #else
 /* Offsets into shared_info_t. */
 #define evtchn_upcall_pending		/* 0 */
@@ -99,15 +103,29 @@ NMI_MASK	= 0x80000000
 
 #define __DISABLE_INTERRUPTS	movb $1,evtchn_upcall_mask(%esi)
 #define __ENABLE_INTERRUPTS	movb $0,evtchn_upcall_mask(%esi)
+#define __TEST_PENDING		testb $0xFF,evtchn_upcall_pending(%esi)
 #define DISABLE_INTERRUPTS	GET_VCPU_INFO				; \
 				__DISABLE_INTERRUPTS
 #define ENABLE_INTERRUPTS	GET_VCPU_INFO				; \
 				__ENABLE_INTERRUPTS
-#define __TEST_PENDING		testb $0xFF,evtchn_upcall_pending(%esi)
+#define ENABLE_INTERRUPTS_SYSEXIT __ENABLE_INTERRUPTS			; \
+sysexit_scrit:	/**** START OF SYSEXIT CRITICAL REGION ****/		; \
+	__TEST_PENDING							; \
+	jnz  14f		# process more events if necessary...	; \
+	movl ESI(%esp), %esi						; \
+	sysexit								; \
+14:	__DISABLE_INTERRUPTS						; \
+	TRACE_IRQS_OFF							; \
+sysexit_ecrit:	/**** END OF SYSEXIT CRITICAL REGION ****/		; \
+	push %esp							; \
+	call evtchn_do_upcall						; \
+	add  $4,%esp							; \
+	jmp  ret_from_intr
+#define INTERRUPT_RETURN	iret
 #endif
 
 #ifdef CONFIG_PREEMPT
-#define preempt_stop		cli; TRACE_IRQS_OFF
+#define preempt_stop		DISABLE_INTERRUPTS; TRACE_IRQS_OFF
 #else
 #define preempt_stop
 #define resume_kernel		restore_nocheck
@@ -206,18 +224,21 @@ NMI_MASK	= 0x80000000
 
 #define RING0_INT_FRAME \
 	CFI_STARTPROC simple;\
+	CFI_SIGNAL_FRAME;\
 	CFI_DEF_CFA esp, 3*4;\
 	/*CFI_OFFSET cs, -2*4;*/\
 	CFI_OFFSET eip, -3*4
 
 #define RING0_EC_FRAME \
 	CFI_STARTPROC simple;\
+	CFI_SIGNAL_FRAME;\
 	CFI_DEF_CFA esp, 4*4;\
 	/*CFI_OFFSET cs, -2*4;*/\
 	CFI_OFFSET eip, -3*4
 
 #define RING0_PTREGS_FRAME \
 	CFI_STARTPROC simple;\
+	CFI_SIGNAL_FRAME;\
 	CFI_DEF_CFA esp, OLDESP-EBX;\
 	/*CFI_OFFSET cs, CS-OLDESP;*/\
 	CFI_OFFSET eip, EIP-OLDESP;\
@@ -263,8 +284,9 @@ ret_from_intr:
 check_userspace:
 	movl EFLAGS(%esp), %eax		# mix EFLAGS and CS
 	movb CS(%esp), %al
-	testl $(VM_MASK | 2), %eax
-	jz resume_kernel
+	andl $(VM_MASK | SEGMENT_RPL_MASK), %eax
+	cmpl $USER_RPL, %eax
+	jb resume_kernel		# not returning to v8086 or userspace
 ENTRY(resume_userspace)
 	DISABLE_INTERRUPTS		# make sure we don't miss an interrupt
 					# setting need_resched or sigpending
@@ -277,7 +299,7 @@ ENTRY(resume_userspace)
 
 #ifdef CONFIG_PREEMPT
 ENTRY(resume_kernel)
-	cli
+	DISABLE_INTERRUPTS
 	cmpl $0,TI_preempt_count(%ebp)	# non-zero preempt_count ?
 	jnz restore_nocheck
 need_resched:
@@ -297,6 +319,7 @@ need_resched:
 	# sysenter call handler stub
 ENTRY(sysenter_entry)
 	CFI_STARTPROC simple
+	CFI_SIGNAL_FRAME
 	CFI_DEF_CFA esp, 0
 	CFI_REGISTER esp, ebp
 	movl SYSENTER_stack_esp0(%esp),%esp
@@ -305,7 +328,7 @@ sysenter_past_esp:
 	 * No need to follow this irqs on/off section: the syscall
 	 * disabled irqs and here we enable it straight after entry:
 	 */
-	sti
+	ENABLE_INTERRUPTS
 	pushl $(__USER_DS)
 	CFI_ADJUST_CFA_OFFSET 4
 	/*CFI_REL_OFFSET ss, 0*/
@@ -359,26 +382,8 @@ sysenter_past_esp:
 	movl EIP(%esp), %edx
 	movl OLDESP(%esp), %ecx
 	xorl %ebp,%ebp
-#ifdef CONFIG_XEN
 	TRACE_IRQS_ON
-	__ENABLE_INTERRUPTS
-sysexit_scrit:	/**** START OF SYSEXIT CRITICAL REGION ****/
-	__TEST_PENDING
-	jnz  14f			# process more events if necessary...
-	movl ESI(%esp), %esi
-	sysexit
-14:	__DISABLE_INTERRUPTS
-	TRACE_IRQS_OFF
-sysexit_ecrit:	/**** END OF SYSEXIT CRITICAL REGION ****/
-	push %esp
-	call evtchn_do_upcall
-	add  $4,%esp
-	jmp  ret_from_intr
-#else
-	TRACE_IRQS_ON
-	sti
-	sysexit
-#endif /* !CONFIG_XEN */
+	ENABLE_INTERRUPTS_SYSEXIT
 	CFI_ENDPROC
 
 	# pv sysenter call handler stub
@@ -444,8 +449,8 @@ restore_all:
 	# See comments in process.c:copy_thread() for details.
 	movb OLDSS(%esp), %ah
 	movb CS(%esp), %al
-	andl $(VM_MASK | (4 << 8) | 3), %eax
-	cmpl $((4 << 8) | 3), %eax
+	andl $(VM_MASK | (SEGMENT_TI_MASK << 8) | SEGMENT_RPL_MASK), %eax
+	cmpl $((SEGMENT_LDT << 8) | USER_RPL), %eax
 	CFI_REMEMBER_STATE
 	je ldt_ss			# returning to user-space with LDT SS
 restore_nocheck:
@@ -467,12 +472,11 @@ restore_nocheck_notrace:
 	RESTORE_REGS
 	addl $4, %esp
 	CFI_ADJUST_CFA_OFFSET -4
-1:	iret
+1:	INTERRUPT_RETURN
 .section .fixup,"ax"
 iret_exc:
 #ifndef CONFIG_XEN
-	TRACE_IRQS_ON
-	sti
+	ENABLE_INTERRUPTS
 #endif
 	pushl $0			# no error code
 	pushl $do_iret_error
@@ -498,7 +502,7 @@ ldt_ss:
 	 * dosemu and wine happy. */
 	subl $8, %esp		# reserve space for switch16 pointer
 	CFI_ADJUST_CFA_OFFSET 8
-	cli
+	DISABLE_INTERRUPTS
 	TRACE_IRQS_OFF
 	movl %esp, %eax
 	/* Set up the 16bit stack frame with switch32 pointer on top,
@@ -508,7 +512,7 @@ ldt_ss:
 	TRACE_IRQS_IRET
 	RESTORE_REGS
 	lss 20+4(%esp), %esp	# switch to 16bit stack
-1:	iret
+1:	INTERRUPT_RETURN
 .section __ex_table,"a"
 	.align 4
 	.long 1b,iret_exc
@@ -524,7 +528,7 @@ scrit:	/**** START OF CRITICAL REGION **
 	RESTORE_REGS
 	addl $4, %esp
 	CFI_ADJUST_CFA_OFFSET -4
-1:	iret
+1:	INTERRUPT_RETURN
 .section __ex_table,"a"
 	.align 4
 	.long 1b,iret_exc
@@ -713,11 +717,9 @@ ENTRY(name)				\
 #define UNWIND_ESPFIX_STACK
 #endif
 
-ENTRY(divide_error)
-	RING0_INT_FRAME
-	pushl $0			# no error code
-	CFI_ADJUST_CFA_OFFSET 4
-	pushl $do_divide_error
+KPROBE_ENTRY(page_fault)
+	RING0_EC_FRAME
+	pushl $do_page_fault
 	CFI_ADJUST_CFA_OFFSET 4
 	ALIGN
 error_code:
@@ -767,6 +769,7 @@ error_code:
 	call *%edi
 	jmp ret_from_exception
 	CFI_ENDPROC
+KPROBE_END(page_fault)
 
 #ifdef CONFIG_XEN
 # A note on the "critical region" in our callback handler.
@@ -790,9 +793,11 @@ ENTRY(hypervisor_callback)
 	pushl %eax
 	CFI_ADJUST_CFA_OFFSET 4
 	SAVE_ALL
-	testb $2,CS(%esp)
+	movl CS(%esp),%ecx
 	movl EIP(%esp),%eax
-	jnz  .Ldo_upcall
+	andl $SEGMENT_RPL_MASK,%ecx
+	cmpl $USER_RPL,%ecx
+	jae  .Ldo_upcall
 	cmpl $scrit,%eax
 	jb   0f
 	cmpl $ecrit,%eax
@@ -928,7 +933,7 @@ ENTRY(device_not_available)
 	CFI_ADJUST_CFA_OFFSET 4
 	SAVE_ALL
 #ifndef CONFIG_XEN
-	movl %cr0, %eax
+	GET_CR0_INTO_EAX
 	testl $0x4, %eax		# EM (math emulation bit)
 	je device_available_emulate
 	pushl $0			# temporary storage for ORIG_EIP
@@ -963,9 +968,15 @@ device_available_emulate:
 	jne ok;					\
 label:						\
 	movl SYSENTER_stack_esp0+offset(%esp),%esp;	\
+	CFI_DEF_CFA esp, 0;			\
+	CFI_UNDEFINED eip;			\
 	pushfl;					\
+	CFI_ADJUST_CFA_OFFSET 4;		\
 	pushl $__KERNEL_CS;			\
-	pushl $sysenter_past_esp
+	CFI_ADJUST_CFA_OFFSET 4;		\
+	pushl $sysenter_past_esp;		\
+	CFI_ADJUST_CFA_OFFSET 4;		\
+	CFI_REL_OFFSET eip, 0
 #endif /* CONFIG_XEN */
 
 KPROBE_ENTRY(debug)
@@ -984,7 +995,8 @@ debug_stack_correct:
 	call do_debug
 	jmp ret_from_exception
 	CFI_ENDPROC
-	.previous .text
+KPROBE_END(debug)
+
 #ifndef CONFIG_XEN
 /*
  * NMI is doubly nasty. It can happen _while_ we're handling
@@ -994,7 +1006,7 @@ debug_stack_correct:
  * check whether we got an NMI on the debug path where the debug
  * fault happened on the sysenter path.
  */
-ENTRY(nmi)
+KPROBE_ENTRY(nmi)
 	RING0_INT_FRAME
 	pushl %eax
 	CFI_ADJUST_CFA_OFFSET 4
@@ -1019,6 +1031,7 @@ ENTRY(nmi)
 	cmpl $sysenter_entry,12(%esp)
 	je nmi_debug_stack_check
 nmi_stack_correct:
+	/* We have a RING0_INT_FRAME here */
 	pushl %eax
 	CFI_ADJUST_CFA_OFFSET 4
 	SAVE_ALL
@@ -1029,9 +1042,12 @@ nmi_stack_correct:
 	CFI_ENDPROC
 
 nmi_stack_fixup:
+	RING0_INT_FRAME
 	FIX_STACK(12,nmi_stack_correct, 1)
 	jmp nmi_stack_correct
+
 nmi_debug_stack_check:
+	/* We have a RING0_INT_FRAME here */
 	cmpw $__KERNEL_CS,16(%esp)
 	jne nmi_stack_correct
 	cmpl $debug,(%esp)
@@ -1042,8 +1058,10 @@ nmi_debug_stack_check:
 	jmp nmi_stack_correct
 
 nmi_16bit_stack:
-	RING0_INT_FRAME
-	/* create the pointer to lss back */
+	/* We have a RING0_INT_FRAME here.
+	 *
+	 * create the pointer to lss back
+	 */
 	pushl %ss
 	CFI_ADJUST_CFA_OFFSET 4
 	pushl %esp
@@ -1064,14 +1082,14 @@ nmi_16bit_stack:
 	call do_nmi
 	RESTORE_REGS
 	lss 12+4(%esp), %esp		# back to 16bit stack
-1:	iret
+1:	INTERRUPT_RETURN
 	CFI_ENDPROC
 .section __ex_table,"a"
 	.align 4
 	.long 1b,iret_exc
 .previous
 #else
-ENTRY(nmi)
+KPROBE_ENTRY(nmi)
 	RING0_INT_FRAME
 	pushl %eax
 	CFI_ADJUST_CFA_OFFSET 4
@@ -1083,6 +1101,7 @@ ENTRY(nmi)
 	jmp restore_all
 	CFI_ENDPROC
 #endif
+KPROBE_END(nmi)
 
 KPROBE_ENTRY(int3)
 	RING0_INT_FRAME
@@ -1094,7 +1113,7 @@ KPROBE_ENTRY(int3)
 	call do_int3
 	jmp ret_from_exception
 	CFI_ENDPROC
-	.previous .text
+KPROBE_END(int3)
 
 ENTRY(overflow)
 	RING0_INT_FRAME
@@ -1159,7 +1178,7 @@ KPROBE_ENTRY(general_protection)
 	CFI_ADJUST_CFA_OFFSET 4
 	jmp error_code
 	CFI_ENDPROC
-	.previous .text
+KPROBE_END(general_protection)
 
 ENTRY(alignment_check)
 	RING0_EC_FRAME
@@ -1168,13 +1187,14 @@ ENTRY(alignment_check)
 	jmp error_code
 	CFI_ENDPROC
 
-KPROBE_ENTRY(page_fault)
-	RING0_EC_FRAME
-	pushl $do_page_fault
+ENTRY(divide_error)
+	RING0_INT_FRAME
+	pushl $0			# no error code
+	CFI_ADJUST_CFA_OFFSET 4
+	pushl $do_divide_error
 	CFI_ADJUST_CFA_OFFSET 4
 	jmp error_code
 	CFI_ENDPROC
-	.previous .text
 
 #ifdef CONFIG_X86_MCE
 ENTRY(machine_check)
@@ -1236,6 +1256,19 @@ ENTRY(fixup_4gb_segment)
 	jmp error_code
 	CFI_ENDPROC
 
+ENTRY(kernel_thread_helper)
+	pushl $0		# fake return address for unwinder
+	CFI_STARTPROC
+	movl %edx,%eax
+	push %edx
+	CFI_ADJUST_CFA_OFFSET 4
+	call *%ebx
+	push %eax
+	CFI_ADJUST_CFA_OFFSET 4
+	call do_exit
+	CFI_ENDPROC
+ENDPROC(kernel_thread_helper)
+
 .section .rodata,"a"
 #include "syscall_table.S"
 
--- head.orig/arch/x86/kernel/head_32-xen.S	2011-08-08 12:54:10.000000000 +0200
+++ head/arch/x86/kernel/head_32-xen.S	2011-08-09 10:35:35.000000000 +0200
@@ -63,7 +63,7 @@ ENTRY(startup_32)
 	movl %eax,%gs
 	cld			# gcc2 wants the direction flag cleared at all times
 
-	pushl %eax		# fake return address
+	pushl $0		# fake return address for unwinder
 	jmp start_kernel
 
 #define HYPERCALL_PAGE_OFFSET 0x1000
--- head.orig/arch/x86/kernel/io_apic_32-xen.c	2009-03-18 10:39:31.000000000 +0100
+++ head/arch/x86/kernel/io_apic_32-xen.c	2011-01-31 17:29:16.000000000 +0100
@@ -31,6 +31,9 @@
 #include <linux/acpi.h>
 #include <linux/module.h>
 #include <linux/sysdev.h>
+#include <linux/pci.h>
+#include <linux/msi.h>
+#include <linux/htirq.h>
 
 #include <asm/io.h>
 #include <asm/smp.h>
@@ -38,13 +41,15 @@
 #include <asm/timer.h>
 #include <asm/i8259.h>
 #include <asm/nmi.h>
+#include <asm/msidef.h>
+#include <asm/hypertransport.h>
 
 #include <mach_apic.h>
+#include <mach_apicdef.h>
 
 #include "io_ports.h"
 
 #ifdef CONFIG_XEN
-
 #include <xen/interface/xen.h>
 #include <xen/interface/physdev.h>
 #include <xen/evtchn.h>
@@ -56,32 +61,7 @@
 
 unsigned long io_apic_irqs;
 
-static inline unsigned int xen_io_apic_read(unsigned int apic, unsigned int reg)
-{
-	struct physdev_apic apic_op;
-	int ret;
-
-	apic_op.apic_physbase = mp_ioapics[apic].mpc_apicaddr;
-	apic_op.reg = reg;
-	ret = HYPERVISOR_physdev_op(PHYSDEVOP_apic_read, &apic_op);
-	if (ret)
-		return ret;
-	return apic_op.value;
-}
-
-static inline void xen_io_apic_write(unsigned int apic, unsigned int reg, unsigned int value)
-{
-	struct physdev_apic apic_op;
-
-	apic_op.apic_physbase = mp_ioapics[apic].mpc_apicaddr;
-	apic_op.reg = reg;
-	apic_op.value = value;
-	WARN_ON(HYPERVISOR_physdev_op(PHYSDEVOP_apic_write, &apic_op));
-}
-
-#define io_apic_read(a,r)    xen_io_apic_read(a,r)
-#define io_apic_write(a,r,v) xen_io_apic_write(a,r,v)
-
+#define clear_IO_APIC() ((void)0)
 #endif /* CONFIG_XEN */
 
 int (*ioapic_renumber_irq)(int ioapic, int irq);
@@ -108,7 +88,7 @@ int sis_apic_bug = -1;
  */
 int nr_ioapic_registers[MAX_IO_APICS];
 
-int disable_timer_pin_1 __initdata;
+static int disable_timer_pin_1 __initdata;
 
 /*
  * Rough estimation of how many shared IRQs there are, can
@@ -128,12 +108,124 @@ static struct irq_pin_list {
 	int apic, pin, next;
 } irq_2_pin[PIN_MAP_SIZE];
 
-int vector_irq[NR_VECTORS] __read_mostly = { [0 ... NR_VECTORS - 1] = -1};
-#ifdef CONFIG_PCI_MSI
-#define vector_to_irq(vector) 	\
-	(platform_legacy_irq(vector) ? vector : vector_irq[vector])
+#ifndef CONFIG_XEN
+struct io_apic {
+	unsigned int index;
+	unsigned int unused[3];
+	unsigned int data;
+};
+
+static __attribute_const__ struct io_apic __iomem *io_apic_base(int idx)
+{
+	return (void __iomem *) __fix_to_virt(FIX_IO_APIC_BASE_0 + idx)
+		+ (mp_ioapics[idx].mpc_apicaddr & ~PAGE_MASK);
+}
+#endif
+
+static inline unsigned int io_apic_read(unsigned int apic, unsigned int reg)
+{
+#ifndef CONFIG_XEN
+	struct io_apic __iomem *io_apic = io_apic_base(apic);
+	writel(reg, &io_apic->index);
+	return readl(&io_apic->data);
+#else
+	struct physdev_apic apic_op;
+	int ret;
+
+	apic_op.apic_physbase = mp_ioapics[apic].mpc_apicaddr;
+	apic_op.reg = reg;
+	ret = HYPERVISOR_physdev_op(PHYSDEVOP_apic_read, &apic_op);
+	if (ret)
+		return ret;
+	return apic_op.value;
+#endif
+}
+
+static inline void io_apic_write(unsigned int apic, unsigned int reg, unsigned int value)
+{
+#ifndef CONFIG_XEN
+	struct io_apic __iomem *io_apic = io_apic_base(apic);
+	writel(reg, &io_apic->index);
+	writel(value, &io_apic->data);
+#else
+	struct physdev_apic apic_op;
+
+	apic_op.apic_physbase = mp_ioapics[apic].mpc_apicaddr;
+	apic_op.reg = reg;
+	apic_op.value = value;
+	WARN_ON(HYPERVISOR_physdev_op(PHYSDEVOP_apic_write, &apic_op));
+#endif
+}
+
+#ifndef CONFIG_XEN
+/*
+ * Re-write a value: to be used for read-modify-write
+ * cycles where the read already set up the index register.
+ *
+ * Older SiS APIC requires we rewrite the index register
+ */
+static inline void io_apic_modify(unsigned int apic, unsigned int reg, unsigned int value)
+{
+	volatile struct io_apic *io_apic = io_apic_base(apic);
+	if (sis_apic_bug)
+		writel(reg, &io_apic->index);
+	writel(value, &io_apic->data);
+}
 #else
-#define vector_to_irq(vector)	(vector)
+#define io_apic_modify io_apic_write
+#endif
+
+union entry_union {
+	struct { u32 w1, w2; };
+	struct IO_APIC_route_entry entry;
+};
+
+#ifndef CONFIG_XEN
+static struct IO_APIC_route_entry ioapic_read_entry(int apic, int pin)
+{
+	union entry_union eu;
+	unsigned long flags;
+	spin_lock_irqsave(&ioapic_lock, flags);
+	eu.w1 = io_apic_read(apic, 0x10 + 2 * pin);
+	eu.w2 = io_apic_read(apic, 0x11 + 2 * pin);
+	spin_unlock_irqrestore(&ioapic_lock, flags);
+	return eu.entry;
+}
+#endif
+
+/*
+ * When we write a new IO APIC routing entry, we need to write the high
+ * word first! If the mask bit in the low word is clear, we will enable
+ * the interrupt, and we need to make sure the entry is fully populated
+ * before that happens.
+ */
+static void ioapic_write_entry(int apic, int pin, struct IO_APIC_route_entry e)
+{
+	unsigned long flags;
+	union entry_union eu;
+	eu.entry = e;
+	spin_lock_irqsave(&ioapic_lock, flags);
+	io_apic_write(apic, 0x11 + 2*pin, eu.w2);
+	io_apic_write(apic, 0x10 + 2*pin, eu.w1);
+	spin_unlock_irqrestore(&ioapic_lock, flags);
+}
+
+#ifndef CONFIG_XEN
+/*
+ * When we mask an IO APIC routing entry, we need to write the low
+ * word first, in order to set the mask bit before we change the
+ * high bits!
+ */
+static void ioapic_mask_entry(int apic, int pin)
+{
+	unsigned long flags;
+	union entry_union eu = { .entry.mask = 1 };
+
+	spin_lock_irqsave(&ioapic_lock, flags);
+	io_apic_write(apic, 0x10 + 2*pin, eu.w1);
+	io_apic_write(apic, 0x11 + 2*pin, eu.w2);
+	spin_unlock_irqrestore(&ioapic_lock, flags);
+}
 #endif
 
 /*
@@ -159,9 +251,7 @@ static void add_pin_to_irq(unsigned int 
 	entry->pin = pin;
 }
 
-#ifdef CONFIG_XEN
-#define clear_IO_APIC() ((void)0)
-#else
+#ifndef CONFIG_XEN
 /*
  * Reroute an IRQ to a different pin.
  */
@@ -246,25 +336,16 @@ static void unmask_IO_APIC_irq (unsigned
 static void clear_IO_APIC_pin(unsigned int apic, unsigned int pin)
 {
 	struct IO_APIC_route_entry entry;
-	unsigned long flags;
 	
 	/* Check delivery_mode to be sure we're not clearing an SMI pin */
-	spin_lock_irqsave(&ioapic_lock, flags);
-	*(((int*)&entry) + 0) = io_apic_read(apic, 0x10 + 2 * pin);
-	*(((int*)&entry) + 1) = io_apic_read(apic, 0x11 + 2 * pin);
-	spin_unlock_irqrestore(&ioapic_lock, flags);
+	entry = ioapic_read_entry(apic, pin);
 	if (entry.delivery_mode == dest_SMI)
 		return;
 
 	/*
 	 * Disable it in the IO-APIC irq-routing table:
 	 */
-	memset(&entry, 0, sizeof(entry));
-	entry.mask = 1;
-	spin_lock_irqsave(&ioapic_lock, flags);
-	io_apic_write(apic, 0x10 + 2 * pin, *(((int *)&entry) + 0));
-	io_apic_write(apic, 0x11 + 2 * pin, *(((int *)&entry) + 1));
-	spin_unlock_irqrestore(&ioapic_lock, flags);
+	ioapic_mask_entry(apic, pin);
 }
 
 static void clear_IO_APIC (void)
@@ -304,7 +385,7 @@ static void set_ioapic_affinity_irq(unsi
 			break;
 		entry = irq_2_pin + entry->next;
 	}
-	set_irq_info(irq, cpumask);
+	set_native_irq_info(irq, cpumask);
 	spin_unlock_irqrestore(&ioapic_lock, flags);
 }
 
@@ -1212,43 +1293,43 @@ static inline int IO_APIC_irq_trigger(in
 /* irq_vectors is indexed by the sum of all RTEs in all I/O APICs. */
 u8 irq_vector[NR_IRQ_VECTORS] __read_mostly; /* = { FIRST_DEVICE_VECTOR , 0 }; */
 
-int assign_irq_vector(int irq)
+static int __assign_irq_vector(int irq)
 {
-	unsigned long flags;
 	int vector;
 	struct physdev_irq irq_op;
 
-	BUG_ON(irq != AUTO_ASSIGN && (unsigned)irq >= NR_IRQ_VECTORS);
+	BUG_ON((unsigned)irq >= NR_IRQ_VECTORS);
 
 	if (irq < PIRQ_BASE || irq - PIRQ_BASE >= NR_PIRQS)
 		return -EINVAL;
 
-	spin_lock_irqsave(&vector_lock, flags);
-
-	if (irq != AUTO_ASSIGN && IO_APIC_VECTOR(irq) > 0) {
-		spin_unlock_irqrestore(&vector_lock, flags);
-		return IO_APIC_VECTOR(irq);
-	}
+	if (irq_vector[irq] > 0)
+		return irq_vector[irq];
 
 	irq_op.irq = irq;
-	if (HYPERVISOR_physdev_op(PHYSDEVOP_alloc_irq_vector, &irq_op)) {
-		spin_unlock_irqrestore(&vector_lock, flags);
+	if (HYPERVISOR_physdev_op(PHYSDEVOP_alloc_irq_vector, &irq_op))
 		return -ENOSPC;
-	}
 
 	vector = irq_op.vector;
-	vector_irq[vector] = irq;
-	if (irq != AUTO_ASSIGN)
-		IO_APIC_VECTOR(irq) = vector;
+	irq_vector[irq] = vector;
+
+	return vector;
+}
+
+static int assign_irq_vector(int irq)
+{
+	unsigned long flags;
+	int vector;
 
+	spin_lock_irqsave(&vector_lock, flags);
+	vector = __assign_irq_vector(irq);
 	spin_unlock_irqrestore(&vector_lock, flags);
 
 	return vector;
 }
 
 #ifndef CONFIG_XEN
-static struct hw_interrupt_type ioapic_level_type;
-static struct hw_interrupt_type ioapic_edge_type;
+static struct irq_chip ioapic_chip;
 
 #define IOAPIC_AUTO	-1
 #define IOAPIC_EDGE	0
@@ -1256,16 +1337,16 @@ static struct hw_interrupt_type ioapic_e
 
 static void ioapic_register_intr(int irq, int vector, unsigned long trigger)
 {
-	unsigned idx;
-
-	idx = use_pci_vector() && !platform_legacy_irq(irq) ? vector : irq;
-
 	if ((trigger == IOAPIC_AUTO && IO_APIC_irq_trigger(irq)) ||
 			trigger == IOAPIC_LEVEL)
-		irq_desc[idx].chip = &ioapic_level_type;
-	else
-		irq_desc[idx].chip = &ioapic_edge_type;
-	set_intr_gate(vector, interrupt[idx]);
+		set_irq_chip_and_handler_name(irq, &ioapic_chip,
+					 handle_fasteoi_irq, "fasteoi");
+	else {
+		irq_desc[irq].status |= IRQ_DELAYED_DISABLE;
+		set_irq_chip_and_handler_name(irq, &ioapic_chip,
+					 handle_edge_irq, "edge");
+	}
+	set_intr_gate(vector, interrupt[irq]);
 }
 #else
 #define ioapic_register_intr(irq, vector, trigger) evtchn_register_pirq(irq)
@@ -1336,9 +1417,8 @@ static void __init setup_IO_APIC_irqs(vo
 			if (!apic && (irq < 16))
 				disable_8259A_irq(irq);
 		}
+		ioapic_write_entry(apic, pin, entry);
 		spin_lock_irqsave(&ioapic_lock, flags);
-		io_apic_write(apic, 0x11+2*pin, *(((int *)&entry)+1));
-		io_apic_write(apic, 0x10+2*pin, *(((int *)&entry)+0));
 		set_native_irq_info(irq, TARGET_CPUS);
 		spin_unlock_irqrestore(&ioapic_lock, flags);
 	}
@@ -1355,7 +1435,6 @@ static void __init setup_IO_APIC_irqs(vo
 static void __init setup_ExtINT_IRQ0_pin(unsigned int apic, unsigned int pin, int vector)
 {
 	struct IO_APIC_route_entry entry;
-	unsigned long flags;
 
 	memset(&entry,0,sizeof(entry));
 
@@ -1380,15 +1459,13 @@ static void __init setup_ExtINT_IRQ0_pin
 	 * The timer IRQ doesn't have to know that behind the
 	 * scene we have a 8259A-master in AEOI mode ...
 	 */
-	irq_desc[0].chip = &ioapic_edge_type;
+	irq_desc[0].chip = &ioapic_chip;
+	set_irq_handler(0, handle_edge_irq);
 
 	/*
 	 * Add it to the IO-APIC irq-routing table:
 	 */
-	spin_lock_irqsave(&ioapic_lock, flags);
-	io_apic_write(apic, 0x11+2*pin, *(((int *)&entry)+1));
-	io_apic_write(apic, 0x10+2*pin, *(((int *)&entry)+0));
-	spin_unlock_irqrestore(&ioapic_lock, flags);
+	ioapic_write_entry(apic, pin, entry);
 
 	enable_8259A_irq(0);
 }
@@ -1498,10 +1575,7 @@ void __init print_IO_APIC(void)
 	for (i = 0; i <= reg_01.bits.entries; i++) {
 		struct IO_APIC_route_entry entry;
 
-		spin_lock_irqsave(&ioapic_lock, flags);
-		*(((int *)&entry)+0) = io_apic_read(apic, 0x10+i*2);
-		*(((int *)&entry)+1) = io_apic_read(apic, 0x11+i*2);
-		spin_unlock_irqrestore(&ioapic_lock, flags);
+		entry = ioapic_read_entry(apic, i);
 
 		printk(KERN_DEBUG " %02x %03X %02X  ",
 			i,
@@ -1521,17 +1595,12 @@ void __init print_IO_APIC(void)
 		);
 	}
 	}
-	if (use_pci_vector())
-		printk(KERN_INFO "Using vector-based indexing\n");
 	printk(KERN_DEBUG "IRQ to pin mappings:\n");
 	for (i = 0; i < NR_IRQS; i++) {
 		struct irq_pin_list *entry = irq_2_pin + i;
 		if (entry->pin < 0)
 			continue;
- 		if (use_pci_vector() && !platform_legacy_irq(i))
-			printk(KERN_DEBUG "IRQ%d ", IO_APIC_VECTOR(i));
-		else
-			printk(KERN_DEBUG "IRQ%d ", i);
+		printk(KERN_DEBUG "IRQ%d ", i);
 		for (;;) {
 			printk("-> %d:%d", entry->apic, entry->pin);
 			if (!entry->next)
@@ -1720,10 +1789,7 @@ static void __init enable_IO_APIC(void)
 		/* See if any of the pins is in ExtINT mode */
 		for (pin = 0; pin < nr_ioapic_registers[apic]; pin++) {
 			struct IO_APIC_route_entry entry;
-			spin_lock_irqsave(&ioapic_lock, flags);
-			*(((int *)&entry) + 0) = io_apic_read(apic, 0x10 + 2 * pin);
-			*(((int *)&entry) + 1) = io_apic_read(apic, 0x11 + 2 * pin);
-			spin_unlock_irqrestore(&ioapic_lock, flags);
+			entry = ioapic_read_entry(apic, pin);
 
 
 			/* If the interrupt line is enabled and in ExtInt mode
@@ -1782,7 +1848,6 @@ void disable_IO_APIC(void)
 	 */
 	if (ioapic_i8259.pin != -1) {
 		struct IO_APIC_route_entry entry;
-		unsigned long flags;
 
 		memset(&entry, 0, sizeof(entry));
 		entry.mask            = 0; /* Enabled */
@@ -1799,12 +1864,7 @@ void disable_IO_APIC(void)
 		/*
 		 * Add it to the IO-APIC irq-routing table:
 		 */
-		spin_lock_irqsave(&ioapic_lock, flags);
-		io_apic_write(ioapic_i8259.apic, 0x11+2*ioapic_i8259.pin,
-			*(((int *)&entry)+1));
-		io_apic_write(ioapic_i8259.apic, 0x10+2*ioapic_i8259.pin,
-			*(((int *)&entry)+0));
-		spin_unlock_irqrestore(&ioapic_lock, flags);
+		ioapic_write_entry(ioapic_i8259.apic, ioapic_i8259.pin, entry);
 	}
 	disconnect_bsp_APIC(ioapic_i8259.pin != -1);
 #endif
@@ -1971,6 +2031,8 @@ static int __init timer_irq_works(void)
  */
 
 /*
+ * Startup quirk:
+ *
  * Starting up a edge-triggered IO-APIC interrupt is
  * nasty - we need to make sure that we get the edge.
  * If it is already asserted for some reason, we need
@@ -1978,8 +2040,10 @@ static int __init timer_irq_works(void)
  *
  * This is not complete - we should be able to fake
  * an edge even if it isn't on the 8259A...
+ *
+ * (We do this for level-triggered IRQs too - it cannot hurt.)
  */
-static unsigned int startup_edge_ioapic_irq(unsigned int irq)
+static unsigned int startup_ioapic_irq(unsigned int irq)
 {
 	int was_pending = 0;
 	unsigned long flags;
@@ -1996,47 +2060,18 @@ static unsigned int startup_edge_ioapic_
 	return was_pending;
 }
 
-/*
- * Once we have recorded IRQ_PENDING already, we can mask the
- * interrupt for real. This prevents IRQ storms from unhandled
- * devices.
- */
-static void ack_edge_ioapic_irq(unsigned int irq)
-{
-	move_irq(irq);
-	if ((irq_desc[irq].status & (IRQ_PENDING | IRQ_DISABLED))
-					== (IRQ_PENDING | IRQ_DISABLED))
-		mask_IO_APIC_irq(irq);
-	ack_APIC_irq();
-}
-
-/*
- * Level triggered interrupts can just be masked,
- * and shutting down and starting up the interrupt
- * is the same as enabling and disabling them -- except
- * with a startup need to return a "was pending" value.
- *
- * Level triggered interrupts are special because we
- * do not touch any IO-APIC register while handling
- * them. We ack the APIC in the end-IRQ handler, not
- * in the start-IRQ-handler. Protection against reentrance
- * from the same interrupt is still provided, both by the
- * generic IRQ layer and by the fact that an unacked local
- * APIC does not accept IRQs.
- */
-static unsigned int startup_level_ioapic_irq (unsigned int irq)
+static void ack_ioapic_irq(unsigned int irq)
 {
-	unmask_IO_APIC_irq(irq);
-
-	return 0; /* don't check for pending */
+	move_native_irq(irq);
+	ack_APIC_irq();
 }
 
-static void end_level_ioapic_irq (unsigned int irq)
+static void ack_ioapic_quirk_irq(unsigned int irq)
 {
 	unsigned long v;
 	int i;
 
-	move_irq(irq);
+	move_native_irq(irq);
 /*
  * It appears there is an erratum which affects at least version 0x11
  * of I/O APIC (that's the 82093AA and cores integrated into various
@@ -2056,7 +2091,7 @@ static void end_level_ioapic_irq (unsign
  * operation to prevent an edge-triggered interrupt escaping meanwhile.
  * The idea is from Manfred Spraul.  --macro
  */
-	i = IO_APIC_VECTOR(irq);
+	i = irq_vector[irq];
 
 	v = apic_read(APIC_TMR + ((i & ~0x1f) >> 1));
 
@@ -2071,104 +2106,24 @@ static void end_level_ioapic_irq (unsign
 	}
 }
 
-#ifdef CONFIG_PCI_MSI
-static unsigned int startup_edge_ioapic_vector(unsigned int vector)
-{
-	int irq = vector_to_irq(vector);
-
-	return startup_edge_ioapic_irq(irq);
-}
-
-static void ack_edge_ioapic_vector(unsigned int vector)
-{
-	int irq = vector_to_irq(vector);
-
-	move_native_irq(vector);
-	ack_edge_ioapic_irq(irq);
-}
-
-static unsigned int startup_level_ioapic_vector (unsigned int vector)
-{
-	int irq = vector_to_irq(vector);
-
-	return startup_level_ioapic_irq (irq);
-}
-
-static void end_level_ioapic_vector (unsigned int vector)
-{
-	int irq = vector_to_irq(vector);
-
-	move_native_irq(vector);
-	end_level_ioapic_irq(irq);
-}
-
-static void mask_IO_APIC_vector (unsigned int vector)
-{
-	int irq = vector_to_irq(vector);
-
-	mask_IO_APIC_irq(irq);
-}
-
-static void unmask_IO_APIC_vector (unsigned int vector)
+static int ioapic_retrigger_irq(unsigned int irq)
 {
-	int irq = vector_to_irq(vector);
-
-	unmask_IO_APIC_irq(irq);
-}
-
-#ifdef CONFIG_SMP
-static void set_ioapic_affinity_vector (unsigned int vector,
-					cpumask_t cpu_mask)
-{
-	int irq = vector_to_irq(vector);
-
-	set_native_irq_info(vector, cpu_mask);
-	set_ioapic_affinity_irq(irq, cpu_mask);
-}
-#endif
-#endif
-
-static int ioapic_retrigger(unsigned int irq)
-{
-	send_IPI_self(IO_APIC_VECTOR(irq));
+	send_IPI_self(irq_vector[irq]);
 
 	return 1;
 }
 
-/*
- * Level and edge triggered IO-APIC interrupts need different handling,
- * so we use two separate IRQ descriptors. Edge triggered IRQs can be
- * handled with the level-triggered descriptor, but that one has slightly
- * more overhead. Level-triggered interrupts cannot be handled with the
- * edge-triggered handler, without risking IRQ storms and other ugly
- * races.
- */
-static struct hw_interrupt_type ioapic_edge_type __read_mostly = {
-	.typename 	= "IO-APIC-edge",
-	.startup 	= startup_edge_ioapic,
-	.shutdown 	= shutdown_edge_ioapic,
-	.enable 	= enable_edge_ioapic,
-	.disable 	= disable_edge_ioapic,
-	.ack 		= ack_edge_ioapic,
-	.end 		= end_edge_ioapic,
-#ifdef CONFIG_SMP
-	.set_affinity 	= set_ioapic_affinity,
-#endif
-	.retrigger	= ioapic_retrigger,
-};
-
-static struct hw_interrupt_type ioapic_level_type __read_mostly = {
-	.typename 	= "IO-APIC-level",
-	.startup 	= startup_level_ioapic,
-	.shutdown 	= shutdown_level_ioapic,
-	.enable 	= enable_level_ioapic,
-	.disable 	= disable_level_ioapic,
-	.ack 		= mask_and_ack_level_ioapic,
-	.end 		= end_level_ioapic,
+static struct irq_chip ioapic_chip __read_mostly = {
+	.name 		= "IO-APIC",
+	.startup 	= startup_ioapic_irq,
+	.mask	 	= mask_IO_APIC_irq,
+	.unmask	 	= unmask_IO_APIC_irq,
+	.ack 		= ack_ioapic_irq,
+	.eoi 		= ack_ioapic_quirk_irq,
 #ifdef CONFIG_SMP
-	.set_affinity 	= set_ioapic_affinity,
+	.set_affinity 	= set_ioapic_affinity_irq,
 #endif
-	.retrigger	= ioapic_retrigger,
+	.retrigger	= ioapic_retrigger_irq,
 };
 #endif /* !CONFIG_XEN */
 
@@ -2189,12 +2144,7 @@ static inline void init_IO_APIC_traps(vo
 	 */
 	for (irq = 0; irq < NR_IRQS ; irq++) {
 		int tmp = irq;
-		if (use_pci_vector()) {
-			if (!platform_legacy_irq(tmp))
-				if ((tmp = vector_to_irq(tmp)) == -1)
-					continue;
-		}
-		if (IO_APIC_IRQ(tmp) && !IO_APIC_VECTOR(tmp)) {
+		if (IO_APIC_IRQ(tmp) && !irq_vector[tmp]) {
 			/*
 			 * Hmm.. We don't have an entry for this,
 			 * so default to an old-fashioned 8259
@@ -2205,22 +2155,23 @@ static inline void init_IO_APIC_traps(vo
 #ifndef CONFIG_XEN
 			else
 				/* Strange. Oh, well.. */
-				irq_desc[irq].chip = &no_irq_type;
+				irq_desc[irq].chip = &no_irq_chip;
 #endif
 		}
 	}
 }
 
 #ifndef CONFIG_XEN
-static void enable_lapic_irq (unsigned int irq)
-{
-	unsigned long v;
+/*
+ * The local APIC irq-chip implementation:
+ */
 
-	v = apic_read(APIC_LVT0);
-	apic_write_around(APIC_LVT0, v & ~APIC_LVT_MASKED);
+static void ack_apic(unsigned int irq)
+{
+	ack_APIC_irq();
 }
 
-static void disable_lapic_irq (unsigned int irq)
+static void mask_lapic_irq (unsigned int irq)
 {
 	unsigned long v;
 
@@ -2228,21 +2179,19 @@ static void disable_lapic_irq (unsigned 
 	apic_write_around(APIC_LVT0, v | APIC_LVT_MASKED);
 }
 
-static void ack_lapic_irq (unsigned int irq)
+static void unmask_lapic_irq (unsigned int irq)
 {
-	ack_APIC_irq();
-}
+	unsigned long v;
 
-static void end_lapic_irq (unsigned int i) { /* nothing */ }
+	v = apic_read(APIC_LVT0);
+	apic_write_around(APIC_LVT0, v & ~APIC_LVT_MASKED);
+}
 
-static struct hw_interrupt_type lapic_irq_type __read_mostly = {
-	.typename 	= "local-APIC-edge",
-	.startup 	= NULL, /* startup_irq() not used for IRQ0 */
-	.shutdown 	= NULL, /* shutdown_irq() not used for IRQ0 */
-	.enable 	= enable_lapic_irq,
-	.disable 	= disable_lapic_irq,
-	.ack 		= ack_lapic_irq,
-	.end 		= end_lapic_irq
+static struct irq_chip lapic_chip __read_mostly = {
+	.name		= "local-APIC-edge",
+	.mask		= mask_lapic_irq,
+	.unmask		= unmask_lapic_irq,
+	.eoi		= ack_apic,
 };
 
 static void setup_nmi (void)
@@ -2275,17 +2224,13 @@ static inline void unlock_ExtINT_logic(v
 	int apic, pin, i;
 	struct IO_APIC_route_entry entry0, entry1;
 	unsigned char save_control, save_freq_select;
-	unsigned long flags;
 
 	pin  = find_isa_irq_pin(8, mp_INT);
 	apic = find_isa_irq_apic(8, mp_INT);
 	if (pin == -1)
 		return;
 
-	spin_lock_irqsave(&ioapic_lock, flags);
-	*(((int *)&entry0) + 1) = io_apic_read(apic, 0x11 + 2 * pin);
-	*(((int *)&entry0) + 0) = io_apic_read(apic, 0x10 + 2 * pin);
-	spin_unlock_irqrestore(&ioapic_lock, flags);
+	entry0 = ioapic_read_entry(apic, pin);
 	clear_IO_APIC_pin(apic, pin);
 
 	memset(&entry1, 0, sizeof(entry1));
@@ -2298,10 +2243,7 @@ static inline void unlock_ExtINT_logic(v
 	entry1.trigger = 0;
 	entry1.vector = 0;
 
-	spin_lock_irqsave(&ioapic_lock, flags);
-	io_apic_write(apic, 0x11 + 2 * pin, *(((int *)&entry1) + 1));
-	io_apic_write(apic, 0x10 + 2 * pin, *(((int *)&entry1) + 0));
-	spin_unlock_irqrestore(&ioapic_lock, flags);
+	ioapic_write_entry(apic, pin, entry1);
 
 	save_control = CMOS_READ(RTC_CONTROL);
 	save_freq_select = CMOS_READ(RTC_FREQ_SELECT);
@@ -2320,10 +2262,7 @@ static inline void unlock_ExtINT_logic(v
 	CMOS_WRITE(save_freq_select, RTC_FREQ_SELECT);
 	clear_IO_APIC_pin(apic, pin);
 
-	spin_lock_irqsave(&ioapic_lock, flags);
-	io_apic_write(apic, 0x11 + 2 * pin, *(((int *)&entry0) + 1));
-	io_apic_write(apic, 0x10 + 2 * pin, *(((int *)&entry0) + 0));
-	spin_unlock_irqrestore(&ioapic_lock, flags);
+	ioapic_write_entry(apic, pin, entry0);
 }
 
 int timer_uses_ioapic_pin_0;
@@ -2423,7 +2362,8 @@ static inline void check_timer(void)
 	printk(KERN_INFO "...trying to set up timer as Virtual Wire IRQ...");
 
 	disable_8259A_irq(0);
-	irq_desc[0].chip = &lapic_irq_type;
+	set_irq_chip_and_handler_name(0, &lapic_chip, handle_fasteoi_irq,
+				      "fasteio");
 	apic_write_around(APIC_LVT0, APIC_DM_FIXED | vector);	/* Fixed mode */
 	enable_8259A_irq(0);
 
@@ -2537,17 +2477,12 @@ static int ioapic_suspend(struct sys_dev
 {
 	struct IO_APIC_route_entry *entry;
 	struct sysfs_ioapic_data *data;
-	unsigned long flags;
 	int i;
 	
 	data = container_of(dev, struct sysfs_ioapic_data, dev);
 	entry = data->entry;
-	spin_lock_irqsave(&ioapic_lock, flags);
-	for (i = 0; i < nr_ioapic_registers[dev->id]; i ++, entry ++ ) {
-		*(((int *)entry) + 1) = io_apic_read(dev->id, 0x11 + 2 * i);
-		*(((int *)entry) + 0) = io_apic_read(dev->id, 0x10 + 2 * i);
-	}
-	spin_unlock_irqrestore(&ioapic_lock, flags);
+	for (i = 0; i < nr_ioapic_registers[dev->id]; i ++)
+		entry[i] = ioapic_read_entry(dev->id, i);
 
 	return 0;
 }
@@ -2569,11 +2504,9 @@ static int ioapic_resume(struct sys_devi
 		reg_00.bits.ID = mp_ioapics[dev->id].mpc_apicid;
 		io_apic_write(dev->id, 0, reg_00.raw);
 	}
-	for (i = 0; i < nr_ioapic_registers[dev->id]; i ++, entry ++ ) {
-		io_apic_write(dev->id, 0x11+2*i, *(((int *)entry)+1));
-		io_apic_write(dev->id, 0x10+2*i, *(((int *)entry)+0));
-	}
 	spin_unlock_irqrestore(&ioapic_lock, flags);
+	for (i = 0; i < nr_ioapic_registers[dev->id]; i ++)
+		ioapic_write_entry(dev->id, i, entry[i]);
 
 	return 0;
 }
@@ -2619,8 +2552,240 @@ static int __init ioapic_init_sysfs(void
 
 device_initcall(ioapic_init_sysfs);
 
+/*
+ * Dynamic irq allocate and deallocation
+ */
+int create_irq(void)
+{
+	/* Allocate an unused irq */
+	int irq, new, vector;
+	unsigned long flags;
+
+	irq = -ENOSPC;
+	spin_lock_irqsave(&vector_lock, flags);
+	for (new = (NR_IRQS - 1); new >= 0; new--) {
+		if (platform_legacy_irq(new))
+			continue;
+		if (irq_vector[new] != 0)
+			continue;
+		vector = __assign_irq_vector(new);
+		if (likely(vector > 0))
+			irq = new;
+		break;
+	}
+	spin_unlock_irqrestore(&vector_lock, flags);
+
+	if (irq >= 0) {
+		set_intr_gate(vector, interrupt[irq]);
+		dynamic_irq_init(irq);
+	}
+	return irq;
+}
+
+void destroy_irq(unsigned int irq)
+{
+	unsigned long flags;
+
+	dynamic_irq_cleanup(irq);
+
+	spin_lock_irqsave(&vector_lock, flags);
+	irq_vector[irq] = 0;
+	spin_unlock_irqrestore(&vector_lock, flags);
+}
+
 #endif /* CONFIG_XEN */
 
+/*
+ * MSI mesage composition
+ */
+#if defined(CONFIG_PCI_MSI) && !defined(CONFIG_XEN)
+static int msi_compose_msg(struct pci_dev *pdev, unsigned int irq, struct msi_msg *msg)
+{
+	int vector;
+	unsigned dest;
+
+	vector = assign_irq_vector(irq);
+	if (vector >= 0) {
+		dest = cpu_mask_to_apicid(TARGET_CPUS);
+
+		msg->address_hi = MSI_ADDR_BASE_HI;
+		msg->address_lo =
+			MSI_ADDR_BASE_LO |
+			((INT_DEST_MODE == 0) ?
+				MSI_ADDR_DEST_MODE_PHYSICAL:
+				MSI_ADDR_DEST_MODE_LOGICAL) |
+			((INT_DELIVERY_MODE != dest_LowestPrio) ?
+				MSI_ADDR_REDIRECTION_CPU:
+				MSI_ADDR_REDIRECTION_LOWPRI) |
+			MSI_ADDR_DEST_ID(dest);
+
+		msg->data =
+			MSI_DATA_TRIGGER_EDGE |
+			MSI_DATA_LEVEL_ASSERT |
+			((INT_DELIVERY_MODE != dest_LowestPrio) ?
+				MSI_DATA_DELIVERY_FIXED:
+				MSI_DATA_DELIVERY_LOWPRI) |
+			MSI_DATA_VECTOR(vector);
+	}
+	return vector;
+}
+
+#ifdef CONFIG_SMP
+static void set_msi_irq_affinity(unsigned int irq, cpumask_t mask)
+{
+	struct msi_msg msg;
+	unsigned int dest;
+	cpumask_t tmp;
+	int vector;
+
+	cpus_and(tmp, mask, cpu_online_map);
+	if (cpus_empty(tmp))
+		tmp = TARGET_CPUS;
+
+	vector = assign_irq_vector(irq);
+	if (vector < 0)
+		return;
+
+	dest = cpu_mask_to_apicid(mask);
+
+	read_msi_msg(irq, &msg);
+
+	msg.data &= ~MSI_DATA_VECTOR_MASK;
+	msg.data |= MSI_DATA_VECTOR(vector);
+	msg.address_lo &= ~MSI_ADDR_DEST_ID_MASK;
+	msg.address_lo |= MSI_ADDR_DEST_ID(dest);
+
+	write_msi_msg(irq, &msg);
+	set_native_irq_info(irq, mask);
+}
+#endif /* CONFIG_SMP */
+
+/*
+ * IRQ Chip for MSI PCI/PCI-X/PCI-Express Devices,
+ * which implement the MSI or MSI-X Capability Structure.
+ */
+static struct irq_chip msi_chip = {
+	.name		= "PCI-MSI",
+	.unmask		= unmask_msi_irq,
+	.mask		= mask_msi_irq,
+	.ack		= ack_ioapic_irq,
+#ifdef CONFIG_SMP
+	.set_affinity	= set_msi_irq_affinity,
+#endif
+	.retrigger	= ioapic_retrigger_irq,
+};
+
+int arch_setup_msi_irq(unsigned int irq, struct pci_dev *dev)
+{
+	struct msi_msg msg;
+	int ret;
+	ret = msi_compose_msg(dev, irq, &msg);
+	if (ret < 0)
+		return ret;
+
+	write_msi_msg(irq, &msg);
+
+	set_irq_chip_and_handler_name(irq, &msi_chip, handle_edge_irq,
+				      "edge");
+
+	return 0;
+}
+
+void arch_teardown_msi_irq(unsigned int irq)
+{
+	return;
+}
+
+#endif /* CONFIG_PCI_MSI */
+
+/*
+ * Hypertransport interrupt support
+ */
+#ifdef CONFIG_HT_IRQ
+
+#ifdef CONFIG_SMP
+
+static void target_ht_irq(unsigned int irq, unsigned int dest)
+{
+	struct ht_irq_msg msg;
+	fetch_ht_irq_msg(irq, &msg);
+
+	msg.address_lo &= ~(HT_IRQ_LOW_DEST_ID_MASK);
+	msg.address_hi &= ~(HT_IRQ_HIGH_DEST_ID_MASK);
+
+	msg.address_lo |= HT_IRQ_LOW_DEST_ID(dest);
+	msg.address_hi |= HT_IRQ_HIGH_DEST_ID(dest);
+
+	write_ht_irq_msg(irq, &msg);
+}
+
+static void set_ht_irq_affinity(unsigned int irq, cpumask_t mask)
+{
+	unsigned int dest;
+	cpumask_t tmp;
+
+	cpus_and(tmp, mask, cpu_online_map);
+	if (cpus_empty(tmp))
+		tmp = TARGET_CPUS;
+
+	cpus_and(mask, tmp, CPU_MASK_ALL);
+
+	dest = cpu_mask_to_apicid(mask);
+
+	target_ht_irq(irq, dest);
+	set_native_irq_info(irq, mask);
+}
+#endif
+
+static struct irq_chip ht_irq_chip = {
+	.name		= "PCI-HT",
+	.mask		= mask_ht_irq,
+	.unmask		= unmask_ht_irq,
+	.ack		= ack_ioapic_irq,
+#ifdef CONFIG_SMP
+	.set_affinity	= set_ht_irq_affinity,
+#endif
+	.retrigger	= ioapic_retrigger_irq,
+};
+
+int arch_setup_ht_irq(unsigned int irq, struct pci_dev *dev)
+{
+	int vector;
+
+	vector = assign_irq_vector(irq);
+	if (vector >= 0) {
+		struct ht_irq_msg msg;
+		unsigned dest;
+		cpumask_t tmp;
+
+		cpus_clear(tmp);
+		cpu_set(vector >> 8, tmp);
+		dest = cpu_mask_to_apicid(tmp);
+
+		msg.address_hi = HT_IRQ_HIGH_DEST_ID(dest);
+
+		msg.address_lo =
+			HT_IRQ_LOW_BASE |
+			HT_IRQ_LOW_DEST_ID(dest) |
+			HT_IRQ_LOW_VECTOR(vector) |
+			((INT_DEST_MODE == 0) ?
+				HT_IRQ_LOW_DM_PHYSICAL :
+				HT_IRQ_LOW_DM_LOGICAL) |
+			HT_IRQ_LOW_RQEOI_EDGE |
+			((INT_DELIVERY_MODE != dest_LowestPrio) ?
+				HT_IRQ_LOW_MT_FIXED :
+				HT_IRQ_LOW_MT_ARBITRATED) |
+			HT_IRQ_LOW_IRQ_MASKED;
+
+		write_ht_irq_msg(irq, &msg);
+
+		set_irq_chip_and_handler_name(irq, &ht_irq_chip,
+					      handle_edge_irq, "edge");
+	}
+	return vector;
+}
+#endif /* CONFIG_HT_IRQ */
+
 /* --------------------------------------------------------------------------
                           ACPI-based IOAPIC Configuration
    -------------------------------------------------------------------------- */
@@ -2774,13 +2939,34 @@ int io_apic_set_pci_routing (int ioapic,
 	if (!ioapic && (irq < 16))
 		disable_8259A_irq(irq);
 
+	ioapic_write_entry(ioapic, pin, entry);
 	spin_lock_irqsave(&ioapic_lock, flags);
-	io_apic_write(ioapic, 0x11+2*pin, *(((int *)&entry)+1));
-	io_apic_write(ioapic, 0x10+2*pin, *(((int *)&entry)+0));
-	set_native_irq_info(use_pci_vector() ? entry.vector : irq, TARGET_CPUS);
+	set_native_irq_info(irq, TARGET_CPUS);
 	spin_unlock_irqrestore(&ioapic_lock, flags);
 
 	return 0;
 }
 
 #endif /* CONFIG_ACPI */
+
+static int __init parse_disable_timer_pin_1(char *arg)
+{
+	disable_timer_pin_1 = 1;
+	return 0;
+}
+early_param("disable_timer_pin_1", parse_disable_timer_pin_1);
+
+static int __init parse_enable_timer_pin_1(char *arg)
+{
+	disable_timer_pin_1 = -1;
+	return 0;
+}
+early_param("enable_timer_pin_1", parse_enable_timer_pin_1);
+
+static int __init parse_noapic(char *arg)
+{
+	/* disable IO-APIC */
+	disable_ioapic_setup();
+	return 0;
+}
+early_param("noapic", parse_noapic);
--- head.orig/arch/x86/kernel/ldt_32-xen.c	2007-06-12 13:12:48.000000000 +0200
+++ head/arch/x86/kernel/ldt_32-xen.c	2011-01-31 17:29:16.000000000 +0100
@@ -1,5 +1,5 @@
 /*
- * linux/kernel/ldt.c
+ * linux/arch/i386/kernel/ldt.c
  *
  * Copyright (C) 1992 Krishna Balasubramanian and Linus Torvalds
  * Copyright (C) 1999 Ingo Molnar <mingo@redhat.com>
--- head.orig/arch/x86/kernel/microcode_core-xen.c	2011-12-21 10:11:41.000000000 +0100
+++ head/arch/x86/kernel/microcode_core-xen.c	2011-12-01 14:59:39.000000000 +0100
@@ -2,6 +2,7 @@
  *	Intel CPU Microcode Update Driver for Linux
  *
  *	Copyright (C) 2000-2004 Tigran Aivazian
+ *		      2006	Shaohua Li <shaohua.li@intel.com>
  *
  *	This driver allows to upgrade microcode on Intel processors
  *	belonging to IA-32 family - PentiumPro, Pentium II, 
@@ -33,7 +34,9 @@
 #include <linux/spinlock.h>
 #include <linux/mm.h>
 #include <linux/mutex.h>
-#include <linux/syscalls.h>
+#include <linux/cpu.h>
+#include <linux/firmware.h>
+#include <linux/platform_device.h>
 
 #include <asm/msr.h>
 #include <asm/uaccess.h>
@@ -55,12 +58,7 @@ module_param(verbose, int, 0644);
 /* no concurrent ->write()s are allowed on /dev/cpu/microcode */
 static DEFINE_MUTEX(microcode_mutex);
 				
-static int microcode_open (struct inode *unused1, struct file *unused2)
-{
-	return capable(CAP_SYS_RAWIO) ? 0 : -EPERM;
-}
-
-
+#ifdef CONFIG_MICROCODE_OLD_INTERFACE
 static int do_microcode_update (const void __user *ubuf, size_t len)
 {
 	int err;
@@ -85,6 +83,11 @@ static int do_microcode_update (const vo
 	return err;
 }
 
+static int microcode_open (struct inode *unused1, struct file *unused2)
+{
+	return capable(CAP_SYS_RAWIO) ? 0 : -EPERM;
+}
+
 static ssize_t microcode_write (struct file *file, const char __user *buf, size_t len, loff_t *ppos)
 {
 	ssize_t ret;
@@ -117,7 +120,7 @@ static struct miscdevice microcode_dev =
 	.fops		= &microcode_fops,
 };
 
-static int __init microcode_init (void)
+static int __init microcode_dev_init (void)
 {
 	int error;
 
@@ -132,6 +135,68 @@ static int __init microcode_init (void)
 		return error;
 	}
 
+	return 0;
+}
+
+static void __exit microcode_dev_exit (void)
+{
+	misc_deregister(&microcode_dev);
+}
+
+MODULE_ALIAS_MISCDEV(MICROCODE_MINOR);
+#else
+#define microcode_dev_init() 0
+#define microcode_dev_exit() do { } while(0)
+#endif
+
+/* fake device for request_firmware */
+static struct platform_device *microcode_pdev;
+
+static int request_microcode(void)
+{
+	char name[30];
+	const struct cpuinfo_x86 *c = &boot_cpu_data;
+	const struct firmware *firmware;
+	int error;
+	struct xen_platform_op op;
+
+	sprintf(name,"intel-ucode/%02x-%02x-%02x",
+		c->x86, c->x86_model, c->x86_mask);
+	error = request_firmware(&firmware, name, &microcode_pdev->dev);
+	if (error) {
+		pr_debug("ucode data file %s load failed\n", name);
+		return error;
+	}
+
+	op.cmd = XENPF_microcode_update;
+	set_xen_guest_handle(op.u.microcode.data, (void *)firmware->data);
+	op.u.microcode.length = firmware->size;
+	error = HYPERVISOR_platform_op(&op);
+
+	release_firmware(firmware);
+
+	if (error)
+		pr_debug("ucode load failed\n");
+
+	return error;
+}
+
+static int __init microcode_init (void)
+{
+	int error;
+
+	error = microcode_dev_init();
+	if (error)
+		return error;
+	microcode_pdev = platform_device_register_simple("microcode", -1,
+							 NULL, 0);
+	if (IS_ERR(microcode_pdev)) {
+		microcode_dev_exit();
+		return PTR_ERR(microcode_pdev);
+	}
+
+	request_microcode();
+
 	printk(KERN_INFO 
 		"IA-32 Microcode Update Driver: v" MICROCODE_VERSION " <tigran@veritas.com>\n");
 	return 0;
@@ -139,9 +204,9 @@ static int __init microcode_init (void)
 
 static void __exit microcode_exit (void)
 {
-	misc_deregister(&microcode_dev);
+	microcode_dev_exit();
+	platform_device_unregister(microcode_pdev);
 }
 
 module_init(microcode_init)
 module_exit(microcode_exit)
-MODULE_ALIAS_MISCDEV(MICROCODE_MINOR);
--- head.orig/arch/x86/kernel/mpparse_32-xen.c	2007-06-12 13:12:48.000000000 +0200
+++ head/arch/x86/kernel/mpparse_32-xen.c	2011-01-31 17:29:16.000000000 +0100
@@ -30,6 +30,7 @@
 #include <asm/io_apic.h>
 
 #include <mach_apic.h>
+#include <mach_apicdef.h>
 #include <mach_mpparse.h>
 #include <bios_ebda.h>
 
@@ -68,7 +69,7 @@ unsigned int def_to_bigsmp = 0;
 /* Processor that is doing the boot up */
 unsigned int boot_cpu_physical_apicid = -1U;
 /* Internal processor count */
-static unsigned int __devinitdata num_processors;
+unsigned int __cpuinitdata num_processors;
 
 /* Bitmask of physically existing CPUs */
 physid_mask_t phys_cpu_present_map;
@@ -235,12 +236,14 @@ static void __init MP_bus_info (struct m
 
 	mpc_oem_bus_info(m, str, translation_table[mpc_record]);
 
+#if MAX_MP_BUSSES < 256
 	if (m->mpc_busid >= MAX_MP_BUSSES) {
 		printk(KERN_WARNING "MP table busid value (%d) for bustype %s "
 			" is too large, max. supported is %d\n",
 			m->mpc_busid, str, MAX_MP_BUSSES - 1);
 		return;
 	}
+#endif
 
 	if (strncmp(str, BUSTYPE_ISA, sizeof(BUSTYPE_ISA)-1) == 0) {
 		mp_bus_id_to_type[m->mpc_busid] = MP_BUS_ISA;
@@ -300,19 +303,6 @@ static void __init MP_lintsrc_info (stru
 			m->mpc_irqtype, m->mpc_irqflag & 3,
 			(m->mpc_irqflag >> 2) &3, m->mpc_srcbusid,
 			m->mpc_srcbusirq, m->mpc_destapic, m->mpc_destapiclint);
-	/*
-	 * Well it seems all SMP boards in existence
-	 * use ExtINT/LVT1 == LINT0 and
-	 * NMI/LVT2 == LINT1 - the following check
-	 * will show us if this assumptions is false.
-	 * Until then we do not have to add baggage.
-	 */
-	if ((m->mpc_irqtype == mp_ExtINT) &&
-		(m->mpc_destapiclint != 0))
-			BUG();
-	if ((m->mpc_irqtype == mp_NMI) &&
-		(m->mpc_destapiclint != 1))
-			BUG();
 }
 
 #ifdef CONFIG_X86_NUMAQ
@@ -838,8 +828,7 @@ int es7000_plat;
 
 #ifdef CONFIG_ACPI
 
-void __init mp_register_lapic_address (
-	u64			address)
+void __init mp_register_lapic_address(u64 address)
 {
 #ifndef CONFIG_XEN
 	mp_lapic_addr = (unsigned long) address;
@@ -853,13 +842,10 @@ void __init mp_register_lapic_address (
 #endif
 }
 
-
-void __devinit mp_register_lapic (
-	u8			id, 
-	u8			enabled)
+void __devinit mp_register_lapic (u8 id, u8 enabled)
 {
 	struct mpc_config_processor processor;
-	int			boot_cpu = 0;
+	int boot_cpu = 0;
 	
 	if (MAX_APICS - id <= 0) {
 		printk(KERN_WARNING "Processor #%d invalid (max %d)\n",
@@ -898,11 +884,9 @@ static struct mp_ioapic_routing {
 	u32			pin_programmed[4];
 } mp_ioapic_routing[MAX_IO_APICS];
 
-
-static int mp_find_ioapic (
-	int			gsi)
+static int mp_find_ioapic (int gsi)
 {
-	int			i = 0;
+	int i = 0;
 
 	/* Find the IOAPIC that manages this GSI. */
 	for (i = 0; i < nr_ioapics; i++) {
@@ -915,15 +899,11 @@ static int mp_find_ioapic (
 
 	return -1;
 }
-	
 
-void __init mp_register_ioapic (
-	u8			id, 
-	u32			address,
-	u32			gsi_base)
+void __init mp_register_ioapic(u8 id, u32 address, u32 gsi_base)
 {
-	int			idx = 0;
-	int			tmpid;
+	int idx = 0;
+	int tmpid;
 
 	if (nr_ioapics >= MAX_IO_APICS) {
 		printk(KERN_ERR "ERROR: Max # of I/O APICs (%d) exceeded "
@@ -971,16 +951,10 @@ void __init mp_register_ioapic (
 		mp_ioapics[idx].mpc_apicver, mp_ioapics[idx].mpc_apicaddr,
 		mp_ioapic_routing[idx].gsi_base,
 		mp_ioapic_routing[idx].gsi_end);
-
-	return;
 }
 
-
-void __init mp_override_legacy_irq (
-	u8			bus_irq,
-	u8			polarity, 
-	u8			trigger, 
-	u32			gsi)
+void __init
+mp_override_legacy_irq(u8 bus_irq, u8 polarity, u8 trigger, u32 gsi)
 {
 	struct mpc_config_intsrc intsrc;
 	int			ioapic = -1;
@@ -1018,15 +992,13 @@ void __init mp_override_legacy_irq (
 	mp_irqs[mp_irq_entries] = intsrc;
 	if (++mp_irq_entries == MAX_IRQ_SOURCES)
 		panic("Max # of irq sources exceeded!\n");
-
-	return;
 }
 
 void __init mp_config_acpi_legacy_irqs (void)
 {
 	struct mpc_config_intsrc intsrc;
-	int			i = 0;
-	int			ioapic = -1;
+	int i = 0;
+	int ioapic = -1;
 
 	/* 
 	 * Fabricate the legacy ISA bus (bus #31).
@@ -1095,12 +1067,12 @@ void __init mp_config_acpi_legacy_irqs (
 
 #define MAX_GSI_NUM	4096
 
-int mp_register_gsi (u32 gsi, int triggering, int polarity)
+int mp_register_gsi(u32 gsi, int triggering, int polarity)
 {
-	int			ioapic = -1;
-	int			ioapic_pin = 0;
-	int			idx, bit = 0;
-	static int		pci_irq = 16;
+	int ioapic = -1;
+	int ioapic_pin = 0;
+	int idx, bit = 0;
+	static int pci_irq = 16;
 	/*
 	 * Mapping between Global System Interrups, which
 	 * represent all possible interrupts, and IRQs
--- head.orig/arch/x86/kernel/pci-dma-xen.c	2009-11-06 10:23:23.000000000 +0100
+++ head/arch/x86/kernel/pci-dma-xen.c	2011-01-31 17:29:16.000000000 +0100
@@ -110,8 +110,7 @@ dma_map_sg(struct device *hwdev, struct 
 {
 	int i, rc;
 
-	if (direction == DMA_NONE)
-		BUG();
+	BUG_ON(!valid_dma_direction(direction));
 	WARN_ON(nents == 0 || sg[0].length == 0);
 
 	if (swiotlb) {
@@ -142,7 +141,7 @@ dma_unmap_sg(struct device *hwdev, struc
 {
 	int i;
 
-	BUG_ON(direction == DMA_NONE);
+	BUG_ON(!valid_dma_direction(direction));
 	if (swiotlb)
 		swiotlb_unmap_sg(hwdev, sg, nents, direction);
 	else {
@@ -159,8 +158,7 @@ dma_map_page(struct device *dev, struct 
 {
 	dma_addr_t dma_addr;
 
-	BUG_ON(direction == DMA_NONE);
-
+	BUG_ON(!valid_dma_direction(direction));
 	if (swiotlb) {
 		dma_addr = swiotlb_map_page(
 			dev, page, offset, size, direction);
@@ -177,7 +175,7 @@ void
 dma_unmap_page(struct device *dev, dma_addr_t dma_address, size_t size,
 	       enum dma_data_direction direction)
 {
-	BUG_ON(direction == DMA_NONE);
+	BUG_ON(!valid_dma_direction(direction));
 	if (swiotlb)
 		swiotlb_unmap_page(dev, dma_address, size, direction);
 	else
@@ -356,8 +354,7 @@ dma_map_single(struct device *dev, void 
 {
 	dma_addr_t dma;
 
-	if (direction == DMA_NONE)
-		BUG();
+	BUG_ON(!valid_dma_direction(direction));
 	WARN_ON(size == 0);
 
 	if (swiotlb) {
@@ -378,8 +375,7 @@ void
 dma_unmap_single(struct device *dev, dma_addr_t dma_addr, size_t size,
 		 enum dma_data_direction direction)
 {
-	if (direction == DMA_NONE)
-		BUG();
+	BUG_ON(!valid_dma_direction(direction));
 	if (swiotlb)
 		swiotlb_unmap_single(dev, dma_addr, size, direction);
 	else
--- head.orig/arch/x86/kernel/process_32-xen.c	2012-07-05 09:59:30.000000000 +0200
+++ head/arch/x86/kernel/process_32-xen.c	2012-07-05 10:34:55.000000000 +0200
@@ -37,6 +37,7 @@
 #include <linux/kallsyms.h>
 #include <linux/ptrace.h>
 #include <linux/random.h>
+#include <linux/personality.h>
 
 #include <asm/uaccess.h>
 #include <asm/pgtable.h>
@@ -186,7 +187,7 @@ void cpu_idle(void)
 void cpu_idle_wait(void)
 {
 	unsigned int cpu, this_cpu = get_cpu();
-	cpumask_t map;
+	cpumask_t map, tmp = current->cpus_allowed;
 
 	set_cpus_allowed(current, cpumask_of_cpu(this_cpu));
 	put_cpu();
@@ -208,6 +209,8 @@ void cpu_idle_wait(void)
 		}
 		cpus_and(map, map, cpu_online_map);
 	} while (!cpus_empty(map));
+
+	set_cpus_allowed(current, tmp);
 }
 EXPORT_SYMBOL_GPL(cpu_idle_wait);
 
@@ -240,9 +243,9 @@ void show_regs(struct pt_regs * regs)
 	if (user_mode_vm(regs))
 		printk(" ESP: %04x:%08lx",0xffff & regs->xss,regs->esp);
 	printk(" EFLAGS: %08lx    %s  (%s %.*s)\n",
-	       regs->eflags, print_tainted(), system_utsname.release,
-	       (int)strcspn(system_utsname.version, " "),
-	       system_utsname.version);
+	       regs->eflags, print_tainted(), init_utsname()->release,
+	       (int)strcspn(init_utsname()->version, " "),
+	       init_utsname()->version);
 	printk("EAX: %08lx EBX: %08lx ECX: %08lx EDX: %08lx\n",
 		regs->eax,regs->ebx,regs->ecx,regs->edx);
 	printk("ESI: %08lx EDI: %08lx EBP: %08lx",
@@ -264,15 +267,6 @@ void show_regs(struct pt_regs * regs)
  * the "args".
  */
 extern void kernel_thread_helper(void);
-__asm__(".section .text\n"
-	".align 4\n"
-	"kernel_thread_helper:\n\t"
-	"movl %edx,%eax\n\t"
-	"pushl %edx\n\t"
-	"call *%ebx\n\t"
-	"pushl %eax\n\t"
-	"call do_exit\n"
-	".previous");
 
 /*
  * Create a kernel thread
@@ -290,7 +284,7 @@ int kernel_thread(int (*fn)(void *), voi
 	regs.xes = __USER_DS;
 	regs.orig_eax = -1;
 	regs.eip = (unsigned long) kernel_thread_helper;
-	regs.xcs = GET_KERNEL_CS();
+	regs.xcs = __KERNEL_CS | get_kernel_rpl();
 	regs.eflags = X86_EFLAGS_IF | X86_EFLAGS_SF | X86_EFLAGS_PF | 0x2;
 
 	/* Ok, create the new process.. */
@@ -369,13 +363,12 @@ int copy_thread(int nr, unsigned long cl
 
 	tsk = current;
 	if (unlikely(test_tsk_thread_flag(tsk, TIF_IO_BITMAP))) {
-		p->thread.io_bitmap_ptr = kmalloc(IO_BITMAP_BYTES, GFP_KERNEL);
+		p->thread.io_bitmap_ptr = kmemdup(tsk->thread.io_bitmap_ptr,
+						IO_BITMAP_BYTES, GFP_KERNEL);
 		if (!p->thread.io_bitmap_ptr) {
 			p->thread.io_bitmap_max = 0;
 			return -ENOMEM;
 		}
-		memcpy(p->thread.io_bitmap_ptr, tsk->thread.io_bitmap_ptr,
-			IO_BITMAP_BYTES);
 		set_tsk_thread_flag(p, TIF_IO_BITMAP);
 	}
 
@@ -877,7 +870,7 @@ asmlinkage int sys_get_thread_area(struc
 
 unsigned long arch_align_stack(unsigned long sp)
 {
-	if (randomize_va_space)
+	if (!(current->personality & ADDR_NO_RANDOMIZE) && randomize_va_space)
 		sp -= get_random_int() % 8192;
 	return sp & ~0xf;
 }
--- head.orig/arch/x86/kernel/setup_32-xen.c	2012-06-06 13:16:59.000000000 +0200
+++ head/arch/x86/kernel/setup_32-xen.c	2012-06-06 13:46:10.000000000 +0200
@@ -56,6 +56,7 @@
 #include <asm/apic.h>
 #include <asm/e820.h>
 #include <asm/mpspec.h>
+#include <asm/mmzone.h>
 #include <asm/setup.h>
 #include <asm/arch_hooks.h>
 #include <asm/sections.h>
@@ -83,9 +84,6 @@ static struct notifier_block xen_panic_b
 	xen_panic_event, NULL, 0 /* try to go last */
 };
 
-extern char hypercall_page[PAGE_SIZE];
-EXPORT_SYMBOL(hypercall_page);
-
 int disable_pse __devinitdata = 0;
 
 /*
@@ -105,18 +103,6 @@ EXPORT_SYMBOL(boot_cpu_data);
 
 unsigned long mmu_cr4_features;
 
-#ifdef	CONFIG_ACPI
-	int acpi_disabled = 0;
-#else
-	int acpi_disabled = 1;
-#endif
-EXPORT_SYMBOL(acpi_disabled);
-
-#ifdef	CONFIG_ACPI
-int __initdata acpi_force = 0;
-extern acpi_interrupt_flags	acpi_sci_flags;
-#endif
-
 /* for MCA, but anyone else can use it if they want */
 unsigned int machine_id;
 #ifdef CONFIG_MCA
@@ -170,7 +156,6 @@ struct e820map machine_e820;
 #endif
 
 extern void early_cpu_init(void);
-extern void generic_apic_probe(char *);
 extern int root_mountflags;
 
 unsigned long saved_videomode;
@@ -243,9 +228,6 @@ static struct resource adapter_rom_resou
 	.flags	= IORESOURCE_BUSY | IORESOURCE_READONLY | IORESOURCE_MEM
 } };
 
-#define ADAPTER_ROM_RESOURCES \
-	(sizeof adapter_rom_resources / sizeof adapter_rom_resources[0])
-
 static struct resource video_rom_resource = {
 	.name 	= "Video ROM",
 	.start	= 0xc0000,
@@ -307,9 +289,6 @@ static struct resource standard_io_resou
 	.flags	= IORESOURCE_BUSY | IORESOURCE_IO
 } };
 
-#define STANDARD_IO_RESOURCES \
-	(sizeof standard_io_resources / sizeof standard_io_resources[0])
-
 #define romsignature(x) (*(unsigned short *)(x) == 0xaa55)
 
 static int __init romchecksum(unsigned char *rom, unsigned long length)
@@ -372,7 +351,7 @@ static void __init probe_roms(void)
 	}
 
 	/* check for adapter roms on 2k boundaries */
-	for (i = 0; i < ADAPTER_ROM_RESOURCES && start < upper; start += 2048) {
+	for (i = 0; i < ARRAY_SIZE(adapter_rom_resources) && start < upper; start += 2048) {
 		rom = isa_bus_to_virt(start);
 		if (!romsignature(rom))
 			continue;
@@ -779,246 +758,152 @@ static inline void copy_edd(void)
 }
 #endif
 
-static void __init parse_cmdline_early (char ** cmdline_p)
+static int __initdata user_defined_memmap = 0;
+
+/*
+ * "mem=nopentium" disables the 4MB page tables.
+ * "mem=XXX[kKmM]" defines a memory region from HIGH_MEM
+ * to <mem>, overriding the bios size.
+ * "memmap=XXX[KkmM]@XXX[KkmM]" defines a memory region from
+ * <start> to <start>+<mem>, overriding the bios size.
+ *
+ * HPA tells me bootloaders need to parse mem=, so no new
+ * option should be mem=  [also see Documentation/i386/boot.txt]
+ */
+static int __init parse_mem(char *arg)
 {
-	char c = ' ', *to = command_line, *from = saved_command_line;
-	int len = 0, max_cmdline;
-	int userdef = 0;
-
-	if ((max_cmdline = MAX_GUEST_CMDLINE) > COMMAND_LINE_SIZE)
-		max_cmdline = COMMAND_LINE_SIZE;
-	memcpy(saved_command_line, xen_start_info->cmd_line, max_cmdline);
-	/* Save unparsed command line copy for /proc/cmdline */
-	saved_command_line[max_cmdline-1] = '\0';
-
-	for (;;) {
-		if (c != ' ')
-			goto next_char;
-		/*
-		 * "mem=nopentium" disables the 4MB page tables.
-		 * "mem=XXX[kKmM]" defines a memory region from HIGH_MEM
-		 * to <mem>, overriding the bios size.
-		 * "memmap=XXX[KkmM]@XXX[KkmM]" defines a memory region from
-		 * <start> to <start>+<mem>, overriding the bios size.
-		 *
-		 * HPA tells me bootloaders need to parse mem=, so no new
-		 * option should be mem=  [also see Documentation/i386/boot.txt]
-		 */
-		if (!memcmp(from, "mem=", 4)) {
-			if (to != command_line)
-				to--;
-			if (!memcmp(from+4, "nopentium", 9)) {
-				from += 9+4;
-				clear_bit(X86_FEATURE_PSE, boot_cpu_data.x86_capability);
-				disable_pse = 1;
-			} else {
-				/* If the user specifies memory size, we
-				 * limit the BIOS-provided memory map to
-				 * that size. exactmap can be used to specify
-				 * the exact map. mem=number can be used to
-				 * trim the existing memory map.
-				 */
-				unsigned long long mem_size;
- 
-				mem_size = memparse(from+4, &from);
-				limit_regions(mem_size);
-				userdef=1;
-			}
-		}
+	if (!arg)
+		return -EINVAL;
 
-		else if (!memcmp(from, "memmap=", 7)) {
-			if (to != command_line)
-				to--;
-			if (!memcmp(from+7, "exactmap", 8)) {
-#ifdef CONFIG_CRASH_DUMP
-				/* If we are doing a crash dump, we
-				 * still need to know the real mem
-				 * size before original memory map is
-				 * reset.
-				 */
-				find_max_pfn();
-				saved_max_pfn = max_pfn;
-#endif
-				from += 8+7;
-				e820.nr_map = 0;
-				userdef = 1;
-			} else {
-				/* If the user specifies memory size, we
-				 * limit the BIOS-provided memory map to
-				 * that size. exactmap can be used to specify
-				 * the exact map. mem=number can be used to
-				 * trim the existing memory map.
-				 */
-				unsigned long long start_at, mem_size;
+	if (strcmp(arg, "nopentium") == 0) {
+		clear_bit(X86_FEATURE_PSE, boot_cpu_data.x86_capability);
+		disable_pse = 1;
+	} else {
+		/* If the user specifies memory size, we
+		 * limit the BIOS-provided memory map to
+		 * that size. exactmap can be used to specify
+		 * the exact map. mem=number can be used to
+		 * trim the existing memory map.
+		 */
+		unsigned long long mem_size;
  
-				mem_size = memparse(from+7, &from);
-				if (*from == '@') {
-					start_at = memparse(from+1, &from);
-					add_memory_region(start_at, mem_size, E820_RAM);
-				} else if (*from == '#') {
-					start_at = memparse(from+1, &from);
-					add_memory_region(start_at, mem_size, E820_ACPI);
-				} else if (*from == '$') {
-					start_at = memparse(from+1, &from);
-					add_memory_region(start_at, mem_size, E820_RESERVED);
-				} else {
-					limit_regions(mem_size);
-					userdef=1;
-				}
-			}
-		}
-
-		else if (!memcmp(from, "noexec=", 7))
-			noexec_setup(from + 7);
+		mem_size = memparse(arg, &arg);
+		limit_regions(mem_size);
+		user_defined_memmap = 1;
+	}
+	return 0;
+}
+early_param("mem", parse_mem);
 
+static int __init parse_memmap(char *arg)
+{
+	if (!arg)
+		return -EINVAL;
 
-#ifdef  CONFIG_X86_MPPARSE
-		/*
-		 * If the BIOS enumerates physical processors before logical,
-		 * maxcpus=N at enumeration-time can be used to disable HT.
+	if (strcmp(arg, "exactmap") == 0) {
+#ifdef CONFIG_CRASH_DUMP
+		/* If we are doing a crash dump, we
+		 * still need to know the real mem
+		 * size before original memory map is
+		 * reset.
 		 */
-		else if (!memcmp(from, "maxcpus=", 8)) {
-			extern unsigned int maxcpus;
-
-			maxcpus = simple_strtoul(from + 8, NULL, 0);
-		}
+		find_max_pfn();
+		saved_max_pfn = max_pfn;
 #endif
+		e820.nr_map = 0;
+		user_defined_memmap = 1;
+	} else {
+		/* If the user specifies memory size, we
+		 * limit the BIOS-provided memory map to
+		 * that size. exactmap can be used to specify
+		 * the exact map. mem=number can be used to
+		 * trim the existing memory map.
+		 */
+		unsigned long long start_at, mem_size;
 
-#ifdef CONFIG_ACPI
-		/* "acpi=off" disables both ACPI table parsing and interpreter */
-		else if (!memcmp(from, "acpi=off", 8)) {
-			disable_acpi();
-		}
-
-		/* acpi=force to over-ride black-list */
-		else if (!memcmp(from, "acpi=force", 10)) {
-			acpi_force = 1;
-			acpi_ht = 1;
-			acpi_disabled = 0;
-		}
-
-		/* acpi=strict disables out-of-spec workarounds */
-		else if (!memcmp(from, "acpi=strict", 11)) {
-			acpi_strict = 1;
-		}
-
-		/* Limit ACPI just to boot-time to enable HT */
-		else if (!memcmp(from, "acpi=ht", 7)) {
-			if (!acpi_force)
-				disable_acpi();
-			acpi_ht = 1;
-		}
-		
-		/* "pci=noacpi" disable ACPI IRQ routing and PCI scan */
-		else if (!memcmp(from, "pci=noacpi", 10)) {
-			acpi_disable_pci();
-		}
-		/* "acpi=noirq" disables ACPI interrupt routing */
-		else if (!memcmp(from, "acpi=noirq", 10)) {
-			acpi_noirq_set();
+		mem_size = memparse(arg, &arg);
+		if (*arg == '@') {
+			start_at = memparse(arg+1, &arg);
+			add_memory_region(start_at, mem_size, E820_RAM);
+		} else if (*arg == '#') {
+			start_at = memparse(arg+1, &arg);
+			add_memory_region(start_at, mem_size, E820_ACPI);
+		} else if (*arg == '$') {
+			start_at = memparse(arg+1, &arg);
+			add_memory_region(start_at, mem_size, E820_RESERVED);
+		} else {
+			limit_regions(mem_size);
+			user_defined_memmap = 1;
 		}
+	}
+	return 0;
+}
+early_param("memmap", parse_memmap);
 
-		else if (!memcmp(from, "acpi_sci=edge", 13))
-			acpi_sci_flags.trigger =  1;
-
-		else if (!memcmp(from, "acpi_sci=level", 14))
-			acpi_sci_flags.trigger = 3;
+#ifdef CONFIG_PROC_VMCORE
+/* elfcorehdr= specifies the location of elf core header
+ * stored by the crashed kernel.
+ */
+static int __init parse_elfcorehdr(char *arg)
+{
+	if (!arg)
+		return -EINVAL;
 
-		else if (!memcmp(from, "acpi_sci=high", 13))
-			acpi_sci_flags.polarity = 1;
+	elfcorehdr_addr = memparse(arg, &arg);
+	return 0;
+}
+early_param("elfcorehdr", parse_elfcorehdr);
+#endif /* CONFIG_PROC_VMCORE */
 
-		else if (!memcmp(from, "acpi_sci=low", 12))
-			acpi_sci_flags.polarity = 3;
+/*
+ * highmem=size forces highmem to be exactly 'size' bytes.
+ * This works even on boxes that have no highmem otherwise.
+ * This also works to reduce highmem size on bigger boxes.
+ */
+static int __init parse_highmem(char *arg)
+{
+	if (!arg)
+		return -EINVAL;
 
-#ifdef CONFIG_X86_IO_APIC
-		else if (!memcmp(from, "acpi_skip_timer_override", 24))
-			acpi_skip_timer_override = 1;
+	highmem_pages = memparse(arg, &arg) >> PAGE_SHIFT;
+	return 0;
+}
+early_param("highmem", parse_highmem);
 
-		if (!memcmp(from, "disable_timer_pin_1", 19))
-			disable_timer_pin_1 = 1;
-		if (!memcmp(from, "enable_timer_pin_1", 18))
-			disable_timer_pin_1 = -1;
-
-		/* disable IO-APIC */
-		else if (!memcmp(from, "noapic", 6))
-			disable_ioapic_setup();
-#endif /* CONFIG_X86_IO_APIC */
-#endif /* CONFIG_ACPI */
+/*
+ * vmalloc=size forces the vmalloc area to be exactly 'size'
+ * bytes. This can be used to increase (or decrease) the
+ * vmalloc area - the default is 128m.
+ */
+static int __init parse_vmalloc(char *arg)
+{
+	if (!arg)
+		return -EINVAL;
 
-#ifdef CONFIG_X86_LOCAL_APIC
-		/* enable local APIC */
-		else if (!memcmp(from, "lapic", 5))
-			lapic_enable();
-
-		/* disable local APIC */
-		else if (!memcmp(from, "nolapic", 6))
-			lapic_disable();
-#endif /* CONFIG_X86_LOCAL_APIC */
+	__VMALLOC_RESERVE = memparse(arg, &arg);
+	return 0;
+}
+early_param("vmalloc", parse_vmalloc);
 
-#ifdef CONFIG_KEXEC
-		/* crashkernel=size@addr specifies the location to reserve for
-		 * a crash kernel.  By reserving this memory we guarantee
-		 * that linux never set's it up as a DMA target.
-		 * Useful for holding code to do something appropriate
-		 * after a kernel panic.
-		 */
-		else if (!memcmp(from, "crashkernel=", 12)) {
 #ifndef CONFIG_XEN
-			unsigned long size, base;
-			size = memparse(from+12, &from);
-			if (*from == '@') {
-				base = memparse(from+1, &from);
-				/* FIXME: Do I want a sanity check
-				 * to validate the memory range?
-				 */
-				crashk_res.start = base;
-				crashk_res.end   = base + size - 1;
-			}
-#else
-			printk("Ignoring crashkernel command line, "
-			       "parameter will be supplied by xen\n");
-#endif
-		}
-#endif
-#ifdef CONFIG_PROC_VMCORE
-		/* elfcorehdr= specifies the location of elf core header
-		 * stored by the crashed kernel.
-		 */
-		else if (!memcmp(from, "elfcorehdr=", 11))
-			elfcorehdr_addr = memparse(from+11, &from);
-#endif
+/*
+ * reservetop=size reserves a hole at the top of the kernel address space which
+ * a hypervisor can load into later.  Needed for dynamically loaded hypervisors,
+ * so relocating the fixmap can be done before paging initialization.
+ */
+static int __init parse_reservetop(char *arg)
+{
+	unsigned long address;
 
-		/*
-		 * highmem=size forces highmem to be exactly 'size' bytes.
-		 * This works even on boxes that have no highmem otherwise.
-		 * This also works to reduce highmem size on bigger boxes.
-		 */
-		else if (!memcmp(from, "highmem=", 8))
-			highmem_pages = memparse(from+8, &from) >> PAGE_SHIFT;
-	
-		/*
-		 * vmalloc=size forces the vmalloc area to be exactly 'size'
-		 * bytes. This can be used to increase (or decrease) the
-		 * vmalloc area - the default is 128m.
-		 */
-		else if (!memcmp(from, "vmalloc=", 8))
-			__VMALLOC_RESERVE = memparse(from+8, &from);
+	if (!arg)
+		return -EINVAL;
 
-	next_char:
-		c = *(from++);
-		if (!c)
-			break;
-		if (COMMAND_LINE_SIZE <= ++len)
-			break;
-		*(to++) = c;
-	}
-	*to = '\0';
-	*cmdline_p = command_line;
-	if (userdef) {
-		printk(KERN_INFO "user-defined physical RAM map:\n");
-		print_memory_map("user");
-	}
+	address = memparse(arg, &arg);
+	reserve_top_address(address);
+	return 0;
 }
+early_param("reservetop", parse_reservetop);
+#endif
 
 /*
  * Callback for efi_memory_walk.
@@ -1039,7 +924,7 @@ efi_find_max_pfn(unsigned long start, un
 static int __init
 efi_memory_present_wrapper(unsigned long start, unsigned long end, void *arg)
 {
-	memory_present(0, start, end);
+	memory_present(0, PFN_UP(start), PFN_DOWN(end));
 	return 0;
 }
 
@@ -1306,6 +1191,14 @@ static unsigned long __init setup_memory
 	}
 	printk(KERN_NOTICE "%ldMB HIGHMEM available.\n",
 		pages_to_mb(highend_pfn - highstart_pfn));
+	num_physpages = highend_pfn;
+	high_memory = (void *) __va(highstart_pfn * PAGE_SIZE - 1) + 1;
+#else
+	num_physpages = max_low_pfn;
+	high_memory = (void *) __va(max_low_pfn * PAGE_SIZE - 1) + 1;
+#endif
+#ifdef CONFIG_FLATMEM
+	max_mapnr = num_physpages;
 #endif
 	printk(KERN_NOTICE "%ldMB LOWMEM available.\n",
 			pages_to_mb(max_low_pfn));
@@ -1317,22 +1210,21 @@ static unsigned long __init setup_memory
 
 void __init zone_sizes_init(void)
 {
-	unsigned long zones_size[MAX_NR_ZONES] = {0, 0, 0};
-	unsigned int max_dma, low;
-
-	max_dma = virt_to_phys((char *)MAX_DMA_ADDRESS) >> PAGE_SHIFT;
-	low = max_low_pfn;
-
-	if (low < max_dma)
-		zones_size[ZONE_DMA] = low;
-	else {
-		zones_size[ZONE_DMA] = max_dma;
-		zones_size[ZONE_NORMAL] = low - max_dma;
+	unsigned long max_zone_pfns[MAX_NR_ZONES];
+	memset(max_zone_pfns, 0, sizeof(max_zone_pfns));
+	max_zone_pfns[ZONE_DMA] =
+		virt_to_phys((char *)MAX_DMA_ADDRESS) >> PAGE_SHIFT;
+	max_zone_pfns[ZONE_NORMAL] = max_low_pfn;
 #ifdef CONFIG_HIGHMEM
-		zones_size[ZONE_HIGHMEM] = highend_pfn - low;
+	max_zone_pfns[ZONE_HIGHMEM] = highend_pfn;
+	add_active_range(0, 0, min(xen_start_info->nr_pages, highend_pfn));
+	add_active_range(0, highend_pfn, highend_pfn);
+#else
+	add_active_range(0, 0, min(xen_start_info->nr_pages, max_low_pfn));
+	add_active_range(0, max_low_pfn, max_low_pfn);
 #endif
-	}
-	free_area_init(zones_size);
+
+	free_area_init_nodes(max_zone_pfns);
 }
 #else
 extern unsigned long __init setup_memory(void);
@@ -1389,6 +1281,7 @@ void __init setup_bootmem_allocator(void
 	 */
 	acpi_reserve_bootmem();
 #endif
+	numa_kva_reserve();
 #endif /* !CONFIG_XEN */
 
 #ifdef CONFIG_BLK_DEV_INITRD
@@ -1574,7 +1467,7 @@ static int __init request_standard_resou
 	request_resource(&iomem_resource, &video_ram_resource);
 
 	/* request I/O space for devices used on all i[345]86 PCs */
-	for (i = 0; i < STANDARD_IO_RESOURCES; i++)
+	for (i = 0; i < ARRAY_SIZE(standard_io_resources); i++)
 		request_resource(&ioport_resource, &standard_io_resources[i]);
 	return 0;
 }
@@ -1705,17 +1598,19 @@ void __init setup_arch(char **cmdline_p)
 	data_resource.start = virt_to_phys(_etext);
 	data_resource.end = virt_to_phys(_edata)-1;
 
-	parse_cmdline_early(cmdline_p);
+	if ((i = MAX_GUEST_CMDLINE) > COMMAND_LINE_SIZE)
+		i = COMMAND_LINE_SIZE;
+	memcpy(saved_command_line, xen_start_info->cmd_line, i);
+	saved_command_line[i - 1] = '\0';
+	parse_early_param();
 
-#ifdef CONFIG_EARLY_PRINTK
-	{
-		char *s = strstr(*cmdline_p, "earlyprintk=");
-		if (s) {
-			setup_early_printk(strchr(s, '=') + 1);
-			printk("early console enabled\n");
-		}
+	if (user_defined_memmap) {
+		printk(KERN_INFO "user-defined physical RAM map:\n");
+		print_memory_map("user");
 	}
-#endif
+
+	strlcpy(command_line, saved_command_line, COMMAND_LINE_SIZE);
+	*cmdline_p = command_line;
 
 	max_low_pfn = setup_memory();
 
@@ -1820,7 +1715,7 @@ void __init setup_arch(char **cmdline_p)
 		dmi_scan_machine();
 
 #ifdef CONFIG_X86_GENERICARCH
-	generic_apic_probe(*cmdline_p);
+	generic_apic_probe();
 #endif	
 	if (efi_enabled)
 		efi_map_memmap();
@@ -1841,9 +1736,11 @@ void __init setup_arch(char **cmdline_p)
 	acpi_boot_table_init();
 #endif
 
+#ifdef CONFIG_PCI
 #ifdef CONFIG_X86_IO_APIC
 	check_acpi_pci();	/* Checks more than just ACPI actually */
 #endif
+#endif
 
 #ifdef CONFIG_ACPI
 	acpi_boot_init();
--- head.orig/arch/x86/kernel/smp_32-xen.c	2007-12-10 08:47:31.000000000 +0100
+++ head/arch/x86/kernel/smp_32-xen.c	2011-01-31 17:29:16.000000000 +0100
@@ -279,8 +279,7 @@ static inline void leave_mm (unsigned lo
  * 2) Leave the mm if we are in the lazy tlb mode.
  */
 
-irqreturn_t smp_invalidate_interrupt(int irq, void *dev_id,
-				     struct pt_regs *regs)
+irqreturn_t smp_invalidate_interrupt(int irq, void *dev_id)
 {
 	unsigned long cpu;
 
@@ -567,16 +566,14 @@ void smp_send_stop(void)
  * all the work is done automatically when
  * we return from the interrupt.
  */
-irqreturn_t smp_reschedule_interrupt(int irq, void *dev_id,
-				     struct pt_regs *regs)
+irqreturn_t smp_reschedule_interrupt(int irq, void *dev_id)
 {
 
 	return IRQ_HANDLED;
 }
 
 #include <linux/kallsyms.h>
-irqreturn_t smp_call_function_interrupt(int irq, void *dev_id,
-					struct pt_regs *regs)
+irqreturn_t smp_call_function_interrupt(int irq, void *dev_id)
 {
 	void (*func) (void *info) = call_data->func;
 	void *info = call_data->info;
@@ -603,3 +600,69 @@ irqreturn_t smp_call_function_interrupt(
 	return IRQ_HANDLED;
 }
 
+/*
+ * this function sends a 'generic call function' IPI to one other CPU
+ * in the system.
+ *
+ * cpu is a standard Linux logical CPU number.
+ */
+static void
+__smp_call_function_single(int cpu, void (*func) (void *info), void *info,
+				int nonatomic, int wait)
+{
+	struct call_data_struct data;
+	int cpus = 1;
+
+	data.func = func;
+	data.info = info;
+	atomic_set(&data.started, 0);
+	data.wait = wait;
+	if (wait)
+		atomic_set(&data.finished, 0);
+
+	call_data = &data;
+	wmb();
+	/* Send a message to all other CPUs and wait for them to respond */
+	send_IPI_mask(cpumask_of_cpu(cpu), CALL_FUNCTION_VECTOR);
+
+	/* Wait for response */
+	while (atomic_read(&data.started) != cpus)
+		cpu_relax();
+
+	if (!wait)
+		return;
+
+	while (atomic_read(&data.finished) != cpus)
+		cpu_relax();
+}
+
+/*
+ * smp_call_function_single - Run a function on another CPU
+ * @func: The function to run. This must be fast and non-blocking.
+ * @info: An arbitrary pointer to pass to the function.
+ * @nonatomic: Currently unused.
+ * @wait: If true, wait until function has completed on other CPUs.
+ *
+ * Retrurns 0 on success, else a negative status code.
+ *
+ * Does not return until the remote CPU is nearly ready to execute <func>
+ * or is or has executed.
+ */
+
+int smp_call_function_single(int cpu, void (*func) (void *info), void *info,
+			int nonatomic, int wait)
+{
+	/* prevent preemption and reschedule on another processor */
+	int me = get_cpu();
+	if (cpu == me) {
+		WARN_ON(1);
+		put_cpu();
+		return -EBUSY;
+	}
+	spin_lock_bh(&call_lock);
+	__smp_call_function_single(cpu, func, info, nonatomic, wait);
+	spin_unlock_bh(&call_lock);
+	put_cpu();
+	return 0;
+}
+EXPORT_SYMBOL(smp_call_function_single);
--- head.orig/arch/x86/kernel/time-xen.c	2011-07-12 11:09:48.000000000 +0200
+++ head/arch/x86/kernel/time-xen.c	2011-07-12 11:10:26.000000000 +0200
@@ -88,7 +88,6 @@ int pit_latch_buggy;              /* ext
 unsigned long vxtime_hz = PIT_TICK_RATE;
 struct vxtime_data __vxtime __section_vxtime;   /* for vsyscalls */
 volatile unsigned long __jiffies __section_jiffies = INITIAL_JIFFIES;
-unsigned long __wall_jiffies __section_wall_jiffies = INITIAL_JIFFIES;
 struct timespec __xtime __section_xtime;
 struct timezone __sys_tz __section_sys_tz;
 #endif
@@ -96,8 +95,6 @@ struct timezone __sys_tz __section_sys_t
 unsigned int cpu_khz;	/* Detected as we calibrate the TSC */
 EXPORT_SYMBOL(cpu_khz);
 
-extern unsigned long wall_jiffies;
-
 DEFINE_SPINLOCK(rtc_lock);
 EXPORT_SYMBOL(rtc_lock);
 
@@ -243,11 +240,10 @@ static void __update_wallclock(time_t se
 	time_t wtm_sec, xtime_sec;
 	u64 tmp, wc_nsec;
 
-	/* Adjust wall-clock time base based on wall_jiffies ticks. */
+	/* Adjust wall-clock time base. */
 	wc_nsec = processed_system_time;
 	wc_nsec += sec * (u64)NSEC_PER_SEC;
 	wc_nsec += nsec;
-	wc_nsec -= (jiffies - wall_jiffies) * (u64)NS_PER_TICK;
 
 	/* Split wallclock base into seconds and nanoseconds. */
 	tmp = wc_nsec;
@@ -376,16 +372,10 @@ void do_gettimeofday(struct timeval *tv)
 	shadow = &per_cpu(shadow_time, cpu);
 
 	do {
-		unsigned long lost;
-
 		local_time_version = shadow->version;
 		seq = read_seqbegin(&xtime_lock);
 
 		usec = get_usec_offset(shadow);
-		lost = jiffies - wall_jiffies;
-
-		if (unlikely(lost))
-			usec += lost * (USEC_PER_SEC / HZ);
 
 		sec = xtime.tv_sec;
 		usec += (xtime.tv_nsec / NSEC_PER_USEC);
@@ -551,7 +541,7 @@ static void sync_xen_wallclock(unsigned 
 	write_seqlock_irq(&xtime_lock);
 
 	sec  = xtime.tv_sec;
-	nsec = xtime.tv_nsec + ((jiffies - wall_jiffies) * (u64)NS_PER_TICK);
+	nsec = xtime.tv_nsec;
 	__normalize_time(&sec, &nsec);
 
 	op.cmd = XENPF_settime;
@@ -625,42 +615,49 @@ unsigned long long sched_clock(void)
 }
 #endif
 
-#if defined(CONFIG_SMP) && defined(CONFIG_FRAME_POINTER)
 unsigned long profile_pc(struct pt_regs *regs)
 {
 	unsigned long pc = instruction_pointer(regs);
 
-#ifdef __x86_64__
-	/* Assume the lock function has either no stack frame or only a single word.
-	   This checks if the address on the stack looks like a kernel text address.
-	   There is a small window for false hits, but in that case the tick
-	   is just accounted to the spinlock function.
-	   Better would be to write these functions in assembler again
-	   and check exactly. */
+#if defined(CONFIG_SMP) || defined(__x86_64__)
 	if (!user_mode_vm(regs) && in_lock_functions(pc)) {
-		char *v = *(char **)regs->rsp;
-		if ((v >= _stext && v <= _etext) ||
-			(v >= _sinittext && v <= _einittext) ||
-			(v >= (char *)MODULES_VADDR  && v <= (char *)MODULES_END))
-			return (unsigned long)v;
-		return ((unsigned long *)regs->rsp)[1];
+# ifdef CONFIG_FRAME_POINTER
+#  ifdef __i386__
+		return ((unsigned long *)regs->ebp)[1];
+#  else
+		return ((unsigned long *)regs->rbp)[1];
+#  endif
+# else
+#  ifdef __i386__
+		unsigned long *sp;
+		if ((regs->xcs & 2) == 0)
+			sp = (unsigned long *)&regs->esp;
+		else
+			sp = (unsigned long *)regs->esp;
+#  else
+		unsigned long *sp = (unsigned long *)regs->rsp;
+#  endif
+		/* Return address is either directly at stack pointer
+		   or above a saved eflags. Eflags has bits 22-31 zero,
+		   kernel addresses don't. */
+ 		if (sp[0] >> 22)
+			return sp[0];
+		if (sp[1] >> 22)
+			return sp[1];
+# endif
 	}
-#else
-	if (!user_mode_vm(regs) && in_lock_functions(pc))
-		return *(unsigned long *)(regs->ebp + 4);
 #endif
 
 	return pc;
 }
 EXPORT_SYMBOL(profile_pc);
-#endif
 
 /*
  * This is the same as the above, except we _also_ save the current
  * Time Stamp Counter value at the time of the timer interrupt, so that
  * we later on can estimate the time of day more exactly.
  */
-irqreturn_t timer_interrupt(int irq, void *dev_id, struct pt_regs *regs)
+irqreturn_t timer_interrupt(int irq, void *dev_id)
 {
 	s64 delta, delta_cpu, stolen, blocked;
 	u64 sched_time;
@@ -719,10 +716,15 @@ irqreturn_t timer_interrupt(int irq, voi
 	}
 
 	/* System-wide jiffy work. */
-	while (delta >= NS_PER_TICK) {
-		delta -= NS_PER_TICK;
-		processed_system_time += NS_PER_TICK;
-		do_timer(regs);
+	if (delta >= NS_PER_TICK) {
+		do_div(delta, NS_PER_TICK);
+		processed_system_time += delta * NS_PER_TICK;
+		while (delta > HZ) {
+			clobber_induction_variable(delta);
+			do_timer(HZ);
+			delta -= HZ;
+		}
+		do_timer(delta);
 	}
 
 	if (shadow_tv_version != HYPERVISOR_shared_info->wc_version) {
@@ -769,7 +771,7 @@ irqreturn_t timer_interrupt(int irq, voi
 	if (delta_cpu > 0) {
 		do_div(delta_cpu, NS_PER_TICK);
 		per_cpu(processed_system_time, cpu) += delta_cpu * NS_PER_TICK;
-		if (user_mode_vm(regs))
+		if (user_mode_vm(get_irq_regs()))
 			account_user_time(current, (cputime_t)delta_cpu);
 		else
 			account_system_time(current, HARDIRQ_OFFSET,
@@ -783,10 +785,10 @@ irqreturn_t timer_interrupt(int irq, voi
 	/* Local timer processing (see update_process_times()). */
 	run_local_timers();
 	if (rcu_pending(cpu))
-		rcu_check_callbacks(cpu, user_mode_vm(regs));
+		rcu_check_callbacks(cpu, user_mode_vm(get_irq_regs()));
 	scheduler_tick();
 	run_posix_cpu_timers(current);
-	profile_tick(CPU_PROFILING, regs);
+	profile_tick(CPU_PROFILING);
 
 	return IRQ_HANDLED;
 }
@@ -996,10 +998,11 @@ extern void (*late_time_init)(void);
 /* Duplicate of time_init() below, with hpet_enable part added */
 static void __init hpet_time_init(void)
 {
-	xtime.tv_sec = get_cmos_time();
-	xtime.tv_nsec = (INITIAL_JIFFIES % HZ) * (NSEC_PER_SEC / HZ);
-	set_normalized_timespec(&wall_to_monotonic,
-		-xtime.tv_sec, -xtime.tv_nsec);
+	struct timespec ts;
+	ts.tv_sec = get_cmos_time();
+	ts.tv_nsec = (INITIAL_JIFFIES % HZ) * (NSEC_PER_SEC / HZ);
+
+	do_settimeofday(&ts);
 
 	if ((hpet_enable() >= 0) && hpet_use_timer) {
 		printk("Using HPET for base-timer\n");
--- head.orig/arch/x86/kernel/traps_32-xen.c	2012-07-05 09:59:30.000000000 +0200
+++ head/arch/x86/kernel/traps_32-xen.c	2012-07-05 10:35:00.000000000 +0200
@@ -28,6 +28,7 @@
 #include <linux/kprobes.h>
 #include <linux/kexec.h>
 #include <linux/unwind.h>
+#include <linux/uaccess.h>
 
 #ifdef CONFIG_EISA
 #include <linux/ioport.h>
@@ -40,7 +41,6 @@
 
 #include <asm/processor.h>
 #include <asm/system.h>
-#include <asm/uaccess.h>
 #include <asm/io.h>
 #include <asm/atomic.h>
 #include <asm/debugreg.h>
@@ -51,11 +51,14 @@
 #include <asm/smp.h>
 #include <asm/arch_hooks.h>
 #include <asm/kdebug.h>
+#include <asm/stacktrace.h>
 
 #include <linux/module.h>
 
 #include "mach_traps.h"
 
+int panic_on_unrecovered_nmi;
+
 asmlinkage int system_call(void);
 
 struct desc_struct default_ldt[] = { { 0, 0 }, { 0, 0 }, { 0, 0 },
@@ -124,62 +127,63 @@ static inline int valid_stack_ptr(struct
 		p < (void *)tinfo + THREAD_SIZE - 3;
 }
 
-/*
- * Print one address/symbol entries per line.
- */
-static inline void print_addr_and_symbol(unsigned long addr, char *log_lvl)
-{
-	printk(" [<%08lx>] ", addr);
-
-	print_symbol("%s\n", addr);
-}
-
 static inline unsigned long print_context_stack(struct thread_info *tinfo,
 				unsigned long *stack, unsigned long ebp,
-				char *log_lvl)
+				struct stacktrace_ops *ops, void *data)
 {
 	unsigned long addr;
 
 #ifdef	CONFIG_FRAME_POINTER
 	while (valid_stack_ptr(tinfo, (void *)ebp)) {
+		unsigned long new_ebp;
 		addr = *(unsigned long *)(ebp + 4);
-		print_addr_and_symbol(addr, log_lvl);
+		ops->address(data, addr);
 		/*
 		 * break out of recursive entries (such as
-		 * end_of_stack_stop_unwind_function):
+		 * end_of_stack_stop_unwind_function). Also,
+		 * we can never allow a frame pointer to
+		 * move downwards!
 	 	 */
-		if (ebp == *(unsigned long *)ebp)
+	 	new_ebp = *(unsigned long *)ebp;
+		if (new_ebp <= ebp)
 			break;
-		ebp = *(unsigned long *)ebp;
+		ebp = new_ebp;
 	}
 #else
 	while (valid_stack_ptr(tinfo, stack)) {
 		addr = *stack++;
 		if (__kernel_text_address(addr))
-			print_addr_and_symbol(addr, log_lvl);
+			ops->address(data, addr);
 	}
 #endif
 	return ebp;
 }
 
+struct ops_and_data {
+	struct stacktrace_ops *ops;
+	void *data;
+};
+
 static asmlinkage int
-show_trace_unwind(struct unwind_frame_info *info, void *log_lvl)
+dump_trace_unwind(struct unwind_frame_info *info, void *data)
 {
+	struct ops_and_data *oad = (struct ops_and_data *)data;
 	int n = 0;
 
 	while (unwind(info) == 0 && UNW_PC(info)) {
 		n++;
-		print_addr_and_symbol(UNW_PC(info), log_lvl);
+		oad->ops->address(oad->data, UNW_PC(info));
 		if (arch_unw_user_mode(info))
 			break;
 	}
 	return n;
 }
 
-static void show_trace_log_lvl(struct task_struct *task, struct pt_regs *regs,
-			       unsigned long *stack, char *log_lvl)
+void dump_trace(struct task_struct *task, struct pt_regs *regs,
+	        unsigned long *stack,
+		struct stacktrace_ops *ops, void *data)
 {
-	unsigned long ebp;
+	unsigned long ebp = 0;
 
 	if (!task)
 		task = current;
@@ -187,54 +191,116 @@ static void show_trace_log_lvl(struct ta
 	if (call_trace >= 0) {
 		int unw_ret = 0;
 		struct unwind_frame_info info;
+		struct ops_and_data oad = { .ops = ops, .data = data };
 
 		if (regs) {
 			if (unwind_init_frame_info(&info, task, regs) == 0)
-				unw_ret = show_trace_unwind(&info, log_lvl);
+				unw_ret = dump_trace_unwind(&info, &oad);
 		} else if (task == current)
-			unw_ret = unwind_init_running(&info, show_trace_unwind, log_lvl);
+			unw_ret = unwind_init_running(&info, dump_trace_unwind, &oad);
 		else {
 			if (unwind_init_blocked(&info, task) == 0)
-				unw_ret = show_trace_unwind(&info, log_lvl);
+				unw_ret = dump_trace_unwind(&info, &oad);
 		}
 		if (unw_ret > 0) {
 			if (call_trace == 1 && !arch_unw_user_mode(&info)) {
-				print_symbol("DWARF2 unwinder stuck at %s\n",
+				ops->warning_symbol(data, "DWARF2 unwinder stuck at %s\n",
 					     UNW_PC(&info));
 				if (UNW_SP(&info) >= PAGE_OFFSET) {
-					printk("Leftover inexact backtrace:\n");
+					ops->warning(data, "Leftover inexact backtrace:\n");
 					stack = (void *)UNW_SP(&info);
+					if (!stack)
+						return;
+					ebp = UNW_FP(&info);
 				} else
-					printk("Full inexact backtrace again:\n");
+					ops->warning(data, "Full inexact backtrace again:\n");
 			} else if (call_trace >= 1)
 				return;
 			else
-				printk("Full inexact backtrace again:\n");
+				ops->warning(data, "Full inexact backtrace again:\n");
 		} else
-			printk("Inexact backtrace:\n");
+			ops->warning(data, "Inexact backtrace:\n");
 	}
-
-	if (task == current) {
-		/* Grab ebp right from our regs */
-		asm ("movl %%ebp, %0" : "=r" (ebp) : );
-	} else {
-		/* ebp is the last reg pushed by switch_to */
-		ebp = *(unsigned long *) task->thread.esp;
+	if (!stack) {
+		unsigned long dummy;
+		stack = &dummy;
+		if (task && task != current)
+			stack = (unsigned long *)task->thread.esp;
+	}
+
+#ifdef CONFIG_FRAME_POINTER
+	if (!ebp) {
+		if (task == current) {
+			/* Grab ebp right from our regs */
+			asm ("movl %%ebp, %0" : "=r" (ebp) : );
+		} else {
+			/* ebp is the last reg pushed by switch_to */
+			ebp = *(unsigned long *) task->thread.esp;
+		}
 	}
+#endif
 
 	while (1) {
 		struct thread_info *context;
 		context = (struct thread_info *)
 			((unsigned long)stack & (~(THREAD_SIZE - 1)));
-		ebp = print_context_stack(context, stack, ebp, log_lvl);
+		ebp = print_context_stack(context, stack, ebp, ops, data);
+		/* Should be after the line below, but somewhere
+		   in early boot context comes out corrupted and we
+		   can't reference it -AK */
+		if (ops->stack(data, "IRQ") < 0)
+			break;
 		stack = (unsigned long*)context->previous_esp;
 		if (!stack)
 			break;
-		printk("%s =======================\n", log_lvl);
 	}
 }
+EXPORT_SYMBOL(dump_trace);
+
+static void
+print_trace_warning_symbol(void *data, char *msg, unsigned long symbol)
+{
+	printk(data);
+	print_symbol(msg, symbol);
+	printk("\n");
+}
+
+static void print_trace_warning(void *data, char *msg)
+{
+	printk("%s%s\n", (char *)data, msg);
+}
 
-void show_trace(struct task_struct *task, struct pt_regs *regs, unsigned long * stack)
+static int print_trace_stack(void *data, char *name)
+{
+	return 0;
+}
+
+/*
+ * Print one address/symbol entries per line.
+ */
+static void print_trace_address(void *data, unsigned long addr)
+{
+	printk("%s [<%08lx>] ", (char *)data, addr);
+	print_symbol("%s\n", addr);
+}
+
+static struct stacktrace_ops print_trace_ops = {
+	.warning = print_trace_warning,
+	.warning_symbol = print_trace_warning_symbol,
+	.stack = print_trace_stack,
+	.address = print_trace_address,
+};
+
+static void
+show_trace_log_lvl(struct task_struct *task, struct pt_regs *regs,
+		   unsigned long * stack, char *log_lvl)
+{
+	dump_trace(task, regs, stack, &print_trace_ops, log_lvl);
+	printk("%s =======================\n", log_lvl);
+}
+
+void show_trace(struct task_struct *task, struct pt_regs *regs,
+		unsigned long * stack)
 {
 	show_trace_log_lvl(task, regs, stack, "");
 }
@@ -297,12 +363,13 @@ void show_registers(struct pt_regs *regs
 		ss = regs->xss & 0xffff;
 	}
 	print_modules();
-	printk(KERN_EMERG "CPU:    %d\nEIP:    %04x:[<%08lx>]    %s VLI\n"
-			"EFLAGS: %08lx   (%s %.*s) \n",
+	printk(KERN_EMERG "CPU:    %d\n"
+		KERN_EMERG "EIP:    %04x:[<%08lx>]    %s VLI\n"
+		KERN_EMERG "EFLAGS: %08lx   (%s %.*s)\n",
 		smp_processor_id(), 0xffff & regs->xcs, regs->eip,
-		print_tainted(), regs->eflags, system_utsname.release,
-		(int)strcspn(system_utsname.version, " "),
-		system_utsname.version);
+		print_tainted(), regs->eflags, init_utsname()->release,
+		(int)strcspn(init_utsname()->version, " "),
+		init_utsname()->version);
 	print_symbol(KERN_EMERG "EIP is at %s\n", regs->eip);
 	printk(KERN_EMERG "eax: %08lx   ebx: %08lx   ecx: %08lx   edx: %08lx\n",
 		regs->eax, regs->ebx, regs->ecx, regs->edx);
@@ -319,6 +386,8 @@ void show_registers(struct pt_regs *regs
 	 */
 	if (in_kernel) {
 		u8 __user *eip;
+		int code_bytes = 64;
+		unsigned char c;
 
 		printk("\n" KERN_EMERG "Stack: ");
 		show_stack_log_lvl(NULL, regs, (unsigned long *)esp, KERN_EMERG);
@@ -326,9 +395,12 @@ void show_registers(struct pt_regs *regs
 		printk(KERN_EMERG "Code: ");
 
 		eip = (u8 __user *)regs->eip - 43;
-		for (i = 0; i < 64; i++, eip++) {
-			unsigned char c;
-
+		if (eip < (u8 __user *)PAGE_OFFSET || __get_user(c, eip)) {
+			/* try starting at EIP */
+			eip = (u8 __user *)regs->eip;
+			code_bytes = 32;
+		}
+		for (i = 0; i < code_bytes; i++, eip++) {
 			if (eip < (u8 __user *)PAGE_OFFSET || __get_user(c, eip)) {
 				printk(" Bad EIP value.");
 				break;
@@ -349,7 +421,7 @@ static void handle_BUG(struct pt_regs *r
 
 	if (eip < PAGE_OFFSET)
 		return;
-	if (__get_user(ud2, (unsigned short __user *)eip))
+	if (probe_kernel_address((unsigned short __user *)eip, ud2))
 		return;
 	if (ud2 != 0x0b0f)
 		return;
@@ -362,7 +434,8 @@ static void handle_BUG(struct pt_regs *r
 		char *file;
 		char c;
 
-		if (__get_user(line, (unsigned short __user *)(eip + 2)))
+		if (probe_kernel_address((unsigned short __user *)(eip + 2),
+					line))
 			break;
 		if (__get_user(file, (char * __user *)(eip + 4)) ||
 		    (unsigned long)file < PAGE_OFFSET || __get_user(c, file))
@@ -604,18 +677,24 @@ gp_in_kernel:
 	}
 }
 
-static void mem_parity_error(unsigned char reason, struct pt_regs * regs)
+static __kprobes void
+mem_parity_error(unsigned char reason, struct pt_regs * regs)
 {
-	printk(KERN_EMERG "Uhhuh. NMI received. Dazed and confused, but trying "
-			"to continue\n");
+	printk(KERN_EMERG "Uhhuh. NMI received for unknown reason %02x on "
+		"CPU %d.\n", reason, smp_processor_id());
 	printk(KERN_EMERG "You probably have a hardware problem with your RAM "
 			"chips\n");
+	if (panic_on_unrecovered_nmi)
+                panic("NMI: Not continuing");
+
+	printk(KERN_EMERG "Dazed and confused, but trying to continue\n");
 
 	/* Clear and disable the memory parity error line. */
 	clear_mem_error(reason);
 }
 
-static void io_check_error(unsigned char reason, struct pt_regs * regs)
+static __kprobes void
+io_check_error(unsigned char reason, struct pt_regs * regs)
 {
 	printk(KERN_EMERG "NMI: IOCK error (debug interrupt?)\n");
 	show_registers(regs);
@@ -624,7 +703,8 @@ static void io_check_error(unsigned char
 	clear_io_check_error(reason);
 }
 
-static void unknown_nmi_error(unsigned char reason, struct pt_regs * regs)
+static __kprobes void
+unknown_nmi_error(unsigned char reason, struct pt_regs * regs)
 {
 #ifdef CONFIG_MCA
 	/* Might actually be able to figure out what the guilty party
@@ -634,15 +714,18 @@ static void unknown_nmi_error(unsigned c
 		return;
 	}
 #endif
-	printk("Uhhuh. NMI received for unknown reason %02x on CPU %d.\n",
-		reason, smp_processor_id());
-	printk("Dazed and confused, but trying to continue\n");
-	printk("Do you have a strange power saving mode enabled?\n");
+	printk(KERN_EMERG "Uhhuh. NMI received for unknown reason %02x on "
+		"CPU %d.\n", reason, smp_processor_id());
+	printk(KERN_EMERG "Do you have a strange power saving mode enabled?\n");
+	if (panic_on_unrecovered_nmi)
+                panic("NMI: Not continuing");
+
+	printk(KERN_EMERG "Dazed and confused, but trying to continue\n");
 }
 
 static DEFINE_SPINLOCK(nmi_print_lock);
 
-void die_nmi (struct pt_regs *regs, const char *msg)
+void __kprobes die_nmi(struct pt_regs *regs, const char *msg)
 {
 	if (notify_die(DIE_NMIWATCHDOG, msg, regs, 0, 2, SIGINT) ==
 	    NOTIFY_STOP)
@@ -674,7 +757,7 @@ void die_nmi (struct pt_regs *regs, cons
 	do_exit(SIGSEGV);
 }
 
-static void default_do_nmi(struct pt_regs * regs)
+static __kprobes void default_do_nmi(struct pt_regs * regs)
 {
 	unsigned char reason = 0;
 
@@ -691,12 +774,12 @@ static void default_do_nmi(struct pt_reg
 		 * Ok, so this is none of the documented NMI sources,
 		 * so it must be the NMI watchdog.
 		 */
-		if (nmi_watchdog) {
-			nmi_watchdog_tick(regs);
+		if (nmi_watchdog_tick(regs, reason))
 			return;
-		}
+		if (!do_nmi_callback(regs, smp_processor_id()))
 #endif
-		unknown_nmi_error(reason, regs);
+			unknown_nmi_error(reason, regs);
+
 		return;
 	}
 	if (notify_die(DIE_NMI, "nmi", regs, reason, 2, SIGINT) == NOTIFY_STOP)
@@ -712,14 +795,7 @@ static void default_do_nmi(struct pt_reg
 	reassert_nmi();
 }
 
-static int dummy_nmi_callback(struct pt_regs * regs, int cpu)
-{
-	return 0;
-}
- 
-static nmi_callback_t nmi_callback = dummy_nmi_callback;
- 
-fastcall void do_nmi(struct pt_regs * regs, long error_code)
+fastcall __kprobes void do_nmi(struct pt_regs * regs, long error_code)
 {
 	int cpu;
 
@@ -729,25 +805,11 @@ fastcall void do_nmi(struct pt_regs * re
 
 	++nmi_count(cpu);
 
-	if (!rcu_dereference(nmi_callback)(regs, cpu))
-		default_do_nmi(regs);
+	default_do_nmi(regs);
 
 	nmi_exit();
 }
 
-void set_nmi_callback(nmi_callback_t callback)
-{
-	vmalloc_sync_all();
-	rcu_assign_pointer(nmi_callback, callback);
-}
-EXPORT_SYMBOL_GPL(set_nmi_callback);
-
-void unset_nmi_callback(void)
-{
-	nmi_callback = dummy_nmi_callback;
-}
-EXPORT_SYMBOL_GPL(unset_nmi_callback);
-
 #ifdef CONFIG_KPROBES
 fastcall void __kprobes do_int3(struct pt_regs *regs, long error_code)
 {
--- head.orig/arch/x86/mach-xen/setup.c	2011-09-07 14:16:54.000000000 +0200
+++ head/arch/x86/mach-xen/setup.c	2011-08-09 10:35:06.000000000 +0200
@@ -102,8 +102,10 @@ void __init pre_setup_arch_hook(void)
 
 	setup_xen_features();
 
-	if (HYPERVISOR_xen_version(XENVER_platform_parameters, &pp) == 0)
-		set_fixaddr_top(pp.virt_start);
+	if (HYPERVISOR_xen_version(XENVER_platform_parameters, &pp) == 0) {
+		hypervisor_virt_start = pp.virt_start;
+		reserve_top_address(0UL - pp.virt_start);
+	}
 
 	if (HYPERVISOR_memory_op(XENMEM_machphys_mapping, &mapping) == 0) {
 		machine_to_phys_mapping = (unsigned long *)mapping.v_start;
--- head.orig/arch/x86/mm/fault_32-xen.c	2010-09-23 15:39:04.000000000 +0200
+++ head/arch/x86/mm/fault_32-xen.c	2011-01-31 17:29:16.000000000 +0100
@@ -27,21 +27,24 @@
 #include <asm/uaccess.h>
 #include <asm/desc.h>
 #include <asm/kdebug.h>
+#include <asm/segment.h>
 
 extern void die(const char *,struct pt_regs *,long);
 
-#ifdef CONFIG_KPROBES
-ATOMIC_NOTIFIER_HEAD(notify_page_fault_chain);
+static ATOMIC_NOTIFIER_HEAD(notify_page_fault_chain);
+
 int register_page_fault_notifier(struct notifier_block *nb)
 {
 	vmalloc_sync_all();
 	return atomic_notifier_chain_register(&notify_page_fault_chain, nb);
 }
+EXPORT_SYMBOL_GPL(register_page_fault_notifier);
 
 int unregister_page_fault_notifier(struct notifier_block *nb)
 {
 	return atomic_notifier_chain_unregister(&notify_page_fault_chain, nb);
 }
+EXPORT_SYMBOL_GPL(unregister_page_fault_notifier);
 
 static inline int notify_page_fault(enum die_val val, const char *str,
 			struct pt_regs *regs, long err, int trap, int sig)
@@ -55,14 +58,6 @@ static inline int notify_page_fault(enum
 	};
 	return atomic_notifier_call_chain(&notify_page_fault_chain, val, &args);
 }
-#else
-static inline int notify_page_fault(enum die_val val, const char *str,
-			struct pt_regs *regs, long err, int trap, int sig)
-{
-	return NOTIFY_DONE;
-}
-#endif
-
 
 /*
  * Unlock any spinlocks which will prevent us from getting the
@@ -119,10 +114,10 @@ static inline unsigned long get_segment_
 	}
 
 	/* The standard kernel/user address space limit. */
-	*eip_limit = (seg & 2) ? USER_DS.seg : KERNEL_DS.seg;
+	*eip_limit = user_mode(regs) ? USER_DS.seg : KERNEL_DS.seg;
 	
 	/* By far the most common cases. */
-	if (likely(seg == __USER_CS || seg == GET_KERNEL_CS()))
+	if (likely(SEGMENT_IS_FLAT_CODE(seg)))
 		return eip;
 
 	/* Check the segment exists, is within the current LDT/GDT size,
@@ -559,11 +554,7 @@ good_area:
 	write = 0;
 	switch (error_code & 3) {
 		default:	/* 3: write, present */
-#ifdef TEST_VERIFY_AREA
-			if (regs->cs == GET_KERNEL_CS())
-				printk("WP fault at %08lx\n", regs->eip);
-#endif
-			/* fall through */
+				/* fall through */
 		case 2:		/* write, not present */
 			if (!(vma->vm_flags & VM_WRITE))
 				goto bad_area;
@@ -572,7 +563,7 @@ good_area:
 		case 1:		/* read, present */
 			goto bad_area;
 		case 0:		/* read, not present */
-			if (!(vma->vm_flags & (VM_READ | VM_EXEC)))
+			if (!(vma->vm_flags & (VM_READ | VM_EXEC | VM_WRITE)))
 				goto bad_area;
 	}
 
@@ -704,7 +695,7 @@ no_context:
  */
 out_of_memory:
 	up_read(&mm->mmap_sem);
-	if (tsk->pid == 1) {
+	if (is_init(tsk)) {
 		yield();
 		down_read(&mm->mmap_sem);
 		goto survive;
--- head.orig/arch/x86/mm/highmem_32-xen.c	2008-10-29 09:55:56.000000000 +0100
+++ head/arch/x86/mm/highmem_32-xen.c	2011-01-31 17:29:16.000000000 +0100
@@ -38,11 +38,9 @@ static void *__kmap_atomic(struct page *
 
 	idx = type + KM_TYPE_NR*smp_processor_id();
 	vaddr = __fix_to_virt(FIX_KMAP_BEGIN + idx);
-#ifdef CONFIG_DEBUG_HIGHMEM
 	if (!pte_none(*(kmap_pte-idx)))
 		BUG();
-#endif
-	set_pte_at_sync(&init_mm, vaddr, kmap_pte-idx, mk_pte(page, prot));
+	set_pte_at(&init_mm, vaddr, kmap_pte-idx, mk_pte(page, prot));
 
 	return (void*) vaddr;
 }
@@ -62,36 +60,26 @@ void *kmap_atomic_pte(struct page *page,
 
 void kunmap_atomic(void *kvaddr, enum km_type type)
 {
-#if defined(CONFIG_DEBUG_HIGHMEM) || defined(CONFIG_XEN)
 	unsigned long vaddr = (unsigned long) kvaddr & PAGE_MASK;
 	enum fixed_addresses idx = type + KM_TYPE_NR*smp_processor_id();
 
-	if (vaddr < FIXADDR_START) { // FIXME
+#ifdef CONFIG_DEBUG_HIGHMEM
+	if (vaddr >= PAGE_OFFSET && vaddr < (unsigned long)high_memory) {
 		dec_preempt_count();
 		preempt_check_resched();
 		return;
 	}
-#endif
 
-#if defined(CONFIG_DEBUG_HIGHMEM)
 	if (vaddr != __fix_to_virt(FIX_KMAP_BEGIN+idx))
 		BUG();
-
-	/*
-	 * force other mappings to Oops if they'll try to access
-	 * this pte without first remap it
-	 */
-	pte_clear(&init_mm, vaddr, kmap_pte-idx);
-	__flush_tlb_one(vaddr);
-#elif defined(CONFIG_XEN)
+#endif
 	/*
-	 * We must ensure there are no dangling pagetable references when
-	 * returning memory to Xen (decrease_reservation).
-	 * XXX TODO: We could make this faster by only zapping when
-	 * kmap_flush_unused is called but that is trickier and more invasive.
+	 * Force other mappings to Oops if they'll try to access this pte
+	 * without first remap it.  Keeping stale mappings around is a bad idea
+	 * also, in case the page changes cacheability attributes or becomes
+	 * a protected page in a hypervisor.
 	 */
-	pte_clear(&init_mm, vaddr, kmap_pte-idx);
-#endif
+	kpte_clear_flush(kmap_pte-idx, vaddr);
 
 	dec_preempt_count();
 	preempt_check_resched();
@@ -110,7 +98,6 @@ void *kmap_atomic_pfn(unsigned long pfn,
 	idx = type + KM_TYPE_NR*smp_processor_id();
 	vaddr = __fix_to_virt(FIX_KMAP_BEGIN + idx);
 	set_pte(kmap_pte-idx, pfn_pte(pfn, kmap_prot));
-	__flush_tlb_one(vaddr);
 
 	return (void*) vaddr;
 }
--- head.orig/arch/x86/mm/hypervisor.c	2012-06-06 13:16:59.000000000 +0200
+++ head/arch/x86/mm/hypervisor.c	2012-05-31 14:42:14.000000000 +0200
@@ -31,6 +31,7 @@
  */
 
 #include <linux/sched.h>
+#include <linux/hardirq.h>
 #include <linux/mm.h>
 #include <linux/vmalloc.h>
 #include <asm/page.h>
@@ -44,6 +45,295 @@
 #include <asm/tlbflush.h>
 #include <linux/highmem.h>
 
+EXPORT_SYMBOL(hypercall_page);
+
+#define NR_MC     BITS_PER_LONG
+#define NR_MMU    BITS_PER_LONG
+#define NR_MMUEXT (BITS_PER_LONG / 4)
+
+DEFINE_PER_CPU(bool, xen_lazy_mmu);
+struct lazy_mmu {
+	unsigned int nr_mc, nr_mmu, nr_mmuext;
+	multicall_entry_t mc[NR_MC];
+	mmu_update_t mmu[NR_MMU];
+	struct mmuext_op mmuext[NR_MMUEXT];
+};
+static DEFINE_PER_CPU(struct lazy_mmu, lazy_mmu);
+
+static inline bool use_lazy_mmu_mode(void)
+{
+#ifdef CONFIG_PREEMPT
+	if (!preempt_count())
+		return false;
+#endif
+	return !irq_count();
+}
+
+static void multicall_failed(const multicall_entry_t *mc, int rc)
+{
+	printk(KERN_EMERG "hypercall#%lu(%lx, %lx, %lx, %lx)"
+			  " failed: %d (caller %lx)\n",
+	       mc->op, mc->args[0], mc->args[1], mc->args[2], mc->args[3],
+	       rc, mc->args[5]);
+	BUG();
+}
+
+int xen_multicall_flush(bool ret_last) {
+	struct lazy_mmu *lazy = &__get_cpu_var(lazy_mmu);
+	multicall_entry_t *mc = lazy->mc;
+	unsigned int count = lazy->nr_mc;
+
+	if (!count || !use_lazy_mmu_mode())
+		return 0;
+
+	lazy->nr_mc = 0;
+	lazy->nr_mmu = 0;
+	lazy->nr_mmuext = 0;
+
+	if (count == 1) {
+		int rc = _hypercall(int, mc->op, mc->args[0], mc->args[1],
+				    mc->args[2], mc->args[3], mc->args[4]);
+
+		if (unlikely(rc)) {
+			if (ret_last)
+				return rc;
+			multicall_failed(mc, rc);
+		}
+	} else {
+		if (HYPERVISOR_multicall(mc, count))
+			BUG();
+		while (count-- > ret_last)
+			if (unlikely(mc++->result))
+				multicall_failed(mc - 1, mc[-1].result);
+		if (ret_last)
+			return mc->result;
+	}
+
+	return 0;
+}
+
+int xen_multi_update_va_mapping(unsigned long va, pte_t pte,
+				unsigned long uvmf)
+{
+	struct lazy_mmu *lazy = &__get_cpu_var(lazy_mmu);
+	multicall_entry_t *mc;
+
+	if (unlikely(!use_lazy_mmu_mode()))
+#ifdef CONFIG_X86_PAE
+		return _hypercall4(int, update_va_mapping, va,
+				   pte.pte_low, pte.pte_high, uvmf);
+#else
+		return _hypercall3(int, update_va_mapping, va,
+				   pte.pte, uvmf);
+#endif
+
+	if (unlikely(lazy->nr_mc == NR_MC))
+		xen_multicall_flush(false);
+
+	mc = lazy->mc + lazy->nr_mc++;
+	mc->op = __HYPERVISOR_update_va_mapping;
+	mc->args[0] = va;
+#ifndef CONFIG_X86_PAE
+	mc->args[1] = pte.pte;
+#else
+	mc->args[1] = pte.pte_low;
+	mc->args[2] = pte.pte_high;
+#endif
+	mc->args[MULTI_UVMFLAGS_INDEX] = uvmf;
+	mc->args[5] = (long)__builtin_return_address(0);
+
+	return 0;
+}
+
+static inline bool mmu_may_merge(const multicall_entry_t *mc,
+				 unsigned int op, domid_t domid)
+{
+	return mc->op == op && !mc->args[2] && mc->args[3] == domid;
+}
+
+int xen_multi_mmu_update(mmu_update_t *src, unsigned int count,
+			 unsigned int *success_count, domid_t domid)
+{
+	struct lazy_mmu *lazy = &__get_cpu_var(lazy_mmu);
+	multicall_entry_t *mc = lazy->mc + lazy->nr_mc;
+	mmu_update_t *dst;
+	bool commit, merge;
+
+	if (unlikely(!use_lazy_mmu_mode()))
+		return _hypercall4(int, mmu_update, src, count,
+				   success_count, domid);
+
+	commit = (lazy->nr_mmu + count) > NR_MMU || success_count;
+	merge = lazy->nr_mc && !commit
+		&& mmu_may_merge(mc - 1, __HYPERVISOR_mmu_update, domid);
+	if (unlikely(lazy->nr_mc == NR_MC) && !merge) {
+		xen_multicall_flush(false);
+		mc = lazy->mc;
+		commit = count > NR_MMU || success_count;
+	}
+
+	if (!lazy->nr_mc && unlikely(commit))
+		return _hypercall4(int, mmu_update, src, count,
+				   success_count, domid);
+
+	dst = lazy->mmu + lazy->nr_mmu;
+	lazy->nr_mmu += count;
+	if (merge) {
+		mc[-1].args[1] += count;
+		memcpy(dst, src, count * sizeof(*src));
+	} else {
+		++lazy->nr_mc;
+		MULTI_mmu_update(mc, !commit
+				     ? memcpy(dst, src, count * sizeof(*src))
+				     : src,
+				 count, success_count, domid);
+		mc->args[5] = (long)__builtin_return_address(0);
+	}
+
+	while (!commit && count--)
+		switch (src++->ptr & (sizeof(pteval_t) - 1)) {
+		case MMU_NORMAL_PT_UPDATE:
+		case MMU_PT_UPDATE_PRESERVE_AD:
+			break;
+		default:
+			commit = true;
+			break;
+		}
+
+	return commit ? xen_multicall_flush(true) : 0;
+}
+
+int xen_multi_mmuext_op(struct mmuext_op *src, unsigned int count,
+			unsigned int *success_count, domid_t domid)
+{
+	struct lazy_mmu *lazy = &__get_cpu_var(lazy_mmu);
+	multicall_entry_t *mc;
+	struct mmuext_op *dst;
+	bool commit, merge;
+
+	if (unlikely(!use_lazy_mmu_mode()))
+		return _hypercall4(int, mmuext_op, src, count,
+				   success_count, domid);
+
+	/*
+	 * While it could be useful in theory, I've never seen the body of
+	 * this conditional to be reached, hence it seems more reasonable
+	 * to disable it for the time being.
+	 */
+	if (0 && likely(count)
+	    && likely(!success_count)
+	    && likely(domid == DOMID_SELF)
+	    && likely(lazy->nr_mc)
+	    && lazy->mc[lazy->nr_mc - 1].op == __HYPERVISOR_update_va_mapping) {
+		unsigned long oldf, newf = UVMF_NONE;
+
+		switch (src->cmd) {
+		case MMUEXT_TLB_FLUSH_ALL:
+			newf = UVMF_TLB_FLUSH | UVMF_ALL;
+			break;
+		case MMUEXT_INVLPG_ALL:
+			newf = UVMF_INVLPG | UVMF_ALL;
+			break;
+		case MMUEXT_TLB_FLUSH_MULTI:
+			newf = UVMF_TLB_FLUSH | UVMF_MULTI
+			       | (unsigned long)src->arg2.vcpumask.p;
+			break;
+		case MMUEXT_INVLPG_MULTI:
+			newf = UVMF_INVLPG | UVMF_MULTI
+			       | (unsigned long)src->arg2.vcpumask.p;
+			break;
+		case MMUEXT_TLB_FLUSH_LOCAL:
+			newf = UVMF_TLB_FLUSH | UVMF_LOCAL;
+			break;
+		case MMUEXT_INVLPG_LOCAL:
+			newf = UVMF_INVLPG | UVMF_LOCAL;
+			break;
+		}
+		mc = lazy->mc + lazy->nr_mc - 1;
+		oldf = mc->args[MULTI_UVMFLAGS_INDEX];
+		if (newf == UVMF_NONE || oldf == UVMF_NONE
+		    || newf == (UVMF_TLB_FLUSH | UVMF_ALL))
+			;
+		else if (oldf == (UVMF_TLB_FLUSH | UVMF_ALL))
+			newf = UVMF_TLB_FLUSH | UVMF_ALL;
+		else if ((newf & UVMF_FLUSHTYPE_MASK) == UVMF_INVLPG
+			 && (oldf & UVMF_FLUSHTYPE_MASK) == UVMF_INVLPG
+			 && ((src->arg1.linear_addr ^ mc->args[0])
+			     >> PAGE_SHIFT))
+			newf = UVMF_NONE;
+		else if (((oldf | newf) & UVMF_ALL)
+			 && !((oldf ^ newf) & UVMF_FLUSHTYPE_MASK))
+			newf |= UVMF_ALL;
+		else if ((oldf ^ newf) & ~UVMF_FLUSHTYPE_MASK)
+			newf = UVMF_NONE;
+		else if ((oldf & UVMF_FLUSHTYPE_MASK) == UVMF_TLB_FLUSH)
+			newf = (newf & ~UVMF_FLUSHTYPE_MASK) | UVMF_TLB_FLUSH;
+		else if ((newf & UVMF_FLUSHTYPE_MASK) != UVMF_TLB_FLUSH
+			 && ((newf ^ oldf) & UVMF_FLUSHTYPE_MASK))
+			newf = UVMF_NONE;
+		if (newf != UVMF_NONE) {
+			mc->args[MULTI_UVMFLAGS_INDEX] = newf;
+			++src;
+			if (!--count)
+				return 0;
+		}
+	}
+
+	mc = lazy->mc + lazy->nr_mc;
+	commit = (lazy->nr_mmuext + count) > NR_MMUEXT || success_count;
+	merge = lazy->nr_mc && !commit
+		&& mmu_may_merge(mc - 1, __HYPERVISOR_mmuext_op, domid);
+	if (unlikely(lazy->nr_mc == NR_MC) && !merge) {
+		xen_multicall_flush(false);
+		mc = lazy->mc;
+		commit = count > NR_MMUEXT || success_count;
+	}
+
+	if (!lazy->nr_mc && unlikely(commit))
+		return _hypercall4(int, mmuext_op, src, count,
+				   success_count, domid);
+
+	dst = lazy->mmuext + lazy->nr_mmuext;
+	lazy->nr_mmuext += count;
+	if (merge) {
+		mc[-1].args[1] += count;
+		memcpy(dst, src, count * sizeof(*src));
+	} else {
+		++lazy->nr_mc;
+		mc->op = __HYPERVISOR_mmuext_op;
+		if (!commit) {
+			mc->args[0] = (unsigned long)dst;
+			memcpy(dst, src, count * sizeof(*src));
+		} else
+			mc->args[0] = (unsigned long)src;
+		mc->args[1] = count;
+		mc->args[2] = (unsigned long)success_count;
+		mc->args[3] = domid;
+		mc->args[5] = (long)__builtin_return_address(0);
+	}
+
+	while (!commit && count--)
+		switch (src++->cmd) {
+		case MMUEXT_PIN_L1_TABLE:
+		case MMUEXT_PIN_L2_TABLE:
+		case MMUEXT_PIN_L3_TABLE:
+		case MMUEXT_PIN_L4_TABLE:
+		case MMUEXT_UNPIN_TABLE:
+		case MMUEXT_TLB_FLUSH_LOCAL:
+		case MMUEXT_INVLPG_LOCAL:
+		case MMUEXT_TLB_FLUSH_MULTI:
+		case MMUEXT_INVLPG_MULTI:
+		case MMUEXT_TLB_FLUSH_ALL:
+		case MMUEXT_INVLPG_ALL:
+			break;
+		default:
+			commit = true;
+			break;
+		}
+
+	return commit ? xen_multicall_flush(true) : 0;
+}
+
 void xen_l1_entry_update(pte_t *ptr, pte_t val)
 {
 	mmu_update_t u;
@@ -619,7 +909,8 @@ int write_ldt_entry(void *ldt, int entry
 #define MAX_BATCHED_FULL_PTES 32
 
 int xen_change_pte_range(struct mm_struct *mm, pmd_t *pmd,
-			 unsigned long addr, unsigned long end, pgprot_t newprot)
+			 unsigned long addr, unsigned long end, pgprot_t newprot,
+			 int dirty_accountable)
 {
 	int rc = 0, i = 0;
 	mmu_update_t u[MAX_BATCHED_FULL_PTES];
@@ -632,10 +923,14 @@ int xen_change_pte_range(struct mm_struc
 	pte = pte_offset_map_lock(mm, pmd, addr, &ptl);
 	do {
 		if (pte_present(*pte)) {
+			pte_t ptent = pte_modify(*pte, newprot);
+
+			if (dirty_accountable && pte_dirty(ptent))
+				ptent = pte_mkwrite(ptent);
 			u[i].ptr = (__pmd_val(*pmd) & PHYSICAL_PAGE_MASK)
 				   | ((unsigned long)pte & ~PAGE_MASK)
 				   | MMU_PT_UPDATE_PRESERVE_AD;
-			u[i].val = __pte_val(pte_modify(*pte, newprot));
+			u[i].val = __pte_val(ptent);
 			if (++i == MAX_BATCHED_FULL_PTES) {
 				if ((rc = HYPERVISOR_mmu_update(
 					&u[0], i, NULL, DOMID_SELF)) != 0)
--- head.orig/arch/x86/mm/init_32-xen.c	2011-10-17 10:45:09.000000000 +0200
+++ head/arch/x86/mm/init_32-xen.c	2011-01-31 17:29:16.000000000 +0100
@@ -313,8 +313,7 @@ static void __init permanent_kmaps_init(
 static void __meminit free_new_highpage(struct page *page, int pfn)
 {
 	init_page_count(page);
-	if (pfn < xen_start_info->nr_pages)
-		__free_page(page);
+	__free_page(page);
 	totalhigh_pages++;
 }
 
@@ -357,8 +356,16 @@ extern void set_highmem_pages_init(int);
 static void __init set_highmem_pages_init(int bad_ppro)
 {
 	int pfn;
-	for (pfn = highstart_pfn; pfn < highend_pfn; pfn++)
+	for (pfn = highstart_pfn; pfn < highend_pfn
+				  && pfn < xen_start_info->nr_pages; pfn++)
 		add_one_highpage_init(pfn_to_page(pfn), pfn, bad_ppro);
+
+	/* XEN: init high-mem pages outside initial allocation. */
+	for (; pfn < highend_pfn; pfn++) {
+		ClearPageReserved(pfn_to_page(pfn));
+		init_page_count(pfn_to_page(pfn));
+	}
+
 	totalram_pages += totalhigh_pages;
 }
 #endif /* CONFIG_FLATMEM */
@@ -462,16 +469,22 @@ EXPORT_SYMBOL(__supported_pte_mask);
  * on      Enable
  * off     Disable
  */
-void __init noexec_setup(const char *str)
+static int __init noexec_setup(char *str)
 {
-	if (!strncmp(str, "on",2) && cpu_has_nx) {
-		__supported_pte_mask |= _PAGE_NX;
-		disable_nx = 0;
-	} else if (!strncmp(str,"off",3)) {
+	if (!str || !strcmp(str, "on")) {
+		if (cpu_has_nx) {
+			__supported_pte_mask |= _PAGE_NX;
+			disable_nx = 0;
+		}
+	} else if (!strcmp(str,"off")) {
 		disable_nx = 1;
 		__supported_pte_mask &= ~_PAGE_NX;
-	}
+	} else
+		return -EINVAL;
+
+	return 0;
 }
+early_param("noexec", noexec_setup);
 
 int nx_enabled = 0;
 #ifdef CONFIG_X86_PAE
@@ -514,6 +527,7 @@ int __init set_kernel_exec(unsigned long
 		pte->pte_high &= ~(1 << (_PAGE_BIT_NX - 32));
 	else
 		pte->pte_high |= 1 << (_PAGE_BIT_NX - 32);
+	pte_update_defer(&init_mm, vaddr, pte);
 	__flush_tlb_all();
 out:
 	return ret;
@@ -596,18 +610,6 @@ static void __init test_wp_bit(void)
 	}
 }
 
-static void __init set_max_mapnr_init(void)
-{
-#ifdef CONFIG_HIGHMEM
-	num_physpages = highend_pfn;
-#else
-	num_physpages = max_low_pfn;
-#endif
-#ifdef CONFIG_FLATMEM
-	max_mapnr = num_physpages;
-#endif
-}
-
 static struct kcore_list kcore_mem, kcore_vmalloc; 
 
 void __init mem_init(void)
@@ -623,8 +625,7 @@ void __init mem_init(void)
 #endif
 
 #ifdef CONFIG_FLATMEM
-	if (!mem_map)
-		BUG();
+	BUG_ON(!mem_map);
 #endif
 	
 	bad_ppro = ppro_with_ram_bug();
@@ -639,24 +640,12 @@ void __init mem_init(void)
 	}
 #endif
  
-	set_max_mapnr_init();
-
-#ifdef CONFIG_HIGHMEM
-	high_memory = (void *) __va(highstart_pfn * PAGE_SIZE - 1) + 1;
-#else
-	high_memory = (void *) __va(max_low_pfn * PAGE_SIZE - 1) + 1;
-#endif
-	printk("vmalloc area: %lx-%lx, maxmem %lx\n",
-	       VMALLOC_START,VMALLOC_END,MAXMEM);
-	BUG_ON(VMALLOC_START > VMALLOC_END);
-	
 	/* this will put all low memory onto the freelists */
 	totalram_pages += free_all_bootmem();
-	/* XEN: init and count low-mem pages outside initial allocation. */
+	/* XEN: init low-mem pages outside initial allocation. */
 	for (pfn = xen_start_info->nr_pages; pfn < max_low_pfn; pfn++) {
 		ClearPageReserved(pfn_to_page(pfn));
 		init_page_count(pfn_to_page(pfn));
-		totalram_pages++;
 	}
 
 	reservedpages = 0;
@@ -687,6 +676,48 @@ void __init mem_init(void)
 		(unsigned long) (totalhigh_pages << (PAGE_SHIFT-10))
 	       );
 
+#if 1 /* double-sanity-check paranoia */
+	printk("virtual kernel memory layout:\n"
+	       "    fixmap  : 0x%08lx - 0x%08lx   (%4ld kB)\n"
+#ifdef CONFIG_HIGHMEM
+	       "    pkmap   : 0x%08lx - 0x%08lx   (%4ld kB)\n"
+#endif
+	       "    vmalloc : 0x%08lx - 0x%08lx   (%4ld MB)\n"
+	       "    lowmem  : 0x%08lx - 0x%08lx   (%4ld MB)\n"
+	       "      .init : 0x%08lx - 0x%08lx   (%4ld kB)\n"
+	       "      .data : 0x%08lx - 0x%08lx   (%4ld kB)\n"
+	       "      .text : 0x%08lx - 0x%08lx   (%4ld kB)\n",
+	       FIXADDR_START, FIXADDR_TOP,
+	       (FIXADDR_TOP - FIXADDR_START) >> 10,
+
+#ifdef CONFIG_HIGHMEM
+	       PKMAP_BASE, PKMAP_BASE+LAST_PKMAP*PAGE_SIZE,
+	       (LAST_PKMAP*PAGE_SIZE) >> 10,
+#endif
+
+	       VMALLOC_START, VMALLOC_END,
+	       (VMALLOC_END - VMALLOC_START) >> 20,
+
+	       (unsigned long)__va(0), (unsigned long)high_memory,
+	       ((unsigned long)high_memory - (unsigned long)__va(0)) >> 20,
+
+	       (unsigned long)&__init_begin, (unsigned long)&__init_end,
+	       ((unsigned long)&__init_end - (unsigned long)&__init_begin) >> 10,
+
+	       (unsigned long)&_etext, (unsigned long)&_edata,
+	       ((unsigned long)&_edata - (unsigned long)&_etext) >> 10,
+
+	       (unsigned long)&_text, (unsigned long)&_etext,
+	       ((unsigned long)&_etext - (unsigned long)&_text) >> 10);
+
+#ifdef CONFIG_HIGHMEM
+	BUG_ON(PKMAP_BASE+LAST_PKMAP*PAGE_SIZE > FIXADDR_START);
+	BUG_ON(VMALLOC_END                     > PKMAP_BASE);
+#endif
+	BUG_ON(VMALLOC_START                   > VMALLOC_END);
+	BUG_ON((unsigned long)high_memory      > VMALLOC_START);
+#endif /* double-sanity-check paranoia */
+
 #ifdef CONFIG_X86_PAE
 	if (!cpu_has_pae)
 		panic("cannot execute a PAE-enabled kernel on a PAE-less CPU!");
@@ -717,7 +748,7 @@ void __init mem_init(void)
 int arch_add_memory(int nid, u64 start, u64 size)
 {
 	struct pglist_data *pgdata = &contig_page_data;
-	struct zone *zone = pgdata->node_zones + MAX_NR_ZONES-1;
+	struct zone *zone = pgdata->node_zones + ZONE_HIGHMEM;
 	unsigned long start_pfn = start >> PAGE_SHIFT;
 	unsigned long nr_pages = size >> PAGE_SHIFT;
 
--- head.orig/arch/x86/mm/ioremap-xen.c	2011-04-11 13:43:15.000000000 +0200
+++ head/arch/x86/mm/ioremap-xen.c	2011-02-07 15:37:37.000000000 +0100
@@ -12,7 +12,7 @@
 #include <linux/init.h>
 #include <linux/slab.h>
 #include <linux/module.h>
-#include <asm/io.h>
+#include <linux/io.h>
 #include <asm/fixmap.h>
 #include <asm/cacheflush.h>
 #include <asm/tlbflush.h>
@@ -114,7 +114,7 @@ int direct_remap_pfn_range(struct vm_are
 	if (domid == DOMID_SELF)
 		return -EINVAL;
 
-	vma->vm_flags |= VM_IO | VM_RESERVED;
+	vma->vm_flags |= VM_IO | VM_RESERVED | VM_PFNMAP;
 
 	vma->vm_mm->context.has_foreign_mappings = 1;
 
@@ -184,6 +184,7 @@ void __iomem * __ioremap(unsigned long p
 	void __iomem * addr;
 	struct vm_struct * area;
 	unsigned long offset, last_addr;
+	pgprot_t prot;
 	domid_t domid = DOMID_IO;
 
 	/* Don't allow wraparound or zero size */
@@ -215,6 +216,8 @@ void __iomem * __ioremap(unsigned long p
 		domid = DOMID_SELF;
 	}
 
+	prot = __pgprot(_KERNPG_TABLE | flags);
+
 	/*
 	 * Mappings have to be page-aligned
 	 */
@@ -230,10 +233,9 @@ void __iomem * __ioremap(unsigned long p
 		return NULL;
 	area->phys_addr = phys_addr;
 	addr = (void __iomem *) area->addr;
-	flags |= _KERNPG_TABLE;
 	if (__direct_remap_pfn_range(&init_mm, (unsigned long)addr,
 				     phys_addr>>PAGE_SHIFT,
-				     size, __pgprot(flags), domid)) {
+				     size, prot, domid)) {
 		vunmap((void __force *) addr);
 		return NULL;
 	}
--- head.orig/arch/x86/mm/pgtable_32-xen.c	2010-09-23 15:39:04.000000000 +0200
+++ head/arch/x86/mm/pgtable_32-xen.c	2011-01-31 17:29:16.000000000 +0100
@@ -68,7 +68,9 @@ void show_mem(void)
 	printk(KERN_INFO "%lu pages writeback\n",
 					global_page_state(NR_WRITEBACK));
 	printk(KERN_INFO "%lu pages mapped\n", global_page_state(NR_FILE_MAPPED));
-	printk(KERN_INFO "%lu pages slab\n", global_page_state(NR_SLAB));
+	printk(KERN_INFO "%lu pages slab\n",
+		global_page_state(NR_SLAB_RECLAIMABLE) +
+		global_page_state(NR_SLAB_UNRECLAIMABLE));
 	printk(KERN_INFO "%lu pages pagetables\n",
 					global_page_state(NR_PAGETABLE));
 }
@@ -108,18 +110,11 @@ void set_pmd_pfn(unsigned long vaddr, un
 	__flush_tlb_one(vaddr);
 }
 
-static int nr_fixmaps = 0;
+static int fixmaps;
 unsigned long hypervisor_virt_start = HYPERVISOR_VIRT_START;
-unsigned long __FIXADDR_TOP = (HYPERVISOR_VIRT_START - 2 * PAGE_SIZE);
+unsigned long __FIXADDR_TOP = (HYPERVISOR_VIRT_START - PAGE_SIZE);
 EXPORT_SYMBOL(__FIXADDR_TOP);
 
-void __init set_fixaddr_top(unsigned long top)
-{
-	BUG_ON(nr_fixmaps > 0);
-	hypervisor_virt_start = top;
-	__FIXADDR_TOP = hypervisor_virt_start - 2 * PAGE_SIZE;
-}
-
 void __set_fixmap (enum fixed_addresses idx, maddr_t phys, pgprot_t flags)
 {
 	unsigned long address = __fix_to_virt(idx);
@@ -141,7 +136,21 @@ void __set_fixmap (enum fixed_addresses 
 	if (HYPERVISOR_update_va_mapping(address, pte,
 					 UVMF_INVLPG|UVMF_ALL))
 		BUG();
-	nr_fixmaps++;
+	fixmaps++;
+}
+
+/**
+ * reserve_top_address - reserves a hole in the top of kernel address space
+ * @reserve - size of hole to reserve
+ *
+ * Can be used to relocate the fixmap area and poke a hole in the top
+ * of kernel address space to make room for a hypervisor.
+ */
+void __init reserve_top_address(unsigned long reserve)
+{
+	BUG_ON(fixmaps > 0);
+	__FIXADDR_TOP = -reserve - PAGE_SIZE;
+	__VMALLOC_RESERVE += reserve;
 }
 
 pte_t *pte_alloc_one_kernel(struct mm_struct *mm, unsigned long address)
--- head.orig/arch/x86/ia32/ia32entry-xen.S	2008-04-02 12:34:02.000000000 +0200
+++ head/arch/x86/ia32/ia32entry-xen.S	2011-01-31 17:29:16.000000000 +0100
@@ -83,6 +83,7 @@
  */ 	
 ENTRY(ia32_sysenter_target)
 	CFI_STARTPROC32	simple
+	CFI_SIGNAL_FRAME
 	CFI_DEF_CFA	rsp,SS+8-RIP+16
 	/*CFI_REL_OFFSET	ss,SS-RIP+16*/
 	CFI_REL_OFFSET	rsp,RSP-RIP+16
@@ -164,6 +165,7 @@ ENDPROC(ia32_sysenter_target)
  */ 	
 ENTRY(ia32_cstar_target)
 	CFI_STARTPROC32	simple
+	CFI_SIGNAL_FRAME
 	CFI_DEF_CFA	rsp,SS+8-RIP+16
 	/*CFI_REL_OFFSET	ss,SS-RIP+16*/
 	CFI_REL_OFFSET	rsp,RSP-RIP+16
@@ -243,6 +245,7 @@ ia32_badarg:
 
 ENTRY(ia32_syscall)
 	CFI_STARTPROC	simple
+	CFI_SIGNAL_FRAME
 	CFI_DEF_CFA	rsp,SS+8-RIP+16
 	/*CFI_REL_OFFSET	ss,SS-RIP+16*/
 	CFI_REL_OFFSET	rsp,RSP-RIP+16
@@ -320,6 +323,7 @@ ENTRY(ia32_ptregs_common)
 	popq %r11
 	CFI_ENDPROC
 	CFI_STARTPROC32	simple
+	CFI_SIGNAL_FRAME
 	CFI_DEF_CFA	rsp,SS+8-ARGOFFSET
 	CFI_REL_OFFSET	rax,RAX-ARGOFFSET
 	CFI_REL_OFFSET	rcx,RCX-ARGOFFSET
@@ -653,8 +657,8 @@ ia32_sys_call_table:
 	.quad sys_readlinkat		/* 305 */
 	.quad sys_fchmodat
 	.quad sys_faccessat
-	.quad quiet_ni_syscall		/* pselect6 for now */
-	.quad quiet_ni_syscall		/* ppoll for now */
+	.quad compat_sys_pselect6
+	.quad compat_sys_ppoll
 	.quad sys_unshare		/* 310 */
 	.quad compat_sys_set_robust_list
 	.quad compat_sys_get_robust_list
@@ -663,4 +667,5 @@ ia32_sys_call_table:
 	.quad sys_tee
 	.quad compat_sys_vmsplice
 	.quad compat_sys_move_pages
+	.quad sys_getcpu
 ia32_syscall_end:		
--- head.orig/arch/x86/kernel/Makefile	2012-06-13 14:24:04.000000000 +0200
+++ head/arch/x86/kernel/Makefile	2012-06-13 14:27:41.000000000 +0200
@@ -105,7 +105,7 @@ obj-$(CONFIG_X86_XEN)		+= fixup.o
 ###
 # 64 bit specific files
 ifeq ($(CONFIG_X86_64),y)
-	obj-$(CONFIG_X86_XEN_GENAPIC)	+= genapic_xen_64.o
+	obj-$(CONFIG_X86_XEN_GENAPIC)	+= genapic_64.o genapic_xen_64.o
 	obj-$(CONFIG_AUDIT)		+= audit_64.o
 
 	obj-$(CONFIG_GART_IOMMU)	+= amd_gart_64.o aperture_64.o
@@ -118,5 +118,7 @@ ifeq ($(CONFIG_X86_64),y)
 	pci-dma_64-$(CONFIG_XEN)	+= pci-dma_32.o
 endif
 
-disabled-obj-$(CONFIG_XEN) := i8237.o i8253.o i8259_$(BITS).o reboot.o smpboot_$(BITS).o tsc_$(BITS).o
+disabled-obj-$(CONFIG_XEN) := early-quirks.o i8237.o i8253.o i8259_$(BITS).o \
+	reboot.o smpboot_$(BITS).o tsc_$(BITS).o
+disabled-obj-$(CONFIG_XEN_UNPRIVILEGED_GUEST) += mpparse_64.o
 %/head_$(BITS).o %/head_$(BITS).s: $(if $(CONFIG_XEN),EXTRA_AFLAGS,dummy) :=
--- head.orig/arch/x86/kernel/e820_64-xen.c	2009-12-04 08:45:56.000000000 +0100
+++ head/arch/x86/kernel/e820_64-xen.c	2011-01-31 17:29:16.000000000 +0100
@@ -16,6 +16,7 @@
 #include <linux/string.h>
 #include <linux/kexec.h>
 #include <linux/module.h>
+#include <linux/mm.h>
 
 #include <asm/pgtable.h>
 #include <asm/page.h>
@@ -25,6 +26,11 @@
 #include <asm/sections.h>
 #include <xen/interface/memory.h>
 
+struct e820map e820 __initdata;
+#ifdef CONFIG_XEN
+struct e820map machine_e820 __initdata;
+#endif
+
 /* 
  * PFN of last memory page.
  */
@@ -43,14 +49,10 @@ unsigned long end_pfn_map; 
 /* 
  * Last pfn which the user wants to use.
  */
-unsigned long end_user_pfn = MAXMEM>>PAGE_SHIFT;  
+static unsigned long __initdata end_user_pfn = MAXMEM>>PAGE_SHIFT;
 
 extern struct resource code_resource, data_resource;
 
-#ifdef CONFIG_XEN
-extern struct e820map machine_e820;
-#endif
-
 /* Check for some hardcoded bad areas that early boot is not allowed to touch */ 
 static inline int bad_addr(unsigned long *addrp, unsigned long size)
 { 
@@ -59,13 +61,13 @@ static inline int bad_addr(unsigned long
 #ifndef CONFIG_XEN
 	/* various gunk below that needed for SMP startup */
 	if (addr < 0x8000) { 
-		*addrp = 0x8000;
+		*addrp = PAGE_ALIGN(0x8000);
 		return 1; 
 	}
 
 	/* direct mapping tables of the kernel */
 	if (last >= table_start<<PAGE_SHIFT && addr < table_end<<PAGE_SHIFT) { 
-		*addrp = table_end << PAGE_SHIFT; 
+		*addrp = PAGE_ALIGN(table_end << PAGE_SHIFT);
 		return 1;
 	} 
 
@@ -73,23 +75,18 @@ static inline int bad_addr(unsigned long
 #ifdef CONFIG_BLK_DEV_INITRD
 	if (LOADER_TYPE && INITRD_START && last >= INITRD_START && 
 	    addr < INITRD_START+INITRD_SIZE) { 
-		*addrp = INITRD_START + INITRD_SIZE; 
+		*addrp = PAGE_ALIGN(INITRD_START + INITRD_SIZE);
 		return 1;
 	} 
 #endif
-	/* kernel code + 640k memory hole (later should not be needed, but 
-	   be paranoid for now) */
-	if (last >= 640*1024 && addr < 1024*1024) {
-		*addrp = 1024*1024;
-		return 1;
-	}
-	if (last >= __pa_symbol(&_text) && last < __pa_symbol(&_end)) {
-		*addrp = __pa_symbol(&_end);
+	/* kernel code */
+	if (last >= __pa_symbol(&_text) && addr < __pa_symbol(&_end)) {
+		*addrp = PAGE_ALIGN(__pa_symbol(&_end));
 		return 1;
 	}
 
 	if (last >= ebda_addr && addr < ebda_addr + ebda_size) {
-		*addrp = ebda_addr + ebda_size;
+		*addrp = PAGE_ALIGN(ebda_addr + ebda_size);
 		return 1;
 	}
 
@@ -186,7 +183,7 @@ unsigned long __init find_e820_area(unsi
 			continue; 
 		while (bad_addr(&addr, size) && addr+size <= ei->addr+ei->size)
 			;
-		last = addr + size;
+		last = PAGE_ALIGN(addr) + size;
 		if (last > ei->addr + ei->size)
 			continue;
 		if (last > end) 
@@ -196,59 +193,14 @@ unsigned long __init find_e820_area(unsi
 	return -1UL;		
 } 
 
-/* 
- * Free bootmem based on the e820 table for a node.
- */
-void __init e820_bootmem_free(pg_data_t *pgdat, unsigned long start,unsigned long end)
-{
-	int i;
-	for (i = 0; i < e820.nr_map; i++) {
-		struct e820entry *ei = &e820.map[i]; 
-		unsigned long last, addr;
-
-		if (ei->type != E820_RAM || 
-		    ei->addr+ei->size <= start || 
-		    ei->addr >= end)
-			continue;
-
-		addr = round_up(ei->addr, PAGE_SIZE);
-		if (addr < start) 
-			addr = start;
-
-		last = round_down(ei->addr + ei->size, PAGE_SIZE); 
-		if (last >= end)
-			last = end; 
-
-		if (last > addr && last-addr >= PAGE_SIZE)
-			free_bootmem_node(pgdat, addr, last-addr);
-	}
-}
-
 /*
  * Find the highest page frame number we have available
  */
 unsigned long __init e820_end_of_ram(void)
 {
-	int i;
 	unsigned long end_pfn = 0;
+	end_pfn = find_max_pfn_with_active_regions();
 	
-	for (i = 0; i < e820.nr_map; i++) {
-		struct e820entry *ei = &e820.map[i]; 
-		unsigned long start, end;
-
-		start = round_up(ei->addr, PAGE_SIZE); 
-		end = round_down(ei->addr + ei->size, PAGE_SIZE); 
-		if (start >= end)
-			continue;
-		if (ei->type == E820_RAM) { 
-		if (end > end_pfn<<PAGE_SHIFT)
-			end_pfn = end>>PAGE_SHIFT;
-		} else { 
-			if (end > end_pfn_map<<PAGE_SHIFT) 
-				end_pfn_map = end>>PAGE_SHIFT;
-		} 
-	}
-
 	if (end_pfn > end_pfn_map) 
 		end_pfn_map = end_pfn;
 	if (end_pfn_map > MAXMEM>>PAGE_SHIFT)
@@ -258,43 +210,10 @@ unsigned long __init e820_end_of_ram(voi
 	if (end_pfn > end_pfn_map) 
 		end_pfn = end_pfn_map; 
 
+	printk("end_pfn_map = %lu\n", end_pfn_map);
 	return end_pfn;	
 }
 
-/* 
- * Compute how much memory is missing in a range.
- * Unlike the other functions in this file the arguments are in page numbers.
- */
-unsigned long __init
-e820_hole_size(unsigned long start_pfn, unsigned long end_pfn)
-{
-	unsigned long ram = 0;
-	unsigned long start = start_pfn << PAGE_SHIFT;
-	unsigned long end = end_pfn << PAGE_SHIFT;
-	int i;
-	for (i = 0; i < e820.nr_map; i++) {
-		struct e820entry *ei = &e820.map[i];
-		unsigned long last, addr;
-
-		if (ei->type != E820_RAM ||
-		    ei->addr+ei->size <= start ||
-		    ei->addr >= end)
-			continue;
-
-		addr = round_up(ei->addr, PAGE_SIZE);
-		if (addr < start)
-			addr = start;
-
-		last = round_down(ei->addr + ei->size, PAGE_SIZE);
-		if (last >= end)
-			last = end;
-
-		if (last > addr)
-			ram += last - addr;
-	}
-	return ((end - start) - ram) >> PAGE_SHIFT;
-}
-
 /*
  * Mark e820 reserved areas as busy for the resource manager.
  */
@@ -335,6 +254,109 @@ void __init e820_reserve_resources(struc
 	}
 }
 
+#ifndef CONFIG_XEN
+/* Mark pages corresponding to given address range as nosave */
+static void __init
+e820_mark_nosave_range(unsigned long start, unsigned long end)
+{
+	unsigned long pfn, max_pfn;
+
+	if (start >= end)
+		return;
+
+	printk("Nosave address range: %016lx - %016lx\n", start, end);
+	max_pfn = end >> PAGE_SHIFT;
+	for (pfn = start >> PAGE_SHIFT; pfn < max_pfn; pfn++)
+		if (pfn_valid(pfn))
+			SetPageNosave(pfn_to_page(pfn));
+}
+
+/*
+ * Find the ranges of physical addresses that do not correspond to
+ * e820 RAM areas and mark the corresponding pages as nosave for software
+ * suspend and suspend to RAM.
+ *
+ * This function requires the e820 map to be sorted and without any
+ * overlapping entries and assumes the first e820 area to be RAM.
+ */
+void __init e820_mark_nosave_regions(void)
+{
+	int i;
+	unsigned long paddr;
+
+	paddr = round_down(e820.map[0].addr + e820.map[0].size, PAGE_SIZE);
+	for (i = 1; i < e820.nr_map; i++) {
+		struct e820entry *ei = &e820.map[i];
+
+		if (paddr < ei->addr)
+			e820_mark_nosave_range(paddr,
+					round_up(ei->addr, PAGE_SIZE));
+
+		paddr = round_down(ei->addr + ei->size, PAGE_SIZE);
+		if (ei->type != E820_RAM)
+			e820_mark_nosave_range(round_up(ei->addr, PAGE_SIZE),
+					paddr);
+
+		if (paddr >= (end_pfn << PAGE_SHIFT))
+			break;
+	}
+}
+#endif
+
+/* Walk the e820 map and register active regions within a node */
+void __init
+e820_register_active_regions(int nid, unsigned long start_pfn,
+							unsigned long end_pfn)
+{
+	int i;
+	unsigned long ei_startpfn, ei_endpfn;
+	for (i = 0; i < e820.nr_map; i++) {
+		struct e820entry *ei = &e820.map[i];
+		ei_startpfn = round_up(ei->addr, PAGE_SIZE) >> PAGE_SHIFT;
+		ei_endpfn = round_down(ei->addr + ei->size, PAGE_SIZE)
+								>> PAGE_SHIFT;
+
+		/* Skip map entries smaller than a page */
+		if (ei_startpfn >= ei_endpfn)
+			continue;
+
+		/* Check if end_pfn_map should be updated */
+		if (ei->type != E820_RAM && ei_endpfn > end_pfn_map)
+			end_pfn_map = ei_endpfn;
+
+		/* Skip if map is outside the node */
+		if (ei->type != E820_RAM ||
+				ei_endpfn <= start_pfn ||
+				ei_startpfn >= end_pfn)
+			continue;
+
+		/* Check for overlaps */
+		if (ei_startpfn < start_pfn)
+			ei_startpfn = start_pfn;
+		if (ei_endpfn > end_pfn)
+			ei_endpfn = end_pfn;
+
+		/* Obey end_user_pfn to save on memmap */
+		if (ei_startpfn >= end_user_pfn)
+			continue;
+		if (ei_endpfn > end_user_pfn)
+			ei_endpfn = end_user_pfn;
+
+#ifdef CONFIG_XEN
+		if (ei_startpfn >= xen_start_info->nr_pages)
+			continue;
+		if (ei_endpfn > xen_start_info->nr_pages)
+			ei_endpfn = xen_start_info->nr_pages;
+#endif
+
+		add_active_range(nid, ei_startpfn, ei_endpfn);
+	}
+#ifdef CONFIG_XEN
+	BUG_ON(nid);
+	add_active_range(nid, end_pfn, end_pfn);
+#endif
+}
+
 /* 
  * Add a memory region to the kernel e820 map.
  */ 
@@ -555,13 +577,6 @@ static int __init sanitize_e820_map(stru
  * If we're lucky and live on a modern system, the setup code
  * will have given us a memory map that we can use to properly
  * set up memory.  If we aren't, we'll fake a memory map.
- *
- * We check to see that the memory map contains at least 2 elements
- * before we'll use it, because the detection code in setup.S may
- * not be perfect and most every PC known to man has two memory
- * regions: one from 0 to 640k, and one from 1mb up.  (The IBM
- * thinkpad 560x, for example, does not cooperate with the memory
- * detection code.)
  */
 static int __init copy_e820_map(struct e820entry * biosmap, int nr_map)
 {
@@ -583,27 +598,6 @@ static int __init copy_e820_map(struct e
 		if (start > end)
 			return -1;
 
-#ifndef CONFIG_XEN
-		/*
-		 * Some BIOSes claim RAM in the 640k - 1M region.
-		 * Not right. Fix it up.
-		 * 
-		 * This should be removed on Hammer which is supposed to not
-		 * have non e820 covered ISA mappings there, but I had some strange
-		 * problems so it stays for now.  -AK
-		 */
-		if (type == E820_RAM) {
-			if (start < 0x100000ULL && end > 0xA0000ULL) {
-				if (start < 0xA0000ULL)
-					add_memory_region(start, 0xA0000ULL-start, type);
-				if (end <= 0x100000ULL)
-					continue;
-				start = 0x100000ULL;
-				size = end - start;
-			}
-		}
-#endif
-
 		add_memory_region(start, size, type);
 	} while (biosmap++,--nr_map);
 
@@ -624,11 +618,15 @@ static int __init copy_e820_map(struct e
 	return 0;
 }
 
+void early_panic(char *msg)
+{
+	early_printk(msg);
+	panic(msg);
+}
+
 #ifndef CONFIG_XEN
 void __init setup_memory_region(void)
 {
-	char *who = "BIOS-e820";
-
 	/*
 	 * Try to copy the BIOS-supplied E820-map.
 	 *
@@ -636,24 +634,10 @@ void __init setup_memory_region(void)
 	 * the next section from 1mb->appropriate_mem_k
 	 */
 	sanitize_e820_map(E820_MAP, &E820_MAP_NR);
-	if (copy_e820_map(E820_MAP, E820_MAP_NR) < 0) {
-		unsigned long mem_size;
-
-		/* compare results from other methods and take the greater */
-		if (ALT_MEM_K < EXT_MEM_K) {
-			mem_size = EXT_MEM_K;
-			who = "BIOS-88";
-		} else {
-			mem_size = ALT_MEM_K;
-			who = "BIOS-e801";
-		}
-
-		e820.nr_map = 0;
-		add_memory_region(0, LOWMEMSIZE(), E820_RAM);
-		add_memory_region(HIGH_MEMORY, mem_size << 10, E820_RAM);
-  	}
+	if (copy_e820_map(E820_MAP, E820_MAP_NR) < 0)
+		early_panic("Cannot find a valid memory map");
 	printk(KERN_INFO "BIOS-provided physical RAM map:\n");
-	e820_print_map(who);
+	e820_print_map("BIOS-e820");
 }
 
 #else  /* CONFIG_XEN */
@@ -685,20 +669,23 @@ void __init setup_memory_region(void)
 
 	sanitize_e820_map(map, (char *)&memmap.nr_entries);
 
-	BUG_ON(copy_e820_map(map, (char)memmap.nr_entries) < 0);
+	if (copy_e820_map(map, (char)memmap.nr_entries) < 0)
+		early_panic("Cannot find a valid memory map");
 
 	printk(KERN_INFO "BIOS-provided physical RAM map:\n");
 	e820_print_map("Xen");
 }
 #endif
 
-void __init parse_memopt(char *p, char **from) 
-{ 
+static int __init parse_memopt(char *p)
+{
 	int i;
 	unsigned long current_end;
 	unsigned long end;
 
-	end_user_pfn = memparse(p, from);
+	if (!p)
+		return -EINVAL;
+	end_user_pfn = memparse(p, &p);
 	end_user_pfn >>= PAGE_SHIFT;	
 
 	end = end_user_pfn<<PAGE_SHIFT;
@@ -715,27 +702,61 @@ void __init parse_memopt(char *p, char *
 		else
 			add_memory_region(current_end, end - current_end, E820_RAM);
 	}
+
+	return 0;
 } 
+early_param("mem", parse_memopt);
 
-void __init parse_memmapopt(char *p, char **from)
+static int userdef __initdata;
+
+static int __init parse_memmap_opt(char *p)
 {
+	char *oldp;
 	unsigned long long start_at, mem_size;
 
-	mem_size = memparse(p, from);
-	p = *from;
+	if (!strcmp(p, "exactmap")) {
+#ifdef CONFIG_CRASH_DUMP
+		/* If we are doing a crash dump, we
+		 * still need to know the real mem
+		 * size before original memory map is
+		 * reset.
+		 */
+		e820_register_active_regions(0, 0, -1UL);
+		saved_max_pfn = e820_end_of_ram();
+		remove_all_active_ranges();
+#endif
+		end_pfn_map = 0;
+		e820.nr_map = 0;
+		userdef = 1;
+		return 0;
+	}
+
+	oldp = p;
+	mem_size = memparse(p, &p);
+	if (p == oldp)
+		return -EINVAL;
 	if (*p == '@') {
-		start_at = memparse(p+1, from);
+		start_at = memparse(p+1, &p);
 		add_memory_region(start_at, mem_size, E820_RAM);
 	} else if (*p == '#') {
-		start_at = memparse(p+1, from);
+		start_at = memparse(p+1, &p);
 		add_memory_region(start_at, mem_size, E820_ACPI);
 	} else if (*p == '$') {
-		start_at = memparse(p+1, from);
+		start_at = memparse(p+1, &p);
 		add_memory_region(start_at, mem_size, E820_RESERVED);
 	} else {
 		end_user_pfn = (mem_size >> PAGE_SHIFT);
 	}
-	p = *from;
+	return *p == '\0' ? 0 : -EINVAL;
+}
+early_param("memmap", parse_memmap_opt);
+
+void finish_e820_parsing(void)
+{
+	if (userdef) {
+		printk(KERN_INFO "user-defined physical RAM map:\n");
+		e820_print_map("user");
+	}
 }
 
 unsigned long pci_mem_start = 0xaeedbabe;
--- head.orig/arch/x86/kernel/early_printk-xen.c	2007-06-12 13:13:01.000000000 +0200
+++ head/arch/x86/kernel/early_printk-xen.c	2011-01-31 17:29:16.000000000 +0100
@@ -244,20 +244,16 @@ void early_printk(const char *fmt, ...)
 
 static int __initdata keep_early;
 
-int __init setup_early_printk(char *opt)
+static int __init setup_early_printk(char *buf)
 {
-	char *space;
-	char buf[256];
+	if (!buf)
+		return 0;
 
 	if (early_console_initialized)
-		return 1;
-
-	strlcpy(buf,opt,sizeof(buf));
-	space = strchr(buf, ' ');
-	if (space)
-		*space = 0;
+		return 0;
+	early_console_initialized = 1;
 
-	if (strstr(buf,"keep"))
+	if (strstr(buf, "keep"))
 		keep_early = 1;
 
 	if (!strncmp(buf, "serial", 6)) {
@@ -281,11 +277,12 @@ int __init setup_early_printk(char *opt)
  		early_console = &simnow_console;
  		keep_early = 1;
 	}
-	early_console_initialized = 1;
 	register_console(early_console);
 	return 0;
 }
 
+early_param("earlyprintk", setup_early_printk);
+
 void __init disable_early_printk(void)
 {
 	if (!early_console_initialized || !early_console)
@@ -299,4 +296,3 @@ void __init disable_early_printk(void)
 	}
 }
 
-__setup("earlyprintk=", setup_early_printk);
--- head.orig/arch/x86/kernel/entry_64-xen.S	2011-10-07 10:44:29.000000000 +0200
+++ head/arch/x86/kernel/entry_64-xen.S	2011-10-07 11:17:17.000000000 +0200
@@ -4,9 +4,6 @@
  *  Copyright (C) 1991, 1992  Linus Torvalds
  *  Copyright (C) 2000, 2001, 2002  Andi Kleen SuSE Labs
  *  Copyright (C) 2000  Pavel Machek <pavel@suse.cz>
- * 
- *  $Id$
- *
  *  Jun Nakajima <jun.nakajima@intel.com>
  *  Asit Mallick <asit.k.mallick@intel.com>
  *      Modified for Xen
@@ -26,15 +23,25 @@
  * at the top of the kernel process stack.	
  * - partial stack frame: partially saved registers upto R11.
  * - full stack frame: Like partial stack frame, but all register saved. 
- *	
- * TODO:	 
- * - schedule it carefully for the final hardware.
+ *
+ * Some macro usage:
+ * - CFI macros are used to generate dwarf2 unwind information for better
+ * backtraces. They don't change any code.
+ * - SAVE_ALL/RESTORE_ALL - Save/restore all registers
+ * - SAVE_ARGS/RESTORE_ARGS - Save/restore registers that C functions modify.
+ * There are unfortunately lots of special cases where some registers
+ * not touched. The macro is a big mess that should be cleaned up.
+ * - SAVE_REST/RESTORE_REST - Handle the registers not saved by SAVE_ARGS.
+ * Gives a full stack frame.
+ * - ENTRY/END Define functions in the symbol table.
+ * - FIXUP_TOP_OF_STACK/RESTORE_TOP_OF_STACK - Fix up the hardware stack
+ * frame that is otherwise undefined after a SYSCALL
+ * - TRACE_IRQ_* - Trace hard interrupt state for lock debugging.
+ * - errorentry/paranoidentry/zeroentry - Define exception entry points.
  */
 
-#define ASSEMBLY 1
 #include <linux/linkage.h>
 #include <asm/segment.h>
-#include <asm/smp.h>
 #include <asm/cache.h>
 #include <asm/errno.h>
 #include <asm/dwarf2.h>
@@ -117,6 +124,7 @@ NMI_MASK = 0x80000000
 	.macro	CFI_DEFAULT_STACK start=1,adj=0
 	.if \start
 	CFI_STARTPROC	simple
+	CFI_SIGNAL_FRAME
 	CFI_DEF_CFA	rsp,SS+8 - \adj*ARGOFFSET
 	.else
 	CFI_DEF_CFA_OFFSET SS+8 - \adj*ARGOFFSET
@@ -209,6 +217,7 @@ END(ret_from_fork)
  */
 	.macro _frame ref
 	CFI_STARTPROC simple
+	CFI_SIGNAL_FRAME
 	CFI_DEF_CFA rsp,SS+8-\ref
 	/*CFI_REL_OFFSET ss,SS-\ref*/
 	CFI_REL_OFFSET rsp,RSP-\ref
@@ -337,6 +346,8 @@ tracesys:			 
 	LOAD_ARGS ARGOFFSET  /* reload args from stack in case ptrace changed it */
 	RESTORE_REST
 	cmpq $__NR_syscall_max,%rax
+	movq $-ENOSYS,%rcx
+	cmova %rcx,%rax
 	ja  1f
 	movq %r10,%rcx	/* fixup for C */
 	call *sys_call_table(,%rax,8)
@@ -352,6 +363,7 @@ END(system_call)
  */ 	
 ENTRY(int_ret_from_sys_call)
 	CFI_STARTPROC	simple
+	CFI_SIGNAL_FRAME
 	CFI_DEF_CFA	rsp,SS+8-ARGOFFSET
 	/*CFI_REL_OFFSET	ss,SS-ARGOFFSET*/
 	CFI_REL_OFFSET	rsp,RSP-ARGOFFSET
@@ -586,8 +598,7 @@ retint_signal:
 #ifdef CONFIG_PREEMPT
 	/* Returning to kernel space. Check if we need preemption */
 	/* rcx:	 threadinfo. interrupts off. */
-	.p2align
-retint_kernel:	
+ENTRY(retint_kernel)
 	cmpl $0,threadinfo_preempt_count(%rcx)
 	jnz  retint_restore_args
 	bt  $TIF_NEED_RESCHED,threadinfo_flags(%rcx)
@@ -647,7 +658,6 @@ ENTRY(call_function_interrupt)
 END(call_function_interrupt)
 #endif
 
-#ifdef CONFIG_X86_LOCAL_APIC	
 ENTRY(apic_timer_interrupt)
 	apicinterrupt LOCAL_TIMER_VECTOR,smp_apic_timer_interrupt
 END(apic_timer_interrupt)
@@ -659,7 +669,6 @@ END(error_interrupt)
 ENTRY(spurious_interrupt)
 	apicinterrupt SPURIOUS_APIC_VECTOR,smp_spurious_interrupt
 END(spurious_interrupt)
-#endif
 #endif /* !CONFIG_XEN */
 				
 /*
@@ -758,7 +767,9 @@ paranoid_exit\trace:
 	testl $3,CS(%rsp)
 	jnz   paranoid_userspace\trace
 paranoid_swapgs\trace:
+	.if \trace
 	TRACE_IRQS_IRETQ 0
+	.endif
 	swapgs
 paranoid_restore\trace:
 	RESTORE_ALL 8
@@ -805,7 +816,7 @@ paranoid_schedule\trace:
  * Exception entry point. This expects an error code/orig_rax on the stack
  * and the exception handler in %rax.	
  */ 		  				
-ENTRY(error_entry)
+KPROBE_ENTRY(error_entry)
 	_frame RDI
 	CFI_REL_OFFSET rax,0
 	/* rdi slot contains rax, oldrax contains error code */
@@ -899,7 +910,7 @@ error_kernelspace:
 	jmp  error_sti
 #endif
 	CFI_ENDPROC
-END(error_entry)
+KPROBE_END(error_entry)
 	
 ENTRY(hypervisor_callback)
 	zeroentry do_hypervisor_callback
@@ -939,26 +950,6 @@ ENTRY(do_hypervisor_callback)   # do_hyp
 	CFI_ENDPROC
 END(do_hypervisor_callback)
 
-#ifdef CONFIG_X86_LOCAL_APIC
-KPROBE_ENTRY(nmi)
-	zeroentry do_nmi_callback
-ENTRY(do_nmi_callback)
-	CFI_STARTPROC
-        addq $8, %rsp
-	CFI_ENDPROC
-	CFI_DEFAULT_STACK
-        call do_nmi
-        orl  $NMI_MASK,EFLAGS(%rsp)
-        RESTORE_REST
-        XEN_BLOCK_EVENTS(%rsi)
-	TRACE_IRQS_OFF
-        GET_THREAD_INFO(%rcx)
-        jmp  retint_restore_args
-	CFI_ENDPROC
-	.previous .text
-END(nmi)
-#endif
-
         ALIGN
 restore_all_enable_events:  
 	CFI_DEFAULT_STACK adj=1
@@ -1124,7 +1115,7 @@ ENDPROC(child_rip)
  * do_sys_execve asm fallback arguments:
  *	rdi: name, rsi: argv, rdx: envp, fake frame on the stack
  */
-ENTRY(execve)
+ENTRY(kernel_execve)
 	CFI_STARTPROC
 	FAKE_STACK_FRAME $0
 	SAVE_ALL	
@@ -1138,12 +1129,11 @@ ENTRY(execve)
 	UNFAKE_STACK_FRAME
 	ret
 	CFI_ENDPROC
-ENDPROC(execve)
+ENDPROC(kernel_execve)
 
 KPROBE_ENTRY(page_fault)
 	errorentry do_page_fault
-END(page_fault)
-	.previous .text
+KPROBE_END(page_fault)
 
 ENTRY(coprocessor_error)
 	zeroentry do_coprocessor_error
@@ -1165,25 +1155,25 @@ KPROBE_ENTRY(debug)
 	zeroentry do_debug
 /*	paranoidexit
 	CFI_ENDPROC */
-END(debug)
-	.previous .text
+KPROBE_END(debug)
 
-#if 0
-	/* runs on exception stack */	
 KPROBE_ENTRY(nmi)
-	INTR_FRAME
-	pushq $-1
-	CFI_ADJUST_CFA_OFFSET 8
-	paranoidentry do_nmi, 0, 0
-#ifdef CONFIG_TRACE_IRQFLAGS
-	paranoidexit 0
-#else
-	jmp paranoid_exit1
- 	CFI_ENDPROC
-#endif
-END(nmi)
-	.previous .text
-#endif        
+	zeroentry do_nmi_callback
+KPROBE_END(nmi)
+do_nmi_callback:
+	CFI_STARTPROC
+	addq $8, %rsp
+	CFI_ENDPROC
+	CFI_DEFAULT_STACK
+	call do_nmi
+	orl  $NMI_MASK,EFLAGS(%rsp)
+	RESTORE_REST
+	XEN_BLOCK_EVENTS(%rsi)
+	TRACE_IRQS_OFF
+	GET_THREAD_INFO(%rcx)
+	jmp  retint_restore_args
+	CFI_ENDPROC
+END(do_nmi_callback)
 
 KPROBE_ENTRY(int3)
 /* 	INTR_FRAME
@@ -1192,8 +1182,7 @@ KPROBE_ENTRY(int3)
  	zeroentry do_int3
 /* 	jmp paranoid_exit1
  	CFI_ENDPROC */
-END(int3)
-	.previous .text
+KPROBE_END(int3)
 
 ENTRY(overflow)
 	zeroentry do_overflow
@@ -1244,8 +1233,7 @@ END(stack_segment)
 
 KPROBE_ENTRY(general_protection)
 	errorentry do_general_protection
-END(general_protection)
-	.previous .text
+KPROBE_END(general_protection)
 
 ENTRY(alignment_check)
 	errorentry do_alignment_check
--- head.orig/arch/x86/kernel/head_64-xen.S	2011-08-08 12:54:10.000000000 +0200
+++ head/arch/x86/kernel/head_64-xen.S	2011-08-09 10:35:37.000000000 +0200
@@ -5,9 +5,6 @@
  *  Copyright (C) 2000 Pavel Machek <pavel@suse.cz>
  *  Copyright (C) 2000 Karsten Keil <kkeil@suse.de>
  *  Copyright (C) 2001,2002 Andi Kleen <ak@suse.de>
- *
- *  $Id: head.S,v 1.49 2002/03/19 17:39:25 ak Exp $
- *
  *  Jun Nakajima <jun.nakajima@intel.com>
  *    Modified for Xen                                
  */
@@ -147,7 +144,7 @@ ENTRY(cpu_gdt_table)
 	.quad	0,0			/* TSS */
 	.quad	0,0			/* LDT */
 	.quad   0,0,0			/* three TLS descriptors */
-	.quad	0			/* unused */
+	.quad	0x0000f40000000000	/* node/CPU stored in limit */
 gdt_end:
 	/* asm/segment.h:GDT_ENTRIES must match this */
 	/* This should be a multiple of the cache line size */
--- head.orig/arch/x86/kernel/head64-xen.c	2011-08-08 12:54:10.000000000 +0200
+++ head/arch/x86/kernel/head64-xen.c	2011-08-09 10:35:40.000000000 +0200
@@ -7,6 +7,9 @@
  *	Modified for Xen.
  */
 
+/* PDA is not ready to be used until the end of x86_64_start_kernel(). */
+#define arch_use_lazy_mmu_mode() false
+
 #include <linux/init.h>
 #include <linux/linkage.h>
 #include <linux/types.h>
@@ -54,11 +57,9 @@ static void __init copy_bootdata(char *r
 	new_data = *(int *) (x86_boot_params + NEW_CL_POINTER);
 	if (!new_data) {
 		if (OLD_CL_MAGIC != * (u16 *) OLD_CL_MAGIC_ADDR) {
-			printk("so old bootloader that it does not support commandline?!\n");
 			return;
 		}
 		new_data = OLD_CL_BASE_ADDR + * (u16 *) OLD_CL_OFFSET;
-		printk("old bootloader convention, maybe loadlin?\n");
 	}
 	command_line = (char *) ((u64)(new_data));
 	memcpy(saved_command_line, command_line, COMMAND_LINE_SIZE);
@@ -70,25 +71,6 @@ static void __init copy_bootdata(char *r
 	memcpy(saved_command_line, xen_start_info->cmd_line, max_cmdline);
 	saved_command_line[max_cmdline-1] = '\0';
 #endif
-	printk("Bootdata ok (command line is %s)\n", saved_command_line);
-}
-
-static void __init setup_boot_cpu_data(void)
-{
-	unsigned int dummy, eax;
-
-	/* get vendor info */
-	cpuid(0, (unsigned int *)&boot_cpu_data.cpuid_level,
-	      (unsigned int *)&boot_cpu_data.x86_vendor_id[0],
-	      (unsigned int *)&boot_cpu_data.x86_vendor_id[8],
-	      (unsigned int *)&boot_cpu_data.x86_vendor_id[4]);
-
-	/* get cpu type */
-	cpuid(1, &eax, &dummy, &dummy,
-		(unsigned int *) &boot_cpu_data.x86_capability);
-	boot_cpu_data.x86 = (eax >> 8) & 0xf;
-	boot_cpu_data.x86_model = (eax >> 4) & 0xf;
-	boot_cpu_data.x86_mask = eax & 0xf;
 }
 
 #include <xen/interface/memory.h>
@@ -100,7 +82,6 @@ EXPORT_SYMBOL(machine_to_phys_nr);
 void __init x86_64_start_kernel(char * real_mode_data)
 {
 	struct xen_machphys_mapping mapping;
-	char *s;
 	int i;
 
 	setup_xen_features();
@@ -125,10 +106,7 @@ void __init x86_64_start_kernel(char * r
 	asm volatile("lidt %0" :: "m" (idt_descr));
 #endif
 
-	/*
-	 * This must be called really, really early:
-	 */
-	lockdep_init();
+	early_printk("Kernel alive\n");
 
  	for (i = 0; i < NR_CPUS; i++)
  		cpu_pda(i) = &boot_cpu_pda[i];
@@ -138,22 +116,5 @@ void __init x86_64_start_kernel(char * r
 #ifdef CONFIG_SMP
 	cpu_set(0, cpu_online_map);
 #endif
-	s = strstr(saved_command_line, "earlyprintk=");
-	if (s != NULL)
-		setup_early_printk(strchr(s, '=') + 1);
-#ifdef CONFIG_NUMA
-	s = strstr(saved_command_line, "numa=");
-	if (s != NULL)
-		numa_setup(s+5);
-#endif
-#ifdef CONFIG_X86_IO_APIC
-	if (strstr(saved_command_line, "disableapic"))
-		disable_apic = 1;
-#endif
-	/* You need early console to see that */
-	if (__pa_symbol(&_end) >= KERNEL_TEXT_SIZE)
-		panic("Kernel too big for kernel mapping\n");
-
-	setup_boot_cpu_data();
 	start_kernel();
 }
--- head.orig/arch/x86/kernel/io_apic_64-xen.c	2009-03-18 10:39:31.000000000 +0100
+++ head/arch/x86/kernel/io_apic_64-xen.c	2011-01-31 17:29:16.000000000 +0100
@@ -26,9 +26,12 @@
 #include <linux/delay.h>
 #include <linux/sched.h>
 #include <linux/smp_lock.h>
+#include <linux/pci.h>
 #include <linux/mc146818rtc.h>
 #include <linux/acpi.h>
 #include <linux/sysdev.h>
+#include <linux/msi.h>
+#include <linux/htirq.h>
 #ifdef CONFIG_ACPI
 #include <acpi/acpi_bus.h>
 #endif
@@ -41,6 +44,10 @@
 #include <asm/acpi.h>
 #include <asm/dma.h>
 #include <asm/nmi.h>
+#include <asm/msidef.h>
+#include <asm/hypertransport.h>
+
+static int assign_irq_vector(int irq, cpumask_t mask, cpumask_t *result);
 
 #define __apicdebuginit  __init
 
@@ -48,17 +55,30 @@ int sis_apic_bug; /* not actually suppor
 
 static int no_timer_check;
 
-int disable_timer_pin_1 __initdata;
+static int disable_timer_pin_1 __initdata;
 
-#ifndef CONFIG_XEN
-int timer_over_8254 __initdata = 0;
+#ifdef CONFIG_XEN
+#include <xen/interface/xen.h>
+#include <xen/interface/physdev.h>
+#include <xen/evtchn.h>
+
+/* Fake i8259 */
+#define make_8259A_irq(_irq)     (io_apic_irqs &= ~(1UL<<(_irq)))
+#define disable_8259A_irq(_irq)  ((void)0)
+#define i8259A_irq_pending(_irq) (0)
+
+unsigned long io_apic_irqs;
+
+#define clear_IO_APIC() ((void)0)
+#else
+int timer_over_8254 __initdata = 1;
 
 /* Where if anywhere is the i8259 connect in external int mode */
 static struct { int pin, apic; } ioapic_i8259 = { -1, -1 };
 #endif
 
 static DEFINE_SPINLOCK(ioapic_lock);
-static DEFINE_SPINLOCK(vector_lock);
+DEFINE_SPINLOCK(vector_lock);
 
 /*
  * # of IRQ routing registers
@@ -83,29 +103,27 @@ static struct irq_pin_list {
 	short apic, pin, next;
 } irq_2_pin[PIN_MAP_SIZE];
 
-int vector_irq[NR_VECTORS] __read_mostly = { [0 ... NR_VECTORS - 1] = -1};
-#ifdef CONFIG_PCI_MSI
-#define vector_to_irq(vector) 	\
-	(platform_legacy_irq(vector) ? vector : vector_irq[vector])
-#else
-#define vector_to_irq(vector)	(vector)
-#endif
-
-#ifdef CONFIG_XEN
-
-#include <xen/interface/xen.h>
-#include <xen/interface/physdev.h>
-#include <xen/evtchn.h>
-
-/* Fake i8259 */
-#define make_8259A_irq(_irq)     (io_apic_irqs &= ~(1UL<<(_irq)))
-#define disable_8259A_irq(_irq)  ((void)0)
-#define i8259A_irq_pending(_irq) (0)
+#ifndef CONFIG_XEN
+struct io_apic {
+	unsigned int index;
+	unsigned int unused[3];
+	unsigned int data;
+};
 
-unsigned long io_apic_irqs;
+static __attribute_const__ struct io_apic __iomem *io_apic_base(int idx)
+{
+	return (void __iomem *) __fix_to_virt(FIX_IO_APIC_BASE_0 + idx)
+		+ (mp_ioapics[idx].mpc_apicaddr & ~PAGE_MASK);
+}
+#endif
 
-static inline unsigned int xen_io_apic_read(unsigned int apic, unsigned int reg)
+static inline unsigned int io_apic_read(unsigned int apic, unsigned int reg)
 {
+#ifndef CONFIG_XEN
+	struct io_apic __iomem *io_apic = io_apic_base(apic);
+	writel(reg, &io_apic->index);
+	return readl(&io_apic->data);
+#else
 	struct physdev_apic apic_op;
 	int ret;
 
@@ -115,31 +133,133 @@ static inline unsigned int xen_io_apic_r
 	if (ret)
 		return ret;
 	return apic_op.value;
+#endif
 }
 
-static inline void xen_io_apic_write(unsigned int apic, unsigned int reg, unsigned int value)
+static inline void io_apic_write(unsigned int apic, unsigned int reg, unsigned int value)
 {
+#ifndef CONFIG_XEN
+	struct io_apic __iomem *io_apic = io_apic_base(apic);
+	writel(reg, &io_apic->index);
+	writel(value, &io_apic->data);
+#else
 	struct physdev_apic apic_op;
 
 	apic_op.apic_physbase = mp_ioapics[apic].mpc_apicaddr;
 	apic_op.reg = reg;
 	apic_op.value = value;
 	WARN_ON(HYPERVISOR_physdev_op(PHYSDEVOP_apic_write, &apic_op));
+#endif
+}
+
+#ifndef CONFIG_XEN
+/*
+ * Re-write a value: to be used for read-modify-write
+ * cycles where the read already set up the index register.
+ */
+static inline void io_apic_modify(unsigned int apic, unsigned int value)
+{
+	struct io_apic __iomem *io_apic = io_apic_base(apic);
+	writel(value, &io_apic->data);
 }
+#else
+#define io_apic_modify io_apic_write
+#endif
 
-#define io_apic_read(a,r)    xen_io_apic_read(a,r)
-#define io_apic_write(a,r,v) xen_io_apic_write(a,r,v)
+/*
+ * Synchronize the IO-APIC and the CPU by doing
+ * a dummy read from the IO-APIC
+ */
+static inline void io_apic_sync(unsigned int apic)
+{
+#ifndef CONFIG_XEN
+	struct io_apic __iomem *io_apic = io_apic_base(apic);
+	readl(&io_apic->data);
+#endif
+}
 
-#define clear_IO_APIC() ((void)0)
+union entry_union {
+	struct { u32 w1, w2; };
+	struct IO_APIC_route_entry entry;
+};
 
-#else
+#ifndef CONFIG_XEN
+static struct IO_APIC_route_entry ioapic_read_entry(int apic, int pin)
+{
+	union entry_union eu;
+	unsigned long flags;
+	spin_lock_irqsave(&ioapic_lock, flags);
+	eu.w1 = io_apic_read(apic, 0x10 + 2 * pin);
+	eu.w2 = io_apic_read(apic, 0x11 + 2 * pin);
+	spin_unlock_irqrestore(&ioapic_lock, flags);
+	return eu.entry;
+}
+#endif
+
+/*
+ * When we write a new IO APIC routing entry, we need to write the high
+ * word first! If the mask bit in the low word is clear, we will enable
+ * the interrupt, and we need to make sure the entry is fully populated
+ * before that happens.
+ */
+static void ioapic_write_entry(int apic, int pin, struct IO_APIC_route_entry e)
+{
+	unsigned long flags;
+	union entry_union eu;
+	eu.entry = e;
+	spin_lock_irqsave(&ioapic_lock, flags);
+	io_apic_write(apic, 0x11 + 2*pin, eu.w2);
+	io_apic_write(apic, 0x10 + 2*pin, eu.w1);
+	spin_unlock_irqrestore(&ioapic_lock, flags);
+}
+
+#ifndef CONFIG_XEN
+/*
+ * When we mask an IO APIC routing entry, we need to write the low
+ * word first, in order to set the mask bit before we change the
+ * high bits!
+ */
+static void ioapic_mask_entry(int apic, int pin)
+{
+	unsigned long flags;
+	union entry_union eu = { .entry.mask = 1 };
+
+	spin_lock_irqsave(&ioapic_lock, flags);
+	io_apic_write(apic, 0x10 + 2*pin, eu.w1);
+	io_apic_write(apic, 0x11 + 2*pin, eu.w2);
+	spin_unlock_irqrestore(&ioapic_lock, flags);
+}
 
 #ifdef CONFIG_SMP
+static void __target_IO_APIC_irq(unsigned int irq, unsigned int dest, u8 vector)
+{
+	int apic, pin;
+	struct irq_pin_list *entry = irq_2_pin + irq;
+
+	BUG_ON(irq >= NR_IRQS);
+	for (;;) {
+		unsigned int reg;
+		apic = entry->apic;
+		pin = entry->pin;
+		if (pin == -1)
+			break;
+		io_apic_write(apic, 0x11 + pin*2, dest);
+		reg = io_apic_read(apic, 0x10 + pin*2);
+		reg &= ~0x000000ff;
+		reg |= vector;
+		io_apic_modify(apic, reg);
+		if (!entry->next)
+			break;
+		entry = irq_2_pin + entry->next;
+	}
+}
+
 static void set_ioapic_affinity_irq(unsigned int irq, cpumask_t mask)
 {
 	unsigned long flags;
 	unsigned int dest;
 	cpumask_t tmp;
+	int vector;
 
 	cpus_and(tmp, mask, cpu_online_map);
 	if (cpus_empty(tmp))
@@ -147,7 +267,11 @@ static void set_ioapic_affinity_irq(unsi
 
 	cpus_and(mask, tmp, CPU_MASK_ALL);
 
-	dest = cpu_mask_to_apicid(mask);
+	vector = assign_irq_vector(irq, mask, &tmp);
+	if (vector < 0)
+		return;
+
+	dest = cpu_mask_to_apicid(tmp);
 
 	/*
 	 * Only the high 8 bits are valid.
@@ -155,13 +279,12 @@ static void set_ioapic_affinity_irq(unsi
 	dest = SET_APIC_LOGICAL_ID(dest);
 
 	spin_lock_irqsave(&ioapic_lock, flags);
-	__DO_ACTION(1, = dest, )
-	set_irq_info(irq, mask);
+	__target_IO_APIC_irq(irq, dest, vector);
+	set_native_irq_info(irq, mask);
 	spin_unlock_irqrestore(&ioapic_lock, flags);
 }
 #endif
-
-#endif /* !CONFIG_XEN */
+#endif
 
 /*
  * The common case is 1:1 IRQ<->pin mappings. Sometimes there are
@@ -241,24 +364,15 @@ static void unmask_IO_APIC_irq (unsigned
 static void clear_IO_APIC_pin(unsigned int apic, unsigned int pin)
 {
 	struct IO_APIC_route_entry entry;
-	unsigned long flags;
 
 	/* Check delivery_mode to be sure we're not clearing an SMI pin */
-	spin_lock_irqsave(&ioapic_lock, flags);
-	*(((int*)&entry) + 0) = io_apic_read(apic, 0x10 + 2 * pin);
-	*(((int*)&entry) + 1) = io_apic_read(apic, 0x11 + 2 * pin);
-	spin_unlock_irqrestore(&ioapic_lock, flags);
+	entry = ioapic_read_entry(apic, pin);
 	if (entry.delivery_mode == dest_SMI)
 		return;
 	/*
 	 * Disable it in the IO-APIC irq-routing table:
 	 */
-	memset(&entry, 0, sizeof(entry));
-	entry.mask = 1;
-	spin_lock_irqsave(&ioapic_lock, flags);
-	io_apic_write(apic, 0x10 + 2 * pin, *(((int *)&entry) + 0));
-	io_apic_write(apic, 0x11 + 2 * pin, *(((int *)&entry) + 1));
-	spin_unlock_irqrestore(&ioapic_lock, flags);
+	ioapic_mask_entry(apic, pin);
 }
 
 static void clear_IO_APIC (void)
@@ -272,16 +386,6 @@ static void clear_IO_APIC (void)
 
 #endif /* !CONFIG_XEN */
 
-static u8 gsi_2_irq[NR_IRQ_VECTORS] = { [0 ... NR_IRQ_VECTORS-1] = 0xFF };
-
-/*
- * support for broken MP BIOSs, enables hand-redirection of PIRQ0-7 to
- * specific CPU-side IRQs.
- */
-
-#define MAX_PIRQS 8
-static int pirq_entries [MAX_PIRQS];
-static int pirqs_enabled;
 int skip_ioapic_setup;
 int ioapic_force;
 
@@ -290,18 +394,17 @@ int ioapic_force;
 static int __init disable_ioapic_setup(char *str)
 {
 	skip_ioapic_setup = 1;
-	return 1;
+	return 0;
 }
+early_param("noapic", disable_ioapic_setup);
 
-static int __init enable_ioapic_setup(char *str)
+/* Actually the next is obsolete, but keep it for paranoid reasons -AK */
+static int __init disable_timer_pin_setup(char *arg)
 {
-	ioapic_force = 1;
-	skip_ioapic_setup = 0;
+	disable_timer_pin_1 = 1;
 	return 1;
 }
-
-__setup("noapic", disable_ioapic_setup);
-__setup("apic", enable_ioapic_setup);
+__setup("disable_timer_pin_1", disable_timer_pin_setup);
 
 #ifndef CONFIG_XEN
 static int __init setup_disable_8254_timer(char *s)
@@ -319,137 +422,6 @@ __setup("disable_8254_timer", setup_disa
 __setup("enable_8254_timer", setup_enable_8254_timer);
 #endif /* !CONFIG_XEN */
 
-#include <asm/pci-direct.h>
-#include <linux/pci_ids.h>
-#include <linux/pci.h>
-
-
-#ifdef CONFIG_ACPI
-
-static int nvidia_hpet_detected __initdata;
-
-static int __init nvidia_hpet_check(unsigned long phys, unsigned long size)
-{
-	nvidia_hpet_detected = 1;
-	return 0;
-}
-#endif
-
-/* Temporary Hack. Nvidia and VIA boards currently only work with IO-APIC
-   off. Check for an Nvidia or VIA PCI bridge and turn it off.
-   Use pci direct infrastructure because this runs before the PCI subsystem. 
-
-   Can be overwritten with "apic"
-
-   And another hack to disable the IOMMU on VIA chipsets.
-
-   ... and others. Really should move this somewhere else.
-
-   Kludge-O-Rama. */
-void __init check_ioapic(void) 
-{ 
-	int num,slot,func; 
-	/* Poor man's PCI discovery */
-	for (num = 0; num < 32; num++) { 
-		for (slot = 0; slot < 32; slot++) { 
-			for (func = 0; func < 8; func++) { 
-				u32 class;
-				u32 vendor;
-				u8 type;
-				class = read_pci_config(num,slot,func,
-							PCI_CLASS_REVISION);
-				if (class == 0xffffffff)
-					break; 
-
-		       		if ((class >> 16) != PCI_CLASS_BRIDGE_PCI)
-					continue; 
-
-				vendor = read_pci_config(num, slot, func, 
-							 PCI_VENDOR_ID);
-				vendor &= 0xffff;
-				switch (vendor) { 
-				case PCI_VENDOR_ID_VIA:
-#ifdef CONFIG_IOMMU
-					if ((end_pfn > MAX_DMA32_PFN ||
-					     force_iommu) &&
-					    !iommu_aperture_allowed) {
-						printk(KERN_INFO
-    "Looks like a VIA chipset. Disabling IOMMU. Override with \"iommu=allowed\"\n");
-						iommu_aperture_disabled = 1;
-					}
-#endif
-					return;
-				case PCI_VENDOR_ID_NVIDIA:
-#ifdef CONFIG_ACPI
-					/*
-					 * All timer overrides on Nvidia are
-					 * wrong unless HPET is enabled.
-					 */
-					nvidia_hpet_detected = 0;
-					acpi_table_parse(ACPI_HPET,
-							nvidia_hpet_check);
-					if (nvidia_hpet_detected == 0) {
-						acpi_skip_timer_override = 1;
-						printk(KERN_INFO "Nvidia board "
-						    "detected. Ignoring ACPI "
-						    "timer override.\n");
-					}
-#endif
-					/* RED-PEN skip them on mptables too? */
-					return;
-				case PCI_VENDOR_ID_ATI:
-
-				/* This should be actually default, but
-				   for 2.6.16 let's do it for ATI only where
-				   it's really needed. */
-#ifndef CONFIG_XEN
-					if (timer_over_8254 == 1) {	
-						timer_over_8254 = 0;	
-					printk(KERN_INFO
-		"ATI board detected. Disabling timer routing over 8254.\n");
-					}	
-#endif
-					return;
-				} 
-
-
-				/* No multi-function device? */
-				type = read_pci_config_byte(num,slot,func,
-							    PCI_HEADER_TYPE);
-				if (!(type & 0x80))
-					break;
-			} 
-		}
-	}
-} 
-
-static int __init ioapic_pirq_setup(char *str)
-{
-	int i, max;
-	int ints[MAX_PIRQS+1];
-
-	get_options(str, ARRAY_SIZE(ints), ints);
-
-	for (i = 0; i < MAX_PIRQS; i++)
-		pirq_entries[i] = -1;
-
-	pirqs_enabled = 1;
-	apic_printk(APIC_VERBOSE, "PIRQ redirection, working around broken MP-BIOS.\n");
-	max = MAX_PIRQS;
-	if (ints[0] < MAX_PIRQS)
-		max = ints[0];
-
-	for (i = 0; i < max; i++) {
-		apic_printk(APIC_VERBOSE, "... PIRQ%d -> IRQ %d\n", i, ints[i+1]);
-		/*
-		 * PIRQs are mapped upside down, usually.
-		 */
-		pirq_entries[MAX_PIRQS-i-1] = ints[i+1];
-	}
-	return 1;
-}
-
-__setup("pirq=", ioapic_pirq_setup);
 
 /*
  * Find the IRQ entry number of a certain pin.
@@ -479,9 +451,7 @@ static int __init find_isa_irq_pin(int i
 	for (i = 0; i < mp_irq_entries; i++) {
 		int lbus = mp_irqs[i].mpc_srcbus;
 
-		if ((mp_bus_id_to_type[lbus] == MP_BUS_ISA ||
-		     mp_bus_id_to_type[lbus] == MP_BUS_EISA ||
-		     mp_bus_id_to_type[lbus] == MP_BUS_MCA) &&
+		if (test_bit(lbus, mp_bus_not_pci) &&
 		    (mp_irqs[i].mpc_irqtype == type) &&
 		    (mp_irqs[i].mpc_srcbusirq == irq))
 
@@ -497,9 +467,7 @@ static int __init find_isa_irq_apic(int 
 	for (i = 0; i < mp_irq_entries; i++) {
 		int lbus = mp_irqs[i].mpc_srcbus;
 
-		if ((mp_bus_id_to_type[lbus] == MP_BUS_ISA ||
-		     mp_bus_id_to_type[lbus] == MP_BUS_EISA ||
-		     mp_bus_id_to_type[lbus] == MP_BUS_MCA) &&
+		if (test_bit(lbus, mp_bus_not_pci) &&
 		    (mp_irqs[i].mpc_irqtype == type) &&
 		    (mp_irqs[i].mpc_srcbusirq == irq))
 			break;
@@ -540,7 +508,7 @@ int IO_APIC_get_PCI_irq_vector(int bus, 
 			    mp_irqs[i].mpc_dstapic == MP_APIC_ALL)
 				break;
 
-		if ((mp_bus_id_to_type[lbus] == MP_BUS_PCI) &&
+		if (!test_bit(lbus, mp_bus_not_pci) &&
 		    !mp_irqs[i].mpc_irqtype &&
 		    (bus == lbus) &&
 		    (slot == ((mp_irqs[i].mpc_srcbusirq >> 2) & 0x1f))) {
@@ -563,27 +531,6 @@ int IO_APIC_get_PCI_irq_vector(int bus, 
 	return best_guess;
 }
 
-/*
- * EISA Edge/Level control register, ELCR
- */
-static int EISA_ELCR(unsigned int irq)
-{
-	if (irq < 16) {
-		unsigned int port = 0x4d0 + (irq >> 3);
-		return (inb(port) >> (irq & 7)) & 1;
-	}
-	apic_printk(APIC_VERBOSE, "Broken MPtable reports ISA irq %d\n", irq);
-	return 0;
-}
-
-/* EISA interrupts are always polarity zero and can be edge or level
- * trigger depending on the ELCR value.  If an interrupt is listed as
- * EISA conforming in the MP table, that means its trigger type must
- * be read in from the ELCR */
-
-#define default_EISA_trigger(idx)	(EISA_ELCR(mp_irqs[idx].mpc_srcbusirq))
-#define default_EISA_polarity(idx)	(0)
-
 /* ISA interrupts are always polarity zero edge triggered,
  * when listed as conforming in the MP table. */
 
@@ -596,12 +543,6 @@ static int EISA_ELCR(unsigned int irq)
 #define default_PCI_trigger(idx)	(1)
 #define default_PCI_polarity(idx)	(1)
 
-/* MCA interrupts are always polarity zero level triggered,
- * when listed as conforming in the MP table. */
-
-#define default_MCA_trigger(idx)	(1)
-#define default_MCA_polarity(idx)	(0)
-
 static int __init MPBIOS_polarity(int idx)
 {
 	int bus = mp_irqs[idx].mpc_srcbus;
@@ -613,38 +554,11 @@ static int __init MPBIOS_polarity(int id
 	switch (mp_irqs[idx].mpc_irqflag & 3)
 	{
 		case 0: /* conforms, ie. bus-type dependent polarity */
-		{
-			switch (mp_bus_id_to_type[bus])
-			{
-				case MP_BUS_ISA: /* ISA pin */
-				{
-					polarity = default_ISA_polarity(idx);
-					break;
-				}
-				case MP_BUS_EISA: /* EISA pin */
-				{
-					polarity = default_EISA_polarity(idx);
-					break;
-				}
-				case MP_BUS_PCI: /* PCI pin */
-				{
-					polarity = default_PCI_polarity(idx);
-					break;
-				}
-				case MP_BUS_MCA: /* MCA pin */
-				{
-					polarity = default_MCA_polarity(idx);
-					break;
-				}
-				default:
-				{
-					printk(KERN_WARNING "broken BIOS!!\n");
-					polarity = 1;
-					break;
-				}
-			}
+			if (test_bit(bus, mp_bus_not_pci))
+				polarity = default_ISA_polarity(idx);
+			else
+				polarity = default_PCI_polarity(idx);
 			break;
-		}
 		case 1: /* high active */
 		{
 			polarity = 0;
@@ -682,38 +596,11 @@ static int MPBIOS_trigger(int idx)
 	switch ((mp_irqs[idx].mpc_irqflag>>2) & 3)
 	{
 		case 0: /* conforms, ie. bus-type dependent */
-		{
-			switch (mp_bus_id_to_type[bus])
-			{
-				case MP_BUS_ISA: /* ISA pin */
-				{
-					trigger = default_ISA_trigger(idx);
-					break;
-				}
-				case MP_BUS_EISA: /* EISA pin */
-				{
-					trigger = default_EISA_trigger(idx);
-					break;
-				}
-				case MP_BUS_PCI: /* PCI pin */
-				{
-					trigger = default_PCI_trigger(idx);
-					break;
-				}
-				case MP_BUS_MCA: /* MCA pin */
-				{
-					trigger = default_MCA_trigger(idx);
-					break;
-				}
-				default:
-				{
-					printk(KERN_WARNING "broken BIOS!!\n");
-					trigger = 1;
-					break;
-				}
-			}
+			if (test_bit(bus, mp_bus_not_pci))
+				trigger = default_ISA_trigger(idx);
+			else
+				trigger = default_PCI_trigger(idx);
 			break;
-		}
 		case 1: /* edge */
 		{
 			trigger = 0;
@@ -750,64 +637,6 @@ static inline int irq_trigger(int idx)
 	return MPBIOS_trigger(idx);
 }
 
-static int next_irq = 16;
-
-/*
- * gsi_irq_sharing -- Name overload!  "irq" can be either a legacy IRQ
- * in the range 0-15, a linux IRQ in the range 0-223, or a GSI number
- * from ACPI, which can reach 800 in large boxen.
- *
- * Compact the sparse GSI space into a sequential IRQ series and reuse
- * vectors if possible.
- */
-int gsi_irq_sharing(int gsi)
-{
-	int i, tries, vector;
-
-	BUG_ON(gsi >= NR_IRQ_VECTORS);
-
-	if (platform_legacy_irq(gsi))
-		return gsi;
-
-	if (gsi_2_irq[gsi] != 0xFF)
-		return (int)gsi_2_irq[gsi];
-
-	tries = NR_IRQS;
-  try_again:
-	vector = assign_irq_vector(gsi);
-
-	/*
-	 * Sharing vectors means sharing IRQs, so scan irq_vectors for previous
-	 * use of vector and if found, return that IRQ.  However, we never want
-	 * to share legacy IRQs, which usually have a different trigger mode
-	 * than PCI.
-	 */
-	for (i = 0; i < NR_IRQS; i++)
-		if (IO_APIC_VECTOR(i) == vector)
-			break;
-	if (platform_legacy_irq(i)) {
-		if (--tries >= 0) {
-			IO_APIC_VECTOR(i) = 0;
-			goto try_again;
-		}
-		panic("gsi_irq_sharing: didn't find an IRQ using vector 0x%02X for GSI %d", vector, gsi);
-	}
-	if (i < NR_IRQS) {
-		gsi_2_irq[gsi] = i;
-		printk(KERN_INFO "GSI %d sharing vector 0x%02X and IRQ %d\n",
-				gsi, vector, i);
-		return i;
-	}
-
-	i = next_irq++;
-	BUG_ON(i >= NR_IRQS);
-	gsi_2_irq[gsi] = i;
-	IO_APIC_VECTOR(i) = vector;
-	printk(KERN_INFO "GSI %d assigned vector 0x%02X and IRQ %d\n",
-			gsi, vector, i);
-	return i;
-}
-
 static int pin_2_irq(int idx, int apic, int pin)
 {
 	int irq, i;
@@ -819,49 +648,16 @@ static int pin_2_irq(int idx, int apic, 
 	if (mp_irqs[idx].mpc_dstirq != pin)
 		printk(KERN_ERR "broken BIOS or MPTABLE parser, ayiee!!\n");
 
-	switch (mp_bus_id_to_type[bus])
-	{
-		case MP_BUS_ISA: /* ISA pin */
-		case MP_BUS_EISA:
-		case MP_BUS_MCA:
-		{
-			irq = mp_irqs[idx].mpc_srcbusirq;
-			break;
-		}
-		case MP_BUS_PCI: /* PCI pin */
-		{
-			/*
-			 * PCI IRQs are mapped in order
-			 */
-			i = irq = 0;
-			while (i < apic)
-				irq += nr_ioapic_registers[i++];
-			irq += pin;
-			irq = gsi_irq_sharing(irq);
-			break;
-		}
-		default:
-		{
-			printk(KERN_ERR "unknown bus type %d.\n",bus); 
-			irq = 0;
-			break;
-		}
-	}
-	BUG_ON(irq >= NR_IRQS);
-
-	/*
-	 * PCI IRQ command line redirection. Yes, limits are hardcoded.
-	 */
-	if ((pin >= 16) && (pin <= 23)) {
-		if (pirq_entries[pin-16] != -1) {
-			if (!pirq_entries[pin-16]) {
-				apic_printk(APIC_VERBOSE, "disabling PIRQ%d\n", pin-16);
-			} else {
-				irq = pirq_entries[pin-16];
-				apic_printk(APIC_VERBOSE, "using PIRQ%d -> IRQ %d\n",
-						pin-16, irq);
-			}
-		}
+	if (test_bit(bus, mp_bus_not_pci)) {
+		irq = mp_irqs[idx].mpc_srcbusirq;
+	} else {
+		/*
+		 * PCI IRQs are mapped in order
+		 */
+		i = irq = 0;
+		while (i < apic)
+			irq += nr_ioapic_registers[i++];
+		irq += pin;
 	}
 	BUG_ON(irq >= NR_IRQS);
 	return irq;
@@ -885,46 +681,71 @@ static inline int IO_APIC_irq_trigger(in
 }
 
 /* irq_vectors is indexed by the sum of all RTEs in all I/O APICs. */
-u8 irq_vector[NR_IRQ_VECTORS] __read_mostly;
+static u8 irq_vector[NR_IRQ_VECTORS] __read_mostly;
 
-int assign_irq_vector(int irq)
+static int __assign_irq_vector(int irq, cpumask_t mask, cpumask_t *result)
 {
-	unsigned long flags;
 	int vector;
 	struct physdev_irq irq_op;
   
-  	BUG_ON(irq != AUTO_ASSIGN && (unsigned)irq >= NR_IRQ_VECTORS);
+	BUG_ON((unsigned)irq >= NR_IRQ_VECTORS);
 
 	if (irq < PIRQ_BASE || irq - PIRQ_BASE >= NR_PIRQS)
 		return -EINVAL;
 
-	spin_lock_irqsave(&vector_lock, flags);
+	cpus_and(*result, mask, cpu_online_map);
 
-  	if (irq != AUTO_ASSIGN && IO_APIC_VECTOR(irq) > 0) {
-		spin_unlock_irqrestore(&vector_lock, flags);
-  		return IO_APIC_VECTOR(irq);
-	}
+	if (irq_vector[irq] > 0)
+		return irq_vector[irq];
 
 	irq_op.irq = irq;
-	if (HYPERVISOR_physdev_op(PHYSDEVOP_alloc_irq_vector, &irq_op)) {
-		spin_unlock_irqrestore(&vector_lock, flags);
+	if (HYPERVISOR_physdev_op(PHYSDEVOP_alloc_irq_vector, &irq_op))
 		return -ENOSPC;
-	}
 
 	vector = irq_op.vector;
-	vector_irq[vector] = irq;
-	if (irq != AUTO_ASSIGN)
-		IO_APIC_VECTOR(irq) = vector;
+	irq_vector[irq] = vector;
 
-	spin_unlock_irqrestore(&vector_lock, flags);
+	return vector;
+}
+
+static int assign_irq_vector(int irq, cpumask_t mask, cpumask_t *result)
+{
+	int vector;
+	unsigned long flags;
 
+	spin_lock_irqsave(&vector_lock, flags);
+	vector = __assign_irq_vector(irq, mask, result);
+	spin_unlock_irqrestore(&vector_lock, flags);
 	return vector;
 }
 
-extern void (*interrupt[NR_IRQS])(void);
 #ifndef CONFIG_XEN
-static struct hw_interrupt_type ioapic_level_type;
-static struct hw_interrupt_type ioapic_edge_type;
+void __setup_vector_irq(int cpu)
+{
+	/* Initialize vector_irq on a new cpu */
+	/* This function must be called with vector_lock held */
+	int irq, vector;
+
+	/* Mark the inuse vectors */
+	for (irq = 0; irq < NR_IRQ_VECTORS; ++irq) {
+		if (!cpu_isset(cpu, irq_domain[irq]))
+			continue;
+		vector = irq_vector[irq];
+		per_cpu(vector_irq, cpu)[vector] = irq;
+	}
+	/* Mark the free vectors */
+	for (vector = 0; vector < NR_VECTORS; ++vector) {
+		irq = per_cpu(vector_irq, cpu)[vector];
+		if (irq < 0)
+			continue;
+		if (!cpu_isset(cpu, irq_domain[irq]))
+			per_cpu(vector_irq, cpu)[vector] = -1;
+	}
+}
+
+extern void (*interrupt[NR_IRQS])(void);
+
+static struct irq_chip ioapic_chip;
 
 #define IOAPIC_AUTO	-1
 #define IOAPIC_EDGE	0
@@ -932,16 +753,15 @@ static struct hw_interrupt_type ioapic_e
 
 static void ioapic_register_intr(int irq, int vector, unsigned long trigger)
 {
-	unsigned idx;
-
-	idx = use_pci_vector() && !platform_legacy_irq(irq) ? vector : irq;
-
 	if ((trigger == IOAPIC_AUTO && IO_APIC_irq_trigger(irq)) ||
 			trigger == IOAPIC_LEVEL)
-		irq_desc[idx].chip = &ioapic_level_type;
-	else
-		irq_desc[idx].chip = &ioapic_edge_type;
-	set_intr_gate(vector, interrupt[idx]);
+		set_irq_chip_and_handler_name(irq, &ioapic_chip,
+					      handle_fasteoi_irq, "fasteoi");
+	else {
+		irq_desc[irq].status |= IRQ_DELAYED_DISABLE;
+		set_irq_chip_and_handler_name(irq, &ioapic_chip,
+					      handle_edge_irq, "edge");
+	}
 }
 #else
 #define ioapic_register_intr(irq, vector, trigger) evtchn_register_pirq(irq)
@@ -994,16 +814,21 @@ static void __init setup_IO_APIC_irqs(vo
 			continue;
 
 		if (IO_APIC_IRQ(irq)) {
-			vector = assign_irq_vector(irq);
+			cpumask_t mask;
+			vector = assign_irq_vector(irq, TARGET_CPUS, &mask);
+			if (vector < 0)
+				continue;
+
+			entry.dest.logical.logical_dest = cpu_mask_to_apicid(mask);
 			entry.vector = vector;
 
 			ioapic_register_intr(irq, vector, IOAPIC_AUTO);
 			if (!apic && (irq < 16))
 				disable_8259A_irq(irq);
 		}
+		ioapic_write_entry(apic, pin, entry);
+
 		spin_lock_irqsave(&ioapic_lock, flags);
-		io_apic_write(apic, 0x11+2*pin, *(((int *)&entry)+1));
-		io_apic_write(apic, 0x10+2*pin, *(((int *)&entry)+0));
 		set_native_irq_info(irq, TARGET_CPUS);
 		spin_unlock_irqrestore(&ioapic_lock, flags);
 	}
@@ -1046,7 +871,7 @@ static void __init setup_ExtINT_IRQ0_pin
 	 * The timer IRQ doesn't have to know that behind the
 	 * scene we have a 8259A-master in AEOI mode ...
 	 */
-	irq_desc[0].chip = &ioapic_edge_type;
+	set_irq_chip_and_handler_name(0, &ioapic_chip, handle_edge_irq, "edge");
 
 	/*
 	 * Add it to the IO-APIC irq-routing table:
@@ -1142,10 +967,7 @@ void __apicdebuginit print_IO_APIC(void)
 	for (i = 0; i <= reg_01.bits.entries; i++) {
 		struct IO_APIC_route_entry entry;
 
-		spin_lock_irqsave(&ioapic_lock, flags);
-		*(((int *)&entry)+0) = io_apic_read(apic, 0x10+i*2);
-		*(((int *)&entry)+1) = io_apic_read(apic, 0x11+i*2);
-		spin_unlock_irqrestore(&ioapic_lock, flags);
+		entry = ioapic_read_entry(apic, i);
 
 		printk(KERN_DEBUG " %02x %03X %02X  ",
 			i,
@@ -1165,17 +987,12 @@ void __apicdebuginit print_IO_APIC(void)
 		);
 	}
 	}
-	if (use_pci_vector())
-		printk(KERN_INFO "Using vector-based indexing\n");
 	printk(KERN_DEBUG "IRQ to pin mappings:\n");
 	for (i = 0; i < NR_IRQS; i++) {
 		struct irq_pin_list *entry = irq_2_pin + i;
 		if (entry->pin < 0)
 			continue;
- 		if (use_pci_vector() && !platform_legacy_irq(i))
-			printk(KERN_DEBUG "IRQ%d ", IO_APIC_VECTOR(i));
-		else
-			printk(KERN_DEBUG "IRQ%d ", i);
+		printk(KERN_DEBUG "IRQ%d ", i);
 		for (;;) {
 			printk("-> %d:%d", entry->apic, entry->pin);
 			if (!entry->next)
@@ -1339,9 +1156,6 @@ static void __init enable_IO_APIC(void)
 		irq_2_pin[i].pin = -1;
 		irq_2_pin[i].next = 0;
 	}
-	if (!pirqs_enabled)
-		for (i = 0; i < MAX_PIRQS; i++)
-			pirq_entries[i] = -1;
 
 	/*
 	 * The number of IO-APIC IRQ registers (== #pins):
@@ -1358,11 +1172,7 @@ static void __init enable_IO_APIC(void)
 		/* See if any of the pins is in ExtINT mode */
 		for (pin = 0; pin < nr_ioapic_registers[apic]; pin++) {
 			struct IO_APIC_route_entry entry;
-			spin_lock_irqsave(&ioapic_lock, flags);
-			*(((int *)&entry) + 0) = io_apic_read(apic, 0x10 + 2 * pin);
-			*(((int *)&entry) + 1) = io_apic_read(apic, 0x11 + 2 * pin);
-			spin_unlock_irqrestore(&ioapic_lock, flags);
-
+			entry = ioapic_read_entry(apic, pin);
 
 			/* If the interrupt line is enabled and in ExtInt mode
 			 * I have found the pin where the i8259 is connected.
@@ -1416,7 +1226,6 @@ void disable_IO_APIC(void)
 	 */
 	if (ioapic_i8259.pin != -1) {
 		struct IO_APIC_route_entry entry;
-		unsigned long flags;
 
 		memset(&entry, 0, sizeof(entry));
 		entry.mask            = 0; /* Enabled */
@@ -1433,12 +1242,7 @@ void disable_IO_APIC(void)
 		/*
 		 * Add it to the IO-APIC irq-routing table:
 		 */
-		spin_lock_irqsave(&ioapic_lock, flags);
-		io_apic_write(ioapic_i8259.apic, 0x11+2*ioapic_i8259.pin,
-			*(((int *)&entry)+1));
-		io_apic_write(ioapic_i8259.apic, 0x10+2*ioapic_i8259.pin,
-			*(((int *)&entry)+0));
-		spin_unlock_irqrestore(&ioapic_lock, flags);
+		ioapic_write_entry(ioapic_i8259.apic, ioapic_i8259.pin, entry);
 	}
 
 	disconnect_bsp_APIC(ioapic_i8259.pin != -1);
@@ -1446,76 +1250,6 @@ void disable_IO_APIC(void)
 }
 
 /*
- * function to set the IO-APIC physical IDs based on the
- * values stored in the MPC table.
- *
- * by Matt Domsch <Matt_Domsch@dell.com>  Tue Dec 21 12:25:05 CST 1999
- */
-
-#ifndef CONFIG_XEN
-static void __init setup_ioapic_ids_from_mpc (void)
-{
-	union IO_APIC_reg_00 reg_00;
-	int apic;
-	int i;
-	unsigned char old_id;
-	unsigned long flags;
-
-	/*
-	 * Set the IOAPIC ID to the value stored in the MPC table.
-	 */
-	for (apic = 0; apic < nr_ioapics; apic++) {
-
-		/* Read the register 0 value */
-		spin_lock_irqsave(&ioapic_lock, flags);
-		reg_00.raw = io_apic_read(apic, 0);
-		spin_unlock_irqrestore(&ioapic_lock, flags);
-		
-		old_id = mp_ioapics[apic].mpc_apicid;
-
-
-		printk(KERN_INFO "Using IO-APIC %d\n", mp_ioapics[apic].mpc_apicid);
-
-
-		/*
-		 * We need to adjust the IRQ routing table
-		 * if the ID changed.
-		 */
-		if (old_id != mp_ioapics[apic].mpc_apicid)
-			for (i = 0; i < mp_irq_entries; i++)
-				if (mp_irqs[i].mpc_dstapic == old_id)
-					mp_irqs[i].mpc_dstapic
-						= mp_ioapics[apic].mpc_apicid;
-
-		/*
-		 * Read the right value from the MPC table and
-		 * write it into the ID register.
-	 	 */
-		apic_printk(APIC_VERBOSE,KERN_INFO "...changing IO-APIC physical APIC ID to %d ...",
-				mp_ioapics[apic].mpc_apicid);
-
-		reg_00.bits.ID = mp_ioapics[apic].mpc_apicid;
-		spin_lock_irqsave(&ioapic_lock, flags);
-		io_apic_write(apic, 0, reg_00.raw);
-		spin_unlock_irqrestore(&ioapic_lock, flags);
-
-		/*
-		 * Sanity check
-		 */
-		spin_lock_irqsave(&ioapic_lock, flags);
-		reg_00.raw = io_apic_read(apic, 0);
-		spin_unlock_irqrestore(&ioapic_lock, flags);
-		if (reg_00.bits.ID != mp_ioapics[apic].mpc_apicid)
-			printk("could not set ID!\n");
-		else
-			apic_printk(APIC_VERBOSE," ok.\n");
-	}
-}
-#else
-static void __init setup_ioapic_ids_from_mpc(void) { }
-#endif
-
-/*
  * There is a nasty bug in some older SMP boards, their mptable lies
  * about the timer IRQ. We do the following to work around the situation:
  *
@@ -1569,7 +1303,7 @@ static int __init timer_irq_works(void)
  * an edge even if it isn't on the 8259A...
  */
 
-static unsigned int startup_edge_ioapic_irq(unsigned int irq)
+static unsigned int startup_ioapic_irq(unsigned int irq)
 {
 	int was_pending = 0;
 	unsigned long flags;
@@ -1586,107 +1320,19 @@ static unsigned int startup_edge_ioapic_
 	return was_pending;
 }
 
-/*
- * Once we have recorded IRQ_PENDING already, we can mask the
- * interrupt for real. This prevents IRQ storms from unhandled
- * devices.
- */
-static void ack_edge_ioapic_irq(unsigned int irq)
-{
-	move_irq(irq);
-	if ((irq_desc[irq].status & (IRQ_PENDING | IRQ_DISABLED))
-					== (IRQ_PENDING | IRQ_DISABLED))
-		mask_IO_APIC_irq(irq);
-	ack_APIC_irq();
-}
-
-/*
- * Level triggered interrupts can just be masked,
- * and shutting down and starting up the interrupt
- * is the same as enabling and disabling them -- except
- * with a startup need to return a "was pending" value.
- *
- * Level triggered interrupts are special because we
- * do not touch any IO-APIC register while handling
- * them. We ack the APIC in the end-IRQ handler, not
- * in the start-IRQ-handler. Protection against reentrance
- * from the same interrupt is still provided, both by the
- * generic IRQ layer and by the fact that an unacked local
- * APIC does not accept IRQs.
- */
-static unsigned int startup_level_ioapic_irq (unsigned int irq)
-{
-	unmask_IO_APIC_irq(irq);
-
-	return 0; /* don't check for pending */
-}
-
-static void end_level_ioapic_irq (unsigned int irq)
-{
-	move_irq(irq);
-	ack_APIC_irq();
-}
-
-#ifdef CONFIG_PCI_MSI
-static unsigned int startup_edge_ioapic_vector(unsigned int vector)
-{
-	int irq = vector_to_irq(vector);
-
-	return startup_edge_ioapic_irq(irq);
-}
-
-static void ack_edge_ioapic_vector(unsigned int vector)
-{
-	int irq = vector_to_irq(vector);
-
-	move_native_irq(vector);
-	ack_edge_ioapic_irq(irq);
-}
-
-static unsigned int startup_level_ioapic_vector (unsigned int vector)
-{
-	int irq = vector_to_irq(vector);
-
-	return startup_level_ioapic_irq (irq);
-}
-
-static void end_level_ioapic_vector (unsigned int vector)
-{
-	int irq = vector_to_irq(vector);
-
-	move_native_irq(vector);
-	end_level_ioapic_irq(irq);
-}
-
-static void mask_IO_APIC_vector (unsigned int vector)
-{
-	int irq = vector_to_irq(vector);
-
-	mask_IO_APIC_irq(irq);
-}
-
-static void unmask_IO_APIC_vector (unsigned int vector)
+static int ioapic_retrigger_irq(unsigned int irq)
 {
-	int irq = vector_to_irq(vector);
-
-	unmask_IO_APIC_irq(irq);
-}
-
-#ifdef CONFIG_SMP
-static void set_ioapic_affinity_vector (unsigned int vector,
-					cpumask_t cpu_mask)
-{
-	int irq = vector_to_irq(vector);
+	cpumask_t mask;
+	unsigned vector;
+	unsigned long flags;
 
-	set_native_irq_info(vector, cpu_mask);
-	set_ioapic_affinity_irq(irq, cpu_mask);
-}
-#endif // CONFIG_SMP
-#endif // CONFIG_PCI_MSI
+	spin_lock_irqsave(&vector_lock, flags);
+	vector = irq_vector[irq];
+	cpus_clear(mask);
+	cpu_set(first_cpu(irq_domain[irq]), mask);
 
-static int ioapic_retrigger(unsigned int irq)
-{
-	send_IPI_self(IO_APIC_VECTOR(irq));
+	send_IPI_mask(mask, vector);
+	spin_unlock_irqrestore(&vector_lock, flags);
 
 	return 1;
 }
@@ -1700,32 +1346,47 @@ static int ioapic_retrigger(unsigned int
  * races.
  */
 
-static struct hw_interrupt_type ioapic_edge_type __read_mostly = {
-	.typename = "IO-APIC-edge",
-	.startup 	= startup_edge_ioapic,
-	.shutdown 	= shutdown_edge_ioapic,
-	.enable 	= enable_edge_ioapic,
-	.disable 	= disable_edge_ioapic,
-	.ack 		= ack_edge_ioapic,
-	.end 		= end_edge_ioapic,
-#ifdef CONFIG_SMP
-	.set_affinity = set_ioapic_affinity,
+static void ack_apic_edge(unsigned int irq)
+{
+	move_native_irq(irq);
+	ack_APIC_irq();
+}
+
+static void ack_apic_level(unsigned int irq)
+{
+	int do_unmask_irq = 0;
+
+#if defined(CONFIG_GENERIC_PENDING_IRQ) || defined(CONFIG_IRQBALANCE)
+	/* If we are moving the irq we need to mask it */
+	if (unlikely(irq_desc[irq].status & IRQ_MOVE_PENDING)) {
+		do_unmask_irq = 1;
+		mask_IO_APIC_irq(irq);
+	}
 #endif
-	.retrigger	= ioapic_retrigger,
-};
 
-static struct hw_interrupt_type ioapic_level_type __read_mostly = {
-	.typename = "IO-APIC-level",
-	.startup 	= startup_level_ioapic,
-	.shutdown 	= shutdown_level_ioapic,
-	.enable 	= enable_level_ioapic,
-	.disable 	= disable_level_ioapic,
-	.ack 		= mask_and_ack_level_ioapic,
-	.end 		= end_level_ioapic,
+	/*
+	 * We must acknowledge the irq before we move it or the acknowledge will
+	 * not propogate properly.
+	 */
+	ack_APIC_irq();
+
+	/* Now we can move and renable the irq */
+	move_masked_irq(irq);
+	if (unlikely(do_unmask_irq))
+		unmask_IO_APIC_irq(irq);
+}
+
+static struct irq_chip ioapic_chip __read_mostly = {
+	.name 		= "IO-APIC",
+	.startup 	= startup_ioapic_irq,
+	.mask	 	= mask_IO_APIC_irq,
+	.unmask	 	= unmask_IO_APIC_irq,
+	.ack 		= ack_apic_edge,
+	.eoi 		= ack_apic_level,
 #ifdef CONFIG_SMP
-	.set_affinity = set_ioapic_affinity,
+	.set_affinity 	= set_ioapic_affinity_irq,
 #endif
-	.retrigger	= ioapic_retrigger,
+	.retrigger	= ioapic_retrigger_irq,
 };
 #endif /* !CONFIG_XEN */
 
@@ -1746,12 +1407,7 @@ static inline void init_IO_APIC_traps(vo
 	 */
 	for (irq = 0; irq < NR_IRQS ; irq++) {
 		int tmp = irq;
-		if (use_pci_vector()) {
-			if (!platform_legacy_irq(tmp))
-				if ((tmp = vector_to_irq(tmp)) == -1)
-					continue;
-		}
-		if (IO_APIC_IRQ(tmp) && !IO_APIC_VECTOR(tmp)) {
+		if (IO_APIC_IRQ(tmp) && !irq_vector[tmp]) {
 			/*
 			 * Hmm.. We don't have an entry for this,
 			 * so default to an old-fashioned 8259
@@ -1762,7 +1418,7 @@ static inline void init_IO_APIC_traps(vo
 #ifndef CONFIG_XEN
 			else
 				/* Strange. Oh, well.. */
-				irq_desc[irq].chip = &no_irq_type;
+				irq_desc[irq].chip = &no_irq_chip;
 #endif
 		}
 	}
@@ -1883,8 +1539,6 @@ static inline void unlock_ExtINT_logic(v
 	spin_unlock_irqrestore(&ioapic_lock, flags);
 }
 
-int timer_uses_ioapic_pin_0;
-
 /*
  * This code may look a bit paranoid, but it's supposed to cooperate with
  * a wide range of boards and BIOS bugs.  Fortunately only the timer IRQ
@@ -1897,13 +1551,13 @@ static inline void check_timer(void)
 {
 	int apic1, pin1, apic2, pin2;
 	int vector;
+	cpumask_t mask;
 
 	/*
 	 * get/set the timer IRQ vector:
 	 */
 	disable_8259A_irq(0);
-	vector = assign_irq_vector(0);
-	set_intr_gate(vector, interrupt[0]);
+	vector = assign_irq_vector(0, TARGET_CPUS, &mask);
 
 	/*
 	 * Subtle, code in do_timer_interrupt() expects an AEOI
@@ -1922,9 +1576,6 @@ static inline void check_timer(void)
 	pin2  = ioapic_i8259.pin;
 	apic2 = ioapic_i8259.apic;
 
-	if (pin1 == 0)
-		timer_uses_ioapic_pin_0 = 1;
-
 	apic_printk(APIC_VERBOSE,KERN_INFO "..TIMER: vector=0x%02X apic1=%d pin1=%d apic2=%d pin2=%d\n",
 		vector, apic1, pin1, apic2, pin2);
 
@@ -2039,11 +1690,6 @@ void __init setup_IO_APIC(void)
 
 	apic_printk(APIC_VERBOSE, "ENABLING IO-APIC IRQs\n");
 
-	/*
-	 * Set up the IO-APIC IRQ routing table.
-	 */
-	if (!acpi_ioapic)
-		setup_ioapic_ids_from_mpc();
 #ifndef CONFIG_XEN
 	sync_Arb_IDs();
 #endif /* !CONFIG_XEN */
@@ -2066,17 +1712,12 @@ static int ioapic_suspend(struct sys_dev
 {
 	struct IO_APIC_route_entry *entry;
 	struct sysfs_ioapic_data *data;
-	unsigned long flags;
 	int i;
 
 	data = container_of(dev, struct sysfs_ioapic_data, dev);
 	entry = data->entry;
-	spin_lock_irqsave(&ioapic_lock, flags);
-	for (i = 0; i < nr_ioapic_registers[dev->id]; i ++, entry ++ ) {
-		*(((int *)entry) + 1) = io_apic_read(dev->id, 0x11 + 2 * i);
-		*(((int *)entry) + 0) = io_apic_read(dev->id, 0x10 + 2 * i);
-	}
-	spin_unlock_irqrestore(&ioapic_lock, flags);
+	for (i = 0; i < nr_ioapic_registers[dev->id]; i ++, entry ++ )
+		*entry = ioapic_read_entry(dev->id, i);
 
 	return 0;
 }
@@ -2098,11 +1739,9 @@ static int ioapic_resume(struct sys_devi
 		reg_00.bits.ID = mp_ioapics[dev->id].mpc_apicid;
 		io_apic_write(dev->id, 0, reg_00.raw);
 	}
-	for (i = 0; i < nr_ioapic_registers[dev->id]; i ++, entry ++ ) {
-		io_apic_write(dev->id, 0x11+2*i, *(((int *)entry)+1));
-		io_apic_write(dev->id, 0x10+2*i, *(((int *)entry)+0));
-	}
 	spin_unlock_irqrestore(&ioapic_lock, flags);
+	for (i = 0; i < nr_ioapic_registers[dev->id]; i++)
+		ioapic_write_entry(dev->id, i, entry[i]);
 
 	return 0;
 }
@@ -2148,28 +1787,254 @@ static int __init ioapic_init_sysfs(void
 
 device_initcall(ioapic_init_sysfs);
 
+/*
+ * Dynamic irq allocate and deallocation
+ */
+int create_irq(void)
+{
+	/* Allocate an unused irq */
+	int irq;
+	int new;
+	int vector = 0;
+	unsigned long flags;
+	cpumask_t mask;
+
+	irq = -ENOSPC;
+	spin_lock_irqsave(&vector_lock, flags);
+	for (new = (NR_IRQS - 1); new >= 0; new--) {
+		if (platform_legacy_irq(new))
+			continue;
+		if (irq_vector[new] != 0)
+			continue;
+		vector = __assign_irq_vector(new, TARGET_CPUS, &mask);
+		if (likely(vector > 0))
+			irq = new;
+		break;
+	}
+	spin_unlock_irqrestore(&vector_lock, flags);
+
+	if (irq >= 0) {
+		dynamic_irq_init(irq);
+	}
+	return irq;
+}
+
+void destroy_irq(unsigned int irq)
+{
+	unsigned long flags;
+
+	dynamic_irq_cleanup(irq);
+
+	spin_lock_irqsave(&vector_lock, flags);
+	irq_vector[irq] = 0;
+	spin_unlock_irqrestore(&vector_lock, flags);
+}
+
 #endif /* CONFIG_XEN */
 
-/* --------------------------------------------------------------------------
-                          ACPI-based IOAPIC Configuration
-   -------------------------------------------------------------------------- */
+/*
+ * MSI mesage composition
+ */
+#if defined(CONFIG_PCI_MSI) && !defined(CONFIG_XEN)
+static int msi_compose_msg(struct pci_dev *pdev, unsigned int irq, struct msi_msg *msg)
+{
+	int vector;
+	unsigned dest;
+	cpumask_t tmp;
 
-#ifdef CONFIG_ACPI
+	vector = assign_irq_vector(irq, TARGET_CPUS, &tmp);
+	if (vector >= 0) {
+		dest = cpu_mask_to_apicid(tmp);
+
+		msg->address_hi = MSI_ADDR_BASE_HI;
+		msg->address_lo =
+			MSI_ADDR_BASE_LO |
+			((INT_DEST_MODE == 0) ?
+				MSI_ADDR_DEST_MODE_PHYSICAL:
+				MSI_ADDR_DEST_MODE_LOGICAL) |
+			((INT_DELIVERY_MODE != dest_LowestPrio) ?
+				MSI_ADDR_REDIRECTION_CPU:
+				MSI_ADDR_REDIRECTION_LOWPRI) |
+			MSI_ADDR_DEST_ID(dest);
+
+		msg->data =
+			MSI_DATA_TRIGGER_EDGE |
+			MSI_DATA_LEVEL_ASSERT |
+			((INT_DELIVERY_MODE != dest_LowestPrio) ?
+				MSI_DATA_DELIVERY_FIXED:
+				MSI_DATA_DELIVERY_LOWPRI) |
+			MSI_DATA_VECTOR(vector);
+	}
+	return vector;
+}
 
-#define IO_APIC_MAX_ID		0xFE
+#ifdef CONFIG_SMP
+static void set_msi_irq_affinity(unsigned int irq, cpumask_t mask)
+{
+	struct msi_msg msg;
+	unsigned int dest;
+	cpumask_t tmp;
+	int vector;
+
+	cpus_and(tmp, mask, cpu_online_map);
+	if (cpus_empty(tmp))
+		tmp = TARGET_CPUS;
+
+	cpus_and(mask, tmp, CPU_MASK_ALL);
+
+	vector = assign_irq_vector(irq, mask, &tmp);
+	if (vector < 0)
+		return;
+
+	dest = cpu_mask_to_apicid(tmp);
+
+	read_msi_msg(irq, &msg);
+
+	msg.data &= ~MSI_DATA_VECTOR_MASK;
+	msg.data |= MSI_DATA_VECTOR(vector);
+	msg.address_lo &= ~MSI_ADDR_DEST_ID_MASK;
+	msg.address_lo |= MSI_ADDR_DEST_ID(dest);
 
-int __init io_apic_get_version (int ioapic)
+	write_msi_msg(irq, &msg);
+	set_native_irq_info(irq, mask);
+}
+#endif /* CONFIG_SMP */
+
+/*
+ * IRQ Chip for MSI PCI/PCI-X/PCI-Express Devices,
+ * which implement the MSI or MSI-X Capability Structure.
+ */
+static struct irq_chip msi_chip = {
+	.name		= "PCI-MSI",
+	.unmask		= unmask_msi_irq,
+	.mask		= mask_msi_irq,
+	.ack		= ack_apic_edge,
+#ifdef CONFIG_SMP
+	.set_affinity	= set_msi_irq_affinity,
+#endif
+	.retrigger	= ioapic_retrigger_irq,
+};
+
+int arch_setup_msi_irq(unsigned int irq, struct pci_dev *dev)
 {
-	union IO_APIC_reg_01	reg_01;
-	unsigned long flags;
+	struct msi_msg msg;
+	int ret;
+	ret = msi_compose_msg(dev, irq, &msg);
+	if (ret < 0)
+		return ret;
 
-	spin_lock_irqsave(&ioapic_lock, flags);
-	reg_01.raw = io_apic_read(ioapic, 1);
-	spin_unlock_irqrestore(&ioapic_lock, flags);
+	write_msi_msg(irq, &msg);
 
-	return reg_01.bits.version;
+	set_irq_chip_and_handler_name(irq, &msi_chip, handle_edge_irq, "edge");
+
+	return 0;
+}
+
+void arch_teardown_msi_irq(unsigned int irq)
+{
+	return;
 }
 
+#endif /* CONFIG_PCI_MSI */
+
+/*
+ * Hypertransport interrupt support
+ */
+#ifdef CONFIG_HT_IRQ
+
+#ifdef CONFIG_SMP
+
+static void target_ht_irq(unsigned int irq, unsigned int dest, u8 vector)
+{
+	struct ht_irq_msg msg;
+	fetch_ht_irq_msg(irq, &msg);
+
+	msg.address_lo &= ~(HT_IRQ_LOW_VECTOR_MASK | HT_IRQ_LOW_DEST_ID_MASK);
+	msg.address_hi &= ~(HT_IRQ_HIGH_DEST_ID_MASK);
+
+	msg.address_lo |= HT_IRQ_LOW_VECTOR(vector) | HT_IRQ_LOW_DEST_ID(dest);
+	msg.address_hi |= HT_IRQ_HIGH_DEST_ID(dest);
+
+	write_ht_irq_msg(irq, &msg);
+}
+
+static void set_ht_irq_affinity(unsigned int irq, cpumask_t mask)
+{
+	unsigned int dest;
+	cpumask_t tmp;
+	int vector;
+
+	cpus_and(tmp, mask, cpu_online_map);
+	if (cpus_empty(tmp))
+		tmp = TARGET_CPUS;
+
+	cpus_and(mask, tmp, CPU_MASK_ALL);
+
+	vector = assign_irq_vector(irq, mask, &tmp);
+	if (vector < 0)
+		return;
+
+	dest = cpu_mask_to_apicid(tmp);
+
+	target_ht_irq(irq, dest, vector);
+	set_native_irq_info(irq, mask);
+}
+#endif
+
+static struct irq_chip ht_irq_chip = {
+	.name		= "PCI-HT",
+	.mask		= mask_ht_irq,
+	.unmask		= unmask_ht_irq,
+	.ack		= ack_apic_edge,
+#ifdef CONFIG_SMP
+	.set_affinity	= set_ht_irq_affinity,
+#endif
+	.retrigger	= ioapic_retrigger_irq,
+};
+
+int arch_setup_ht_irq(unsigned int irq, struct pci_dev *dev)
+{
+	int vector;
+	cpumask_t tmp;
+
+	vector = assign_irq_vector(irq, TARGET_CPUS, &tmp);
+	if (vector >= 0) {
+		struct ht_irq_msg msg;
+		unsigned dest;
+
+		dest = cpu_mask_to_apicid(tmp);
+
+		msg.address_hi = HT_IRQ_HIGH_DEST_ID(dest);
+
+		msg.address_lo =
+			HT_IRQ_LOW_BASE |
+			HT_IRQ_LOW_DEST_ID(dest) |
+			HT_IRQ_LOW_VECTOR(vector) |
+			((INT_DEST_MODE == 0) ?
+				HT_IRQ_LOW_DM_PHYSICAL :
+				HT_IRQ_LOW_DM_LOGICAL) |
+			HT_IRQ_LOW_RQEOI_EDGE |
+			((INT_DELIVERY_MODE != dest_LowestPrio) ?
+				HT_IRQ_LOW_MT_FIXED :
+				HT_IRQ_LOW_MT_ARBITRATED) |
+			HT_IRQ_LOW_IRQ_MASKED;
+
+		write_ht_irq_msg(irq, &msg);
+
+		set_irq_chip_and_handler_name(irq, &ht_irq_chip,
+					      handle_edge_irq, "edge");
+	}
+	return vector;
+}
+#endif /* CONFIG_HT_IRQ */
+
+/* --------------------------------------------------------------------------
+                          ACPI-based IOAPIC Configuration
+   -------------------------------------------------------------------------- */
+
+#ifdef CONFIG_ACPI
+
+#define IO_APIC_MAX_ID		0xFE
 
 int __init io_apic_get_redir_entries (int ioapic)
 {
@@ -2188,6 +2053,8 @@ int io_apic_set_pci_routing (int ioapic,
 {
 	struct IO_APIC_route_entry entry;
 	unsigned long flags;
+	int vector;
+	cpumask_t mask;
 
 	if (!IO_APIC_IRQ(irq)) {
 		apic_printk(APIC_QUIET,KERN_ERR "IOAPIC[%d]: Invalid reference to IRQ 0\n",
@@ -2196,6 +2063,17 @@ int io_apic_set_pci_routing (int ioapic,
 	}
 
 	/*
+	 * IRQs < 16 are already in the irq_2_pin[] map
+	 */
+	if (irq >= 16)
+		add_pin_to_irq(irq, ioapic, pin);
+
+
+	vector = assign_irq_vector(irq, TARGET_CPUS, &mask);
+	if (vector < 0)
+		return vector;
+
+	/*
 	 * Generate a PCI IRQ routing entry and program the IOAPIC accordingly.
 	 * Note that we mask (disable) IRQs now -- these get enabled when the
 	 * corresponding device driver registers for this IRQ.
@@ -2205,19 +2083,11 @@ int io_apic_set_pci_routing (int ioapic,
 
 	entry.delivery_mode = INT_DELIVERY_MODE;
 	entry.dest_mode = INT_DEST_MODE;
-	entry.dest.logical.logical_dest = cpu_mask_to_apicid(TARGET_CPUS);
+	entry.dest.logical.logical_dest = cpu_mask_to_apicid(mask);
 	entry.trigger = edge_level;
 	entry.polarity = active_high_low;
 	entry.mask = 1;					 /* Disabled (masked) */
-
-	irq = gsi_irq_sharing(irq);
-	/*
-	 * IRQs < 16 are already in the irq_2_pin[] map
-	 */
-	if (irq >= 16)
-		add_pin_to_irq(irq, ioapic, pin);
-
-	entry.vector = assign_irq_vector(irq);
+	entry.vector = vector & 0xff;
 
 	apic_printk(APIC_VERBOSE,KERN_DEBUG "IOAPIC[%d]: Set PCI routing entry (%d-%d -> 0x%x -> "
 		"IRQ %d Mode:%i Active:%i)\n", ioapic, 
@@ -2229,10 +2099,10 @@ int io_apic_set_pci_routing (int ioapic,
 	if (!ioapic && (irq < 16))
 		disable_8259A_irq(irq);
 
+	ioapic_write_entry(ioapic, pin, entry);
+
 	spin_lock_irqsave(&ioapic_lock, flags);
-	io_apic_write(ioapic, 0x11+2*pin, *(((int *)&entry)+1));
-	io_apic_write(ioapic, 0x10+2*pin, *(((int *)&entry)+0));
-	set_native_irq_info(use_pci_vector() ?  entry.vector : irq, TARGET_CPUS);
+	set_native_irq_info(irq, TARGET_CPUS);
 	spin_unlock_irqrestore(&ioapic_lock, flags);
 
 	return 0;
--- head.orig/arch/x86/kernel/ioport_64-xen.c	2008-01-28 12:24:19.000000000 +0100
+++ head/arch/x86/kernel/ioport_64-xen.c	2011-01-31 17:29:16.000000000 +0100
@@ -58,6 +58,7 @@ asmlinkage long sys_ioperm(unsigned long
 
 		memset(bitmap, 0xff, IO_BITMAP_BYTES);
 		t->io_bitmap_ptr = bitmap;
+		set_thread_flag(TIF_IO_BITMAP);
 
 		set_xen_guest_handle(set_iobitmap.bitmap, (char *)bitmap);
 		set_iobitmap.nr_ports = IO_BITMAP_BITS;
--- head.orig/arch/x86/kernel/mpparse_64-xen.c	2007-06-12 13:13:01.000000000 +0200
+++ head/arch/x86/kernel/mpparse_64-xen.c	2011-01-31 17:29:16.000000000 +0100
@@ -41,8 +41,7 @@ int acpi_found_madt;
  * Various Linux-internal data structures created from the
  * MP-table.
  */
-unsigned char apic_version [MAX_APICS];
-unsigned char mp_bus_id_to_type [MAX_MP_BUSSES] = { [0 ... MAX_MP_BUSSES-1] = -1 };
+DECLARE_BITMAP(mp_bus_not_pci, MAX_MP_BUSSES);
 int mp_bus_id_to_pci_bus [MAX_MP_BUSSES] = { [0 ... MAX_MP_BUSSES-1] = -1 };
 
 static int mp_current_pci_id = 0;
@@ -56,7 +55,6 @@ struct mpc_config_intsrc mp_irqs[MAX_IRQ
 int mp_irq_entries;
 
 int nr_ioapics;
-int pic_mode;
 unsigned long mp_lapic_addr = 0;
 
 
@@ -71,19 +69,6 @@ unsigned disabled_cpus __initdata;
 /* Bitmask of physically existing CPUs */
 physid_mask_t phys_cpu_present_map = PHYSID_MASK_NONE;
 
-/* ACPI MADT entry parsing functions */
-#ifdef CONFIG_ACPI
-extern struct acpi_boot_flags acpi_boot;
-#ifdef CONFIG_X86_LOCAL_APIC
-extern int acpi_parse_lapic (acpi_table_entry_header *header);
-extern int acpi_parse_lapic_addr_ovr (acpi_table_entry_header *header);
-extern int acpi_parse_lapic_nmi (acpi_table_entry_header *header);
-#endif /*CONFIG_X86_LOCAL_APIC*/
-#ifdef CONFIG_X86_IO_APIC
-extern int acpi_parse_ioapic (acpi_table_entry_header *header);
-#endif /*CONFIG_X86_IO_APIC*/
-#endif /*CONFIG_ACPI*/
-
 u8 bios_cpu_apicid[NR_CPUS] = { [0 ... NR_CPUS-1] = BAD_APICID };
 
 
@@ -109,24 +94,20 @@ static int __init mpf_checksum(unsigned 
 static void __cpuinit MP_processor_info (struct mpc_config_processor *m)
 {
 	int cpu;
-	unsigned char ver;
 	cpumask_t tmp_map;
+	char *bootup_cpu = "";
 
 	if (!(m->mpc_cpuflag & CPU_ENABLED)) {
 		disabled_cpus++;
 		return;
 	}
-
-	printk(KERN_INFO "Processor #%d %d:%d APIC version %d\n",
-		m->mpc_apicid,
-	       (m->mpc_cpufeature & CPU_FAMILY_MASK)>>8,
-	       (m->mpc_cpufeature & CPU_MODEL_MASK)>>4,
-		m->mpc_apicver);
-
 	if (m->mpc_cpuflag & CPU_BOOTPROCESSOR) {
-		Dprintk("    Bootup CPU\n");
+		bootup_cpu = " (Bootup-CPU)";
 		boot_cpu_id = m->mpc_apicid;
 	}
+
+	printk(KERN_INFO "Processor #%d%s\n", m->mpc_apicid, bootup_cpu);
+
 	if (num_processors >= NR_CPUS) {
 		printk(KERN_WARNING "WARNING: NR_CPUS limit of %i reached."
 			" Processor ignored.\n", NR_CPUS);
@@ -137,24 +118,7 @@ static void __cpuinit MP_processor_info 
 	cpus_complement(tmp_map, cpu_present_map);
 	cpu = first_cpu(tmp_map);
 
-#if MAX_APICS < 255	
-	if ((int)m->mpc_apicid > MAX_APICS) {
-		printk(KERN_ERR "Processor #%d INVALID. (Max ID: %d).\n",
-			m->mpc_apicid, MAX_APICS);
-		return;
-	}
-#endif
-	ver = m->mpc_apicver;
-
 	physid_set(m->mpc_apicid, phys_cpu_present_map);
-	/*
-	 * Validate version
-	 */
-	if (ver == 0x0) {
-		printk(KERN_ERR "BIOS bug, APIC version is 0 for CPU#%d! fixing up to 0x10. (tell your hw vendor)\n", m->mpc_apicid);
-		ver = 0x10;
-	}
-	apic_version[m->mpc_apicid] = ver;
  	if (m->mpc_cpuflag & CPU_BOOTPROCESSOR) {
  		/*
  		 * bios_cpu_apicid is required to have processors listed
@@ -185,37 +149,42 @@ static void __init MP_bus_info (struct m
 	Dprintk("Bus #%d is %s\n", m->mpc_busid, str);
 
 	if (strncmp(str, "ISA", 3) == 0) {
-		mp_bus_id_to_type[m->mpc_busid] = MP_BUS_ISA;
-	} else if (strncmp(str, "EISA", 4) == 0) {
-		mp_bus_id_to_type[m->mpc_busid] = MP_BUS_EISA;
+		set_bit(m->mpc_busid, mp_bus_not_pci);
 	} else if (strncmp(str, "PCI", 3) == 0) {
-		mp_bus_id_to_type[m->mpc_busid] = MP_BUS_PCI;
+		clear_bit(m->mpc_busid, mp_bus_not_pci);
 		mp_bus_id_to_pci_bus[m->mpc_busid] = mp_current_pci_id;
 		mp_current_pci_id++;
-	} else if (strncmp(str, "MCA", 3) == 0) {
-		mp_bus_id_to_type[m->mpc_busid] = MP_BUS_MCA;
 	} else {
 		printk(KERN_ERR "Unknown bustype %s\n", str);
 	}
 }
 
+static int bad_ioapic(unsigned long address)
+{
+	if (nr_ioapics >= MAX_IO_APICS) {
+		printk(KERN_ERR "ERROR: Max # of I/O APICs (%d) exceeded "
+			"(found %d)\n", MAX_IO_APICS, nr_ioapics);
+		panic("Recompile kernel with bigger MAX_IO_APICS!\n");
+	}
+	if (!address) {
+		printk(KERN_ERR "WARNING: Bogus (zero) I/O APIC address"
+			" found in table, skipping!\n");
+		return 1;
+	}
+	return 0;
+}
+
 static void __init MP_ioapic_info (struct mpc_config_ioapic *m)
 {
 	if (!(m->mpc_flags & MPC_APIC_USABLE))
 		return;
 
-	printk("I/O APIC #%d Version %d at 0x%X.\n",
-		m->mpc_apicid, m->mpc_apicver, m->mpc_apicaddr);
-	if (nr_ioapics >= MAX_IO_APICS) {
-		printk(KERN_ERR "Max # of I/O APICs (%d) exceeded (found %d).\n",
-			MAX_IO_APICS, nr_ioapics);
-		panic("Recompile kernel with bigger MAX_IO_APICS!.\n");
-	}
-	if (!m->mpc_apicaddr) {
-		printk(KERN_ERR "WARNING: bogus zero I/O APIC address"
-			" found in MP table, skipping!\n");
+	printk("I/O APIC #%d at 0x%X.\n",
+		m->mpc_apicid, m->mpc_apicaddr);
+
+	if (bad_ioapic(m->mpc_apicaddr))
 		return;
-	}
+
 	mp_ioapics[nr_ioapics] = *m;
 	nr_ioapics++;
 }
@@ -239,19 +208,6 @@ static void __init MP_lintsrc_info (stru
 			m->mpc_irqtype, m->mpc_irqflag & 3,
 			(m->mpc_irqflag >> 2) &3, m->mpc_srcbusid,
 			m->mpc_srcbusirq, m->mpc_destapic, m->mpc_destapiclint);
-	/*
-	 * Well it seems all SMP boards in existence
-	 * use ExtINT/LVT1 == LINT0 and
-	 * NMI/LVT2 == LINT1 - the following check
-	 * will show us if this assumptions is false.
-	 * Until then we do not have to add baggage.
-	 */
-	if ((m->mpc_irqtype == mp_ExtINT) &&
-		(m->mpc_destapiclint != 0))
-			BUG();
-	if ((m->mpc_irqtype == mp_NMI) &&
-		(m->mpc_destapiclint != 1))
-			BUG();
 }
 
 /*
@@ -265,7 +221,7 @@ static int __init smp_read_mpc(struct mp
 	unsigned char *mpt=((unsigned char *)mpc)+count;
 
 	if (memcmp(mpc->mpc_signature,MPC_SIGNATURE,4)) {
-		printk("SMP mptable: bad signature [%c%c%c%c]!\n",
+		printk("MPTABLE: bad signature [%c%c%c%c]!\n",
 			mpc->mpc_signature[0],
 			mpc->mpc_signature[1],
 			mpc->mpc_signature[2],
@@ -273,31 +229,31 @@ static int __init smp_read_mpc(struct mp
 		return 0;
 	}
 	if (mpf_checksum((unsigned char *)mpc,mpc->mpc_length)) {
-		printk("SMP mptable: checksum error!\n");
+		printk("MPTABLE: checksum error!\n");
 		return 0;
 	}
 	if (mpc->mpc_spec!=0x01 && mpc->mpc_spec!=0x04) {
-		printk(KERN_ERR "SMP mptable: bad table version (%d)!!\n",
+		printk(KERN_ERR "MPTABLE: bad table version (%d)!!\n",
 			mpc->mpc_spec);
 		return 0;
 	}
 	if (!mpc->mpc_lapic) {
-		printk(KERN_ERR "SMP mptable: null local APIC address!\n");
+		printk(KERN_ERR "MPTABLE: null local APIC address!\n");
 		return 0;
 	}
 	memcpy(str,mpc->mpc_oem,8);
-	str[8]=0;
-	printk(KERN_INFO "OEM ID: %s ",str);
+	str[8] = 0;
+	printk(KERN_INFO "MPTABLE: OEM ID: %s ",str);
 
 	memcpy(str,mpc->mpc_productid,12);
-	str[12]=0;
-	printk("Product ID: %s ",str);
+	str[12] = 0;
+	printk("MPTABLE: Product ID: %s ",str);
 
-	printk("APIC at: 0x%X\n",mpc->mpc_lapic);
+	printk("MPTABLE: APIC at: 0x%X\n",mpc->mpc_lapic);
 
 	/* save the local APIC address, it might be non-default */
 	if (!acpi_lapic)
-	mp_lapic_addr = mpc->mpc_lapic;
+		mp_lapic_addr = mpc->mpc_lapic;
 
 	/*
 	 *	Now process the configuration blocks.
@@ -309,7 +265,7 @@ static int __init smp_read_mpc(struct mp
 				struct mpc_config_processor *m=
 					(struct mpc_config_processor *)mpt;
 				if (!acpi_lapic)
-				MP_processor_info(m);
+					MP_processor_info(m);
 				mpt += sizeof(*m);
 				count += sizeof(*m);
 				break;
@@ -328,8 +284,8 @@ static int __init smp_read_mpc(struct mp
 				struct mpc_config_ioapic *m=
 					(struct mpc_config_ioapic *)mpt;
 				MP_ioapic_info(m);
-				mpt+=sizeof(*m);
-				count+=sizeof(*m);
+				mpt += sizeof(*m);
+				count += sizeof(*m);
 				break;
 			}
 			case MP_INTSRC:
@@ -338,8 +294,8 @@ static int __init smp_read_mpc(struct mp
 					(struct mpc_config_intsrc *)mpt;
 
 				MP_intsrc_info(m);
-				mpt+=sizeof(*m);
-				count+=sizeof(*m);
+				mpt += sizeof(*m);
+				count += sizeof(*m);
 				break;
 			}
 			case MP_LINTSRC:
@@ -347,15 +303,15 @@ static int __init smp_read_mpc(struct mp
 				struct mpc_config_lintsrc *m=
 					(struct mpc_config_lintsrc *)mpt;
 				MP_lintsrc_info(m);
-				mpt+=sizeof(*m);
-				count+=sizeof(*m);
+				mpt += sizeof(*m);
+				count += sizeof(*m);
 				break;
 			}
 		}
 	}
 	clustered_apic_check();
 	if (!num_processors)
-		printk(KERN_ERR "SMP mptable: no processors registered!\n");
+		printk(KERN_ERR "MPTABLE: no processors registered!\n");
 	return num_processors;
 }
 
@@ -451,13 +407,10 @@ static inline void __init construct_defa
 	 * 2 CPUs, numbered 0 & 1.
 	 */
 	processor.mpc_type = MP_PROCESSOR;
-	/* Either an integrated APIC or a discrete 82489DX. */
-	processor.mpc_apicver = mpc_default_type > 4 ? 0x10 : 0x01;
+	processor.mpc_apicver = 0;
 	processor.mpc_cpuflag = CPU_ENABLED;
-	processor.mpc_cpufeature = (boot_cpu_data.x86 << 8) |
-				   (boot_cpu_data.x86_model << 4) |
-				   boot_cpu_data.x86_mask;
-	processor.mpc_featureflag = boot_cpu_data.x86_capability[0];
+	processor.mpc_cpufeature = 0;
+	processor.mpc_featureflag = 0;
 	processor.mpc_reserved[0] = 0;
 	processor.mpc_reserved[1] = 0;
 	for (i = 0; i < 2; i++) {
@@ -476,14 +429,6 @@ static inline void __init construct_defa
 		case 5:
 			memcpy(bus.mpc_bustype, "ISA   ", 6);
 			break;
-		case 2:
-		case 6:
-		case 3:
-			memcpy(bus.mpc_bustype, "EISA  ", 6);
-			break;
-		case 4:
-		case 7:
-			memcpy(bus.mpc_bustype, "MCA   ", 6);
 	}
 	MP_bus_info(&bus);
 	if (mpc_default_type > 4) {
@@ -494,7 +439,7 @@ static inline void __init construct_defa
 
 	ioapic.mpc_type = MP_IOAPIC;
 	ioapic.mpc_apicid = 2;
-	ioapic.mpc_apicver = mpc_default_type > 4 ? 0x10 : 0x01;
+	ioapic.mpc_apicver = 0;
 	ioapic.mpc_flags = MPC_APIC_USABLE;
 	ioapic.mpc_apicaddr = 0xFEC00000;
 	MP_ioapic_info(&ioapic);
@@ -537,13 +482,6 @@ void __init get_smp_config (void)
  		printk(KERN_INFO "Using ACPI for processor (LAPIC) configuration information\n");
 
 	printk("Intel MultiProcessor Specification v1.%d\n", mpf->mpf_specification);
-	if (mpf->mpf_feature2 & (1<<7)) {
-		printk(KERN_INFO "    IMCR and PIC compatibility mode.\n");
-		pic_mode = 1;
-	} else {
-		printk(KERN_INFO "    Virtual Wire compatibility mode.\n");
-		pic_mode = 0;
-	}
 
 	/*
 	 * Now see if we need to read further.
@@ -620,7 +558,7 @@ static int __init smp_scan_config (unsig
 	return 0;
 }
 
-void __init find_intel_smp (void)
+void __init find_smp_config(void)
 {
 	unsigned int address;
 
@@ -637,9 +575,7 @@ void __init find_intel_smp (void)
 			smp_scan_config(0xF0000,0x10000))
 		return;
 	/*
-	 * If it is an SMP machine we should know now, unless the
-	 * configuration is in an EISA/MCA bus machine with an
-	 * extended bios data area.
+	 * If it is an SMP machine we should know now.
 	 *
 	 * there is a real-mode segmented pointer pointing to the
 	 * 4K EBDA area at 0x40E, calculate and scan it here.
@@ -660,64 +596,38 @@ void __init find_intel_smp (void)
 	 printk(KERN_INFO "No mptable found.\n");
 }
 
-/*
- * - Intel MP Configuration Table
- */
-void __init find_smp_config (void)
-{
-#ifdef CONFIG_X86_LOCAL_APIC
-	find_intel_smp();
-#endif
-}
-
-
 /* --------------------------------------------------------------------------
                             ACPI-based MP Configuration
    -------------------------------------------------------------------------- */
 
 #ifdef CONFIG_ACPI
 
-void __init mp_register_lapic_address (
-	u64			address)
+void __init mp_register_lapic_address(u64 address)
 {
 #ifndef CONFIG_XEN
 	mp_lapic_addr = (unsigned long) address;
-
 	set_fixmap_nocache(FIX_APIC_BASE, mp_lapic_addr);
-
 	if (boot_cpu_id == -1U)
 		boot_cpu_id = GET_APIC_ID(apic_read(APIC_ID));
-
-	Dprintk("Boot CPU = %d\n", boot_cpu_physical_apicid);
 #endif
 }
 
-
-void __cpuinit mp_register_lapic (
-	u8			id, 
-	u8			enabled)
+void __cpuinit mp_register_lapic (u8 id, u8 enabled)
 {
 	struct mpc_config_processor processor;
 	int			boot_cpu = 0;
 	
-	if (id >= MAX_APICS) {
-		printk(KERN_WARNING "Processor #%d invalid (max %d)\n",
-			id, MAX_APICS);
-		return;
-	}
-
-	if (id == boot_cpu_physical_apicid)
+	if (id == boot_cpu_id)
 		boot_cpu = 1;
 
 #ifndef CONFIG_XEN
 	processor.mpc_type = MP_PROCESSOR;
 	processor.mpc_apicid = id;
-	processor.mpc_apicver = GET_APIC_VERSION(apic_read(APIC_LVR));
+	processor.mpc_apicver = 0;
 	processor.mpc_cpuflag = (enabled ? CPU_ENABLED : 0);
 	processor.mpc_cpuflag |= (boot_cpu ? CPU_BOOTPROCESSOR : 0);
-	processor.mpc_cpufeature = (boot_cpu_data.x86 << 8) | 
-		(boot_cpu_data.x86_model << 4) | boot_cpu_data.x86_mask;
-	processor.mpc_featureflag = boot_cpu_data.x86_capability[0];
+	processor.mpc_cpufeature = 0;
+	processor.mpc_featureflag = 0;
 	processor.mpc_reserved[0] = 0;
 	processor.mpc_reserved[1] = 0;
 #endif
@@ -725,8 +635,6 @@ void __cpuinit mp_register_lapic (
 	MP_processor_info(&processor);
 }
 
-#ifdef CONFIG_X86_IO_APIC
-
 #define MP_ISA_BUS		0
 #define MP_MAX_IOAPIC_PIN	127
 
@@ -737,11 +645,9 @@ static struct mp_ioapic_routing {
 	u32			pin_programmed[4];
 } mp_ioapic_routing[MAX_IO_APICS];
 
-
-static int mp_find_ioapic (
-	int			gsi)
+static int mp_find_ioapic(int gsi)
 {
-	int			i = 0;
+	int i = 0;
 
 	/* Find the IOAPIC that manages this GSI. */
 	for (i = 0; i < nr_ioapics; i++) {
@@ -751,28 +657,15 @@ static int mp_find_ioapic (
 	}
 
 	printk(KERN_ERR "ERROR: Unable to locate IOAPIC for GSI %d\n", gsi);
-
 	return -1;
 }
-	
 
-void __init mp_register_ioapic (
-	u8			id, 
-	u32			address,
-	u32			gsi_base)
+void __init mp_register_ioapic(u8 id, u32 address, u32 gsi_base)
 {
-	int			idx = 0;
+	int idx = 0;
 
-	if (nr_ioapics >= MAX_IO_APICS) {
-		printk(KERN_ERR "ERROR: Max # of I/O APICs (%d) exceeded "
-			"(found %d)\n", MAX_IO_APICS, nr_ioapics);
-		panic("Recompile kernel with bigger MAX_IO_APICS!\n");
-	}
-	if (!address) {
-		printk(KERN_ERR "WARNING: Bogus (zero) I/O APIC address"
-			" found in MADT table, skipping!\n");
+	if (bad_ioapic(address))
 		return;
-	}
 
 	idx = nr_ioapics++;
 
@@ -784,7 +677,7 @@ void __init mp_register_ioapic (
 	set_fixmap_nocache(FIX_IO_APIC_BASE_0 + idx, address);
 #endif
 	mp_ioapics[idx].mpc_apicid = id;
-	mp_ioapics[idx].mpc_apicver = io_apic_get_version(idx);
+	mp_ioapics[idx].mpc_apicver = 0;
 	
 	/* 
 	 * Build basic IRQ lookup table to facilitate gsi->io_apic lookups
@@ -795,21 +688,15 @@ void __init mp_register_ioapic (
 	mp_ioapic_routing[idx].gsi_end = gsi_base + 
 		io_apic_get_redir_entries(idx);
 
-	printk(KERN_INFO "IOAPIC[%d]: apic_id %d, version %d, address 0x%x, "
+	printk(KERN_INFO "IOAPIC[%d]: apic_id %d, address 0x%x, "
 		"GSI %d-%d\n", idx, mp_ioapics[idx].mpc_apicid, 
-		mp_ioapics[idx].mpc_apicver, mp_ioapics[idx].mpc_apicaddr,
+		mp_ioapics[idx].mpc_apicaddr,
 		mp_ioapic_routing[idx].gsi_start,
 		mp_ioapic_routing[idx].gsi_end);
-
-	return;
 }
 
-
-void __init mp_override_legacy_irq (
-	u8			bus_irq,
-	u8			polarity, 
-	u8			trigger, 
-	u32			gsi)
+void __init
+mp_override_legacy_irq(u8 bus_irq, u8 polarity, u8 trigger, u32	gsi)
 {
 	struct mpc_config_intsrc intsrc;
 	int			ioapic = -1;
@@ -847,22 +734,18 @@ void __init mp_override_legacy_irq (
 	mp_irqs[mp_irq_entries] = intsrc;
 	if (++mp_irq_entries == MAX_IRQ_SOURCES)
 		panic("Max # of irq sources exceeded!\n");
-
-	return;
 }
 
-
-void __init mp_config_acpi_legacy_irqs (void)
+void __init mp_config_acpi_legacy_irqs(void)
 {
 	struct mpc_config_intsrc intsrc;
-	int			i = 0;
-	int			ioapic = -1;
+	int i = 0;
+	int ioapic = -1;
 
 	/* 
 	 * Fabricate the legacy ISA bus (bus #31).
 	 */
-	mp_bus_id_to_type[MP_ISA_BUS] = MP_BUS_ISA;
-	Dprintk("Bus #%d is ISA\n", MP_ISA_BUS);
+	set_bit(MP_ISA_BUS, mp_bus_not_pci);
 
 	/* 
 	 * Locate the IOAPIC that manages the ISA IRQs (0-15). 
@@ -915,24 +798,13 @@ void __init mp_config_acpi_legacy_irqs (
 		if (++mp_irq_entries == MAX_IRQ_SOURCES)
 			panic("Max # of irq sources exceeded!\n");
 	}
-
-	return;
 }
 
-#define MAX_GSI_NUM	4096
-
 int mp_register_gsi(u32 gsi, int triggering, int polarity)
 {
-	int			ioapic = -1;
-	int			ioapic_pin = 0;
-	int			idx, bit = 0;
-	static int		pci_irq = 16;
-	/*
-	 * Mapping between Global System Interrupts, which
-	 * represent all possible interrupts, to the IRQs
-	 * assigned to actual devices.
-	 */
-	static int		gsi_to_irq[MAX_GSI_NUM];
+	int ioapic = -1;
+	int ioapic_pin = 0;
+	int idx, bit = 0;
 
 	if (acpi_irq_model != ACPI_IRQ_MODEL_IOAPIC)
 		return gsi;
@@ -965,47 +837,14 @@ int mp_register_gsi(u32 gsi, int trigger
 	if ((1<<bit) & mp_ioapic_routing[ioapic].pin_programmed[idx]) {
 		Dprintk(KERN_DEBUG "Pin %d-%d already programmed\n",
 			mp_ioapic_routing[ioapic].apic_id, ioapic_pin);
-		return gsi_to_irq[gsi];
+		return gsi;
 	}
 
 	mp_ioapic_routing[ioapic].pin_programmed[idx] |= (1<<bit);
 
-	if (triggering == ACPI_LEVEL_SENSITIVE) {
-		/*
-		 * For PCI devices assign IRQs in order, avoiding gaps
-		 * due to unused I/O APIC pins.
-		 */
-		int irq = gsi;
-		if (gsi < MAX_GSI_NUM) {
-			/*
-			 * Retain the VIA chipset work-around (gsi > 15), but
-			 * avoid a problem where the 8254 timer (IRQ0) is setup
-			 * via an override (so it's not on pin 0 of the ioapic),
-			 * and at the same time, the pin 0 interrupt is a PCI
-			 * type.  The gsi > 15 test could cause these two pins
-			 * to be shared as IRQ0, and they are not shareable.
-			 * So test for this condition, and if necessary, avoid
-			 * the pin collision.
-			 */
-			if (gsi > 15 || (gsi == 0 && !timer_uses_ioapic_pin_0))
-				gsi = pci_irq++;
-			/*
-			 * Don't assign IRQ used by ACPI SCI
-			 */
-			if (gsi == acpi_fadt.sci_int)
-				gsi = pci_irq++;
-			gsi_to_irq[irq] = gsi;
-		} else {
-			printk(KERN_ERR "GSI %u is too high\n", gsi);
-			return gsi;
-		}
-	}
-
 	io_apic_set_pci_routing(ioapic, ioapic_pin, gsi,
 		triggering == ACPI_EDGE_SENSITIVE ? 0 : 1,
 		polarity == ACPI_ACTIVE_HIGH ? 0 : 1);
 	return gsi;
 }
-
-#endif /*CONFIG_X86_IO_APIC*/
 #endif /*CONFIG_ACPI*/
--- head.orig/arch/x86/kernel/process_64-xen.c	2012-07-05 09:59:30.000000000 +0200
+++ head/arch/x86/kernel/process_64-xen.c	2012-07-05 10:34:57.000000000 +0200
@@ -88,25 +88,24 @@ void idle_notifier_unregister(struct not
 }
 EXPORT_SYMBOL(idle_notifier_unregister);
 
-enum idle_state { CPU_IDLE, CPU_NOT_IDLE };
-static DEFINE_PER_CPU(enum idle_state, idle_state) = CPU_NOT_IDLE;
-
 void enter_idle(void)
 {
-	__get_cpu_var(idle_state) = CPU_IDLE;
+	write_pda(isidle, 1);
 	atomic_notifier_call_chain(&idle_notifier, IDLE_START, NULL);
 }
 
 static void __exit_idle(void)
 {
-	__get_cpu_var(idle_state) = CPU_NOT_IDLE;
+	if (test_and_clear_bit_pda(0, isidle) == 0)
+		return;
 	atomic_notifier_call_chain(&idle_notifier, IDLE_END, NULL);
 }
 
 /* Called from interrupts to signify idle end */
 void exit_idle(void)
 {
-	if (current->pid | read_pda(irqcount))
+	/* idle loop has pid 0 */
+	if (current->pid)
 		return;
 	__exit_idle();
 }
@@ -183,6 +182,9 @@ void cpu_idle (void)
 				play_dead();
 			enter_idle();
 			idle();
+			/* In many cases the interrupt that ended idle
+			   has already called exit_idle. But some idle
+			   loops can be woken up without interrupt. */
 			__exit_idle();
 		}
 
@@ -195,7 +197,7 @@ void cpu_idle (void)
 void cpu_idle_wait(void)
 {
 	unsigned int cpu, this_cpu = get_cpu();
-	cpumask_t map;
+	cpumask_t map, tmp = current->cpus_allowed;
 
 	set_cpus_allowed(current, cpumask_of_cpu(this_cpu));
 	put_cpu();
@@ -218,6 +220,8 @@ void cpu_idle_wait(void)
 		}
 		cpus_and(map, map, cpu_online_map);
 	} while (!cpus_empty(map));
+
+	set_cpus_allowed(current, tmp);
 }
 EXPORT_SYMBOL_GPL(cpu_idle_wait);
 
@@ -249,9 +253,9 @@ void __show_regs(struct pt_regs * regs)
 	print_modules();
 	printk("Pid: %d, comm: %.20s %s %s %.*s\n",
 		current->pid, current->comm, print_tainted(),
-		system_utsname.release,
-		(int)strcspn(system_utsname.version, " "),
-		system_utsname.version);
+		init_utsname()->release,
+		(int)strcspn(init_utsname()->version, " "),
+		init_utsname()->version);
 	printk("RIP: %04lx:[<%016lx>] ", regs->cs & 0xffff, regs->rip);
 	printk_address(regs->rip); 
 	printk("RSP: %04lx:%016lx  EFLAGS: %08lx\n", regs->ss, regs->rsp,
@@ -309,6 +313,7 @@ void exit_thread(void)
 
 		kfree(t->io_bitmap_ptr);
 		t->io_bitmap_ptr = NULL;
+		clear_thread_flag(TIF_IO_BITMAP);
 		/*
 		 * Careful, clear this in the TSS too:
 		 */
@@ -339,6 +344,7 @@ void flush_thread(void)
 		if (t->flags & _TIF_IA32)
 			current_thread_info()->status |= TS_COMPAT;
 	}
+	t->flags &= ~_TIF_DEBUG;
 
 	tsk->thread.debugreg0 = 0;
 	tsk->thread.debugreg1 = 0;
@@ -431,7 +437,7 @@ int copy_thread(int nr, unsigned long cl
 	asm("mov %%es,%0" : "=m" (p->thread.es));
 	asm("mov %%ds,%0" : "=m" (p->thread.ds));
 
-	if (unlikely(me->thread.io_bitmap_ptr != NULL)) { 
+	if (unlikely(test_tsk_thread_flag(me, TIF_IO_BITMAP))) {
 		p->thread.io_bitmap_ptr = kmalloc(IO_BITMAP_BYTES, GFP_KERNEL);
 		if (!p->thread.io_bitmap_ptr) {
 			p->thread.io_bitmap_max = 0;
@@ -439,6 +445,7 @@ int copy_thread(int nr, unsigned long cl
 		}
 		memcpy(p->thread.io_bitmap_ptr, me->thread.io_bitmap_ptr,
 				IO_BITMAP_BYTES);
+		set_tsk_thread_flag(p, TIF_IO_BITMAP);
 	} 
 
 	/*
@@ -473,6 +480,30 @@ static inline void __save_init_fpu( stru
 }
 
 /*
+ * This special macro can be used to load a debugging register
+ */
+#define loaddebug(thread,r) set_debugreg(thread->debugreg ## r, r)
+
+static inline void __switch_to_xtra(struct task_struct *prev_p,
+			     	    struct task_struct *next_p)
+{
+	struct thread_struct *prev, *next;
+
+	prev = &prev_p->thread,
+	next = &next_p->thread;
+
+	if (test_tsk_thread_flag(next_p, TIF_DEBUG)) {
+		loaddebug(next, 0);
+		loaddebug(next, 1);
+		loaddebug(next, 2);
+		loaddebug(next, 3);
+		/* no 4 and 5 */
+		loaddebug(next, 6);
+		loaddebug(next, 7);
+	}
+}
+
+/*
  *	switch_to(x,y) should switch tasks from x to y.
  *
  * This could still be optimized: 
@@ -500,6 +531,10 @@ __switch_to(struct task_struct *prev_p, 
 #endif
 	multicall_entry_t _mcl[8], *mcl = _mcl;
 
+	/* we're going to use this soon, after a few expensive things */
+	if (next_p->fpu_counter>5)
+		prefetch(&next->i387.fxsave);
+
 	/*
 	 * This is basically '__unlazy_fpu', except that we queue a
 	 * multicall to indicate FPU task switch, rather than
@@ -512,7 +547,8 @@ __switch_to(struct task_struct *prev_p, 
 		mcl->op      = __HYPERVISOR_fpu_taskswitch;
 		mcl->args[0] = 1;
 		mcl++;
-	}
+	} else
+		prev_p->fpu_counter = 0;
 
 	/*
 	 * Reload esp0, LDT and the page table pointer:
@@ -613,21 +649,29 @@ __switch_to(struct task_struct *prev_p, 
 	write_pda(oldrsp, next->userrsp); 
 	write_pda(pcurrent, next_p); 
 	write_pda(kernelstack,
-		  task_stack_page(next_p) + THREAD_SIZE - PDA_STACKOFFSET);
+	(unsigned long)task_stack_page(next_p) + THREAD_SIZE - PDA_STACKOFFSET);
+#ifdef CONFIG_CC_STACKPROTECTOR
+	write_pda(stack_canary, next_p->stack_canary);
+
+	/*
+	 * Build time only check to make sure the stack_canary is at
+	 * offset 40 in the pda; this is a gcc ABI requirement
+	 */
+	BUILD_BUG_ON(offsetof(struct x8664_pda, stack_canary) != 40);
+#endif
 
 	/*
 	 * Now maybe reload the debug registers
 	 */
-	if (unlikely(next->debugreg7)) {
-		set_debugreg(next->debugreg0, 0);
-		set_debugreg(next->debugreg1, 1);
-		set_debugreg(next->debugreg2, 2);
-		set_debugreg(next->debugreg3, 3);
-		/* no 4 and 5 */
-		set_debugreg(next->debugreg6, 6);
-		set_debugreg(next->debugreg7, 7);
-	}
+	if (unlikely(task_thread_info(next_p)->flags & _TIF_WORK_CTXSW))
+		__switch_to_xtra(prev_p, next_p);
 
+	/* If the task has used fpu the last 5 timeslices, just do a full
+	 * restore of the math state immediately to avoid the trap; the
+	 * chances of needing FPU soon are obviously high now
+	 */
+	if (next_p->fpu_counter>5)
+		math_state_restore();
 	return prev_p;
 }
 
@@ -847,7 +891,7 @@ int dump_task_regs(struct task_struct *t
 
 unsigned long arch_align_stack(unsigned long sp)
 {
-	if (randomize_va_space)
+	if (!(current->personality & ADDR_NO_RANDOMIZE) && randomize_va_space)
 		sp -= get_random_int() % 8192;
 	return sp & ~0xf;
 }
--- head.orig/arch/x86/kernel/setup_64-xen.c	2012-06-06 13:16:59.000000000 +0200
+++ head/arch/x86/kernel/setup_64-xen.c	2012-06-06 13:46:12.000000000 +0200
@@ -88,9 +88,6 @@ extern struct edid_info edid_info;
 shared_info_t *HYPERVISOR_shared_info = (shared_info_t *)empty_zero_page;
 EXPORT_SYMBOL(HYPERVISOR_shared_info);
 
-extern char hypercall_page[PAGE_SIZE];
-EXPORT_SYMBOL(hypercall_page);
-
 static int xen_panic_event(struct notifier_block *, unsigned long, void *);
 static struct notifier_block xen_panic_block = {
 	xen_panic_event, NULL, 0 /* try to go last */
@@ -118,16 +115,6 @@ EXPORT_SYMBOL(boot_cpu_data);
 
 unsigned long mmu_cr4_features;
 
-int acpi_disabled;
-EXPORT_SYMBOL(acpi_disabled);
-#ifdef	CONFIG_ACPI
-extern int __initdata acpi_ht;
-extern acpi_interrupt_flags	acpi_sci_flags;
-int __initdata acpi_force = 0;
-#endif
-
-int acpi_numa __initdata;
-
 /* Boot loader ID as an integer, for the benefit of proc_dointvec */
 int bootloader_type;
 
@@ -151,10 +138,6 @@ struct sys_desc_table_struct {
 
 struct edid_info edid_info;
 EXPORT_SYMBOL_GPL(edid_info);
-struct e820map e820;
-#ifdef CONFIG_XEN
-struct e820map machine_e820;
-#endif
 
 extern int root_mountflags;
 
@@ -181,9 +164,6 @@ struct resource standard_io_resources[] 
 		.flags = IORESOURCE_BUSY | IORESOURCE_IO }
 };
 
-#define STANDARD_IO_RESOURCES \
-	(sizeof standard_io_resources / sizeof standard_io_resources[0])
-
 #define IORESOURCE_RAM (IORESOURCE_BUSY | IORESOURCE_MEM)
 
 struct resource data_resource = {
@@ -230,9 +210,6 @@ static struct resource adapter_rom_resou
 		.flags = IORESOURCE_ROM }
 };
 
-#define ADAPTER_ROM_RESOURCES \
-	(sizeof adapter_rom_resources / sizeof adapter_rom_resources[0])
-
 static struct resource video_rom_resource = {
 	.name = "Video ROM",
 	.start = 0xc0000,
@@ -309,7 +286,8 @@ static void __init probe_roms(void)
 	}
 
 	/* check for adapter roms on 2k boundaries */
-	for (i = 0; i < ADAPTER_ROM_RESOURCES && start < upper; start += 2048) {
+	for (i = 0; i < ARRAY_SIZE(adapter_rom_resources) && start < upper;
+	     start += 2048) {
 		rom = isa_bus_to_virt(start);
 		if (!romsignature(rom))
 			continue;
@@ -329,187 +307,22 @@ static void __init probe_roms(void)
 	}
 }
 
-/* Check for full argument with no trailing characters */
-static int fullarg(char *p, char *arg)
+#ifdef CONFIG_PROC_VMCORE
+/* elfcorehdr= specifies the location of elf core header
+ * stored by the crashed kernel. This option will be passed
+ * by kexec loader to the capture kernel.
+ */
+static int __init setup_elfcorehdr(char *arg)
 {
-	int l = strlen(arg);
-	return !memcmp(p, arg, l) && (p[l] == 0 || isspace(p[l]));
+	char *end;
+	if (!arg)
+		return -EINVAL;
+	elfcorehdr_addr = memparse(arg, &end);
+	return end > arg ? 0 : -EINVAL;
 }
-
-static __init void parse_cmdline_early (char ** cmdline_p)
-{
-	char c = ' ', *to = command_line, *from = COMMAND_LINE;
-	int len = 0;
-	int userdef = 0;
-
-	for (;;) {
-		if (c != ' ') 
-			goto next_char; 
-
-#ifdef  CONFIG_SMP
-		/*
-		 * If the BIOS enumerates physical processors before logical,
-		 * maxcpus=N at enumeration-time can be used to disable HT.
-		 */
-		else if (!memcmp(from, "maxcpus=", 8)) {
-			extern unsigned int maxcpus;
-
-			maxcpus = simple_strtoul(from + 8, NULL, 0);
-		}
-#endif
-#ifdef CONFIG_ACPI
-		/* "acpi=off" disables both ACPI table parsing and interpreter init */
-		if (fullarg(from,"acpi=off"))
-			disable_acpi();
-
-		if (fullarg(from, "acpi=force")) { 
-			/* add later when we do DMI horrors: */
-			acpi_force = 1;
-			acpi_disabled = 0;
-		}
-
-		/* acpi=ht just means: do ACPI MADT parsing 
-		   at bootup, but don't enable the full ACPI interpreter */
-		if (fullarg(from, "acpi=ht")) { 
-			if (!acpi_force)
-				disable_acpi();
-			acpi_ht = 1; 
-		}
-                else if (fullarg(from, "pci=noacpi")) 
-			acpi_disable_pci();
-		else if (fullarg(from, "acpi=noirq"))
-			acpi_noirq_set();
-
-		else if (fullarg(from, "acpi_sci=edge"))
-			acpi_sci_flags.trigger =  1;
-		else if (fullarg(from, "acpi_sci=level"))
-			acpi_sci_flags.trigger = 3;
-		else if (fullarg(from, "acpi_sci=high"))
-			acpi_sci_flags.polarity = 1;
-		else if (fullarg(from, "acpi_sci=low"))
-			acpi_sci_flags.polarity = 3;
-
-		/* acpi=strict disables out-of-spec workarounds */
-		else if (fullarg(from, "acpi=strict")) {
-			acpi_strict = 1;
-		}
-#ifdef CONFIG_X86_IO_APIC
-		else if (fullarg(from, "acpi_skip_timer_override"))
-			acpi_skip_timer_override = 1;
-#endif
-#endif
-
-#ifndef CONFIG_XEN
-		if (fullarg(from, "nolapic") || fullarg(from, "disableapic")) {
-			clear_bit(X86_FEATURE_APIC, boot_cpu_data.x86_capability);
-			disable_apic = 1;
-		}
-
-		if (fullarg(from, "noapic"))
-			skip_ioapic_setup = 1;
-
-		if (fullarg(from,"apic")) {
-			skip_ioapic_setup = 0;
-			ioapic_force = 1;
-		}
-#endif
-			
-		if (!memcmp(from, "mem=", 4))
-			parse_memopt(from+4, &from); 
-
-		if (!memcmp(from, "memmap=", 7)) {
-			/* exactmap option is for used defined memory */
-			if (!memcmp(from+7, "exactmap", 8)) {
-#ifdef CONFIG_CRASH_DUMP
-				/* If we are doing a crash dump, we
-				 * still need to know the real mem
-				 * size before original memory map is
-				 * reset.
-				 */
-				saved_max_pfn = e820_end_of_ram();
-#endif
-				from += 8+7;
-				end_pfn_map = 0;
-				e820.nr_map = 0;
-				userdef = 1;
-			}
-			else {
-				parse_memmapopt(from+7, &from);
-				userdef = 1;
-			}
-		}
-
-#ifdef CONFIG_NUMA
-		if (!memcmp(from, "numa=", 5))
-			numa_setup(from+5); 
+early_param("elfcorehdr", setup_elfcorehdr);
 #endif
 
-		if (!memcmp(from,"iommu=",6)) { 
-			iommu_setup(from+6); 
-		}
-
-		if (fullarg(from,"oops=panic"))
-			panic_on_oops = 1;
-
-		if (!memcmp(from, "noexec=", 7))
-			nonx_setup(from + 7);
-
-#ifdef CONFIG_KEXEC
-		/* crashkernel=size@addr specifies the location to reserve for
-		 * a crash kernel.  By reserving this memory we guarantee
-		 * that linux never set's it up as a DMA target.
-		 * Useful for holding code to do something appropriate
-		 * after a kernel panic.
-		 */
-		else if (!memcmp(from, "crashkernel=", 12)) {
-#ifndef CONFIG_XEN
-			unsigned long size, base;
-			size = memparse(from+12, &from);
-			if (*from == '@') {
-				base = memparse(from+1, &from);
-				/* FIXME: Do I want a sanity check
-				 * to validate the memory range?
-				 */
-				crashk_res.start = base;
-				crashk_res.end   = base + size - 1;
-			}
-#else
-			printk("Ignoring crashkernel command line, "
-			       "parameter will be supplied by xen\n");
-#endif
-		}
-#endif
-
-#ifdef CONFIG_PROC_VMCORE
-		/* elfcorehdr= specifies the location of elf core header
-		 * stored by the crashed kernel. This option will be passed
-		 * by kexec loader to the capture kernel.
-		 */
-		else if(!memcmp(from, "elfcorehdr=", 11))
-			elfcorehdr_addr = memparse(from+11, &from);
-#endif
-
-#if defined(CONFIG_HOTPLUG_CPU) && !defined(CONFIG_XEN)
-		else if (!memcmp(from, "additional_cpus=", 16))
-			setup_additional_cpus(from+16);
-#endif
-
-	next_char:
-		c = *(from++);
-		if (!c)
-			break;
-		if (COMMAND_LINE_SIZE <= ++len)
-			break;
-		*(to++) = c;
-	}
-	if (userdef) {
-		printk(KERN_INFO "user-defined physical RAM map:\n");
-		e820_print_map("user");
-	}
-	*to = '\0';
-	*cmdline_p = command_line;
-}
-
 #ifndef CONFIG_NUMA
 static void __init
 contig_initmem_init(unsigned long start_pfn, unsigned long end_pfn)
@@ -521,13 +334,13 @@ contig_initmem_init(unsigned long start_
 	if (bootmap == -1L)
 		panic("Cannot find bootmem map of size %ld\n",bootmap_size);
 	bootmap_size = init_bootmem(bootmap >> PAGE_SHIFT, end_pfn);
+	e820_register_active_regions(0, start_pfn, end_pfn);
 #ifdef CONFIG_XEN
 	if (xen_start_info->nr_pages < end_pfn)
-		e820_bootmem_free(NODE_DATA(0), 0,
-				  xen_start_info->nr_pages<<PAGE_SHIFT);
+		free_bootmem_with_active_regions(0, xen_start_info->nr_pages);
 	else
 #endif
-	e820_bootmem_free(NODE_DATA(0), 0, end_pfn << PAGE_SHIFT);
+	free_bootmem_with_active_regions(0, end_pfn);
 	reserve_bootmem(bootmap, bootmap_size);
 } 
 #endif
@@ -589,6 +402,10 @@ static void discover_ebda(void)
 void __init setup_arch(char **cmdline_p)
 {
 #ifdef CONFIG_XEN
+	extern struct e820map machine_e820;
+
+	printk(KERN_INFO "Command line: %s\n", saved_command_line);
+
 	/* Register a call for panic conditions. */
 	atomic_notifier_chain_register(&panic_notifier_list, &xen_panic_block);
 
@@ -614,6 +431,8 @@ void __init setup_arch(char **cmdline_p)
 
 	ARCH_SETUP
 #else
+	printk(KERN_INFO "Command line: %s\n", saved_command_line);
+
  	ROOT_DEV = old_decode_dev(ORIG_ROOT_DEV);
  	screen_info = SCREEN_INFO;
 	edid_info = EDID_INFO;
@@ -641,16 +460,22 @@ void __init setup_arch(char **cmdline_p)
 	data_resource.start = virt_to_phys(&_etext);
 	data_resource.end = virt_to_phys(&_edata)-1;
 
-	parse_cmdline_early(cmdline_p);
-
 	early_identify_cpu(&boot_cpu_data);
 
+	strlcpy(command_line, saved_command_line, COMMAND_LINE_SIZE);
+	*cmdline_p = command_line;
+
+	parse_early_param();
+
+	finish_e820_parsing();
+
+	e820_register_active_regions(0, 0, -1UL);
 	/*
 	 * partially used pages are not usable - thus
 	 * we are rounding upwards:
 	 */
 	end_pfn = e820_end_of_ram();
-	num_physpages = end_pfn;		/* for pfn_valid */
+	num_physpages = end_pfn;
 
 	check_efer();
 
@@ -661,6 +486,14 @@ void __init setup_arch(char **cmdline_p)
 	if (is_initial_xendomain())
 		dmi_scan_machine();
 
+	/* How many end-of-memory variables you have, grandma! */
+	max_low_pfn = end_pfn;
+	max_pfn = end_pfn;
+	high_memory = (void *)__va(end_pfn * PAGE_SIZE - 1) + 1;
+
+	/* Remove active ranges so rediscovery with NUMA-awareness happens */
+	remove_all_active_ranges();
+
 #ifdef CONFIG_ACPI_NUMA
 	/*
 	 * Parse SRAT to discover nodes.
@@ -848,16 +681,16 @@ void __init setup_arch(char **cmdline_p)
 				BUG();
 	}
 
+#ifdef CONFIG_ACPI
 	if (!is_initial_xendomain()) {
 		acpi_disabled = 1;
-#ifdef  CONFIG_ACPI
 		acpi_ht = 0;
-#endif
 	}
 #endif
+#endif
 
-#ifndef CONFIG_XEN
-	check_ioapic();
+#if defined(CONFIG_PCI) && !defined(CONFIG_XEN)
+	early_quirks();
 #endif
 
 	zap_low_mappings(0);
@@ -907,6 +740,7 @@ void __init setup_arch(char **cmdline_p)
 		e820_reserve_resources(machine_e820.map, machine_e820.nr_map);
 #else
 	e820_reserve_resources(e820.map, e820.nr_map);
+	e820_mark_nosave_regions();
 #endif
 
 	request_resource(&iomem_resource, &video_ram_resource);
@@ -914,7 +748,7 @@ void __init setup_arch(char **cmdline_p)
 	{
 	unsigned i;
 	/* request I/O space for devices used on all i[345]86 PCs */
-	for (i = 0; i < STANDARD_IO_RESOURCES; i++)
+	for (i = 0; i < ARRAY_SIZE(standard_io_resources); i++)
 		request_resource(&ioport_resource, &standard_io_resources[i]);
 	}
 
@@ -1098,7 +932,7 @@ static void __init amd_detect_cmp(struct
 #endif
 }
 
-static void __init init_amd(struct cpuinfo_x86 *c)
+static void __cpuinit init_amd(struct cpuinfo_x86 *c)
 {
 	unsigned level;
 
@@ -1154,6 +988,12 @@ static void __init init_amd(struct cpuin
 
 	/* Fix cpuid4 emulation for more */
 	num_cache_leaves = 3;
+
+	/* When there is only one core no need to synchronize RDTSC */
+	if (num_possible_cpus() == 1)
+	        set_bit(X86_FEATURE_SYNC_RDTSC, &c->x86_capability);
+	else
+	        clear_bit(X86_FEATURE_SYNC_RDTSC, &c->x86_capability);
 }
 
 static void __cpuinit detect_ht(struct cpuinfo_x86 *c)
@@ -1235,8 +1075,7 @@ static void srat_detect_node(void)
 		node = first_node(node_online_map);
 	numa_set_node(cpu, node);
 
-	if (acpi_numa > 0)
-		printk(KERN_INFO "CPU %d/%x -> Node %d\n", cpu, apicid, node);
+	printk(KERN_INFO "CPU %d/%x -> Node %d\n", cpu, apicid, node);
 #endif
 }
 
@@ -1270,6 +1109,8 @@ static void __cpuinit init_intel(struct 
 	if ((c->x86 == 0xf && c->x86_model >= 0x03) ||
 	    (c->x86 == 0x6 && c->x86_model >= 0x0e))
 		set_bit(X86_FEATURE_CONSTANT_TSC, &c->x86_capability);
+	if (c->x86 == 6)
+		set_bit(X86_FEATURE_REP_GOOD, &c->x86_capability);
 	set_bit(X86_FEATURE_SYNC_RDTSC, &c->x86_capability);
  	c->x86_max_cores = intel_num_cpu_cores(c);
 
@@ -1490,8 +1331,8 @@ static int show_cpuinfo(struct seq_file 
 
 		/* Intel-defined (#2) */
 		"pni", NULL, NULL, "monitor", "ds_cpl", "vmx", "smx", "est",
-		"tm2", NULL, "cid", NULL, NULL, "cx16", "xtpr", NULL,
-		NULL, NULL, NULL, NULL, NULL, NULL, NULL, NULL,
+		"tm2", "ssse3", "cid", NULL, NULL, "cx16", "xtpr", NULL,
+		NULL, NULL, "dca", NULL, NULL, NULL, NULL, NULL,
 		NULL, NULL, NULL, NULL, NULL, NULL, NULL, NULL,
 
 		/* VIA/Cyrix/Centaur-defined */
--- head.orig/arch/x86/kernel/smp_64-xen.c	2008-04-02 12:34:02.000000000 +0200
+++ head/arch/x86/kernel/smp_64-xen.c	2011-01-31 17:29:16.000000000 +0100
@@ -381,9 +381,8 @@ int smp_call_function_single (int cpu, v
 	/* prevent preemption and reschedule on another processor */
 	int me = get_cpu();
 	if (cpu == me) {
-		WARN_ON(1);
 		put_cpu();
-		return -EBUSY;
+		return 0;
 	}
 	spin_lock_bh(&call_lock);
 	__smp_call_function_single(cpu, func, info, nonatomic, wait);
@@ -501,7 +500,7 @@ void smp_send_stop(void)
 #ifndef CONFIG_XEN
 asmlinkage void smp_reschedule_interrupt(void)
 #else
-asmlinkage irqreturn_t smp_reschedule_interrupt(void)
+asmlinkage irqreturn_t smp_reschedule_interrupt(int irq, void *ctx)
 #endif
 {
 #ifndef CONFIG_XEN
@@ -514,7 +513,7 @@ asmlinkage irqreturn_t smp_reschedule_in
 #ifndef CONFIG_XEN
 asmlinkage void smp_call_function_interrupt(void)
 #else
-asmlinkage irqreturn_t smp_call_function_interrupt(void)
+asmlinkage irqreturn_t smp_call_function_interrupt(int irq, void *ctx)
 #endif
 {
 	void (*func) (void *info) = call_data->func;
@@ -545,31 +544,3 @@ asmlinkage irqreturn_t smp_call_function
 	return IRQ_HANDLED;
 #endif
 }
-
-int safe_smp_processor_id(void)
-{
-#ifdef CONFIG_XEN
-	return smp_processor_id();
-#else
-	unsigned apicid, i;
-
-	if (disable_apic)
-		return 0;
-
-	apicid = hard_smp_processor_id();
-	if (apicid < NR_CPUS && x86_cpu_to_apicid[apicid] == apicid)
-		return apicid;
-
-	for (i = 0; i < NR_CPUS; ++i) {
-		if (x86_cpu_to_apicid[i] == apicid)
-			return i;
-	}
-
-	/* No entries in x86_cpu_to_apicid?  Either no MPS|ACPI,
-	 * or called too early.  Either way, we must be CPU 0. */
-      	if (x86_cpu_to_apicid[0] == BAD_APICID)
-		return 0;
-
-	return 0; /* Should not happen */
-#endif
-}
--- head.orig/arch/x86/kernel/traps_64-xen.c	2012-07-05 09:59:30.000000000 +0200
+++ head/arch/x86/kernel/traps_64-xen.c	2012-07-05 10:35:02.000000000 +0200
@@ -23,6 +23,7 @@
 #include <linux/delay.h>
 #include <linux/spinlock.h>
 #include <linux/interrupt.h>
+#include <linux/kallsyms.h>
 #include <linux/module.h>
 #include <linux/moduleparam.h>
 #include <linux/nmi.h>
@@ -45,6 +46,7 @@
 #include <asm/pda.h>
 #include <asm/proto.h>
 #include <asm/nmi.h>
+#include <asm/stacktrace.h>
 
 asmlinkage void divide_error(void);
 asmlinkage void debug(void);
@@ -114,7 +116,6 @@ static int call_trace = 1;
 #endif
 
 #ifdef CONFIG_KALLSYMS
-# include <linux/kallsyms.h>
 void printk_address(unsigned long address)
 {
 	unsigned long offset = 0, symsize;
@@ -142,7 +143,7 @@ void printk_address(unsigned long addres
 #endif
 
 static unsigned long *in_exception_stack(unsigned cpu, unsigned long stack,
-					unsigned *usedp, const char **idp)
+					unsigned *usedp, char **idp)
 {
 #ifndef CONFIG_X86_NO_TSS
 	static char ids[][8] = {
@@ -162,26 +163,7 @@ static unsigned long *in_exception_stack
 	 * 'stack' is in one of them:
 	 */
 	for (k = 0; k < N_EXCEPTION_STACKS; k++) {
-		unsigned long end;
-
-		/*
-		 * set 'end' to the end of the exception stack.
-		 */
-		switch (k + 1) {
-		/*
-		 * TODO: this block is not needed i think, because
-		 * setup64.c:cpu_init() sets up t->ist[DEBUG_STACK]
-		 * properly too.
-		 */
-#if DEBUG_STKSZ > EXCEPTION_STKSZ
-		case DEBUG_STACK:
-			end = cpu_pda(cpu)->debugstack + DEBUG_STKSZ;
-			break;
-#endif
-		default:
-			end = per_cpu(orig_ist, cpu).ist[k];
-			break;
-		}
+		unsigned long end = per_cpu(orig_ist, cpu).ist[k];
 		/*
 		 * Is 'stack' above this exception frame's end?
 		 * If yes then skip to the next frame.
@@ -236,13 +218,19 @@ static unsigned long *in_exception_stack
 	return NULL;
 }
 
-static int show_trace_unwind(struct unwind_frame_info *info, void *context)
+struct ops_and_data {
+	struct stacktrace_ops *ops;
+	void *data;
+};
+
+static int dump_trace_unwind(struct unwind_frame_info *info, void *context)
 {
+	struct ops_and_data *oad = (struct ops_and_data *)context;
 	int n = 0;
 
 	while (unwind(info) == 0 && UNW_PC(info)) {
 		n++;
-		printk_address(UNW_PC(info));
+		oad->ops->address(oad->data, UNW_PC(info));
 		if (arch_unw_user_mode(info))
 			break;
 	}
@@ -256,13 +244,19 @@ static int show_trace_unwind(struct unwi
  * severe exception (double fault, nmi, stack fault, debug, mce) hardware stack
  */
 
-void show_trace(struct task_struct *tsk, struct pt_regs *regs, unsigned long * stack)
+static inline int valid_stack_ptr(struct thread_info *tinfo, void *p)
 {
-	const unsigned cpu = safe_smp_processor_id();
+	void *t = (void *)tinfo;
+        return p > t && p < t + THREAD_SIZE - 3;
+}
+
+void dump_trace(struct task_struct *tsk, struct pt_regs *regs, unsigned long * stack,
+		struct stacktrace_ops *ops, void *data)
+{
+	const unsigned cpu = smp_processor_id();
 	unsigned long *irqstack_end = (unsigned long *)cpu_pda(cpu)->irqstackptr;
 	unsigned used = 0;
-
-	printk("\nCall Trace:\n");
+	struct thread_info *tinfo;
 
 	if (!tsk)
 		tsk = current;
@@ -270,32 +264,47 @@ void show_trace(struct task_struct *tsk,
 	if (call_trace >= 0) {
 		int unw_ret = 0;
 		struct unwind_frame_info info;
+		struct ops_and_data oad = { .ops = ops, .data = data };
 
 		if (regs) {
 			if (unwind_init_frame_info(&info, tsk, regs) == 0)
-				unw_ret = show_trace_unwind(&info, NULL);
+				unw_ret = dump_trace_unwind(&info, &oad);
 		} else if (tsk == current)
-			unw_ret = unwind_init_running(&info, show_trace_unwind, NULL);
+			unw_ret = unwind_init_running(&info, dump_trace_unwind, &oad);
 		else {
 			if (unwind_init_blocked(&info, tsk) == 0)
-				unw_ret = show_trace_unwind(&info, NULL);
+				unw_ret = dump_trace_unwind(&info, &oad);
 		}
 		if (unw_ret > 0) {
 			if (call_trace == 1 && !arch_unw_user_mode(&info)) {
-				print_symbol("DWARF2 unwinder stuck at %s\n",
+				ops->warning_symbol(data, "DWARF2 unwinder stuck at %s\n",
 					     UNW_PC(&info));
 				if ((long)UNW_SP(&info) < 0) {
-					printk("Leftover inexact backtrace:\n");
+					ops->warning(data, "Leftover inexact backtrace:\n");
 					stack = (unsigned long *)UNW_SP(&info);
+					if (!stack)
+						return;
 				} else
-					printk("Full inexact backtrace again:\n");
+					ops->warning(data, "Full inexact backtrace again:\n");
 			} else if (call_trace >= 1)
 				return;
 			else
-				printk("Full inexact backtrace again:\n");
+				ops->warning(data, "Full inexact backtrace again:\n");
 		} else
-			printk("Inexact backtrace:\n");
+			ops->warning(data, "Inexact backtrace:\n");
 	}
+	if (!stack) {
+		unsigned long dummy;
+		stack = &dummy;
+		if (tsk && tsk != current)
+			stack = (unsigned long *)tsk->thread.rsp;
+	}
+	/*
+	 * Align the stack pointer on word boundary, later loops
+	 * rely on that (and corruption / debug info bugs can cause
+	 * unaligned values here):
+	 */
+	stack = (unsigned long *)((unsigned long)stack & ~(sizeof(long)-1));
 
 	/*
 	 * Print function call entries within a stack. 'cond' is the
@@ -305,7 +314,9 @@ void show_trace(struct task_struct *tsk,
 #define HANDLE_STACK(cond) \
 	do while (cond) { \
 		unsigned long addr = *stack++; \
-		if (kernel_text_address(addr)) { \
+		if (oops_in_progress ? 		\
+			__kernel_text_address(addr) : \
+			kernel_text_address(addr)) { \
 			/* \
 			 * If the address is either in the text segment of the \
 			 * kernel, or in the region which contains vmalloc'ed \
@@ -314,7 +325,7 @@ void show_trace(struct task_struct *tsk,
 			 * down the cause of the crash will be able to figure \
 			 * out the call path that was taken. \
 			 */ \
-			printk_address(addr); \
+			ops->address(data, addr);   \
 		} \
 	} while (0)
 
@@ -323,16 +334,17 @@ void show_trace(struct task_struct *tsk,
 	 * current stack address. If the stacks consist of nested
 	 * exceptions
 	 */
-	for ( ; ; ) {
-		const char *id;
+	for (;;) {
+		char *id;
 		unsigned long *estack_end;
 		estack_end = in_exception_stack(cpu, (unsigned long)stack,
 						&used, &id);
 
 		if (estack_end) {
-			printk(" <%s>", id);
+			if (ops->stack(data, id) < 0)
+				break;
 			HANDLE_STACK (stack < estack_end);
-			printk(" <EOE>");
+			ops->stack(data, "<EOE>");
 			/*
 			 * We link to the next stack via the
 			 * second-to-last pointer (index -2 to end) in the
@@ -347,7 +359,8 @@ void show_trace(struct task_struct *tsk,
 				(IRQSTACKSIZE - 64) / sizeof(*irqstack);
 
 			if (stack >= irqstack && stack < irqstack_end) {
-				printk(" <IRQ>");
+				if (ops->stack(data, "IRQ") < 0)
+					break;
 				HANDLE_STACK (stack < irqstack_end);
 				/*
 				 * We link to the next stack (which would be
@@ -356,7 +369,7 @@ void show_trace(struct task_struct *tsk,
 				 */
 				stack = (unsigned long *) (irqstack_end[-1]);
 				irqstack_end = NULL;
-				printk(" <EOI>");
+				ops->stack(data, "EOI");
 				continue;
 			}
 		}
@@ -364,19 +377,58 @@ void show_trace(struct task_struct *tsk,
 	}
 
 	/*
-	 * This prints the process stack:
+	 * This handles the process stack:
 	 */
-	HANDLE_STACK (((long) stack & (THREAD_SIZE-1)) != 0);
+	tinfo = current_thread_info();
+	HANDLE_STACK (valid_stack_ptr(tinfo, stack));
 #undef HANDLE_STACK
+}
+EXPORT_SYMBOL(dump_trace);
 
+static void
+print_trace_warning_symbol(void *data, char *msg, unsigned long symbol)
+{
+	print_symbol(msg, symbol);
 	printk("\n");
 }
 
-static void _show_stack(struct task_struct *tsk, struct pt_regs *regs, unsigned long * rsp)
+static void print_trace_warning(void *data, char *msg)
+{
+	printk("%s\n", msg);
+}
+
+static int print_trace_stack(void *data, char *name)
+{
+	printk(" <%s> ", name);
+	return 0;
+}
+
+static void print_trace_address(void *data, unsigned long addr)
+{
+	printk_address(addr);
+}
+
+static struct stacktrace_ops print_trace_ops = {
+	.warning = print_trace_warning,
+	.warning_symbol = print_trace_warning_symbol,
+	.stack = print_trace_stack,
+	.address = print_trace_address,
+};
+
+void
+show_trace(struct task_struct *tsk, struct pt_regs *regs, unsigned long *stack)
+{
+	printk("\nCall Trace:\n");
+	dump_trace(tsk, regs, stack, &print_trace_ops, NULL);
+	printk("\n");
+}
+
+static void
+_show_stack(struct task_struct *tsk, struct pt_regs *regs, unsigned long *rsp)
 {
 	unsigned long *stack;
 	int i;
-	const int cpu = safe_smp_processor_id();
+	const int cpu = smp_processor_id();
 	unsigned long *irqstack_end = (unsigned long *) (cpu_pda(cpu)->irqstackptr);
 	unsigned long *irqstack = (unsigned long *) (cpu_pda(cpu)->irqstackptr - IRQSTACKSIZE);
 
@@ -430,7 +482,7 @@ void show_registers(struct pt_regs *regs
 	int i;
 	int in_kernel = !user_mode(regs);
 	unsigned long rsp;
-	const int cpu = safe_smp_processor_id(); 
+	const int cpu = smp_processor_id();
 	struct task_struct *cur = cpu_pda(cpu)->pcurrent;
 
 		rsp = regs->rsp;
@@ -505,9 +557,11 @@ static unsigned int die_nest_count;
 
 unsigned __kprobes long oops_begin(void)
 {
-	int cpu = safe_smp_processor_id();
+	int cpu = smp_processor_id();
 	unsigned long flags;
 
+	oops_enter();
+
 	/* racy, but better than risking deadlock. */
 	local_irq_save(flags);
 	if (!spin_trylock(&die_lock)) { 
@@ -536,6 +590,7 @@ void __kprobes oops_end(unsigned long fl
 		spin_unlock_irqrestore(&die_lock, flags);
 	if (panic_on_oops)
 		panic("Fatal exception");
+	oops_exit();
 }
 
 void __kprobes __die(const char * str, struct pt_regs * regs, long err)
@@ -572,8 +627,8 @@ void die(const char * str, struct pt_reg
 	do_exit(SIGSEGV); 
 }
 
-#ifdef CONFIG_X86_LOCAL_APIC
-void __kprobes die_nmi(char *str, struct pt_regs *regs)
+#if defined(CONFIG_X86_LOCAL_APIC) || defined(CONFIG_SYSCTL)
+void __kprobes die_nmi(char *str, struct pt_regs *regs, int do_panic)
 {
 	unsigned long flags = oops_begin();
 
@@ -581,13 +636,12 @@ void __kprobes die_nmi(char *str, struct
 	 * We are in trouble anyway, lets at least try
 	 * to get a message out.
 	 */
-	printk(str, safe_smp_processor_id());
+	printk(str, smp_processor_id());
 	show_registers(regs);
 	if (kexec_should_crash(current))
 		crash_kexec(regs);
-	if (panic_on_timeout || panic_on_oops)
-		panic("nmi watchdog");
-	printk("console shuts up ...\n");
+	if (do_panic || panic_on_oops)
+		panic("Non maskable interrupt");
 	oops_end(flags);
 	nmi_exit();
 	local_irq_enable();
@@ -734,8 +788,15 @@ asmlinkage void __kprobes do_general_pro
 static __kprobes void
 mem_parity_error(unsigned char reason, struct pt_regs * regs)
 {
-	printk("Uhhuh. NMI received. Dazed and confused, but trying to continue\n");
-	printk("You probably have a hardware problem with your RAM chips\n");
+	printk(KERN_EMERG "Uhhuh. NMI received for unknown reason %02x.\n",
+		reason);
+	printk(KERN_EMERG "You probably have a hardware problem with your "
+		"RAM chips\n");
+
+	if (panic_on_unrecovered_nmi)
+		panic("NMI: Not continuing");
+
+	printk(KERN_EMERG "Dazed and confused, but trying to continue\n");
 
 #if 0 /* XEN */
 	/* Clear and disable the memory parity error line. */
@@ -762,9 +823,15 @@ io_check_error(unsigned char reason, str
 
 static __kprobes void
 unknown_nmi_error(unsigned char reason, struct pt_regs * regs)
-{	printk("Uhhuh. NMI received for unknown reason %02x.\n", reason);
-	printk("Dazed and confused, but trying to continue\n");
-	printk("Do you have a strange power saving mode enabled?\n");
+{
+	printk(KERN_EMERG "Uhhuh. NMI received for unknown reason %02x.\n",
+		reason);
+	printk(KERN_EMERG "Do you have a strange power saving mode enabled?\n");
+
+	if (panic_on_unrecovered_nmi)
+		panic("NMI: Not continuing");
+
+	printk(KERN_EMERG "Dazed and confused, but trying to continue\n");
 }
 
 /* Runs on IST stack. This code must keep interrupts off all the time.
@@ -789,12 +856,12 @@ asmlinkage __kprobes void default_do_nmi
 		 * Ok, so this is none of the documented NMI sources,
 		 * so it must be the NMI watchdog.
 		 */
-		if (nmi_watchdog > 0) {
-			nmi_watchdog_tick(regs,reason);
+		if (nmi_watchdog_tick(regs,reason))
 			return;
-		}
 #endif
-		unknown_nmi_error(reason, regs);
+		if (!do_nmi_callback(regs,cpu))
+			unknown_nmi_error(reason, regs);
+
 		return;
 	}
 	if (notify_die(DIE_NMI, "nmi", regs, reason, 2, SIGINT) == NOTIFY_STOP)
@@ -1082,6 +1149,7 @@ asmlinkage void math_state_restore(void)
 		init_fpu(me);
 	restore_fpu_checking(&me->thread.i387.fxsave);
 	task_thread_info(me)->status |= TS_USEDFPU;
+	me->fpu_counter++;
 }
 
 
@@ -1142,24 +1210,30 @@ void __cpuinit smp_trap_init(trap_info_t
 }
 
 
-/* Actual parsing is done early in setup.c. */
-static int __init oops_dummy(char *s)
+static int __init oops_setup(char *s)
 { 
-	panic_on_oops = 1;
-	return 1;
+	if (!s)
+		return -EINVAL;
+	if (!strcmp(s, "panic"))
+		panic_on_oops = 1;
+	return 0;
 } 
-__setup("oops=", oops_dummy); 
+early_param("oops", oops_setup);
 
 static int __init kstack_setup(char *s)
 {
+	if (!s)
+		return -EINVAL;
 	kstack_depth_to_print = simple_strtoul(s,NULL,0);
-	return 1;
+	return 0;
 }
-__setup("kstack=", kstack_setup);
+early_param("kstack", kstack_setup);
 
 #ifdef CONFIG_STACK_UNWIND
 static int __init call_trace_setup(char *s)
 {
+	if (!s)
+		return -EINVAL;
 	if (strcmp(s, "old") == 0)
 		call_trace = -1;
 	else if (strcmp(s, "both") == 0)
@@ -1168,7 +1242,7 @@ static int __init call_trace_setup(char 
 		call_trace = 1;
 	else if (strcmp(s, "new") == 0)
 		call_trace = 2;
-	return 1;
+	return 0;
 }
-__setup("call_trace=", call_trace_setup);
+early_param("call_trace", call_trace_setup);
 #endif
--- head.orig/arch/x86/kernel/vsyscall_64-xen.c	2007-06-18 08:38:13.000000000 +0200
+++ head/arch/x86/kernel/vsyscall_64-xen.c	2011-01-31 17:29:16.000000000 +0100
@@ -26,6 +26,10 @@
 #include <linux/seqlock.h>
 #include <linux/jiffies.h>
 #include <linux/sysctl.h>
+#include <linux/getcpu.h>
+#include <linux/cpu.h>
+#include <linux/smp.h>
+#include <linux/notifier.h>
 
 #include <asm/vsyscall.h>
 #include <asm/pgtable.h>
@@ -33,11 +37,15 @@
 #include <asm/fixmap.h>
 #include <asm/errno.h>
 #include <asm/io.h>
+#include <asm/segment.h>
+#include <asm/desc.h>
+#include <asm/topology.h>
 
 #define __vsyscall(nr) __attribute__ ((unused,__section__(".vsyscall_" #nr)))
 
 int __sysctl_vsyscall __section_sysctl_vsyscall = 1;
 seqlock_t __xtime_lock __section_xtime_lock = SEQLOCK_UNLOCKED;
+int __vgetcpu_mode __section_vgetcpu_mode;
 
 #include <asm/unistd.h>
 
@@ -61,8 +69,7 @@ static __always_inline void do_vgettimeo
 		sequence = read_seqbegin(&__xtime_lock);
 		
 		sec = __xtime.tv_sec;
-		usec = (__xtime.tv_nsec / 1000) +
-			(__jiffies - __wall_jiffies) * (1000000 / HZ);
+		usec = __xtime.tv_nsec / 1000;
 
 		if (__vxtime.mode != VXTIME_HPET) {
 			t = get_cycles_sync();
@@ -72,7 +79,8 @@ static __always_inline void do_vgettimeo
 				 __vxtime.tsc_quot) >> 32;
 			/* See comment in x86_64 do_gettimeofday. */
 		} else {
-			usec += ((readl((void *)fix_to_virt(VSYSCALL_HPET) + 0xf0) -
+			usec += ((readl((void __iomem *)
+				   fix_to_virt(VSYSCALL_HPET) + 0xf0) -
 				  __vxtime.last) * __vxtime.quot) >> 32;
 		}
 	} while (read_seqretry(&__xtime_lock, sequence));
@@ -127,9 +135,46 @@ time_t __vsyscall(1) vtime(time_t *t)
 	return __xtime.tv_sec;
 }
 
-long __vsyscall(2) venosys_0(void)
-{
-	return -ENOSYS;
+/* Fast way to get current CPU and node.
+   This helps to do per node and per CPU caches in user space.
+   The result is not guaranteed without CPU affinity, but usually
+   works out because the scheduler tries to keep a thread on the same
+   CPU.
+
+   tcache must point to a two element sized long array.
+   All arguments can be NULL. */
+long __vsyscall(2)
+vgetcpu(unsigned *cpu, unsigned *node, struct getcpu_cache *tcache)
+{
+	unsigned int dummy, p;
+	unsigned long j = 0;
+
+	/* Fast cache - only recompute value once per jiffies and avoid
+	   relatively costly rdtscp/cpuid otherwise.
+	   This works because the scheduler usually keeps the process
+	   on the same CPU and this syscall doesn't guarantee its
+	   results anyways.
+	   We do this here because otherwise user space would do it on
+	   its own in a likely inferior way (no access to jiffies).
+	   If you don't like it pass NULL. */
+	if (tcache && tcache->blob[0] == (j = __jiffies)) {
+		p = tcache->blob[1];
+	} else if (__vgetcpu_mode == VGETCPU_RDTSCP) {
+		/* Load per CPU data from RDTSCP */
+		rdtscp(dummy, dummy, p);
+	} else {
+		/* Load per CPU data from GDT */
+		asm("lsl %1,%0" : "=r" (p) : "r" (__PER_CPU_SEG));
+	}
+	if (tcache) {
+		tcache->blob[0] = j;
+		tcache->blob[1] = p;
+	}
+	if (cpu)
+		*cpu = p & 0xfff;
+	if (node)
+		*node = p >> 12;
+	return 0;
 }
 
 long __vsyscall(3) venosys_1(void)
@@ -149,7 +194,8 @@ static int vsyscall_sysctl_change(ctl_ta
                         void __user *buffer, size_t *lenp, loff_t *ppos)
 {
 	extern u16 vsysc1, vsysc2;
-	u16 *map1, *map2;
+	u16 __iomem *map1;
+	u16 __iomem *map2;
 	int ret = proc_dointvec(ctl, write, filp, buffer, lenp, ppos);
 	if (!write)
 		return ret;
@@ -164,11 +210,11 @@ static int vsyscall_sysctl_change(ctl_ta
 		goto out;
 	}
 	if (!sysctl_vsyscall) {
-		*map1 = SYSCALL;
-		*map2 = SYSCALL;
+		writew(SYSCALL, map1);
+		writew(SYSCALL, map2);
 	} else {
-		*map1 = NOP2;
-		*map2 = NOP2;
+		writew(NOP2, map1);
+		writew(NOP2, map2);
 	}
 	iounmap(map2);
 out:
@@ -200,6 +246,48 @@ static ctl_table kernel_root_table2[] = 
 
 #endif
 
+/* Assume __initcall executes before all user space. Hopefully kmod
+   doesn't violate that. We'll find out if it does. */
+static void __cpuinit vsyscall_set_cpu(int cpu)
+{
+	unsigned long d;
+	unsigned long node = 0;
+#ifdef CONFIG_NUMA
+	node = cpu_to_node[cpu];
+#endif
+	if (cpu_has(&cpu_data[cpu], X86_FEATURE_RDTSCP))
+		write_rdtscp_aux((node << 12) | cpu);
+
+	/* Store cpu number in limit so that it can be loaded quickly
+	   in user space in vgetcpu.
+	   12 bits for the CPU and 8 bits for the node. */
+	d = 0x0f40000000000ULL;
+	d |= cpu;
+	d |= (node & 0xf) << 12;
+	d |= (node >> 4) << 48;
+	if (HYPERVISOR_update_descriptor(virt_to_machine(cpu_gdt(cpu)
+							 + GDT_ENTRY_PER_CPU),
+					 d))
+		BUG();
+}
+
+static void __cpuinit cpu_vsyscall_init(void *arg)
+{
+	/* preemption should be already off */
+	vsyscall_set_cpu(raw_smp_processor_id());
+}
+
+#ifdef CONFIG_HOTPLUG_CPU
+static int __cpuinit
+cpu_vsyscall_notifier(struct notifier_block *n, unsigned long action, void *arg)
+{
+	long cpu = (long)arg;
+	if (action == CPU_ONLINE)
+		smp_call_function_single(cpu, cpu_vsyscall_init, NULL, 0, 1);
+	return NOTIFY_DONE;
+}
+#endif
+
 static void __init map_vsyscall(void)
 {
 	extern char __vsyscall_0;
@@ -214,13 +302,20 @@ static int __init vsyscall_init(void)
 			VSYSCALL_ADDR(__NR_vgettimeofday)));
 	BUG_ON((unsigned long) &vtime != VSYSCALL_ADDR(__NR_vtime));
 	BUG_ON((VSYSCALL_ADDR(0) != __fix_to_virt(VSYSCALL_FIRST_PAGE)));
+	BUG_ON((unsigned long) &vgetcpu != VSYSCALL_ADDR(__NR_vgetcpu));
 	map_vsyscall();
 #ifdef CONFIG_XEN
 	sysctl_vsyscall = 0; /* disable vgettimeofay() */
+ 	if (boot_cpu_has(X86_FEATURE_RDTSCP))
+		vgetcpu_mode = VGETCPU_RDTSCP;
+	else
+		vgetcpu_mode = VGETCPU_LSL;
 #endif
 #ifdef CONFIG_SYSCTL
 	register_sysctl_table(kernel_root_table2, 0);
 #endif
+	on_each_cpu(cpu_vsyscall_init, NULL, 0, 1);
+	hotcpu_notifier(cpu_vsyscall_notifier, 0);
 	return 0;
 }
 
--- head.orig/arch/x86/mm/fault_64-xen.c	2011-10-07 10:44:29.000000000 +0200
+++ head/arch/x86/mm/fault_64-xen.c	2011-07-26 09:24:01.000000000 +0200
@@ -40,8 +40,7 @@
 #define PF_RSVD	(1<<3)
 #define PF_INSTR	(1<<4)
 
-#ifdef CONFIG_KPROBES
-ATOMIC_NOTIFIER_HEAD(notify_page_fault_chain);
+static ATOMIC_NOTIFIER_HEAD(notify_page_fault_chain);
 
 /* Hook to register for page fault notifications */
 int register_page_fault_notifier(struct notifier_block *nb)
@@ -49,11 +48,13 @@ int register_page_fault_notifier(struct 
 	vmalloc_sync_all();
 	return atomic_notifier_chain_register(&notify_page_fault_chain, nb);
 }
+EXPORT_SYMBOL_GPL(register_page_fault_notifier);
 
 int unregister_page_fault_notifier(struct notifier_block *nb)
 {
 	return atomic_notifier_chain_unregister(&notify_page_fault_chain, nb);
 }
+EXPORT_SYMBOL_GPL(unregister_page_fault_notifier);
 
 static inline int notify_page_fault(enum die_val val, const char *str,
 			struct pt_regs *regs, long err, int trap, int sig)
@@ -67,13 +68,6 @@ static inline int notify_page_fault(enum
 	};
 	return atomic_notifier_call_chain(&notify_page_fault_chain, val, &args);
 }
-#else
-static inline int notify_page_fault(enum die_val val, const char *str,
-			struct pt_regs *regs, long err, int trap, int sig)
-{
-	return NOTIFY_DONE;
-}
-#endif
 
 void bust_spinlocks(int yes)
 {
@@ -102,7 +96,7 @@ void bust_spinlocks(int yes)
 static noinline int is_prefetch(struct pt_regs *regs, unsigned long addr,
 				unsigned long error_code)
 { 
-	unsigned char *instr;
+	unsigned char __user *instr;
 	int scan_more = 1;
 	int prefetch = 0; 
 	unsigned char *max_instr;
@@ -111,7 +105,7 @@ static noinline int is_prefetch(struct p
 	if (error_code & PF_INSTR)
 		return 0;
 	
-	instr = (unsigned char *)convert_rip_to_linear(current, regs);
+	instr = (unsigned char __user *)convert_rip_to_linear(current, regs);
 	max_instr = instr + 15;
 
 	if (user_mode(regs) && instr >= (unsigned char *)TASK_SIZE)
@@ -122,7 +116,7 @@ static noinline int is_prefetch(struct p
 		unsigned char instr_hi;
 		unsigned char instr_lo;
 
-		if (__get_user(opcode, instr))
+		if (__get_user(opcode, (char __user *)instr))
 			break; 
 
 		instr_hi = opcode & 0xf0; 
@@ -161,7 +155,7 @@ static noinline int is_prefetch(struct p
 		case 0x00:
 			/* Prefetch instruction is 0x0F0D or 0x0F18 */
 			scan_more = 0;
-			if (__get_user(opcode, instr)) 
+			if (__get_user(opcode, (char __user *)instr))
 				break;
 			prefetch = (instr_lo == 0xF) &&
 				(opcode == 0x0D || opcode == 0x18);
@@ -177,7 +171,7 @@ static noinline int is_prefetch(struct p
 static int bad_address(void *p) 
 { 
 	unsigned long dummy;
-	return __get_user(dummy, (unsigned long *)p);
+	return __get_user(dummy, (unsigned long __user *)p);
 } 
 
 void dump_pagetable(unsigned long address)
@@ -249,7 +243,7 @@ static int is_errata93(struct pt_regs *r
 
 int unhandled_signal(struct task_struct *tsk, int sig)
 {
-	if (tsk->pid == 1)
+	if (is_init(tsk))
 		return 1;
 	if (tsk->ptrace & PT_PTRACED)
 		return 0;
@@ -301,7 +295,7 @@ static int vmalloc_fault(unsigned long a
 	if (pgd_none(*pgd))
 		set_pgd(pgd, *pgd_ref);
 	else
-		BUG_ON(pgd_page(*pgd) != pgd_page(*pgd_ref));
+		BUG_ON(pgd_page_vaddr(*pgd) != pgd_page_vaddr(*pgd_ref));
 
 	/* Below here mismatches are bugs because these lower tables
 	   are shared */
@@ -310,7 +304,7 @@ static int vmalloc_fault(unsigned long a
 	pud_ref = pud_offset(pgd_ref, address);
 	if (pud_none(*pud_ref))
 		return -1;
-	if (pud_none(*pud) || pud_page(*pud) != pud_page(*pud_ref))
+	if (pud_none(*pud) || pud_page_vaddr(*pud) != pud_page_vaddr(*pud_ref))
 		BUG();
 	pmd = pmd_offset(pud, address);
 	pmd_ref = pmd_offset(pud_ref, address);
@@ -532,7 +526,7 @@ good_area:
 		case PF_PROT:		/* read, present */
 			goto bad_area;
 		case 0:			/* read, not present */
-			if (!(vma->vm_flags & (VM_READ | VM_EXEC)))
+			if (!(vma->vm_flags & (VM_READ | VM_EXEC | VM_WRITE)))
 				goto bad_area;
 	}
 
@@ -648,7 +642,7 @@ no_context:
  */
 out_of_memory:
 	up_read(&mm->mmap_sem);
-	if (current->pid == 1) { 
+	if (is_init(current)) {
 		yield();
 		goto again;
 	}
@@ -708,7 +702,7 @@ void vmalloc_sync_all(void)
 				if (pgd_none(*pgd))
 					set_pgd(pgd, *pgd_ref);
 				else
-					BUG_ON(pgd_page(*pgd) != pgd_page(*pgd_ref));
+					BUG_ON(pgd_page_vaddr(*pgd) != pgd_page_vaddr(*pgd_ref));
 				pgd_page_table(unlock, page);
 			}
 			spin_unlock(&pgd_lock);
--- head.orig/arch/x86/mm/init_64-xen.c	2011-10-17 10:45:09.000000000 +0200
+++ head/arch/x86/mm/init_64-xen.c	2011-01-31 17:29:16.000000000 +0100
@@ -61,8 +61,6 @@ EXPORT_SYMBOL(__kernel_page_user);
 
 int after_bootmem;
 
-static unsigned long dma_reserve __initdata;
-
 DEFINE_PER_CPU(struct mmu_gather, mmu_gathers);
 extern unsigned long start_pfn;
 
@@ -420,7 +418,6 @@ __init void *early_ioremap(unsigned long
 
 	/* actually usually some more */
 	if (size >= LARGE_PAGE_SIZE) {
-		printk("SMBIOS area too long %lu\n", size);
 		return NULL;
 	}
 	set_pmd(temp_mappings[0].pmd,  __pmd(map | _KERNPG_TABLE | _PAGE_PSE));
@@ -442,16 +439,24 @@ __init void early_iounmap(void *addr, un
 #endif
 
 static void __meminit
-phys_pmd_init(pmd_t *pmd, unsigned long address, unsigned long end)
+phys_pmd_init(pmd_t *pmd_page, unsigned long address, unsigned long end)
 {
-	int i, k;
+	int i = pmd_index(address);
 
-	for (i = 0; i < PTRS_PER_PMD; pmd++, i++) {
+	for (; i < PTRS_PER_PMD; i++) {
 		unsigned long pte_phys;
+		pmd_t *pmd = pmd_page + i;
 		pte_t *pte, *pte_save;
+		int k;
 
 		if (address >= end)
 			break;
+
+		if (__pmd_val(*pmd)) {
+			address += PMD_SIZE;
+			continue;
+		}
+
 		pte = alloc_static_page(&pte_phys);
 		pte_save = pte;
 		for (k = 0; k < PTRS_PER_PTE; pte++, k++, address += PTE_SIZE) {
@@ -478,40 +483,35 @@ phys_pmd_init(pmd_t *pmd, unsigned long 
 static void __meminit
 phys_pmd_update(pud_t *pud, unsigned long address, unsigned long end)
 {
-	pmd_t *pmd = pmd_offset(pud, (unsigned long)__va(address));
-
-	if (pmd_none(*pmd)) {
-		spin_lock(&init_mm.page_table_lock);
-		phys_pmd_init(pmd, address, end);
-		spin_unlock(&init_mm.page_table_lock);
-		__flush_tlb_all();
-	}
+	pmd_t *pmd = pmd_offset(pud,0);
+	spin_lock(&init_mm.page_table_lock);
+	phys_pmd_init(pmd, address, end);
+	spin_unlock(&init_mm.page_table_lock);
+	__flush_tlb_all();
 }
 
-static void __meminit phys_pud_init(pud_t *pud, unsigned long address, unsigned long end)
+static void __meminit phys_pud_init(pud_t *pud_page, unsigned long addr, unsigned long end)
 { 
-	long i = pud_index(address);
-
-	pud = pud + i;
-
-	if (after_bootmem && pud_val(*pud)) {
-		phys_pmd_update(pud, address, end);
-		return;
-	}
+	int i = pud_index(addr);
 
-	for (; i < PTRS_PER_PUD; pud++, i++) {
-		unsigned long paddr, pmd_phys;
+	for (; i < PTRS_PER_PUD; i++, addr = (addr & PUD_MASK) + PUD_SIZE ) {
+		unsigned long pmd_phys;
+		pud_t *pud = pud_page + pud_index(addr);
 		pmd_t *pmd;
 
-		paddr = (address & PGDIR_MASK) + i*PUD_SIZE;
-		if (paddr >= end)
+		if (addr >= end)
 			break;
 
+		if (__pud_val(*pud)) {
+			phys_pmd_update(pud, addr, end);
+			continue;
+		}
+
 		pmd = alloc_static_page(&pmd_phys);
 
 		spin_lock(&init_mm.page_table_lock);
 		*pud = __pud(pmd_phys | _KERNPG_TABLE);
-		phys_pmd_init(pmd, paddr, end);
+		phys_pmd_init(pmd, addr, end);
 		spin_unlock(&init_mm.page_table_lock);
 
 		early_make_page_readonly(pmd, XENFEAT_writable_page_tables);
@@ -800,69 +800,18 @@ void __cpuinit zap_low_mappings(int cpu)
 #endif
 }
 
-/* Compute zone sizes for the DMA and DMA32 zones in a node. */
-__init void
-size_zones(unsigned long *z, unsigned long *h,
-	   unsigned long start_pfn, unsigned long end_pfn)
-{
- 	int i;
- 	unsigned long w;
-
- 	for (i = 0; i < MAX_NR_ZONES; i++)
- 		z[i] = 0;
-
- 	if (start_pfn < MAX_DMA_PFN)
- 		z[ZONE_DMA] = MAX_DMA_PFN - start_pfn;
- 	if (start_pfn < MAX_DMA32_PFN) {
- 		unsigned long dma32_pfn = MAX_DMA32_PFN;
- 		if (dma32_pfn > end_pfn)
- 			dma32_pfn = end_pfn;
- 		z[ZONE_DMA32] = dma32_pfn - start_pfn;
- 	}
- 	z[ZONE_NORMAL] = end_pfn - start_pfn;
-
- 	/* Remove lower zones from higher ones. */
- 	w = 0;
- 	for (i = 0; i < MAX_NR_ZONES; i++) {
- 		if (z[i])
- 			z[i] -= w;
- 	        w += z[i];
-	}
-
-	/* Compute holes */
-	w = start_pfn;
-	for (i = 0; i < MAX_NR_ZONES; i++) {
-		unsigned long s = w;
-		w += z[i];
-		h[i] = e820_hole_size(s, w);
-	}
-
-	/* Add the space pace needed for mem_map to the holes too. */
-	for (i = 0; i < MAX_NR_ZONES; i++)
-		h[i] += (z[i] * sizeof(struct page)) / PAGE_SIZE;
-
-	/* The 16MB DMA zone has the kernel and other misc mappings.
- 	   Account them too */
-	if (h[ZONE_DMA]) {
-		h[ZONE_DMA] += dma_reserve;
-		if (h[ZONE_DMA] >= z[ZONE_DMA]) {
-			printk(KERN_WARNING
-				"Kernel too large and filling up ZONE_DMA?\n");
-			h[ZONE_DMA] = z[ZONE_DMA];
-		}
-	}
-}
-
 #ifndef CONFIG_NUMA
 void __init paging_init(void)
 {
-	unsigned long zones[MAX_NR_ZONES], holes[MAX_NR_ZONES];
+	unsigned long max_zone_pfns[MAX_NR_ZONES];
+	memset(max_zone_pfns, 0, sizeof(max_zone_pfns));
+	max_zone_pfns[ZONE_DMA] = MAX_DMA_PFN;
+	max_zone_pfns[ZONE_DMA32] = MAX_DMA32_PFN;
+	max_zone_pfns[ZONE_NORMAL] = end_pfn;
 
 	memory_present(0, 0, end_pfn);
 	sparse_init();
-	size_zones(zones, holes, 0, end_pfn);
-	free_area_init_node(0, NODE_DATA(0), zones,
-			    __pa(PAGE_OFFSET) >> PAGE_SHIFT, holes);
+	free_area_init_nodes(max_zone_pfns);
 
 	init_mm.context.pinned = 1;
 }
@@ -916,36 +865,23 @@ void online_page(struct page *page)
 
 #ifdef CONFIG_MEMORY_HOTPLUG
 /*
- * XXX: memory_add_physaddr_to_nid() is to find node id from physical address
- *	via probe interface of sysfs. If acpi notifies hot-add event, then it
- *	can tell node id by searching dsdt. But, probe interface doesn't have
- *	node id. So, return 0 as node id at this time.
- */
-#ifdef CONFIG_NUMA
-int memory_add_physaddr_to_nid(u64 start)
-{
-	return 0;
-}
-#endif
-
-/*
  * Memory is added always to NORMAL zone. This means you will never get
  * additional DMA/DMA32 memory.
  */
 int arch_add_memory(int nid, u64 start, u64 size)
 {
 	struct pglist_data *pgdat = NODE_DATA(nid);
-	struct zone *zone = pgdat->node_zones + MAX_NR_ZONES-2;
+	struct zone *zone = pgdat->node_zones + ZONE_NORMAL;
 	unsigned long start_pfn = start >> PAGE_SHIFT;
 	unsigned long nr_pages = size >> PAGE_SHIFT;
 	int ret;
 
+	init_memory_mapping(start, (start + size -1));
+
 	ret = __add_pages(zone, start_pfn, nr_pages);
 	if (ret)
 		goto error;
 
-	init_memory_mapping(start, (start + size -1));
-
 	return ret;
 error:
 	printk("%s: Problem encountered in __add_pages!\n", __func__);
@@ -959,7 +895,17 @@ int remove_memory(u64 start, u64 size)
 }
 EXPORT_SYMBOL_GPL(remove_memory);
 
-#else /* CONFIG_MEMORY_HOTPLUG */
+#if !defined(CONFIG_ACPI_NUMA) && defined(CONFIG_NUMA)
+int memory_add_physaddr_to_nid(u64 start)
+{
+	return 0;
+}
+EXPORT_SYMBOL_GPL(memory_add_physaddr_to_nid);
+#endif
+
+#endif /* CONFIG_MEMORY_HOTPLUG */
+
+#ifdef CONFIG_MEMORY_HOTPLUG_RESERVE
 /*
  * Memory Hotadd without sparsemem. The mem_maps have been allocated in advance,
  * just online the pages.
@@ -985,7 +931,7 @@ int __add_pages(struct zone *z, unsigned
 	}
 	return err;
 }
-#endif /* CONFIG_MEMORY_HOTPLUG */
+#endif
 
 static struct kcore_list kcore_mem, kcore_vmalloc, kcore_kernel, kcore_modules,
 			 kcore_vsyscall;
@@ -997,12 +943,6 @@ void __init mem_init(void)
 
 	pci_iommu_alloc();
 
-	/* How many end-of-memory variables you have, grandma! */
-	max_low_pfn = end_pfn;
-	max_pfn = end_pfn;
-	num_physpages = end_pfn;
-	high_memory = (void *) __va(end_pfn * PAGE_SIZE);
-
 	/* clear the zero-page */
 	memset(empty_zero_page, 0, PAGE_SIZE);
 
@@ -1014,13 +954,13 @@ void __init mem_init(void)
 #else
 	totalram_pages = free_all_bootmem();
 #endif
-	/* XEN: init and count pages outside initial allocation. */
+	/* XEN: init pages outside initial allocation. */
 	for (pfn = xen_start_info->nr_pages; pfn < max_pfn; pfn++) {
 		ClearPageReserved(pfn_to_page(pfn));
 		init_page_count(pfn_to_page(pfn));
-		totalram_pages++;
 	}
-	reservedpages = end_pfn - totalram_pages - e820_hole_size(0, end_pfn);
+	reservedpages = end_pfn - totalram_pages -
+					absent_pages_in_range(0, end_pfn);
 
 	after_bootmem = 1;
 
@@ -1127,15 +1067,32 @@ void free_initrd_mem(unsigned long start
 
 void __init reserve_bootmem_generic(unsigned long phys, unsigned len) 
 { 
-	/* Should check here against the e820 map to avoid double free */ 
 #ifdef CONFIG_NUMA
 	int nid = phys_to_nid(phys);
+#endif
+	unsigned long pfn = phys >> PAGE_SHIFT;
+	if (pfn >= end_pfn) {
+		/* This can happen with kdump kernels when accessing firmware
+		   tables. */
+		if (pfn < end_pfn_map)
+			return;
+		printk(KERN_ERR "reserve_bootmem: illegal reserve %lx %u\n",
+				phys, len);
+		return;
+	}
+
+	/* Should check here against the e820 map to avoid double free */
+#ifdef CONFIG_NUMA
   	reserve_bootmem_node(NODE_DATA(nid), phys, len);
 #else       		
 	reserve_bootmem(phys, len);    
 #endif
-	if (phys+len <= MAX_DMA_PFN*PAGE_SIZE)
+#ifndef CONFIG_XEN
+	if (phys+len <= MAX_DMA_PFN*PAGE_SIZE) {
 		dma_reserve += len / PAGE_SIZE;
+		set_dma_reserve(dma_reserve);
+	}
+#endif
 }
 
 int kern_addr_valid(unsigned long addr) 
--- head.orig/arch/x86/mm/pageattr_64-xen.c	2009-03-18 10:39:31.000000000 +0100
+++ head/arch/x86/mm/pageattr_64-xen.c	2011-01-31 17:29:16.000000000 +0100
@@ -377,8 +377,8 @@ static void revert_page(unsigned long ad
 	BUG_ON(pud_none(*pud));
 	pmd = pmd_offset(pud, address);
 	BUG_ON(__pmd_val(*pmd) & _PAGE_PSE);
-	pgprot_val(ref_prot) |= _PAGE_PSE;
 	large_pte = mk_pte_phys(__pa(address) & LARGE_PAGE_MASK, ref_prot);
+	large_pte = pte_mkhuge(large_pte);
 	set_pte((pte_t *)pmd, large_pte);
 }      
 
@@ -388,32 +388,28 @@ __change_page_attr(unsigned long address
 { 
 	pte_t *kpte; 
 	struct page *kpte_page;
-	unsigned kpte_flags;
 	pgprot_t ref_prot2;
 	kpte = lookup_address(address);
 	if (!kpte) return 0;
 	kpte_page = virt_to_page(((unsigned long)kpte) & PAGE_MASK);
-	kpte_flags = pte_val(*kpte); 
 	if (pgprot_val(prot) != pgprot_val(ref_prot)) { 
-		if ((kpte_flags & _PAGE_PSE) == 0) { 
+		if (!pte_huge(*kpte)) {
 			set_pte(kpte, pfn_pte(pfn, prot));
 		} else {
  			/*
 			 * split_large_page will take the reference for this
 			 * change_page_attr on the split page.
  			 */
-
 			struct page *split;
-			ref_prot2 = __pgprot(pgprot_val(pte_pgprot(*lookup_address(address))) & ~(1<<_PAGE_BIT_PSE));
-
+			ref_prot2 = pte_pgprot(pte_clrhuge(*kpte));
 			split = split_large_page(address, prot, ref_prot2);
 			if (!split)
 				return -ENOMEM;
-			set_pte(kpte,mk_pte(split, ref_prot2));
+			set_pte(kpte, mk_pte(split, ref_prot2));
 			kpte_page = split;
-		}	
+		}
 		page_private(kpte_page)++;
-	} else if ((kpte_flags & _PAGE_PSE) == 0) { 
+	} else if (!pte_huge(*kpte)) {
 		set_pte(kpte, pfn_pte(pfn, ref_prot));
 		BUG_ON(page_private(kpte_page) == 0);
 		page_private(kpte_page)--;
@@ -470,10 +466,12 @@ int change_page_attr_addr(unsigned long 
 		 * lowmem */
 		if (__pa(address) < KERNEL_TEXT_SIZE) {
 			unsigned long addr2;
-			pgprot_t prot2 = prot;
+			pgprot_t prot2;
 			addr2 = __START_KERNEL_map + __pa(address);
- 			pgprot_val(prot2) &= ~_PAGE_NX;
-			err = __change_page_attr(addr2, pfn, prot2, PAGE_KERNEL_EXEC);
+			/* Make sure the kernel mappings stay executable */
+			prot2 = pte_pgprot(pte_mkexec(pfn_pte(0, prot)));
+			err = __change_page_attr(addr2, pfn, prot2,
+						 PAGE_KERNEL_EXEC);
 		} 
 	} 	
 	up_write(&init_mm.mmap_sem); 
--- head.orig/drivers/char/tpm/tpm_xen.c	2012-03-12 12:51:05.000000000 +0100
+++ head/drivers/char/tpm/tpm_xen.c	2012-03-12 13:31:05.000000000 +0100
@@ -85,8 +85,7 @@ static struct tpm_private *my_priv;
 
 /* local function prototypes */
 static irqreturn_t tpmif_int(int irq,
-                             void *tpm_priv,
-                             struct pt_regs *ptregs);
+                             void *tpm_priv);
 static void tpmif_rx_action(unsigned long unused);
 static int tpmif_connect(struct xenbus_device *dev,
                          struct tpm_private *tp,
@@ -555,7 +554,7 @@ static void tpmif_rx_action(unsigned lon
 }
 
 
-static irqreturn_t tpmif_int(int irq, void *tpm_priv, struct pt_regs *ptregs)
+static irqreturn_t tpmif_int(int irq, void *tpm_priv)
 {
 	struct tpm_private *tp = tpm_priv;
 	unsigned long flags;
--- head.orig/drivers/pci/Kconfig	2012-04-10 15:13:46.000000000 +0200
+++ head/drivers/pci/Kconfig	2012-04-10 16:14:10.000000000 +0200
@@ -88,7 +88,7 @@ config XEN_PCIDEV_FRONTEND
 config HT_IRQ
 	bool "Interrupts on hypertransport devices"
 	default y
-	depends on PCI && X86_LOCAL_APIC && X86_IO_APIC
+	depends on PCI && X86_LOCAL_APIC && X86_IO_APIC && !XEN
 	help
 	   This allows native hypertransport devices to use interrupts.
 
--- head.orig/drivers/pci/msi-xen.c	2011-10-17 10:45:09.000000000 +0200
+++ head/drivers/pci/msi-xen.c	2011-11-03 12:01:13.000000000 +0100
@@ -6,6 +6,7 @@
  * Copyright (C) Tom Long Nguyen (tom.l.nguyen@intel.com)
  */
 
+#include <linux/err.h>
 #include <linux/mm.h>
 #include <linux/irq.h>
 #include <linux/interrupt.h>
@@ -14,6 +15,7 @@
 #include <linux/smp_lock.h>
 #include <linux/pci.h>
 #include <linux/proc_fs.h>
+#include <linux/msi.h>
 
 #include <xen/evtchn.h>
 
@@ -31,14 +33,6 @@ static int pci_seg_supported = 1;
 #define pci_seg_supported 1
 #endif
 
-static struct msi_ops *msi_ops;
-
-int msi_register(struct msi_ops *ops)
-{
-	msi_ops = ops;
-	return 0;
-}
-
 static LIST_HEAD(msi_dev_head);
 DEFINE_SPINLOCK(msi_dev_lock);
 
@@ -499,9 +493,9 @@ void pci_restore_msix_state(struct pci_d
  * @dev: pointer to the pci_dev data structure of MSI device function
  *
  * Setup the MSI capability structure of device function with a single
- * MSI vector, regardless of device function is capable of handling
+ * MSI irq, regardless of device function is capable of handling
  * multiple messages. A return of zero indicates the successful setup
- * of an entry zero with the new MSI vector or non-zero for otherwise.
+ * of an entry zero with the new MSI irq or non-zero for otherwise.
  **/
 static int msi_capability_init(struct pci_dev *dev)
 {
@@ -515,11 +509,11 @@ static int msi_capability_init(struct pc
 	if (pirq < 0)
 		return -EBUSY;
 
-	dev->irq = pirq;
 	/* Set MSI enabled bits	 */
 	enable_msi_mode(dev, pos, PCI_CAP_ID_MSI);
 	dev->msi_enabled = 1;
 
+	dev->irq = pirq;
 	return 0;
 }
 
@@ -530,8 +524,8 @@ static int msi_capability_init(struct pc
  * @nvec: number of @entries
  *
  * Setup the MSI-X capability structure of device function with a
- * single MSI-X vector. A return of zero indicates the successful setup of
- * requested MSI-X entries with allocated vectors or non-zero for otherwise.
+ * single MSI-X irq. A return of zero indicates the successful setup of
+ * requested MSI-X entries with allocated irqs or non-zero for otherwise.
  **/
 static int msix_capability_init(struct pci_dev *dev,
 				struct msix_entry *entries, int nvec)
@@ -580,12 +574,18 @@ static int msix_capability_init(struct p
 	}
 
 	if (i != nvec) {
+		int avail = i - 1;
 		for (j = --i; j >= 0; j--) {
 			msi_unmap_pirq(dev, entries[j].vector);
 			detach_pirq_entry(entries[j].entry, msi_dev_entry);
 			entries[j].vector = 0;
 		}
-		return -EBUSY;
+		/* If we had some success report the number of irqs
+		 * we succeeded in setting up.
+		 */
+		if (avail <= 0)
+			avail = -EBUSY;
+		return avail;
 	}
 
 	enable_msi_mode(dev, pos, PCI_CAP_ID_MSIX);
@@ -595,11 +595,40 @@ static int msix_capability_init(struct p
 }
 
 /**
+ * pci_msi_supported - check whether MSI may be enabled on device
+ * @dev: pointer to the pci_dev data structure of MSI device function
+ *
+ * Look at global flags, the device itself, and its parent busses
+ * to return 0 if MSI are supported for the device.
+ **/
+static
+int pci_msi_supported(struct pci_dev * dev)
+{
+	struct pci_bus *bus;
+
+	/* MSI must be globally enabled and supported by the device */
+	if (!pci_msi_enable || !dev || dev->no_msi)
+		return -EINVAL;
+
+	/* Any bridge which does NOT route MSI transactions from it's
+	 * secondary bus to it's primary bus must set NO_MSI flag on
+	 * the secondary pci_bus.
+	 * We expect only arch-specific PCI host bus controller driver
+	 * or quirks for specific PCI bridges to be setting NO_MSI.
+	 */
+	for (bus = dev->bus; bus; bus = bus->parent)
+		if (bus->bus_flags & PCI_BUS_FLAGS_NO_MSI)
+			return -EINVAL;
+
+	return 0;
+}
+
+/**
  * pci_enable_msi - configure device's MSI capability structure
  * @dev: pointer to the pci_dev data structure of MSI device function
  *
  * Setup the MSI capability structure of device function with
- * a single MSI vector upon its software driver call to request for
+ * a single MSI irq upon its software driver call to request for
  * MSI mode enabled on its hardware device function. A return of zero
  * indicates the successful setup of an entry zero with the new MSI
  * vector or non-zero for otherwise.
@@ -607,19 +636,11 @@ static int msix_capability_init(struct p
 extern int pci_frontend_enable_msi(struct pci_dev *dev);
 int pci_enable_msi(struct pci_dev* dev)
 {
-	struct pci_bus *bus;
-	int pos, temp, status = -EINVAL;
+	int pos, temp, status;
 	struct msi_dev_list *msi_dev_entry = get_msi_dev_pirq_list(dev);
 
-	if (!pci_msi_enable || !dev)
- 		return status;
-
-	if (dev->no_msi)
-		return status;
-
-	for (bus = dev->bus; bus; bus = bus->parent)
-		if (bus->bus_flags & PCI_BUS_FLAGS_NO_MSI)
-			return -EINVAL;
+	if (pci_msi_supported(dev) < 0)
+		return -EINVAL;
 
 	status = msi_init();
 	if (status < 0)
@@ -650,10 +671,10 @@ int pci_enable_msi(struct pci_dev* dev)
 	if (!pos)
 		return -EINVAL;
 
-	/* Check whether driver already requested for MSI-X vectors */
+	/* Check whether driver already requested for MSI-X irqs */
 	if (dev->msix_enabled) {
 		printk(KERN_INFO "PCI: %s: Can't enable MSI.  "
-			   "Device already has MSI-X vectors assigned\n",
+		       "Device already has MSI-X irq assigned\n",
 			   pci_name(dev));
 		dev->irq = temp;
 		return -EINVAL;
@@ -718,37 +739,29 @@ void pci_disable_msi(struct pci_dev* dev
  * pci_enable_msix - configure device's MSI-X capability structure
  * @dev: pointer to the pci_dev data structure of MSI-X device function
  * @entries: pointer to an array of MSI-X entries
- * @nvec: number of MSI-X vectors requested for allocation by device driver
+ * @nvec: number of MSI-X irqs requested for allocation by device driver
  *
  * Setup the MSI-X capability structure of device function with the number
- * of requested vectors upon its software driver call to request for
+ * of requested irqs upon its software driver call to request for
  * MSI-X mode enabled on its hardware device function. A return of zero
  * indicates the successful configuration of MSI-X capability structure
- * with new allocated MSI-X vectors. A return of < 0 indicates a failure.
+ * with new allocated MSI-X irqs. A return of < 0 indicates a failure.
  * Or a return of > 0 indicates that driver request is exceeding the number
- * of vectors available. Driver should use the returned value to re-send
+ * of irqs available. Driver should use the returned value to re-send
  * its request.
  **/
 extern int pci_frontend_enable_msix(struct pci_dev *dev,
 		struct msix_entry *entries, int nvec);
 int pci_enable_msix(struct pci_dev* dev, struct msix_entry *entries, int nvec)
 {
-	struct pci_bus *bus;
 	int status, pos, nr_entries;
 	int i, j, temp;
 	u16 control;
 	struct msi_dev_list *msi_dev_entry = get_msi_dev_pirq_list(dev);
 
-	if (!pci_msi_enable || !dev || !entries)
+	if (!entries || pci_msi_supported(dev) < 0)
  		return -EINVAL;
 
-	if (dev->no_msi)
-		return -EINVAL;
-
-	for (bus = dev->bus; bus; bus = bus->parent)
-		if (bus->bus_flags & PCI_BUS_FLAGS_NO_MSI)
-			return -EINVAL;
-
 	if (!is_initial_xendomain()) {
 #ifdef CONFIG_XEN_PCIDEV_FRONTEND
 		struct msi_pirq_entry *pirq_entry;
@@ -814,7 +827,7 @@ int pci_enable_msix(struct pci_dev* dev,
 	/* Check whether driver already requested for MSI vector */
 	if (dev->msi_enabled) {
 		printk(KERN_INFO "PCI: %s: Can't enable MSI-X.  "
-		       "Device already has an MSI vector assigned\n",
+		       "Device already has an MSI irq assigned\n",
 		       pci_name(dev));
 		dev->irq = temp;
 		return -EINVAL;
@@ -882,11 +895,11 @@ void pci_disable_msix(struct pci_dev* de
 }
 
 /**
- * msi_remove_pci_irq_vectors - reclaim MSI(X) vectors to unused state
+ * msi_remove_pci_irq_vectors - reclaim MSI(X) irqs to unused state
  * @dev: pointer to the pci_dev data structure of MSI(X) device function
  *
  * Being called during hotplug remove, from which the device function
- * is hot-removed. All previous assigned MSI/MSI-X vectors, if
+ * is hot-removed. All previous assigned MSI/MSI-X irqs, if
  * allocated for this device function, are reclaimed to unused state,
  * which may be used later on.
  **/
--- head.orig/drivers/xen/Kconfig	2011-11-03 11:58:46.000000000 +0100
+++ head/drivers/xen/Kconfig	2011-11-03 12:01:19.000000000 +0100
@@ -344,6 +344,10 @@ endmenu
 config HAVE_IRQ_IGNORE_UNHANDLED
 	def_bool y
 
+config GENERIC_HARDIRQS_NO__DO_IRQ
+	def_bool y
+	depends on X86
+
 config NO_IDLE_HZ
 	def_bool y
 
--- head.orig/drivers/xen/balloon/balloon.c	2012-06-06 13:16:59.000000000 +0200
+++ head/drivers/xen/balloon/balloon.c	2012-06-06 13:46:41.000000000 +0200
@@ -38,6 +38,7 @@
 #include <linux/errno.h>
 #include <linux/list.h>
 #include <linux/mm.h>
+#include <linux/swap.h>
 #include <linux/bootmem.h>
 #include <linux/highmem.h>
 #include <linux/mutex.h>
@@ -76,11 +77,7 @@ struct balloon_stats balloon_stats;
 /* We increase/decrease in batches which fit in a page */
 static unsigned long frame_list[PAGE_SIZE / sizeof(unsigned long)];
 
-/* VM /proc information for memory */
-extern unsigned long totalram_pages;
-
-#ifndef MODULE
-extern unsigned long totalhigh_pages;
+#if !defined(MODULE) && defined(CONFIG_HIGHMEM)
 #define inc_totalhigh_pages() (totalhigh_pages++)
 #define dec_totalhigh_pages() (totalhigh_pages--)
 #else
@@ -127,29 +124,44 @@ static DECLARE_WORK(balloon_worker, ball
 	printk(KERN_WARNING "xen_mem: " fmt, ##args)
 
 /* balloon_append: add the given page to the balloon. */
-static void balloon_append(struct page *page)
+static void balloon_append(struct page *page, int account)
 {
+	unsigned long pfn;
+
 	/* Lowmem is re-populated first, so highmem pages go at list tail. */
 	if (PageHighMem(page)) {
 		list_add_tail(PAGE_TO_LIST(page), &ballooned_pages);
 		bs.balloon_high++;
-		dec_totalhigh_pages();
+		if (account)
+			dec_totalhigh_pages();
 	} else {
 		list_add(PAGE_TO_LIST(page), &ballooned_pages);
 		bs.balloon_low++;
 	}
+
+	pfn = page_to_pfn(page);
+	if (account) {
+		SetPageReserved(page);
+		set_phys_to_machine(pfn, INVALID_P2M_ENTRY);
+		page_zone(page)->present_pages--;
+	} else {
+		BUG_ON(!PageReserved(page));
+		WARN_ON_ONCE(phys_to_machine_mapping_valid(pfn));
+	}
 }
 
 /* balloon_retrieve: rescue a page from the balloon, if it is not empty. */
-static struct page *balloon_retrieve(void)
+static struct page *balloon_retrieve(int *was_empty)
 {
 	struct page *page;
+	struct zone *zone;
 
 	if (list_empty(&ballooned_pages))
 		return NULL;
 
 	page = LIST_TO_PAGE(ballooned_pages.next);
 	UNLIST_PAGE(page);
+	BUG_ON(!PageReserved(page));
 
 	if (PageHighMem(page)) {
 		bs.balloon_high--;
@@ -157,6 +169,9 @@ static struct page *balloon_retrieve(voi
 	}
 	else
 		bs.balloon_low--;
+	zone = page_zone(page);
+	*was_empty |= !populated_zone(zone);
+	zone->present_pages++;
 
 	return page;
 }
@@ -243,6 +258,7 @@ static int increase_reservation(unsigned
 	unsigned long  pfn, i, flags;
 	struct page   *page;
 	long           rc;
+	int            need_zonelists_rebuild = 0;
 	struct xen_memory_reservation reservation = {
 		.domid = DOMID_SELF
 	};
@@ -266,7 +282,7 @@ static int increase_reservation(unsigned
 		goto out;
 
 	for (i = 0; i < rc; i++) {
-		page = balloon_retrieve();
+		page = balloon_retrieve(&need_zonelists_rebuild);
 		BUG_ON(page == NULL);
 
 		pfn = page_to_pfn(page);
@@ -299,6 +315,18 @@ static int increase_reservation(unsigned
  out:
 	balloon_unlock(flags);
 
+#ifndef MODULE
+	setup_per_zone_pages_min();
+# if defined(CONFIG_MEMORY_HOTPLUG) || defined(CONFIG_ACPI_HOTPLUG_MEMORY) \
+     || defined(CONFIG_ACPI_HOTPLUG_MEMORY_MODULE)
+	 /* build_all_zonelists() is __meminit */
+	if (need_zonelists_rebuild)
+		build_all_zonelists();
+	else
+# endif
+		vm_total_pages = nr_free_pagecache_pages();
+#endif
+
 	return rc < 0 ? rc : rc != nr_pages;
 }
 
@@ -355,8 +383,7 @@ static int decrease_reservation(unsigned
 	/* No more mappings: invalidate P2M and add to balloon. */
 	for (i = 0; i < nr_pages; i++) {
 		pfn = mfn_to_pfn(frame_list[i]);
-		set_phys_to_machine(pfn, INVALID_P2M_ENTRY);
-		balloon_append(pfn_to_page(pfn));
+		balloon_append(pfn_to_page(pfn), 1);
 	}
 
 	set_xen_guest_handle(reservation.extent_start, frame_list);
@@ -569,8 +596,11 @@ static int __init balloon_init(void)
 	/* Initialise the balloon with excess memory space. */
 	for (pfn = xen_start_info->nr_pages; pfn < max_pfn; pfn++) {
 		page = pfn_to_page(pfn);
-		if (!PageReserved(page))
-			balloon_append(page);
+		if (!PageReserved(page)) {
+			SetPageReserved(page);
+			set_phys_to_machine(pfn, INVALID_P2M_ENTRY);
+			balloon_append(page, 0);
+		}
 	}
 #endif
 
@@ -605,7 +635,7 @@ void balloon_update_driver_allowance(lon
 static int dealloc_pte_fn(
 	pte_t *pte, struct page *pmd_page, unsigned long addr, void *data)
 {
-	unsigned long mfn = pte_mfn(*pte);
+	unsigned long pfn, mfn = pte_mfn(*pte);
 	int ret;
 	struct xen_memory_reservation reservation = {
 		.nr_extents   = 1,
@@ -614,7 +644,9 @@ static int dealloc_pte_fn(
 	};
 	set_xen_guest_handle(reservation.extent_start, &mfn);
 	set_pte_at(&init_mm, addr, pte, __pte_ma(0));
-	set_phys_to_machine(__pa(addr) >> PAGE_SHIFT, INVALID_P2M_ENTRY);
+	pfn = __pa(addr) >> PAGE_SHIFT;
+	set_phys_to_machine(pfn, INVALID_P2M_ENTRY);
+	SetPageReserved(pfn_to_page(pfn));
 	ret = HYPERVISOR_memory_op(XENMEM_decrease_reservation, &reservation);
 	BUG_ON(ret != 1);
 	return 0;
@@ -683,6 +715,9 @@ struct page **alloc_empty_pages_and_page
 		}
 
 		totalram_pages = --bs.current_pages - totalram_bias;
+		if (PageHighMem(page))
+			dec_totalhigh_pages();
+		page_zone(page)->present_pages--;
 
 		balloon_unlock(flags);
 	}
@@ -697,7 +732,7 @@ struct page **alloc_empty_pages_and_page
  err:
 	balloon_lock(flags);
 	while (--i >= 0)
-		balloon_append(pagevec[i]);
+		balloon_append(pagevec[i], 0);
 	balloon_unlock(flags);
 	kfree(pagevec);
 	pagevec = NULL;
@@ -715,7 +750,7 @@ void free_empty_pages_and_pagevec(struct
 	balloon_lock(flags);
 	for (i = 0; i < nr_pages; i++) {
 		BUG_ON(page_count(pagevec[i]) != 1);
-		balloon_append(pagevec[i]);
+		balloon_append(pagevec[i], 0);
 	}
 	balloon_unlock(flags);
 
@@ -729,7 +764,8 @@ void balloon_release_driver_page(struct 
 	unsigned long flags;
 
 	balloon_lock(flags);
-	balloon_append(page);
+	balloon_append(page, 1);
+	totalram_pages = --bs.current_pages - totalram_bias;
 	bs.driver_pages--;
 	balloon_unlock(flags);
 
--- head.orig/drivers/xen/blkback/blkback.c	2012-04-04 08:57:09.000000000 +0200
+++ head/drivers/xen/blkback/blkback.c	2012-03-26 12:19:17.000000000 +0200
@@ -297,7 +297,7 @@ static void blkif_notify_work(blkif_t *b
 	wake_up(&blkif->wq);
 }
 
-irqreturn_t blkif_be_int(int irq, void *dev_id, struct pt_regs *regs)
+irqreturn_t blkif_be_int(int irq, void *dev_id)
 {
 	blkif_notify_work(dev_id);
 	return IRQ_HANDLED;
--- head.orig/drivers/xen/blkback/common.h	2012-06-06 13:16:59.000000000 +0200
+++ head/drivers/xen/blkback/common.h	2012-06-06 13:46:49.000000000 +0200
@@ -136,7 +136,7 @@ void blkif_interface_init(void);
 
 void blkif_xenbus_init(void);
 
-irqreturn_t blkif_be_int(int irq, void *dev_id, struct pt_regs *regs);
+irqreturn_t blkif_be_int(int irq, void *dev_id);
 int blkif_schedule(void *arg);
 
 void blkback_barrier(struct xenbus_transaction, struct backend_info *,
--- head.orig/drivers/xen/blkfront/blkfront.c	2012-06-12 15:05:58.000000000 +0200
+++ head/drivers/xen/blkfront/blkfront.c	2012-06-12 15:12:28.000000000 +0200
@@ -69,9 +69,9 @@ static int setup_blkring(struct xenbus_d
 
 static void kick_pending_request_queues(struct blkfront_info *);
 
-static irqreturn_t blkif_int(int irq, void *dev_id, struct pt_regs *ptregs);
+static irqreturn_t blkif_int(int irq, void *dev_id);
 static void blkif_restart_queue(void *arg);
-static void blkif_recover(struct blkfront_info *);
+static int blkif_recover(struct blkfront_info *);
 static void blkif_completion(struct blk_shadow *);
 static void blkif_free(struct blkfront_info *, int);
 
@@ -149,7 +149,7 @@ static int blkfront_resume(struct xenbus
 
 	err = talk_to_backend(dev, info);
 	if (info->connected == BLKIF_STATE_SUSPENDED && !err)
-		blkif_recover(info);
+		err = blkif_recover(info);
 
 	return err;
 }
@@ -768,7 +768,7 @@ void do_blkif_request(request_queue_t *r
 }
 
 
-static irqreturn_t blkif_int(int irq, void *dev_id, struct pt_regs *ptregs)
+static irqreturn_t blkif_int(int irq, void *dev_id)
 {
 	struct request *req;
 	blkif_response_t *bret;
@@ -901,7 +901,7 @@ static void blkif_completion(struct blk_
 		gnttab_end_foreign_access(s->req.seg[i].gref, 0UL);
 }
 
-static void blkif_recover(struct blkfront_info *info)
+static int blkif_recover(struct blkfront_info *info)
 {
 	int i;
 	blkif_request_t *req;
@@ -909,8 +909,10 @@ static void blkif_recover(struct blkfron
 	int j;
 
 	/* Stage 1: Make a safe copy of the shadow state. */
-	copy = kmalloc(sizeof(info->shadow), GFP_NOIO | __GFP_NOFAIL | __GFP_HIGH);
-	memcpy(copy, info->shadow, sizeof(info->shadow));
+	copy = kmemdup(info->shadow, sizeof(info->shadow),
+		       GFP_NOIO | __GFP_NOFAIL | __GFP_HIGH);
+	if (!copy)
+		return -ENOMEM;
 
 	/* Stage 2: Set up free list. */
 	memset(&info->shadow, 0, sizeof(info->shadow));
@@ -964,6 +966,8 @@ static void blkif_recover(struct blkfron
 	kick_pending_request_queues(info);
 
 	spin_unlock_irq(&info->io_lock);
+
+	return 0;
 }
 
 int blkfront_is_ready(struct xenbus_device *dev)
--- head.orig/drivers/xen/blktap/blktap.c	2012-05-14 08:37:24.000000000 +0200
+++ head/drivers/xen/blktap/blktap.c	2012-05-23 13:04:38.000000000 +0200
@@ -1273,7 +1273,7 @@ static void blkif_notify_work(blkif_t *b
 	wake_up(&blkif->wq);
 }
 
-irqreturn_t tap_blkif_be_int(int irq, void *dev_id, struct pt_regs *regs)
+irqreturn_t tap_blkif_be_int(int irq, void *dev_id)
 {
 	blkif_notify_work(dev_id);
 	return IRQ_HANDLED;
--- head.orig/drivers/xen/blktap/common.h	2012-06-06 13:16:59.000000000 +0200
+++ head/drivers/xen/blktap/common.h	2012-06-06 13:46:52.000000000 +0200
@@ -105,7 +105,7 @@ void tap_blkif_interface_init(void);
 
 void tap_blkif_xenbus_init(void);
 
-irqreturn_t tap_blkif_be_int(int irq, void *dev_id, struct pt_regs *regs);
+irqreturn_t tap_blkif_be_int(int irq, void *dev_id);
 int tap_blkif_schedule(void *arg);
 
 int dom_to_devid(domid_t domid, int xenbus_id, blkif_t *blkif);
--- head.orig/drivers/xen/blktap2/sysfs.c	2012-02-16 11:09:01.000000000 +0100
+++ head/drivers/xen/blktap2/sysfs.c	2011-01-31 17:29:16.000000000 +0100
@@ -150,7 +150,7 @@ blktap_sysfs_pause_device(struct class_d
 	err = blktap_device_pause(tap);
 	if (!err) {
 		class_device_remove_file(dev, &class_device_attr_pause);
-		class_device_create_file(dev, &class_device_attr_resume);
+		err = class_device_create_file(dev, &class_device_attr_resume);
 	}
 
 out:
@@ -182,7 +182,7 @@ blktap_sysfs_resume_device(struct class_
 	err = blktap_device_resume(tap);
 	if (!err) {
 		class_device_remove_file(dev, &class_device_attr_resume);
-		class_device_create_file(dev, &class_device_attr_pause);
+		err = class_device_create_file(dev, &class_device_attr_pause);
 	}
 
 out:
@@ -292,6 +292,7 @@ blktap_sysfs_create(struct blktap *tap)
 {
 	struct blktap_ring *ring;
 	struct class_device *dev;
+	int err, state = 0;
 
 	if (!class)
 		return -ENODEV;
@@ -310,12 +311,27 @@ blktap_sysfs_create(struct blktap *tap)
 	atomic_set(&ring->sysfs_refcnt, 0);
 	set_bit(BLKTAP_SYSFS, &tap->dev_inuse);
 
-	class_device_create_file(dev, &class_device_attr_name);
-	class_device_create_file(dev, &class_device_attr_remove);
-	class_device_create_file(dev, &class_device_attr_pause);
-	class_device_create_file(dev, &class_device_attr_debug);
+	err = class_device_create_file(dev, &class_device_attr_name);
+	if (!err) {
+		++state;
+		err = class_device_create_file(dev, &class_device_attr_remove);
+	}
+	if (!err) {
+		++state;
+		err = class_device_create_file(dev, &class_device_attr_pause);
+	}
+	if (!err) {
+		++state;
+		err = class_device_create_file(dev, &class_device_attr_debug);
+	}
 
-	return 0;
+	switch (state * !!err) {
+	case 3: class_device_remove_file(dev, &class_device_attr_pause);
+	case 2: class_device_remove_file(dev, &class_device_attr_remove);
+	case 1: class_device_remove_file(dev, &class_device_attr_name);
+	}
+
+	return err;
 }
 
 int
@@ -409,6 +425,7 @@ int __init
 blktap_sysfs_init(void)
 {
 	struct class *cls;
+	int err;
 
 	if (class)
 		return -EEXIST;
@@ -417,9 +434,16 @@ blktap_sysfs_init(void)
 	if (IS_ERR(cls))
 		return PTR_ERR(cls);
 
-	class_create_file(cls, &class_attr_verbosity);
-	class_create_file(cls, &class_attr_devices);
+	err = class_create_file(cls, &class_attr_verbosity);
+	if (!err) {
+		err = class_create_file(cls, &class_attr_devices);
+		if (err)
+			class_remove_file(cls, &class_attr_verbosity);
+	}
+	if (!err)
+		class = cls;
+	else
+		class_destroy(cls);
 
-	class = cls;
-	return 0;
+	return err;
 }
--- head.orig/drivers/xen/console/console.c	2012-03-22 13:40:44.000000000 +0100
+++ head/drivers/xen/console/console.c	2012-03-22 13:43:32.000000000 +0100
@@ -352,7 +352,7 @@ static struct tty_struct *xencons_tty;
 static int xencons_priv_irq;
 static char x_char;
 
-void xencons_rx(char *buf, unsigned len, struct pt_regs *regs)
+void xencons_rx(char *buf, unsigned len)
 {
 	int           i;
 	unsigned long flags;
@@ -377,8 +377,7 @@ void xencons_rx(char *buf, unsigned len,
 				if (time_before(jiffies, sysrq_timeout)) {
 					spin_unlock_irqrestore(
 						&xencons_lock, flags);
-					handle_sysrq(
-						buf[i], regs, xencons_tty);
+					handle_sysrq(buf[i], xencons_tty);
 					spin_lock_irqsave(
 						&xencons_lock, flags);
 					continue;
@@ -443,14 +442,13 @@ void xencons_tx(void)
 }
 
 /* Privileged receive callback and transmit kicker. */
-static irqreturn_t xencons_priv_interrupt(int irq, void *dev_id,
-					  struct pt_regs *regs)
+static irqreturn_t xencons_priv_interrupt(int irq, void *dev_id)
 {
 	static char rbuf[16];
 	int         l;
 
 	while ((l = HYPERVISOR_console_io(CONSOLEIO_read, 16, rbuf)) > 0)
-		xencons_rx(rbuf, l, regs);
+		xencons_rx(rbuf, l);
 
 	xencons_tx();
 
@@ -638,7 +636,7 @@ static void xencons_close(struct tty_str
 	spin_unlock_irqrestore(&xencons_lock, flags);
 }
 
-static struct tty_operations xencons_ops = {
+static const struct tty_operations xencons_ops = {
 	.open = xencons_open,
 	.close = xencons_close,
 	.write = xencons_write,
--- head.orig/drivers/xen/console/xencons.h	2012-03-22 13:27:48.000000000 +0100
+++ head/drivers/xen/console/xencons.h	2012-03-22 13:43:22.000000000 +0100
@@ -5,7 +5,7 @@ void xencons_force_flush(void);
 
 /* Interrupt work hooks. Receive data, or kick data out. */
 struct pt_regs;
-void xencons_rx(char *buf, unsigned len, struct pt_regs *);
+void xencons_rx(char *buf, unsigned len);
 void xencons_tx(void);
 
 int xencons_ring_init(void);
--- head.orig/drivers/xen/console/xencons_ring.c	2012-03-22 13:27:48.000000000 +0100
+++ head/drivers/xen/console/xencons_ring.c	2012-03-22 13:43:28.000000000 +0100
@@ -64,7 +64,7 @@ int xencons_ring_send(const char *data, 
 	return sent;
 }
 
-static irqreturn_t handle_input(int irq, void *unused, struct pt_regs *regs)
+static irqreturn_t handle_input(int irq, void *unused)
 {
 	struct xencons_interface *intf = xencons_interface();
 	XENCONS_RING_IDX cons, prod;
@@ -75,7 +75,7 @@ static irqreturn_t handle_input(int irq,
 	BUG_ON((prod - cons) > sizeof(intf->in));
 
 	while (cons != prod) {
-		xencons_rx(intf->in+MASK_XENCONS_IDX(cons,intf->in), 1, regs);
+		xencons_rx(intf->in+MASK_XENCONS_IDX(cons,intf->in), 1);
 		cons++;
 	}
 
--- head.orig/drivers/xen/core/evtchn.c	2012-06-06 13:16:59.000000000 +0200
+++ head/drivers/xen/core/evtchn.c	2012-06-06 13:47:00.000000000 +0200
@@ -539,7 +539,7 @@ static void unbind_from_irq(unsigned int
 
 int bind_caller_port_to_irqhandler(
 	unsigned int caller_port,
-	irqreturn_t (*handler)(int, void *, struct pt_regs *),
+	irq_handler_t handler,
 	unsigned long irqflags,
 	const char *devname,
 	void *dev_id)
@@ -562,7 +562,7 @@ EXPORT_SYMBOL_GPL(bind_caller_port_to_ir
 
 int bind_listening_port_to_irqhandler(
 	unsigned int remote_domain,
-	irqreturn_t (*handler)(int, void *, struct pt_regs *),
+	irq_handler_t handler,
 	unsigned long irqflags,
 	const char *devname,
 	void *dev_id)
@@ -586,7 +586,7 @@ EXPORT_SYMBOL_GPL(bind_listening_port_to
 int bind_interdomain_evtchn_to_irqhandler(
 	unsigned int remote_domain,
 	unsigned int remote_port,
-	irqreturn_t (*handler)(int, void *, struct pt_regs *),
+	irq_handler_t handler,
 	unsigned long irqflags,
 	const char *devname,
 	void *dev_id)
@@ -610,7 +610,7 @@ EXPORT_SYMBOL_GPL(bind_interdomain_evtch
 int bind_virq_to_irqhandler(
 	unsigned int virq,
 	unsigned int cpu,
-	irqreturn_t (*handler)(int, void *, struct pt_regs *),
+	irq_handler_t handler,
 	unsigned long irqflags,
 	const char *devname,
 	void *dev_id)
@@ -634,7 +634,7 @@ EXPORT_SYMBOL_GPL(bind_virq_to_irqhandle
 int bind_ipi_to_irqhandler(
 	unsigned int ipi,
 	unsigned int cpu,
-	irqreturn_t (*handler)(int, void *, struct pt_regs *),
+	irq_handler_t handler,
 	unsigned long irqflags,
 	const char *devname,
 	void *dev_id)
@@ -710,16 +710,15 @@ int resend_irq_on_evtchn(unsigned int ir
  * Interface to generic handling in irq.c
  */
 
-static unsigned int startup_dynirq(unsigned int irq)
+static void unmask_dynirq(unsigned int irq)
 {
 	int evtchn = evtchn_from_irq(irq);
 
 	if (VALID_EVTCHN(evtchn))
 		unmask_evtchn(evtchn);
-	return 0;
 }
 
-static void shutdown_dynirq(unsigned int irq)
+static void mask_dynirq(unsigned int irq)
 {
 	int evtchn = evtchn_from_irq(irq);
 
@@ -727,28 +726,18 @@ static void shutdown_dynirq(unsigned int
 		mask_evtchn(evtchn);
 }
 
-static void enable_dynirq(unsigned int irq)
+static unsigned int startup_dynirq(unsigned int irq)
 {
-	int evtchn = evtchn_from_irq(irq);
-
-	if (VALID_EVTCHN(evtchn))
-		unmask_evtchn(evtchn);
+	unmask_dynirq(irq);
+	return 0;
 }
 
-static void disable_dynirq(unsigned int irq)
-{
-	int evtchn = evtchn_from_irq(irq);
-
-	if (VALID_EVTCHN(evtchn))
-		mask_evtchn(evtchn);
-}
+#define shutdown_dynirq mask_dynirq
 
 static void ack_dynirq(unsigned int irq)
 {
 	int evtchn = evtchn_from_irq(irq);
 
-	move_native_irq(irq);
-
 	if (VALID_EVTCHN(evtchn)) {
 		mask_evtchn(evtchn);
 		clear_evtchn(evtchn);
@@ -757,20 +746,23 @@ static void ack_dynirq(unsigned int irq)
 
 static void end_dynirq(unsigned int irq)
 {
-	int evtchn = evtchn_from_irq(irq);
+	move_masked_irq(irq);
 
-	if (VALID_EVTCHN(evtchn) && !(irq_desc[irq].status & IRQ_DISABLED))
-		unmask_evtchn(evtchn);
+	if (!(irq_desc[irq].status & IRQ_DISABLED))
+		unmask_dynirq(irq);
 }
 
-static struct hw_interrupt_type dynirq_type = {
-	.typename = "Dynamic-irq",
+static struct irq_chip dynirq_chip = {
+	.name     = "Dynamic",
 	.startup  = startup_dynirq,
 	.shutdown = shutdown_dynirq,
-	.enable   = enable_dynirq,
-	.disable  = disable_dynirq,
+	.enable   = unmask_dynirq,
+	.disable  = mask_dynirq,
+	.mask     = mask_dynirq,
+	.unmask   = unmask_dynirq,
 	.ack      = ack_dynirq,
 	.end      = end_dynirq,
+	.eoi      = end_dynirq,
 #ifdef CONFIG_SMP
 	.set_affinity = set_affinity_irq,
 #endif
@@ -832,7 +824,7 @@ static inline void pirq_query_unmask(int
  */
 #define probing_irq(_irq) (irq_desc[(_irq)].action == NULL)
 
-static unsigned int startup_pirq(unsigned int irq)
+static void enable_pirq(unsigned int irq)
 {
 	struct evtchn_bind_pirq bind_pirq;
 	int evtchn = evtchn_from_irq(irq);
@@ -847,7 +839,7 @@ static unsigned int startup_pirq(unsigne
 		if (!probing_irq(irq))
 			printk(KERN_INFO "Failed to obtain physical IRQ %d\n",
 			       irq);
-		return 0;
+		return;
 	}
 	evtchn = bind_pirq.port;
 
@@ -859,7 +851,13 @@ static unsigned int startup_pirq(unsigne
 
  out:
 	pirq_unmask_and_notify(evtchn, irq);
+}
+
+#define disable_pirq mask_pirq
 
+static unsigned int startup_pirq(unsigned int irq)
+{
+	enable_pirq(irq);
 	return 0;
 }
 
@@ -882,46 +880,39 @@ static void shutdown_pirq(unsigned int i
 	irq_info[irq] = mk_irq_info(IRQT_PIRQ, index_from_irq(irq), 0);
 }
 
-static void enable_pirq(unsigned int irq)
-{
-	startup_pirq(irq);
-}
-
-static void disable_pirq(unsigned int irq)
-{
-}
-
-static void ack_pirq(unsigned int irq)
+static void unmask_pirq(unsigned int irq)
 {
 	int evtchn = evtchn_from_irq(irq);
 
-	move_native_irq(irq);
-
-	if (VALID_EVTCHN(evtchn)) {
-		mask_evtchn(evtchn);
-		clear_evtchn(evtchn);
-	}
+	if (VALID_EVTCHN(evtchn))
+		pirq_unmask_and_notify(evtchn, irq);
 }
 
+#define mask_pirq mask_dynirq
+#define ack_pirq  ack_dynirq
+
 static void end_pirq(unsigned int irq)
 {
-	int evtchn = evtchn_from_irq(irq);
+	move_masked_irq(irq);
 
 	if ((irq_desc[irq].status & (IRQ_DISABLED|IRQ_PENDING)) ==
-	    (IRQ_DISABLED|IRQ_PENDING)) {
+	    (IRQ_DISABLED|IRQ_PENDING))
 		shutdown_pirq(irq);
-	} else if (VALID_EVTCHN(evtchn))
-		pirq_unmask_and_notify(evtchn, irq);
+	else
+		unmask_pirq(irq);
 }
 
-static struct hw_interrupt_type pirq_type = {
-	.typename = "Phys-irq",
+static struct irq_chip pirq_chip = {
+	.name     = "Phys",
 	.startup  = startup_pirq,
 	.shutdown = shutdown_pirq,
 	.enable   = enable_pirq,
 	.disable  = disable_pirq,
+	.mask     = mask_pirq,
+	.unmask   = unmask_pirq,
 	.ack      = ack_pirq,
 	.end      = end_pirq,
+	.eoi      = end_pirq,
 #ifdef CONFIG_SMP
 	.set_affinity = set_affinity_irq,
 #endif
@@ -1105,7 +1096,8 @@ void evtchn_register_pirq(int irq)
 	if (identity_mapped_irq(irq) || type_from_irq(irq) != IRQT_UNBOUND)
 		return;
 	irq_info[irq] = mk_irq_info(IRQT_PIRQ, irq, 0);
-	irq_desc[irq].chip = &pirq_type;
+	set_irq_chip_and_handler_name(irq, &pirq_chip, handle_fasteoi_irq,
+				      "fasteoi");
 }
 
 int evtchn_map_pirq(int irq, int xen_pirq)
@@ -1128,11 +1120,18 @@ int evtchn_map_pirq(int irq, int xen_pir
 		spin_unlock(&irq_alloc_lock);
 		if (irq < PIRQ_BASE)
 			return -ENOSPC;
-		irq_desc[irq].chip = &pirq_type;
+		set_irq_chip_and_handler_name(irq, &pirq_chip,
+					      handle_fasteoi_irq, "fasteoi");
 	} else if (!xen_pirq) {
 		if (unlikely(type_from_irq(irq) != IRQT_PIRQ))
 			return -EINVAL;
-		irq_desc[irq].chip = &no_irq_type;
+		/*
+		 * dynamic_irq_cleanup(irq) would seem to be the correct thing
+		 * here, but cannot be used as we get here also during shutdown
+		 * when a driver didn't free_irq() its MSI(-X) IRQ(s), which
+		 * then causes a warning in dynamic_irq_cleanup().
+		 */
+		set_irq_chip_and_handler(irq, NULL, NULL);
 		irq_info[irq] = IRQ_UNBOUND;
 		return 0;
 	} else if (type_from_irq(irq) != IRQT_PIRQ
@@ -1178,10 +1177,9 @@ void __init xen_init_IRQ(void)
 	for (i = DYNIRQ_BASE; i < (DYNIRQ_BASE + NR_DYNIRQS); i++) {
 		irq_bindcount[i] = 0;
 
-		irq_desc[i].status = IRQ_DISABLED|IRQ_NOPROBE;
-		irq_desc[i].action = NULL;
-		irq_desc[i].depth = 1;
-		irq_desc[i].chip = &dynirq_type;
+		irq_desc[i].status |= IRQ_NOPROBE;
+		set_irq_chip_and_handler_name(i, &dynirq_chip,
+					      handle_fasteoi_irq, "fasteoi");
 	}
 
 	/* Phys IRQ space is statically bound (1:1 mapping). Nail refcnts. */
@@ -1197,9 +1195,7 @@ void __init xen_init_IRQ(void)
 			continue;
 #endif
 
-		irq_desc[i].status = IRQ_DISABLED;
-		irq_desc[i].action = NULL;
-		irq_desc[i].depth = 1;
-		irq_desc[i].chip = &pirq_type;
+		set_irq_chip_and_handler_name(i, &pirq_chip,
+					      handle_fasteoi_irq, "fasteoi");
 	}
 }
--- head.orig/drivers/xen/core/gnttab.c	2012-06-06 13:16:59.000000000 +0200
+++ head/drivers/xen/core/gnttab.c	2012-03-12 13:31:19.000000000 +0100
@@ -595,6 +595,7 @@ static void gnttab_page_free(struct page
 	BUG_ON(order);
 	ClearPageForeign(page);
 	gnttab_reset_grant_page(page);
+	ClearPageReserved(page);
 	put_page(page);
 }
 
@@ -672,6 +673,8 @@ int gnttab_copy_grant_page(grant_ref_t r
 	new_page->mapping = page->mapping;
 	new_page->index = page->index;
 	set_bit(PG_foreign, &new_page->flags);
+	if (PageReserved(page))
+		SetPageReserved(new_page);
 	*pagep = new_page;
 
 	SetPageForeign(page, gnttab_page_free);
--- head.orig/drivers/xen/core/reboot.c	2011-06-30 15:37:44.000000000 +0200
+++ head/drivers/xen/core/reboot.c	2011-01-31 17:29:16.000000000 +0100
@@ -1,4 +1,3 @@
-#define __KERNEL_SYSCALLS__
 #include <linux/version.h>
 #include <linux/kernel.h>
 #include <linux/unistd.h>
@@ -14,6 +13,7 @@
 
 #ifdef HAVE_XEN_PLATFORM_COMPAT_H
 #include <xen/platform-compat.h>
+#undef handle_sysrq
 #endif
 
 MODULE_LICENSE("Dual BSD/GPL");
@@ -231,7 +231,7 @@ static void sysrq_handler(struct xenbus_
 
 #ifdef CONFIG_MAGIC_SYSRQ
 	if (sysrq_key != '\0')
-		handle_sysrq(sysrq_key, NULL, NULL);
+		handle_sysrq(sysrq_key, NULL);
 #endif
 }
 
@@ -245,7 +245,7 @@ static struct xenbus_watch sysrq_watch =
 	.callback = sysrq_handler
 };
 
-static irqreturn_t suspend_int(int irq, void* dev_id, struct pt_regs *ptregs)
+static irqreturn_t suspend_int(int irq, void* dev_id)
 {
 	switch_shutdown_state(SHUTDOWN_SUSPEND);
 	return IRQ_HANDLED;
--- head.orig/drivers/xen/core/smpboot.c	2012-01-20 14:38:21.000000000 +0100
+++ head/drivers/xen/core/smpboot.c	2012-01-20 14:44:39.000000000 +0100
@@ -23,8 +23,8 @@
 #include <xen/cpu_hotplug.h>
 #include <xen/xenbus.h>
 
-extern irqreturn_t smp_reschedule_interrupt(int, void *, struct pt_regs *);
-extern irqreturn_t smp_call_function_interrupt(int, void *, struct pt_regs *);
+extern irqreturn_t smp_reschedule_interrupt(int, void *);
+extern irqreturn_t smp_call_function_interrupt(int, void *);
 
 extern int local_setup_timer(unsigned int cpu);
 extern void local_teardown_timer(unsigned int cpu);
@@ -57,8 +57,6 @@ cpumask_t cpu_core_map[NR_CPUS] __cachel
 #if defined(__i386__)
 u8 x86_cpu_to_apicid[NR_CPUS] = { [0 ... NR_CPUS-1] = 0xff };
 EXPORT_SYMBOL(x86_cpu_to_apicid);
-#elif !defined(CONFIG_X86_IO_APIC)
-unsigned int maxcpus = NR_CPUS;
 #endif
 
 void __init prefill_possible_map(void)
--- head.orig/drivers/xen/fbfront/xenfb.c	2011-12-21 10:02:58.000000000 +0100
+++ head/drivers/xen/fbfront/xenfb.c	2011-01-31 17:29:16.000000000 +0100
@@ -524,8 +524,7 @@ static struct fb_ops xenfb_fb_ops = {
 	.fb_set_par     = xenfb_set_par,
 };
 
-static irqreturn_t xenfb_event_handler(int rq, void *dev_id,
-				       struct pt_regs *regs)
+static irqreturn_t xenfb_event_handler(int rq, void *dev_id)
 {
 	/*
 	 * No in events recognized, simply ignore them all.
--- head.orig/drivers/xen/fbfront/xenkbd.c	2011-12-21 10:02:58.000000000 +0100
+++ head/drivers/xen/fbfront/xenkbd.c	2011-01-31 17:29:16.000000000 +0100
@@ -46,7 +46,7 @@ static void xenkbd_disconnect_backend(st
  * to do that.
  */
 
-static irqreturn_t input_handler(int rq, void *dev_id, struct pt_regs *regs)
+static irqreturn_t input_handler(int rq, void *dev_id)
 {
 	struct xenkbd_info *info = dev_id;
 	struct xenkbd_page *page = info->page;
--- head.orig/drivers/xen/gntdev/gntdev.c	2012-05-14 08:37:24.000000000 +0200
+++ head/drivers/xen/gntdev/gntdev.c	2012-05-23 13:04:13.000000000 +0200
@@ -687,24 +687,23 @@ static pte_t gntdev_clear_pte(struct vm_
 		BUG();
 	}
 
-	/* Copy the existing value of the PTE for returning. */
-	copy = *ptep;
-
 	/* Calculate the grant relating to this PTE. */
 	slot_index = vma->vm_pgoff + ((addr - vma->vm_start) >> PAGE_SHIFT);
 
 	/* Only unmap grants if the slot has been mapped. This could be being
 	 * called from a failing mmap().
 	 */
-	if (private_data->grants[slot_index].state != GNTDEV_SLOT_MAPPED) {
-		pte_clear_full(vma->vm_mm, addr, ptep, is_fullmm);
-		return copy;
-	}
+	if (private_data->grants[slot_index].state != GNTDEV_SLOT_MAPPED)
+		return ptep_get_and_clear_full(vma->vm_mm, addr, ptep, is_fullmm);
 
 	/* Clear the user space mapping, if it has been made. */
 	if (private_data->grants[slot_index].u.valid.user_handle !=
 	    GNTDEV_INVALID_HANDLE) {
 		/* NOT USING SHADOW PAGE TABLES (and user handle valid). */
+
+		/* Copy the existing value of the PTE for returning. */
+		copy = *ptep;
+
 		gnttab_set_unmap_op(&op[0], ptep_to_machine(ptep),
 				    GNTMAP_contains_pte,
 				    private_data->grants[slot_index].u.valid
@@ -712,7 +711,7 @@ static pte_t gntdev_clear_pte(struct vm_
 		nr = 1;
 	} else {
 		/* USING SHADOW PAGE TABLES (or user handle invalid). */
-		pte_clear_full(vma->vm_mm, addr, ptep, is_fullmm);
+		copy = ptep_get_and_clear_full(vma->vm_mm, addr, ptep, is_fullmm);
 		nr = 0;
 	}
 
--- head.orig/drivers/xen/netback/accel.c	2011-06-30 15:37:44.000000000 +0200
+++ head/drivers/xen/netback/accel.c	2011-01-31 17:29:16.000000000 +0100
@@ -65,7 +65,7 @@ static int match_accelerator(struct xenb
 	
 	if (IS_ERR(eth_name)) {
 		/* Probably means not present */
-		DPRINTK("%s: no match due to xenbus_read accel error %d\n", 
+		DPRINTK("%s: no match due to xenbus_read accel error %ld\n",
 			__FUNCTION__, PTR_ERR(eth_name));
 		return 0;
 	} else {
--- head.orig/drivers/xen/netback/common.h	2012-06-06 13:16:59.000000000 +0200
+++ head/drivers/xen/netback/common.h	2012-06-06 13:47:45.000000000 +0200
@@ -92,6 +92,7 @@ typedef struct netif_st {
 
 	/* Statistics */
 	unsigned long nr_copied_skbs;
+	unsigned long rx_gso_csum_fixups;
 
 	/* Miscellaneous private stuff. */
 	struct list_head list;  /* scheduling list */
@@ -202,7 +203,7 @@ void netif_deschedule_work(netif_t *neti
 
 int netif_be_start_xmit(struct sk_buff *skb, struct net_device *dev);
 struct net_device_stats *netif_be_get_stats(struct net_device *dev);
-irqreturn_t netif_be_int(int irq, void *dev_id, struct pt_regs *regs);
+irqreturn_t netif_be_int(int irq, void *dev_id);
 
 static inline int netbk_can_queue(struct net_device *dev)
 {
--- head.orig/drivers/xen/netback/interface.c	2011-10-17 10:45:09.000000000 +0200
+++ head/drivers/xen/netback/interface.c	2011-11-03 12:01:26.000000000 +0100
@@ -173,6 +173,7 @@ static const struct netif_stat {
 	u16 offset;
 } netbk_stats[] = {
 	{ "copied_skbs", offsetof(netif_t, nr_copied_skbs) / sizeof(long) },
+	{ "rx_gso_csum_fixups", offsetof(netif_t, rx_gso_csum_fixups) / sizeof(long) },
 };
 
 static int netbk_get_stats_count(struct net_device *dev)
--- head.orig/drivers/xen/netback/loopback.c	2011-01-03 12:43:21.000000000 +0100
+++ head/drivers/xen/netback/loopback.c	2011-01-31 17:29:16.000000000 +0100
@@ -152,16 +152,6 @@ static int loopback_start_xmit(struct sk
 	np->stats.rx_bytes += skb->len;
 	np->stats.rx_packets++;
 
-	if (skb->ip_summed == CHECKSUM_HW) {
-		/* Defer checksum calculation. */
-		skb->proto_csum_blank = 1;
-		/* Must be a local packet: assert its integrity. */
-		skb->proto_data_valid = 1;
-	}
-
-	skb->ip_summed = skb->proto_data_valid ?
-		CHECKSUM_UNNECESSARY : CHECKSUM_NONE;
-
 	skb->pkt_type = PACKET_HOST; /* overridden by eth_type_trans() */
 	skb->protocol = eth_type_trans(skb, dev);
 	skb->dev      = dev;
--- head.orig/drivers/xen/netback/netback.c	2012-06-06 13:16:59.000000000 +0200
+++ head/drivers/xen/netback/netback.c	2012-06-06 13:47:50.000000000 +0200
@@ -41,6 +41,7 @@
 #include <xen/evtchn.h>
 #include <xen/gnttab.h>
 #include <xen/interface/memory.h>
+#include <xen/net-util.h>
 
 /*define NETBE_DEBUG_INTERRUPT*/
 
@@ -316,7 +317,6 @@ int netif_be_start_xmit(struct sk_buff *
 		/* Copy only the header fields we use in this driver. */
 		nskb->dev = skb->dev;
 		nskb->ip_summed = skb->ip_summed;
-		nskb->proto_data_valid = skb->proto_data_valid;
 		dev_kfree_skb(skb);
 		skb = nskb;
 	}
@@ -700,10 +700,14 @@ static void net_rx_action(unsigned long 
 		id = meta[npo.meta_cons].id;
 		flags = nr_frags ? NETRXF_more_data : 0;
 
-		if (skb->ip_summed == CHECKSUM_HW) /* local packet? */
+		switch (skb->ip_summed) {
+		case CHECKSUM_PARTIAL: /* local packet? */
 			flags |= NETRXF_csum_blank | NETRXF_data_validated;
-		else if (skb->proto_data_valid) /* remote but checksummed? */
+			break;
+		case CHECKSUM_UNNECESSARY: /* remote but checksummed? */
 			flags |= NETRXF_data_validated;
+			break;
+		}
 
 		if (meta[npo.meta_cons].copy)
 			offset = 0;
@@ -1445,18 +1449,12 @@ static void net_tx_action(unsigned long 
 			netif_idx_release(pending_idx);
 		}
 
-		/*
-		 * Old frontends do not assert data_validated but we
-		 * can infer it from csum_blank so test both flags.
-		 */
-		if (txp->flags & (NETTXF_data_validated|NETTXF_csum_blank)) {
+		if (txp->flags & NETTXF_csum_blank)
+			skb->ip_summed = CHECKSUM_PARTIAL;
+		else if (txp->flags & NETTXF_data_validated)
 			skb->ip_summed = CHECKSUM_UNNECESSARY;
-			skb->proto_data_valid = 1;
-		} else {
+		else
 			skb->ip_summed = CHECKSUM_NONE;
-			skb->proto_data_valid = 0;
-		}
-		skb->proto_csum_blank = !!(txp->flags & NETTXF_csum_blank);
 
 		netbk_fill_frags(skb);
 
@@ -1473,6 +1471,12 @@ static void net_tx_action(unsigned long 
 		skb->dev      = netif->dev;
 		skb->protocol = eth_type_trans(skb, skb->dev);
 
+		if (skb_checksum_setup(skb, &netif->rx_gso_csum_fixups)) {
+			DPRINTK("Can't setup checksum in net_tx_action\n");
+			kfree_skb(skb);
+			continue;
+		}
+
 		netif->stats.rx_bytes += skb->len;
 		netif->stats.rx_packets++;
 
@@ -1521,7 +1525,7 @@ static void netif_page_release(struct pa
 	netif_idx_release(idx);
 }
 
-irqreturn_t netif_be_int(int irq, void *dev_id, struct pt_regs *regs)
+irqreturn_t netif_be_int(int irq, void *dev_id)
 {
 	netif_t *netif = dev_id;
 
@@ -1588,7 +1592,7 @@ static netif_rx_response_t *make_rx_resp
 }
 
 #ifdef NETBE_DEBUG_INTERRUPT
-static irqreturn_t netif_be_dbg(int irq, void *dev_id, struct pt_regs *regs)
+static irqreturn_t netif_be_dbg(int irq, void *dev_id)
 {
 	struct list_head *ent;
 	netif_t *netif;
--- head.orig/drivers/xen/netfront/netfront.c	2012-06-06 13:16:59.000000000 +0200
+++ head/drivers/xen/netfront/netfront.c	2012-06-06 13:47:56.000000000 +0200
@@ -63,6 +63,7 @@
 #include <asm/uaccess.h>
 #include <xen/interface/grant_table.h>
 #include <xen/gnttab.h>
+#include <xen/net-util.h>
 
 struct netfront_cb {
 	struct page *page;
@@ -136,7 +137,7 @@ static inline int netif_needs_gso(struct
 {
         return skb_is_gso(skb) &&
                (!skb_gso_ok(skb, dev->features) ||
-                unlikely(skb->ip_summed != CHECKSUM_HW));
+                unlikely(skb->ip_summed != CHECKSUM_PARTIAL));
 }
 #else
 #define HAVE_GSO			0
@@ -221,7 +222,7 @@ static void network_tx_buf_gc(struct net
 static void network_alloc_rx_buffers(struct net_device *);
 static void send_fake_arp(struct net_device *);
 
-static irqreturn_t netif_int(int irq, void *dev_id, struct pt_regs *ptregs);
+static irqreturn_t netif_int(int irq, void *dev_id);
 
 #ifdef CONFIG_SYSFS
 static int xennet_sysfs_addif(struct net_device *netdev);
@@ -994,12 +995,10 @@ static int network_start_xmit(struct sk_
 	tx->flags = 0;
 	extra = NULL;
 
-	if (skb->ip_summed == CHECKSUM_HW) /* local packet? */
+	if (skb->ip_summed == CHECKSUM_PARTIAL) /* local packet? */
 		tx->flags |= NETTXF_csum_blank | NETTXF_data_validated;
-#ifdef CONFIG_XEN
-	if (skb->proto_data_valid) /* remote but checksummed? */
+	else if (skb->ip_summed == CHECKSUM_UNNECESSARY)
 		tx->flags |= NETTXF_data_validated;
-#endif
 
 #if HAVE_TSO
 	if (skb_shinfo(skb)->gso_size) {
@@ -1051,7 +1050,7 @@ static int network_start_xmit(struct sk_
 	return 0;
 }
 
-static irqreturn_t netif_int(int irq, void *dev_id, struct pt_regs *ptregs)
+static irqreturn_t netif_int(int irq, void *dev_id)
 {
 	struct net_device *dev = dev_id;
 	struct netfront_info *np = netdev_priv(dev);
@@ -1425,18 +1424,13 @@ err:	
 		skb->truesize += skb->data_len - (RX_COPY_THRESHOLD - len);
 		skb->len += skb->data_len;
 
-		/*
-		 * Old backends do not assert data_validated but we
-		 * can infer it from csum_blank so test both flags.
-		 */
-		if (rx->flags & (NETRXF_data_validated|NETRXF_csum_blank))
+		if (rx->flags & NETRXF_csum_blank)
+			skb->ip_summed = CHECKSUM_PARTIAL;
+		else if (rx->flags & NETRXF_data_validated)
 			skb->ip_summed = CHECKSUM_UNNECESSARY;
 		else
 			skb->ip_summed = CHECKSUM_NONE;
-#ifdef CONFIG_XEN
-		skb->proto_data_valid = (skb->ip_summed != CHECKSUM_NONE);
-		skb->proto_csum_blank = !!(rx->flags & NETRXF_csum_blank);
-#endif
+
 		np->stats.rx_packets++;
 		np->stats.rx_bytes += skb->len;
 
@@ -1478,6 +1472,11 @@ err:	
 		/* Ethernet work: Delayed to here as it peeks the header. */
 		skb->protocol = eth_type_trans(skb, dev);
 
+		if (skb_checksum_setup(skb, &np->rx_gso_csum_fixups)) {
+			kfree_skb(skb);
+			continue;
+		}
+
 		/* Pass it up. */
 		netif_receive_skb(skb);
 		dev->last_rx = jiffies;
@@ -1766,6 +1765,44 @@ static void xennet_set_features(struct n
 		xennet_set_tso(dev, 1);
 }
 
+static const struct xennet_stat {
+	char name[ETH_GSTRING_LEN];
+	u16 offset;
+} xennet_stats[] = {
+	{
+		"rx_gso_csum_fixups",
+		offsetof(struct netfront_info, rx_gso_csum_fixups) / sizeof(long)
+	},
+};
+
+static int xennet_get_stats_count(struct net_device *dev)
+{
+	return ARRAY_SIZE(xennet_stats);
+}
+
+static void xennet_get_ethtool_stats(struct net_device *dev,
+				     struct ethtool_stats *stats, u64 *data)
+{
+	unsigned long *np = netdev_priv(dev);
+	unsigned int i;
+
+	for (i = 0; i < ARRAY_SIZE(xennet_stats); i++)
+		data[i] = np[xennet_stats[i].offset];
+}
+
+static void xennet_get_strings(struct net_device *dev, u32 stringset, u8 *data)
+{
+	unsigned int i;
+
+	switch (stringset) {
+	case ETH_SS_STATS:
+		for (i = 0; i < ARRAY_SIZE(xennet_stats); i++)
+			memcpy(data + i * ETH_GSTRING_LEN,
+			       xennet_stats[i].name, ETH_GSTRING_LEN);
+		break;
+	}
+}
+
 static void netfront_get_drvinfo(struct net_device *dev,
 				 struct ethtool_drvinfo *info)
 {
@@ -1891,6 +1928,10 @@ static struct ethtool_ops network_ethtoo
 	.set_tso = xennet_set_tso,
 #endif
 	.get_link = ethtool_op_get_link,
+
+	.get_stats_count = xennet_get_stats_count,
+	.get_ethtool_stats = xennet_get_ethtool_stats,
+	.get_strings = xennet_get_strings,
 };
 
 #ifdef CONFIG_SYSFS
--- head.orig/drivers/xen/netfront/netfront.h	2012-06-06 13:16:59.000000000 +0200
+++ head/drivers/xen/netfront/netfront.h	2011-02-09 15:35:17.000000000 +0100
@@ -151,6 +151,7 @@ struct netfront_info {
 	struct net_device *netdev;
 
 	struct net_device_stats stats;
+	unsigned long rx_gso_csum_fixups;
 
 	struct netif_tx_front_ring tx;
 	struct netif_rx_front_ring rx;
--- head.orig/drivers/xen/pcifront/pcifront.h	2010-10-05 09:58:12.000000000 +0200
+++ head/drivers/xen/pcifront/pcifront.h	2011-01-31 17:29:16.000000000 +0100
@@ -51,6 +51,6 @@ void pcifront_free_roots(struct pcifront
 
 void pcifront_do_aer( void *data);
 
-irqreturn_t pcifront_handler_aer(int irq, void *dev, struct pt_regs *regs);
+irqreturn_t pcifront_handler_aer(int irq, void *dev);
 
 #endif	/* __XEN_PCIFRONT_H__ */
--- head.orig/drivers/xen/pcifront/pci_op.c	2012-04-04 08:57:09.000000000 +0200
+++ head/drivers/xen/pcifront/pci_op.c	2012-04-04 09:49:51.000000000 +0200
@@ -654,7 +654,7 @@ void pcifront_do_aer(void *data)
 
 }
 
-irqreturn_t pcifront_handler_aer(int irq, void *dev, struct pt_regs *regs)
+irqreturn_t pcifront_handler_aer(int irq, void *dev)
 {
 	struct pcifront_device *pdev = dev;
 	schedule_pcifront_aer_op(pdev);
--- head.orig/drivers/xen/privcmd/compat_privcmd.c	2010-01-27 14:01:48.000000000 +0100
+++ head/drivers/xen/privcmd/compat_privcmd.c	2011-01-31 17:29:16.000000000 +0100
@@ -18,7 +18,6 @@
  * Authors: Jimi Xenidis <jimix@watson.ibm.com>
  */
 
-#include <linux/config.h>
 #include <linux/compat.h>
 #include <linux/ioctl.h>
 #include <linux/syscalls.h>
--- head.orig/drivers/xen/privcmd/privcmd.c	2012-01-20 14:18:49.000000000 +0100
+++ head/drivers/xen/privcmd/privcmd.c	2012-01-20 14:44:49.000000000 +0100
@@ -65,43 +65,16 @@ static long privcmd_ioctl(struct file *f
 		if (copy_from_user(&hypercall, udata, sizeof(hypercall)))
 			return -EFAULT;
 
+#ifdef CONFIG_X86
 		ret = -ENOSYS;
-#if defined(__i386__)
 		if (hypercall.op >= (PAGE_SIZE >> 5))
 			break;
-		__asm__ __volatile__ (
-			"pushl %%ebx; pushl %%ecx; pushl %%edx; "
-			"pushl %%esi; pushl %%edi; "
-			"movl  8(%%eax),%%ebx ;"
-			"movl 16(%%eax),%%ecx ;"
-			"movl 24(%%eax),%%edx ;"
-			"movl 32(%%eax),%%esi ;"
-			"movl 40(%%eax),%%edi ;"
-			"movl   (%%eax),%%eax ;"
-			"shll $5,%%eax ;"
-			"addl $hypercall_page,%%eax ;"
-			"call *%%eax ;"
-			"popl %%edi; popl %%esi; popl %%edx; "
-			"popl %%ecx; popl %%ebx"
-			: "=a" (ret) : "0" (&hypercall) : "memory" );
-#elif defined (__x86_64__)
-		if (hypercall.op < (PAGE_SIZE >> 5)) {
-			long ign1, ign2, ign3;
-			__asm__ __volatile__ (
-				"movq %8,%%r10; movq %9,%%r8;"
-				"shll $5,%%eax ;"
-				"addq $hypercall_page,%%rax ;"
-				"call *%%rax"
-				: "=a" (ret), "=D" (ign1),
-				  "=S" (ign2), "=d" (ign3)
-				: "0" ((unsigned int)hypercall.op),
-				"1" (hypercall.arg[0]),
-				"2" (hypercall.arg[1]),
-				"3" (hypercall.arg[2]),
-				"g" (hypercall.arg[3]),
-				"g" (hypercall.arg[4])
-				: "r8", "r10", "memory" );
-		}
+		ret = _hypercall(long, (unsigned int)hypercall.op,
+				 (unsigned long)hypercall.arg[0],
+				 (unsigned long)hypercall.arg[1],
+				 (unsigned long)hypercall.arg[2],
+				 (unsigned long)hypercall.arg[3],
+				 (unsigned long)hypercall.arg[4]);
 #else
 		ret = privcmd_hypercall(&hypercall);
 #endif
@@ -440,7 +413,7 @@ static int privcmd_mmap(struct file * fi
 		return -ENOSYS;
 
 	/* DONTCOPY is essential for Xen as copy_page_range is broken. */
-	vma->vm_flags |= VM_RESERVED | VM_IO | VM_DONTCOPY;
+	vma->vm_flags |= VM_RESERVED | VM_IO | VM_PFNMAP | VM_DONTCOPY;
 	vma->vm_ops = &privcmd_vm_ops;
 	vma->vm_private_data = NULL;
 
--- head.orig/drivers/xen/scsiback/common.h	2012-06-06 13:16:59.000000000 +0200
+++ head/drivers/xen/scsiback/common.h	2012-06-06 13:48:05.000000000 +0200
@@ -137,7 +137,7 @@ typedef struct {
 
 #define VSCSI_TYPE_HOST		1
 
-irqreturn_t scsiback_intr(int, void *, struct pt_regs *);
+irqreturn_t scsiback_intr(int, void *);
 int scsiback_init_sring(struct vscsibk_info *, grant_ref_t, evtchn_port_t);
 int scsiback_schedule(void *data);
 
--- head.orig/drivers/xen/scsiback/scsiback.c	2012-01-20 14:18:49.000000000 +0100
+++ head/drivers/xen/scsiback/scsiback.c	2011-04-11 14:27:51.000000000 +0200
@@ -461,7 +461,7 @@ void scsiback_cmd_exec(pending_req_t *pe
 	write = (data_dir == DMA_TO_DEVICE);
 	rq = blk_get_request(pending_req->sdev->request_queue, write, GFP_KERNEL);
 
-	rq->flags  |= REQ_BLOCK_PC;
+	rq->cmd_type = REQ_TYPE_BLOCK_PC;
 	rq->cmd_len = cmd_len;
 	memcpy(rq->cmd, pending_req->cmnd, cmd_len);
 
@@ -505,7 +505,7 @@ static void scsiback_device_reset_exec(p
 }
 
 
-irqreturn_t scsiback_intr(int irq, void *dev_id, struct pt_regs *regs)
+irqreturn_t scsiback_intr(int irq, void *dev_id)
 {
 	scsiback_notify_work((struct vscsibk_info *)dev_id);
 	return IRQ_HANDLED;
--- head.orig/drivers/xen/scsifront/common.h	2012-06-06 13:16:59.000000000 +0200
+++ head/drivers/xen/scsifront/common.h	2012-06-06 13:48:07.000000000 +0200
@@ -128,7 +128,7 @@ struct vscsifrnt_info {
 int scsifront_xenbus_init(void);
 void scsifront_xenbus_unregister(void);
 int scsifront_schedule(void *data);
-irqreturn_t scsifront_intr(int irq, void *dev_id, struct pt_regs *ptregs);
+irqreturn_t scsifront_intr(int irq, void *dev_id);
 int scsifront_cmd_done(struct vscsifrnt_info *info);
 
 
--- head.orig/drivers/xen/scsifront/scsifront.c	2011-02-02 12:19:11.000000000 +0100
+++ head/drivers/xen/scsifront/scsifront.c	2011-01-31 17:29:16.000000000 +0100
@@ -100,7 +100,7 @@ static void scsifront_do_request(struct 
 		notify_remote_via_irq(irq);
 }
 
-irqreturn_t scsifront_intr(int irq, void *dev_id, struct pt_regs *ptregs)
+irqreturn_t scsifront_intr(int irq, void *dev_id)
 {
 	scsifront_notify_work((struct vscsifrnt_info *)dev_id);
 	return IRQ_HANDLED;
--- head.orig/drivers/xen/sfc_netback/accel_xenbus.c	2010-01-04 11:56:34.000000000 +0100
+++ head/drivers/xen/sfc_netback/accel_xenbus.c	2011-01-31 17:29:16.000000000 +0100
@@ -69,8 +69,7 @@ static void unlink_bend(struct netback_a
 
 
 /* Demultiplex a message IRQ from the frontend driver.  */
-static irqreturn_t msgirq_from_frontend(int irq, void *context, 
-				     struct pt_regs *unused)
+static irqreturn_t msgirq_from_frontend(int irq, void *context)
 {
 	struct xenbus_device *dev = context;
 	struct netback_accel *bend = NETBACK_ACCEL_FROM_XENBUS_DEVICE(dev);
@@ -85,8 +84,7 @@ static irqreturn_t msgirq_from_frontend(
  * functionally, but we need it to pass to the bind function, and may
  * get called spuriously
  */
-static irqreturn_t netirq_from_frontend(int irq, void *context, 
-					struct pt_regs *unused)
+static irqreturn_t netirq_from_frontend(int irq, void *context)
 {
 	VPRINTK("netirq %d from device %s\n", irq,
 		((struct xenbus_device *)context)->nodename);
--- head.orig/drivers/xen/sfc_netfront/accel.h	2009-04-07 13:58:48.000000000 +0200
+++ head/drivers/xen/sfc_netfront/accel.h	2011-01-31 17:29:16.000000000 +0100
@@ -467,10 +467,8 @@ void netfront_accel_msg_tx_fastpath(netf
 				    u32 ip, u16 port, u8 protocol);
 
 /* Process an IRQ received from back end driver */
-irqreturn_t netfront_accel_msg_channel_irq_from_bend(int irq, void *context, 
-						     struct pt_regs *unused);
-irqreturn_t netfront_accel_net_channel_irq_from_bend(int irq, void *context, 
-						     struct pt_regs *unused);
+irqreturn_t netfront_accel_msg_channel_irq_from_bend(int irq, void *context);
+irqreturn_t netfront_accel_net_channel_irq_from_bend(int irq, void *context);
 
 #if LINUX_VERSION_CODE >= KERNEL_VERSION(2,6,20)
 extern void netfront_accel_msg_from_bend(struct work_struct *context);
--- head.orig/drivers/xen/sfc_netfront/accel_msg.c	2009-04-07 13:58:48.000000000 +0200
+++ head/drivers/xen/sfc_netfront/accel_msg.c	2011-01-31 17:29:16.000000000 +0100
@@ -488,8 +488,7 @@ void netfront_accel_msg_from_bend(void *
 }
 
 
-irqreturn_t netfront_accel_msg_channel_irq_from_bend(int irq, void *context, 
-						 struct pt_regs *unused)
+irqreturn_t netfront_accel_msg_channel_irq_from_bend(int irq, void *context)
 {
 	netfront_accel_vnic *vnic = (netfront_accel_vnic *)context;
 	VPRINTK("irq %d from device %s\n", irq, vnic->dev->nodename);
@@ -500,8 +499,7 @@ irqreturn_t netfront_accel_msg_channel_i
 }
 
 /* Process an interrupt received from the NIC via backend */
-irqreturn_t netfront_accel_net_channel_irq_from_bend(int irq, void *context, 
-						     struct pt_regs *unused)
+irqreturn_t netfront_accel_net_channel_irq_from_bend(int irq, void *context)
 {
 	netfront_accel_vnic *vnic = (netfront_accel_vnic *)context;
 	struct net_device *net_dev = vnic->net_dev;
--- head.orig/drivers/xen/sfc_netfront/accel_tso.c	2008-02-26 10:54:12.000000000 +0100
+++ head/drivers/xen/sfc_netfront/accel_tso.c	2011-01-31 17:29:16.000000000 +0100
@@ -363,7 +363,7 @@ int netfront_accel_enqueue_skb_tso(netfr
 
 	tso_check_safe(skb);
 
-	if (skb->ip_summed != CHECKSUM_HW)
+	if (skb->ip_summed != CHECKSUM_PARTIAL)
 		EPRINTK("Trying to TSO send a packet without HW checksum\n");
 
 	tso_start(&state, skb);
--- head.orig/drivers/xen/sfc_netfront/accel_vi.c	2011-06-30 15:37:44.000000000 +0200
+++ head/drivers/xen/sfc_netfront/accel_vi.c	2011-06-30 16:03:00.000000000 +0200
@@ -463,7 +463,7 @@ netfront_accel_enqueue_skb_multi(netfron
 
 	frag_i = -1;
 
-	if (skb->ip_summed == CHECKSUM_HW) {
+	if (skb->ip_summed == CHECKSUM_PARTIAL) {
 		/* Set to zero to encourage falcon to work it out for us */
 		*(u16*)(skb->h.raw + skb->csum) = 0;
 	}
@@ -584,7 +584,7 @@ netfront_accel_enqueue_skb_single(netfro
 	
 	kva = buf->pkt_kva;
 
-	if (skb->ip_summed == CHECKSUM_HW) {
+	if (skb->ip_summed == CHECKSUM_PARTIAL) {
 		/* Set to zero to encourage falcon to work it out for us */
 		*(u16*)(skb->h.raw + skb->csum) = 0;
 	}
--- head.orig/drivers/xen/tpmback/common.h	2011-12-21 10:02:58.000000000 +0100
+++ head/drivers/xen/tpmback/common.h	2011-12-21 10:33:05.000000000 +0100
@@ -70,7 +70,7 @@ void tpmif_deschedule_work(tpmif_t * tpm
 int tpmif_xenbus_init(void);
 void tpmif_xenbus_exit(void);
 int tpmif_map(tpmif_t *, grant_ref_t, evtchn_port_t);
-irqreturn_t tpmif_be_int(int irq, void *dev_id, struct pt_regs *regs);
+irqreturn_t tpmif_be_int(int irq, void *dev_id);
 
 long int tpmback_get_instance(struct backend_info *bi);
 
--- head.orig/drivers/xen/tpmback/tpmback.c	2010-09-23 15:39:04.000000000 +0200
+++ head/drivers/xen/tpmback/tpmback.c	2011-01-31 17:29:16.000000000 +0100
@@ -497,7 +497,7 @@ static ssize_t vtpm_op_read(struct file 
 		list_del(&pak->next);
 		write_unlock_irqrestore(&dataex.pak_lock, flags);
 
-		DPRINTK("size given by app: %d, available: %d\n", size, left);
+		DPRINTK("size given by app: %zu, available: %u\n", size, left);
 
 		ret_size = min_t(size_t, size, left);
 
@@ -894,7 +894,7 @@ static void tpm_tx_action(unsigned long 
 	}
 }
 
-irqreturn_t tpmif_be_int(int irq, void *dev_id, struct pt_regs *regs)
+irqreturn_t tpmif_be_int(int irq, void *dev_id)
 {
 	tpmif_t *tpmif = (tpmif_t *) dev_id;
 
--- head.orig/drivers/xen/usbback/usbback.c	2011-09-22 14:33:35.000000000 +0200
+++ head/drivers/xen/usbback/usbback.c	2011-04-11 14:27:33.000000000 +0200
@@ -290,7 +290,7 @@ static void usbbk_notify_work(usbif_t *u
 	wake_up(&usbif->wq);
 }
 
-irqreturn_t usbbk_be_int(int irq, void *dev_id, struct pt_regs *regs)
+irqreturn_t usbbk_be_int(int irq, void *dev_id)
 {
 	usbbk_notify_work(dev_id);
 	return IRQ_HANDLED;
@@ -320,7 +320,7 @@ static void usbbk_do_response(pending_re
 		notify_remote_via_irq(usbif->irq);
 }
 
-static void usbbk_urb_complete(struct urb *urb, struct pt_regs *regs)
+static void usbbk_urb_complete(struct urb *urb)
 {
 	pending_req_t *pending_req = (pending_req_t *)urb->context;
 
--- head.orig/drivers/xen/usbback/usbback.h	2012-06-06 13:16:59.000000000 +0200
+++ head/drivers/xen/usbback/usbback.h	2012-06-06 13:48:22.000000000 +0200
@@ -151,7 +151,7 @@ int portid_add(const char *busid,
 int portid_remove(const domid_t domid,
 					const unsigned int handle,
 					const int portnum);
-irqreturn_t usbbk_be_int(int irq, void *dev_id, struct pt_regs *regs);
+irqreturn_t usbbk_be_int(int irq, void *dev_id);
 int usbbk_schedule(void *arg);
 struct usbstub *find_attached_device(usbif_t *usbif, int port);
 void usbbk_attach_device(usbif_t *usbif, struct usbstub *stub);
--- head.orig/drivers/xen/usbback/usbstub.c	2012-02-16 11:09:01.000000000 +0100
+++ head/drivers/xen/usbback/usbstub.c	2011-03-11 10:54:35.000000000 +0100
@@ -283,7 +283,7 @@ static ssize_t usbstub_show_portids(stru
 static DRIVER_ATTR(port_ids, S_IRUSR, usbstub_show_portids, NULL);
 
 /* table of devices that matches any usbdevice */
-static struct usb_device_id usbstub_table[] = {
+static const struct usb_device_id usbstub_table[] = {
 		{ .driver_info = 1 }, /* wildcard, see usb_match_id() */
 		{ } /* Terminating entry */
 };
@@ -307,7 +307,7 @@ int __init usbstub_init(void)
 		goto out;
 	}
 
-	err = driver_create_file(&usbback_usb_driver.driver,
+	err = driver_create_file(&usbback_usb_driver.drvwrap.driver,
 				&driver_attr_port_ids);
 	if (err)
 		usb_deregister(&usbback_usb_driver);
@@ -318,7 +318,7 @@ out:
 
 void usbstub_exit(void)
 {
-	driver_remove_file(&usbback_usb_driver.driver,
+	driver_remove_file(&usbback_usb_driver.drvwrap.driver,
 				&driver_attr_port_ids);
 	usb_deregister(&usbback_usb_driver);
 }
--- head.orig/drivers/xen/usbfront/usbfront.h	2012-06-06 13:16:59.000000000 +0200
+++ head/drivers/xen/usbfront/usbfront.h	2012-06-06 13:48:26.000000000 +0200
@@ -196,7 +196,7 @@ timer_action(struct usbfront_info *info,
 extern struct kmem_cache *xenhcd_urbp_cachep;
 extern struct hc_driver xen_usb20_hc_driver;
 extern struct hc_driver xen_usb11_hc_driver;
-irqreturn_t xenhcd_int(int irq, void *dev_id, struct pt_regs *ptregs);
+irqreturn_t xenhcd_int(int irq, void *dev_id);
 void xenhcd_rhport_state_change(struct usbfront_info *info,
 				int port, enum usb_device_speed speed);
 int xenhcd_schedule(void *arg);
--- head.orig/drivers/xen/usbfront/usbfront-dbg.c	2009-10-15 11:45:41.000000000 +0200
+++ head/drivers/xen/usbfront/usbfront-dbg.c	2011-01-31 17:29:16.000000000 +0100
@@ -90,7 +90,9 @@ static CLASS_DEVICE_ATTR(statistics, S_I
 static inline void create_debug_file(struct usbfront_info *info)
 {
 	struct class_device *cldev = info_to_hcd(info)->self.class_dev;
-	class_device_create_file(cldev, &class_device_attr_statistics);
+	if (class_device_create_file(cldev, &class_device_attr_statistics))
+		printk(KERN_WARNING "statistics file not created for %s\n",
+		       info_to_hcd(info)->self.bus_name);
 }
 
 static inline void remove_debug_file(struct usbfront_info *info)
--- head.orig/drivers/xen/usbfront/usbfront-q.c	2009-10-15 11:45:41.000000000 +0200
+++ head/drivers/xen/usbfront/usbfront-q.c	2011-01-31 17:29:16.000000000 +0100
@@ -236,7 +236,7 @@ __acquires(info->lock)
 		COUNT(info->stats.complete);
 	}
 	spin_unlock(&info->lock);
-	usb_hcd_giveback_urb(info_to_hcd(info), urb, NULL);
+	usb_hcd_giveback_urb(info_to_hcd(info), urb);
 	spin_lock(&info->lock);
 }
 
@@ -534,7 +534,7 @@ static void xenhcd_notify_work(struct us
 	wake_up(&info->wq);
 }
 
-irqreturn_t xenhcd_int(int irq, void *dev_id, struct pt_regs *ptregs)
+irqreturn_t xenhcd_int(int irq, void *dev_id)
 {
 	xenhcd_notify_work((struct usbfront_info *) dev_id);
 	return IRQ_HANDLED;
--- head.orig/drivers/xen/xenbus/xenbus_comms.c	2011-04-11 13:43:15.000000000 +0200
+++ head/drivers/xen/xenbus/xenbus_comms.c	2011-01-31 17:29:16.000000000 +0100
@@ -54,7 +54,7 @@ static DECLARE_WORK(probe_work, xenbus_p
 
 static DECLARE_WAIT_QUEUE_HEAD(xb_waitq);
 
-static irqreturn_t wake_waiting(int irq, void *unused, struct pt_regs *regs)
+static irqreturn_t wake_waiting(int irq, void *unused)
 {
 	int old, new;
 
--- head.orig/drivers/xen/xenoprof/xenoprofile.c	2012-02-16 11:09:01.000000000 +0100
+++ head/drivers/xen/xenoprof/xenoprofile.c	2012-02-16 12:29:10.000000000 +0100
@@ -198,8 +198,7 @@ done:
 		oprofile_add_domain_switch(COORDINATOR_DOMAIN);
 }
 
-static irqreturn_t 
-xenoprof_ovf_interrupt(int irq, void * dev_id, struct pt_regs * regs)
+static irqreturn_t xenoprof_ovf_interrupt(int irq, void *dev_id)
 {
 	struct xenoprof_buf * buf;
 	static unsigned long flag;
--- head.orig/arch/x86/include/mach-xen/asm/desc_32.h	2008-01-28 12:24:19.000000000 +0100
+++ head/arch/x86/include/mach-xen/asm/desc_32.h	2011-01-31 17:29:16.000000000 +0100
@@ -32,52 +32,110 @@ static inline struct desc_struct *get_cp
 	return (struct desc_struct *)per_cpu(cpu_gdt_descr, cpu).address;
 }
 
+/*
+ * This is the ldt that every process will get unless we need
+ * something other than this.
+ */
+extern struct desc_struct default_ldt[];
+extern struct desc_struct idt_table[];
+extern void set_intr_gate(unsigned int irq, void * addr);
+
+static inline void pack_descriptor(__u32 *a, __u32 *b,
+	unsigned long base, unsigned long limit, unsigned char type, unsigned char flags)
+{
+	*a = ((base & 0xffff) << 16) | (limit & 0xffff);
+	*b = (base & 0xff000000) | ((base & 0xff0000) >> 16) |
+		(limit & 0x000f0000) | ((type & 0xff) << 8) | ((flags & 0xf) << 20);
+}
+
+static inline void pack_gate(__u32 *a, __u32 *b,
+	unsigned long base, unsigned short seg, unsigned char type, unsigned char flags)
+{
+	*a = (seg << 16) | (base & 0xffff);
+	*b = (base & 0xffff0000) | ((type & 0xff) << 8) | (flags & 0xff);
+}
+
+#define DESCTYPE_LDT 	0x82	/* present, system, DPL-0, LDT */
+#define DESCTYPE_TSS 	0x89	/* present, system, DPL-0, 32-bit TSS */
+#define DESCTYPE_TASK	0x85	/* present, system, DPL-0, task gate */
+#define DESCTYPE_INT	0x8e	/* present, system, DPL-0, interrupt gate */
+#define DESCTYPE_TRAP	0x8f	/* present, system, DPL-0, trap gate */
+#define DESCTYPE_DPL3	0x60	/* DPL-3 */
+#define DESCTYPE_S	0x10	/* !system */
+
 #define load_TR_desc() __asm__ __volatile__("ltr %w0"::"q" (GDT_ENTRY_TSS*8))
 #define load_LDT_desc() __asm__ __volatile__("lldt %w0"::"q" (GDT_ENTRY_LDT*8))
 
 #define load_gdt(dtr) __asm__ __volatile("lgdt %0"::"m" (*dtr))
 #define load_idt(dtr) __asm__ __volatile("lidt %0"::"m" (*dtr))
-#define load_tr(tr) __asm__ __volatile("ltr %0"::"mr" (tr))
-#define load_ldt(ldt) __asm__ __volatile("lldt %0"::"mr" (ldt))
+#define load_tr(tr) __asm__ __volatile("ltr %0"::"m" (tr))
+#define load_ldt(ldt) __asm__ __volatile("lldt %0"::"m" (ldt))
 
 #define store_gdt(dtr) __asm__ ("sgdt %0":"=m" (*dtr))
 #define store_idt(dtr) __asm__ ("sidt %0":"=m" (*dtr))
-#define store_tr(tr) __asm__ ("str %0":"=mr" (tr))
-#define store_ldt(ldt) __asm__ ("sldt %0":"=mr" (ldt))
+#define store_tr(tr) __asm__ ("str %0":"=m" (tr))
+#define store_ldt(ldt) __asm__ ("sldt %0":"=m" (ldt))
 
-/*
- * This is the ldt that every process will get unless we need
- * something other than this.
- */
-extern struct desc_struct default_ldt[];
-extern void set_intr_gate(unsigned int irq, void * addr);
+#if TLS_SIZE != 24
+# error update this code.
+#endif
+
+static inline void load_TLS(struct thread_struct *t, unsigned int cpu)
+{
+#define C(i) if (HYPERVISOR_update_descriptor(virt_to_machine(&get_cpu_gdt_table(cpu)[GDT_ENTRY_TLS_MIN + i]), \
+					      *(u64 *)&t->tls_array[i]) \
+		BUG()
+	C(0); C(1); C(2);
+#undef C
+}
 
-#define _set_tssldt_desc(n,addr,limit,type) \
-__asm__ __volatile__ ("movw %w3,0(%2)\n\t" \
-	"movw %w1,2(%2)\n\t" \
-	"rorl $16,%1\n\t" \
-	"movb %b1,4(%2)\n\t" \
-	"movb %4,5(%2)\n\t" \
-	"movb $0,6(%2)\n\t" \
-	"movb %h1,7(%2)\n\t" \
-	"rorl $16,%1" \
-	: "=m"(*(n)) : "q" (addr), "r"(n), "ir"(limit), "i"(type))
+#ifndef CONFIG_XEN
+static inline void write_dt_entry(void *dt, int entry, __u32 entry_a, __u32 entry_b)
+{
+	__u32 *lp = (__u32 *)((char *)dt + entry*8);
+	*lp = entry_a;
+	*(lp+1) = entry_b;
+}
 
-#ifndef CONFIG_X86_NO_TSS
-static inline void __set_tss_desc(unsigned int cpu, unsigned int entry, void *addr)
+#define write_ldt_entry(dt, entry, a, b) write_dt_entry(dt, entry, a, b)
+#define write_gdt_entry(dt, entry, a, b) write_dt_entry(dt, entry, a, b)
+#else
+extern int write_ldt_entry(void *ldt, int entry, __u32 entry_a, __u32 entry_b);
+extern int write_gdt_entry(void *gdt, int entry, __u32 entry_a, __u32 entry_b);
+#endif
+#ifndef CONFIG_X86_NO_IDT
+#define write_idt_entry(dt, entry, a, b) write_dt_entry(dt, entry, a, b)
+
+static inline void _set_gate(int gate, unsigned int type, void *addr, unsigned short seg)
 {
-	_set_tssldt_desc(&get_cpu_gdt_table(cpu)[entry], (int)addr,
-		offsetof(struct tss_struct, __cacheline_filler) - 1, 0x89);
+	__u32 a, b;
+	pack_gate(&a, &b, (unsigned long)addr, seg, type, 0);
+	write_idt_entry(idt_table, gate, a, b);
 }
+#endif
 
-#define set_tss_desc(cpu,addr) __set_tss_desc(cpu, GDT_ENTRY_TSS, addr)
+#ifndef CONFIG_X86_NO_TSS
+static inline void __set_tss_desc(unsigned int cpu, unsigned int entry, const void *addr)
+{
+	__u32 a, b;
+	pack_descriptor(&a, &b, (unsigned long)addr,
+			offsetof(struct tss_struct, __cacheline_filler) - 1,
+			DESCTYPE_TSS, 0);
+	write_gdt_entry(get_cpu_gdt_table(cpu), entry, a, b);
+}
 #endif
 
-static inline void set_ldt_desc(unsigned int cpu, void *addr, unsigned int size)
+static inline void set_ldt_desc(unsigned int cpu, void *addr, unsigned int entries)
 {
-	_set_tssldt_desc(&get_cpu_gdt_table(cpu)[GDT_ENTRY_LDT], (int)addr, ((size << 3)-1), 0x82);
+	__u32 a, b;
+	pack_descriptor(&a, &b, (unsigned long)addr,
+			entries * sizeof(struct desc_struct) - 1,
+			DESCTYPE_LDT, 0);
+	write_gdt_entry(get_cpu_gdt_table(cpu), GDT_ENTRY_LDT, a, b);
 }
 
+#define set_tss_desc(cpu,addr) __set_tss_desc(cpu, GDT_ENTRY_TSS, addr)
+
 #define LDT_entry_a(info) \
 	((((info)->base_addr & 0x0000ffff) << 16) | ((info)->limit & 0x0ffff))
 
@@ -103,21 +161,6 @@ static inline void set_ldt_desc(unsigned
 	(info)->seg_not_present	== 1	&& \
 	(info)->useable		== 0	)
 
-extern int write_ldt_entry(void *ldt, int entry, __u32 entry_a, __u32 entry_b);
-
-#if TLS_SIZE != 24
-# error update this code.
-#endif
-
-static inline void load_TLS(struct thread_struct *t, unsigned int cpu)
-{
-#define C(i) if (HYPERVISOR_update_descriptor(virt_to_machine(&get_cpu_gdt_table(cpu)[GDT_ENTRY_TLS_MIN + i]), \
-					       *(u64 *)&t->tls_array[i])) \
-		BUG();
-	C(0); C(1); C(2);
-#undef C
-}
-
 static inline void clear_LDT(void)
 {
 	int cpu = get_cpu();
--- head.orig/arch/x86/include/mach-xen/asm/fixmap_32.h	2007-06-12 13:14:02.000000000 +0200
+++ head/arch/x86/include/mach-xen/asm/fixmap_32.h	2011-01-31 17:29:16.000000000 +0100
@@ -55,7 +55,7 @@ enum fixed_addresses {
 #ifdef CONFIG_X86_LOCAL_APIC
 	FIX_APIC_BASE,	/* local (CPU) APIC) -- required for SMP or not */
 #endif
-#ifdef CONFIG_X86_IO_APIC
+#if defined(CONFIG_X86_IO_APIC) && !defined(CONFIG_XEN)
 	FIX_IO_APIC_BASE_0,
 	FIX_IO_APIC_BASE_END = FIX_IO_APIC_BASE_0 + MAX_IO_APICS-1,
 #endif
@@ -95,10 +95,9 @@ enum fixed_addresses {
 	__end_of_fixed_addresses
 };
 
-extern void set_fixaddr_top(unsigned long top);
-
 extern void __set_fixmap(enum fixed_addresses idx,
 					maddr_t phys, pgprot_t flags);
+extern void reserve_top_address(unsigned long reserve);
 
 #define set_fixmap(idx, phys) \
 		__set_fixmap(idx, phys, PAGE_KERNEL)
--- head.orig/arch/x86/include/mach-xen/asm/hypercall_32.h	2009-06-23 09:28:21.000000000 +0200
+++ head/arch/x86/include/mach-xen/asm/hypercall_32.h	2011-01-31 17:29:16.000000000 +0100
@@ -128,6 +128,23 @@
 	__res;							\
 })
 
+#define _hypercall(type, op, a1, a2, a3, a4, a5)		\
+({								\
+	type __res;						\
+	register typeof((a1)+0) __arg1 asm("ebx") = (a1);	\
+	register typeof((a2)+0) __arg2 asm("ecx") = (a2);	\
+	register typeof((a3)+0) __arg3 asm("edx") = (a3);	\
+	register typeof((a4)+0) __arg4 asm("esi") = (a4);	\
+	register typeof((a5)+0) __arg5 asm("edi") = (a5);	\
+	asm volatile (						\
+		"call *%6"					\
+		: "=a" (__res), "+r" (__arg1), "+r" (__arg2),	\
+		  "+r" (__arg3), "+r" (__arg4), "+r" (__arg5)	\
+		: "0" (hypercall_page + (op) * 32)		\
+		: "memory" );					\
+	__res;							\
+})
+
 static inline int __must_check
 HYPERVISOR_set_trap_table(
 	const trap_info_t *table)
@@ -140,6 +157,8 @@ HYPERVISOR_mmu_update(
 	mmu_update_t *req, unsigned int count, unsigned int *success_count,
 	domid_t domid)
 {
+	if (arch_use_lazy_mmu_mode())
+		return xen_multi_mmu_update(req, count, success_count, domid);
 	return _hypercall4(int, mmu_update, req, count, success_count, domid);
 }
 
@@ -148,6 +167,8 @@ HYPERVISOR_mmuext_op(
 	struct mmuext_op *op, unsigned int count, unsigned int *success_count,
 	domid_t domid)
 {
+	if (arch_use_lazy_mmu_mode())
+		return xen_multi_mmuext_op(op, count, success_count, domid);
 	return _hypercall4(int, mmuext_op, op, count, success_count, domid);
 }
 
@@ -238,6 +259,8 @@ static inline int __must_check
 HYPERVISOR_memory_op(
 	unsigned int cmd, void *arg)
 {
+	if (arch_use_lazy_mmu_mode())
+		xen_multicall_flush(false);
 	return _hypercall2(int, memory_op, cmd, arg);
 }
 
@@ -253,6 +276,9 @@ HYPERVISOR_update_va_mapping(
 	unsigned long va, pte_t new_val, unsigned long flags)
 {
 	unsigned long pte_hi = 0;
+
+	if (arch_use_lazy_mmu_mode())
+		return xen_multi_update_va_mapping(va, new_val, flags);
 #ifdef CONFIG_X86_PAE
 	pte_hi = new_val.pte_high;
 #endif
@@ -316,6 +342,8 @@ static inline int __must_check
 HYPERVISOR_grant_table_op(
 	unsigned int cmd, void *uop, unsigned int count)
 {
+	if (arch_use_lazy_mmu_mode())
+		xen_multicall_flush(false);
 	return _hypercall3(int, grant_table_op, cmd, uop, count);
 }
 
--- head.orig/arch/x86/include/mach-xen/asm/hypercall_64.h	2009-06-23 09:28:21.000000000 +0200
+++ head/arch/x86/include/mach-xen/asm/hypercall_64.h	2011-01-31 17:29:16.000000000 +0100
@@ -135,6 +135,23 @@
 	__res;							\
 })
 
+#define _hypercall(type, op, a1, a2, a3, a4, a5)		\
+({								\
+	type __res;						\
+	register typeof((a1)+0) __arg1 asm("rdi") = (a1);	\
+	register typeof((a2)+0) __arg2 asm("rsi") = (a2);	\
+	register typeof((a3)+0) __arg3 asm("rdx") = (a3);	\
+	register typeof((a4)+0) __arg4 asm("r10") = (a4);	\
+	register typeof((a5)+0) __arg5 asm("r8") = (a5);	\
+	asm volatile (						\
+		"call *%6"					\
+		: "=a" (__res), "+r" (__arg1), "+r" (__arg2),	\
+		  "+r" (__arg3), "+r" (__arg4), "+r" (__arg5)	\
+		: "0" (hypercall_page + (op) * 32)		\
+		: "memory" );					\
+	__res;							\
+})
+
 static inline int __must_check
 HYPERVISOR_set_trap_table(
 	const trap_info_t *table)
@@ -147,6 +164,8 @@ HYPERVISOR_mmu_update(
 	mmu_update_t *req, unsigned int count, unsigned int *success_count,
 	domid_t domid)
 {
+	if (arch_use_lazy_mmu_mode())
+		return xen_multi_mmu_update(req, count, success_count, domid);
 	return _hypercall4(int, mmu_update, req, count, success_count, domid);
 }
 
@@ -155,6 +174,8 @@ HYPERVISOR_mmuext_op(
 	struct mmuext_op *op, unsigned int count, unsigned int *success_count,
 	domid_t domid)
 {
+	if (arch_use_lazy_mmu_mode())
+		return xen_multi_mmuext_op(op, count, success_count, domid);
 	return _hypercall4(int, mmuext_op, op, count, success_count, domid);
 }
 
@@ -248,6 +269,8 @@ static inline int __must_check
 HYPERVISOR_memory_op(
 	unsigned int cmd, void *arg)
 {
+	if (arch_use_lazy_mmu_mode())
+		xen_multicall_flush(false);
 	return _hypercall2(int, memory_op, cmd, arg);
 }
 
@@ -262,6 +285,8 @@ static inline int __must_check
 HYPERVISOR_update_va_mapping(
 	unsigned long va, pte_t new_val, unsigned long flags)
 {
+	if (arch_use_lazy_mmu_mode())
+		return xen_multi_update_va_mapping(va, new_val, flags);
 	return _hypercall3(int, update_va_mapping, va, new_val.pte, flags);
 }
 
@@ -321,6 +346,8 @@ static inline int __must_check
 HYPERVISOR_grant_table_op(
 	unsigned int cmd, void *uop, unsigned int count)
 {
+	if (arch_use_lazy_mmu_mode())
+		xen_multicall_flush(false);
 	return _hypercall3(int, grant_table_op, cmd, uop, count);
 }
 
--- head.orig/arch/x86/include/mach-xen/asm/hypervisor.h	2012-06-06 13:16:59.000000000 +0200
+++ head/arch/x86/include/mach-xen/asm/hypervisor.h	2012-05-31 14:39:00.000000000 +0200
@@ -44,6 +44,7 @@
 #include <xen/interface/sched.h>
 #include <xen/interface/nmi.h>
 #include <xen/interface/tmem.h>
+#include <asm/percpu.h>
 #include <asm/ptrace.h>
 #include <asm/page.h>
 #if defined(__i386__)
@@ -139,7 +140,44 @@ void scrub_pages(void *, unsigned int);
 #define scrub_pages(_p,_n) ((void)0)
 #endif
 
-#include <xen/hypercall.h>
+#if defined(CONFIG_XEN) && !defined(MODULE)
+
+DECLARE_PER_CPU(bool, xen_lazy_mmu);
+
+int xen_multicall_flush(bool);
+
+int __must_check xen_multi_update_va_mapping(unsigned long va, pte_t,
+					     unsigned long flags);
+int __must_check xen_multi_mmu_update(mmu_update_t *, unsigned int count,
+				      unsigned int *success_count, domid_t);
+int __must_check xen_multi_mmuext_op(struct mmuext_op *, unsigned int count,
+				     unsigned int *success_count, domid_t);
+
+#define __HAVE_ARCH_ENTER_LAZY_MMU_MODE
+static inline void arch_enter_lazy_mmu_mode(void)
+{
+	__get_cpu_var(xen_lazy_mmu) = true;
+}
+
+static inline void arch_leave_lazy_mmu_mode(void)
+{
+	__get_cpu_var(xen_lazy_mmu) = false;
+	xen_multicall_flush(false);
+}
+
+#ifndef arch_use_lazy_mmu_mode
+#define arch_use_lazy_mmu_mode() unlikely(__get_cpu_var(xen_lazy_mmu))
+#endif
+
+#else /* !CONFIG_XEN || MODULE */
+
+static inline void xen_multicall_flush(bool ignore) {}
+#define arch_use_lazy_mmu_mode() false
+#define xen_multi_update_va_mapping(...) ({ BUG(); -ENOSYS; })
+#define xen_multi_mmu_update(...) ({ BUG(); -ENOSYS; })
+#define xen_multi_mmuext_op(...) ({ BUG(); -ENOSYS; })
+
+#endif /* CONFIG_XEN && !MODULE */
 
 #if defined(CONFIG_X86_64)
 #define MULTI_UVMFLAGS_INDEX 2
@@ -151,11 +189,15 @@ void scrub_pages(void *, unsigned int);
 
 #ifdef CONFIG_XEN
 #define is_running_on_xen() 1
+extern char hypercall_page[PAGE_SIZE];
 #else
 extern char *hypercall_stubs;
+#define hypercall_page hypercall_stubs
 #define is_running_on_xen() (!!hypercall_stubs)
 #endif
 
+#include <xen/hypercall.h>
+
 static inline int
 HYPERVISOR_yield(
 	void)
--- head.orig/arch/x86/include/mach-xen/asm/pgtable-3level.h	2008-04-02 12:34:02.000000000 +0200
+++ head/arch/x86/include/mach-xen/asm/pgtable-3level.h	2011-01-31 17:29:16.000000000 +0100
@@ -53,7 +53,6 @@ static inline int pte_exec_kernel(pte_t 
  * not possible, use pte_get_and_clear to obtain the old pte
  * value and then use set_pte to update it.  -ben
  */
-#define __HAVE_ARCH_SET_PTE_ATOMIC
 
 static inline void set_pte(pte_t *ptep, pte_t pte)
 {
@@ -70,14 +69,6 @@ static inline void set_pte(pte_t *ptep, 
 		set_pte((ptep), (pteval));				\
 } while (0)
 
-#define set_pte_at_sync(_mm,addr,ptep,pteval) do {			\
-	if (((_mm) != current->mm && (_mm) != &init_mm) ||		\
-	    HYPERVISOR_update_va_mapping((addr), (pteval), UVMF_INVLPG)) { \
-		set_pte((ptep), (pteval));				\
-		xen_invlpg((addr));					\
-	}								\
-} while (0)
-
 #define set_pmd(pmdptr,pmdval)				\
 		xen_l2_entry_update((pmdptr), (pmdval))
 #define set_pud(pudptr,pudval) \
@@ -94,7 +85,7 @@ static inline void pud_clear (pud_t * pu
 #define pud_page(pud) \
 ((struct page *) __va(pud_val(pud) & PAGE_MASK))
 
-#define pud_page_kernel(pud) \
+#define pud_page_vaddr(pud) \
 ((unsigned long) __va(pud_val(pud) & PAGE_MASK))
 
 
@@ -124,6 +115,7 @@ static inline void pte_clear(struct mm_s
 
 #define pmd_clear(xp)	do { set_pmd(xp, __pmd(0)); } while (0)
 
+#define __HAVE_ARCH_PTEP_GET_AND_CLEAR
 static inline pte_t ptep_get_and_clear(struct mm_struct *mm, unsigned long addr, pte_t *ptep)
 {
 	pte_t pte = *ptep;
@@ -142,6 +134,7 @@ static inline pte_t ptep_get_and_clear(s
 	return pte;
 }
 
+#define __HAVE_ARCH_PTEP_CLEAR_FLUSH
 #define ptep_clear_flush(vma, addr, ptep)			\
 ({								\
 	pte_t *__ptep = (ptep);					\
@@ -159,6 +152,7 @@ static inline pte_t ptep_get_and_clear(s
 	__res;							\
 })
 
+#define __HAVE_ARCH_PTE_SAME
 static inline int pte_same(pte_t a, pte_t b)
 {
 	return a.pte_low == b.pte_low && a.pte_high == b.pte_high;
--- head.orig/arch/x86/include/mach-xen/asm/pgtable_32.h	2011-04-11 13:43:15.000000000 +0200
+++ head/arch/x86/include/mach-xen/asm/pgtable_32.h	2011-02-07 15:37:16.000000000 +0100
@@ -260,31 +260,89 @@ static inline pte_t pte_mkhuge(pte_t pte
 # include <asm/pgtable-2level.h>
 #endif
 
-#define ptep_test_and_clear_dirty(vma, addr, ptep)			\
+/*
+ * Rules for using pte_update - it must be called after any PTE update which
+ * has not been done using the set_pte / clear_pte interfaces.  It is used by
+ * shadow mode hypervisors to resynchronize the shadow page tables.  Kernel PTE
+ * updates should either be sets, clears, or set_pte_atomic for P->P
+ * transitions, which means this hook should only be called for user PTEs.
+ * This hook implies a P->P protection or access change has taken place, which
+ * requires a subsequent TLB flush.  The notification can optionally be delayed
+ * until the TLB flush event by using the pte_update_defer form of the
+ * interface, but care must be taken to assure that the flush happens while
+ * still holding the same page table lock so that the shadow and primary pages
+ * do not become out of sync on SMP.
+ */
+#define pte_update(mm, addr, ptep)		do { } while (0)
+#define pte_update_defer(mm, addr, ptep)	do { } while (0)
+
+
+/*
+ * We only update the dirty/accessed state if we set
+ * the dirty bit by hand in the kernel, since the hardware
+ * will do the accessed bit for us, and we don't want to
+ * race with other CPU's that might be updating the dirty
+ * bit at the same time.
+ */
+#define  __HAVE_ARCH_PTEP_SET_ACCESS_FLAGS
+#define ptep_set_access_flags(vma, address, ptep, entry, dirty)		\
+do {									\
+	if (dirty)							\
+		ptep_establish(vma, address, ptep, entry);		\
+} while (0)
+
+/*
+ * We don't actually have these, but we want to advertise them so that
+ * we can encompass the flush here.
+ */
+#define __HAVE_ARCH_PTEP_TEST_AND_CLEAR_DIRTY
+#define __HAVE_ARCH_PTEP_TEST_AND_CLEAR_YOUNG
+
+/*
+ * Rules for using ptep_establish: the pte MUST be a user pte, and
+ * must be a present->present transition.
+ */
+#define __HAVE_ARCH_PTEP_ESTABLISH
+#define ptep_establish(vma, address, ptep, pteval)			\
+do {									\
+	if ( likely((vma)->vm_mm == current->mm) ) {			\
+		BUG_ON(HYPERVISOR_update_va_mapping(address,		\
+			pteval,						\
+			(unsigned long)(vma)->vm_mm->cpu_vm_mask.bits|	\
+				UVMF_INVLPG|UVMF_MULTI));		\
+	} else {							\
+		xen_l1_entry_update(ptep, pteval);			\
+		flush_tlb_page(vma, address);				\
+	}								\
+} while (0)
+
+#define __HAVE_ARCH_PTEP_CLEAR_DIRTY_FLUSH
+#define ptep_clear_flush_dirty(vma, address, ptep)			\
 ({									\
 	pte_t __pte = *(ptep);						\
-	int __ret = pte_dirty(__pte);					\
-	if (__ret) {							\
-		__pte = pte_mkclean(__pte);				\
-		if ((vma)->vm_mm != current->mm ||			\
-		    HYPERVISOR_update_va_mapping(addr, __pte, 0))	\
-			(ptep)->pte_low = __pte.pte_low;		\
-	}								\
-	__ret;								\
+	int __dirty = pte_dirty(__pte);					\
+	__pte = pte_mkclean(__pte);					\
+	if (test_bit(PG_pinned, &virt_to_page((vma)->vm_mm->pgd)->flags)) \
+		ptep_set_access_flags(vma, address, ptep, __pte, __dirty); \
+	else if (__dirty)						\
+		(ptep)->pte_low = __pte.pte_low;			\
+	__dirty;							\
 })
 
-#define ptep_test_and_clear_young(vma, addr, ptep)			\
+#define __HAVE_ARCH_PTEP_CLEAR_YOUNG_FLUSH
+#define ptep_clear_flush_young(vma, address, ptep)			\
 ({									\
 	pte_t __pte = *(ptep);						\
-	int __ret = pte_young(__pte);					\
-	if (__ret)							\
-		__pte = pte_mkold(__pte);				\
-		if ((vma)->vm_mm != current->mm ||			\
-		    HYPERVISOR_update_va_mapping(addr, __pte, 0))	\
-			(ptep)->pte_low = __pte.pte_low;		\
-	__ret;								\
+	int __young = pte_young(__pte);					\
+	__pte = pte_mkold(__pte);					\
+	if (test_bit(PG_pinned, &virt_to_page((vma)->vm_mm->pgd)->flags)) \
+		ptep_set_access_flags(vma, address, ptep, __pte, __young); \
+	else if (__young)						\
+		(ptep)->pte_low = __pte.pte_low;			\
+	__young;							\
 })
 
+#define __HAVE_ARCH_PTEP_GET_AND_CLEAR_FULL
 #define ptep_get_and_clear_full(mm, addr, ptep, full)			\
 	((full) ? ({							\
 		pte_t __res = *(ptep);					\
@@ -296,6 +354,7 @@ static inline pte_t pte_mkhuge(pte_t pte
 	 }) :								\
 	 ptep_get_and_clear(mm, addr, ptep))
 
+#define __HAVE_ARCH_PTEP_SET_WRPROTECT
 static inline void ptep_set_wrprotect(struct mm_struct *mm, unsigned long addr, pte_t *ptep)
 {
 	pte_t pte = *ptep;
@@ -391,11 +450,11 @@ static inline pte_t pte_modify(pte_t pte
 #define pte_index(address) \
 		(((address) >> PAGE_SHIFT) & (PTRS_PER_PTE - 1))
 #define pte_offset_kernel(dir, address) \
-	((pte_t *) pmd_page_kernel(*(dir)) +  pte_index(address))
+	((pte_t *) pmd_page_vaddr(*(dir)) +  pte_index(address))
 
 #define pmd_page(pmd) (pfn_to_page(pmd_val(pmd) >> PAGE_SHIFT))
 
-#define pmd_page_kernel(pmd) \
+#define pmd_page_vaddr(pmd) \
 		((unsigned long) __va(pmd_val(pmd) & PAGE_MASK))
 
 /*
@@ -418,8 +477,6 @@ extern pte_t *lookup_address(unsigned lo
  static inline int set_kernel_exec(unsigned long vaddr, int enable) { return 0;}
 #endif
 
-extern void noexec_setup(const char *str);
-
 #if defined(CONFIG_HIGHPTE)
 #define pte_offset_map(dir, address) \
 	((pte_t *)kmap_atomic_pte(pmd_page(*(dir)),KM_PTE0) + \
@@ -437,37 +494,17 @@ extern void noexec_setup(const char *str
 #define pte_unmap_nested(pte) do { } while (0)
 #endif
 
-#define __HAVE_ARCH_PTEP_ESTABLISH
-#define ptep_establish(vma, address, ptep, pteval)			\
-	do {								\
-		if ( likely((vma)->vm_mm == current->mm) ) {		\
-			BUG_ON(HYPERVISOR_update_va_mapping(address,	\
-				pteval,					\
-				(unsigned long)(vma)->vm_mm->cpu_vm_mask.bits| \
-					UVMF_INVLPG|UVMF_MULTI));	\
-		} else {						\
-			xen_l1_entry_update(ptep, pteval);		\
-			flush_tlb_page(vma, address);			\
-		}							\
-	} while (0)
+/* Clear a kernel PTE and flush it from the TLB */
+#define kpte_clear_flush(ptep, vaddr) do { \
+	if (HYPERVISOR_update_va_mapping(vaddr, __pte(0), UVMF_INVLPG)) \
+		BUG(); \
+} while (0)
 
 /*
  * The i386 doesn't have any external MMU info: the kernel page
  * tables contain all the necessary information.
- *
- * Also, we only update the dirty/accessed state if we set
- * the dirty bit by hand in the kernel, since the hardware
- * will do the accessed bit for us, and we don't want to
- * race with other CPU's that might be updating the dirty
- * bit at the same time.
  */
 #define update_mmu_cache(vma,address,pte) do { } while (0)
-#define  __HAVE_ARCH_PTEP_SET_ACCESS_FLAGS
-#define ptep_set_access_flags(vma, address, ptep, entry, dirty)		\
-	do {								\
-		if (dirty)						\
-			ptep_establish(vma, address, ptep, entry);	\
-	} while (0)
 
 #include <xen/features.h>
 void make_lowmem_page_readonly(void *va, unsigned int feature);
@@ -523,10 +560,11 @@ int create_lookup_pte_addr(struct mm_str
                            uint64_t *ptep);
 
 int xen_change_pte_range(struct mm_struct *mm, pmd_t *pmd,
-		unsigned long addr, unsigned long end, pgprot_t newprot);
+		unsigned long addr, unsigned long end, pgprot_t newprot,
+		int dirty_accountable);
 
-#define arch_change_pte_range(mm, pmd, addr, end, newprot)	\
-		xen_change_pte_range(mm, pmd, addr, end, newprot)
+#define arch_change_pte_range(mm, pmd, addr, end, newprot, dirty_accountable) \
+	xen_change_pte_range(mm, pmd, addr, end, newprot, dirty_accountable)
 
 #define io_remap_pfn_range(vma,from,pfn,size,prot) \
 direct_remap_pfn_range(vma,from,pfn,size,prot,DOMID_IO)
@@ -535,13 +573,6 @@ direct_remap_pfn_range(vma,from,pfn,size
 #define GET_IOSPACE(pfn)		0
 #define GET_PFN(pfn)			(pfn)
 
-#define __HAVE_ARCH_PTEP_TEST_AND_CLEAR_YOUNG
-#define __HAVE_ARCH_PTEP_TEST_AND_CLEAR_DIRTY
-#define __HAVE_ARCH_PTEP_GET_AND_CLEAR
-#define __HAVE_ARCH_PTEP_GET_AND_CLEAR_FULL
-#define __HAVE_ARCH_PTEP_CLEAR_FLUSH
-#define __HAVE_ARCH_PTEP_SET_WRPROTECT
-#define __HAVE_ARCH_PTE_SAME
 #include <asm-generic/pgtable.h>
 
 #endif /* _I386_PGTABLE_H */
--- head.orig/arch/x86/include/mach-xen/asm/processor_32.h	2011-01-31 17:02:29.000000000 +0100
+++ head/arch/x86/include/mach-xen/asm/processor_32.h	2011-01-31 17:29:16.000000000 +0100
@@ -146,6 +146,18 @@ static inline void detect_ht(struct cpui
 #define X86_EFLAGS_VIP	0x00100000 /* Virtual Interrupt Pending */
 #define X86_EFLAGS_ID	0x00200000 /* CPUID detection flag */
 
+static inline void __cpuid(unsigned int *eax, unsigned int *ebx,
+			   unsigned int *ecx, unsigned int *edx)
+{
+	/* ecx is often an input as well as an output. */
+	__asm__(XEN_CPUID
+		: "=a" (*eax),
+		  "=b" (*ebx),
+		  "=c" (*ecx),
+		  "=d" (*edx)
+		: "0" (*eax), "2" (*ecx));
+}
+
 /*
  * Generic CPUID function
  * clear %ecx since some cpus (Cyrix MII) do not set or clear %ecx
@@ -153,24 +165,18 @@ static inline void detect_ht(struct cpui
  */
 static inline void cpuid(unsigned int op, unsigned int *eax, unsigned int *ebx, unsigned int *ecx, unsigned int *edx)
 {
-	__asm__(XEN_CPUID
-		: "=a" (*eax),
-		  "=b" (*ebx),
-		  "=c" (*ecx),
-		  "=d" (*edx)
-		: "0" (op), "c"(0));
+	*eax = op;
+	*ecx = 0;
+	__cpuid(eax, ebx, ecx, edx);
 }
 
 /* Some CPUID calls want 'count' to be placed in ecx */
 static inline void cpuid_count(int op, int count, int *eax, int *ebx, int *ecx,
-	       	int *edx)
+			       int *edx)
 {
-	__asm__(XEN_CPUID
-		: "=a" (*eax),
-		  "=b" (*ebx),
-		  "=c" (*ecx),
-		  "=d" (*edx)
-		: "0" (op), "c" (count));
+	*eax = op;
+	*ecx = count;
+	__cpuid(eax, ebx, ecx, edx);
 }
 
 /*
@@ -178,42 +184,30 @@ static inline void cpuid_count(int op, i
  */
 static inline unsigned int cpuid_eax(unsigned int op)
 {
-	unsigned int eax;
+	unsigned int eax, ebx, ecx, edx;
 
-	__asm__(XEN_CPUID
-		: "=a" (eax)
-		: "0" (op)
-		: "bx", "cx", "dx");
+	cpuid(op, &eax, &ebx, &ecx, &edx);
 	return eax;
 }
 static inline unsigned int cpuid_ebx(unsigned int op)
 {
-	unsigned int eax, ebx;
+	unsigned int eax, ebx, ecx, edx;
 
-	__asm__(XEN_CPUID
-		: "=a" (eax), "=b" (ebx)
-		: "0" (op)
-		: "cx", "dx" );
+	cpuid(op, &eax, &ebx, &ecx, &edx);
 	return ebx;
 }
 static inline unsigned int cpuid_ecx(unsigned int op)
 {
-	unsigned int eax, ecx;
+	unsigned int eax, ebx, ecx, edx;
 
-	__asm__(XEN_CPUID
-		: "=a" (eax), "=c" (ecx)
-		: "0" (op)
-		: "bx", "dx" );
+	cpuid(op, &eax, &ebx, &ecx, &edx);
 	return ecx;
 }
 static inline unsigned int cpuid_edx(unsigned int op)
 {
-	unsigned int eax, edx;
+	unsigned int eax, ebx, ecx, edx;
 
-	__asm__(XEN_CPUID
-		: "=a" (eax), "=d" (edx)
-		: "0" (op)
-		: "bx", "cx");
+	cpuid(op, &eax, &ebx, &ecx, &edx);
 	return edx;
 }
 
@@ -315,6 +309,8 @@ static inline void __mwait(unsigned long
 		: :"a" (eax), "c" (ecx));
 }
 
+extern void mwait_idle_with_hints(unsigned long eax, unsigned long ecx);
+
 /* from system description table in BIOS.  Mostly for MCA use, but
 others may find it useful. */
 extern unsigned int machine_id;
--- head.orig/arch/x86/include/mach-xen/asm/smp_32.h	2007-06-12 13:14:02.000000000 +0200
+++ head/arch/x86/include/mach-xen/asm/smp_32.h	2011-01-31 17:29:16.000000000 +0100
@@ -79,25 +79,36 @@ static inline int hard_smp_processor_id(
 	return GET_APIC_ID(*(unsigned long *)(APIC_BASE+APIC_ID));
 }
 #endif
-
-static __inline int logical_smp_processor_id(void)
-{
-	/* we don't want to mark this access volatile - bad code generation */
-	return GET_APIC_LOGICAL_ID(*(unsigned long *)(APIC_BASE+APIC_LDR));
-}
-
 #endif
 
+#define safe_smp_processor_id() smp_processor_id()
 extern int __cpu_disable(void);
 extern void __cpu_die(unsigned int cpu);
 extern void prefill_possible_map(void);
+extern unsigned int num_processors;
+
 #endif /* !__ASSEMBLY__ */
 
 #else /* CONFIG_SMP */
 
+#define safe_smp_processor_id()		0
 #define cpu_physical_id(cpu)		boot_cpu_physical_apicid
 
 #define NO_PROC_ID		0xFF		/* No processor magic marker */
 
 #endif
+
+#ifndef __ASSEMBLY__
+
+extern u8 apicid_2_node[];
+
+#ifdef CONFIG_X86_LOCAL_APIC
+static __inline int logical_smp_processor_id(void)
+{
+	/* we don't want to mark this access volatile - bad code generation */
+	return GET_APIC_LOGICAL_ID(*(unsigned long *)(APIC_BASE+APIC_LDR));
+}
+#endif
+#endif
+
 #endif
--- head.orig/arch/x86/include/mach-xen/asm/tlbflush_32.h	2007-11-26 16:59:25.000000000 +0100
+++ head/arch/x86/include/mach-xen/asm/tlbflush_32.h	2011-01-31 17:29:16.000000000 +0100
@@ -8,8 +8,6 @@
 #define __flush_tlb_global() xen_tlb_flush()
 #define __flush_tlb_all() xen_tlb_flush()
 
-extern unsigned long pgkern_mask;
-
 #define cpu_has_invlpg	(boot_cpu_data.x86 > 3)
 
 #define __flush_tlb_single(addr) xen_invlpg(addr)
--- head.orig/arch/x86/include/mach-xen/asm/fixmap_64.h	2007-06-12 13:14:13.000000000 +0200
+++ head/arch/x86/include/mach-xen/asm/fixmap_64.h	2011-01-31 17:29:16.000000000 +0100
@@ -41,7 +41,7 @@ enum fixed_addresses {
 #ifdef CONFIG_X86_LOCAL_APIC
 	FIX_APIC_BASE,	/* local (CPU) APIC) -- required for SMP or not */
 #endif
-#ifdef CONFIG_X86_IO_APIC
+#ifndef CONFIG_XEN
 	FIX_IO_APIC_BASE_0,
 	FIX_IO_APIC_BASE_END = FIX_IO_APIC_BASE_0 + MAX_IO_APICS-1,
 #endif
--- head.orig/arch/x86/include/mach-xen/asm/pgtable_64.h	2011-04-11 13:43:15.000000000 +0200
+++ head/arch/x86/include/mach-xen/asm/pgtable_64.h	2011-02-07 15:37:14.000000000 +0100
@@ -44,12 +44,9 @@ extern unsigned long __supported_pte_mas
 
 #define swapper_pg_dir init_level4_pgt
 
-extern int nonx_setup(char *str);
 extern void paging_init(void);
 extern void clear_kernel_mapping(unsigned long addr, unsigned long size);
 
-extern unsigned long pgkern_mask;
-
 /*
  * ZERO_PAGE is a global shared page that is always zero: used
  * for zero-mapped memory areas etc..
@@ -119,9 +116,6 @@ static inline void pgd_clear (pgd_t * pg
         set_pgd(__user_pgd(pgd), __pgd(0));
 }
 
-#define pud_page(pud) \
-    ((unsigned long) __va(pud_val(pud) & PHYSICAL_PAGE_MASK))
-
 #define pte_same(a, b)		((a).pte == (b).pte)
 
 #define pte_pgprot(a)	(__pgprot((a).pte & ~PHYSICAL_PAGE_MASK))
@@ -333,7 +327,7 @@ static inline pte_t ptep_get_and_clear_f
 #define __LARGE_PTE (_PAGE_PSE|_PAGE_PRESENT)
 static inline int pte_user(pte_t pte)		{ return __pte_val(pte) & _PAGE_USER; }
 static inline int pte_read(pte_t pte)		{ return __pte_val(pte) & _PAGE_USER; }
-static inline int pte_exec(pte_t pte)		{ return __pte_val(pte) & _PAGE_USER; }
+static inline int pte_exec(pte_t pte)		{ return !(__pte_val(pte) & _PAGE_NX); }
 static inline int pte_dirty(pte_t pte)		{ return __pte_val(pte) & _PAGE_DIRTY; }
 static inline int pte_young(pte_t pte)		{ return __pte_val(pte) & _PAGE_ACCESSED; }
 static inline int pte_write(pte_t pte)		{ return __pte_val(pte) & _PAGE_RW; }
@@ -346,29 +340,12 @@ static inline pte_t pte_mkclean(pte_t pt
 static inline pte_t pte_mkold(pte_t pte)	{ __pte_val(pte) &= ~_PAGE_ACCESSED; return pte; }
 static inline pte_t pte_wrprotect(pte_t pte)	{ __pte_val(pte) &= ~_PAGE_RW; return pte; }
 static inline pte_t pte_mkread(pte_t pte)	{ __pte_val(pte) |= _PAGE_USER; return pte; }
-static inline pte_t pte_mkexec(pte_t pte)	{ __pte_val(pte) |= _PAGE_USER; return pte; }
+static inline pte_t pte_mkexec(pte_t pte)	{ __pte_val(pte) &= ~_PAGE_NX; return pte; }
 static inline pte_t pte_mkdirty(pte_t pte)	{ __pte_val(pte) |= _PAGE_DIRTY; return pte; }
 static inline pte_t pte_mkyoung(pte_t pte)	{ __pte_val(pte) |= _PAGE_ACCESSED; return pte; }
 static inline pte_t pte_mkwrite(pte_t pte)	{ __pte_val(pte) |= _PAGE_RW; return pte; }
 static inline pte_t pte_mkhuge(pte_t pte)	{ __pte_val(pte) |= _PAGE_PSE; return pte; }
-
-#define ptep_test_and_clear_dirty(vma, addr, ptep)			\
-({									\
-	pte_t __pte = *(ptep);						\
-	int __ret = pte_dirty(__pte);					\
-	if (__ret)							\
-		set_pte_at((vma)->vm_mm, addr, ptep, pte_mkclean(__pte)); \
-	__ret;								\
-})
-
-#define ptep_test_and_clear_young(vma, addr, ptep)			\
-({									\
-	pte_t __pte = *(ptep);						\
-	int __ret = pte_young(__pte);					\
-	if (__ret)							\
-		set_pte_at((vma)->vm_mm, addr, ptep, pte_mkold(__pte)); \
-	__ret;								\
-})
+static inline pte_t pte_clrhuge(pte_t pte)	{ __pte_val(pte) &= ~_PAGE_PSE; return pte; }
 
 static inline void ptep_set_wrprotect(struct mm_struct *mm, unsigned long addr, pte_t *ptep)
 {
@@ -395,7 +372,8 @@ static inline int pmd_large(pmd_t pte) {
 /*
  * Level 4 access.
  */
-#define pgd_page(pgd) ((unsigned long) __va(pgd_val(pgd) & PTE_MASK))
+#define pgd_page_vaddr(pgd) ((unsigned long) __va(pgd_val(pgd) & PTE_MASK))
+#define pgd_page(pgd)		(pfn_to_page(pgd_val(pgd) >> PAGE_SHIFT))
 #define pgd_index(address) (((address) >> PGDIR_SHIFT) & (PTRS_PER_PGD-1))
 #define pgd_offset(mm, addr) ((mm)->pgd + pgd_index(addr))
 #define pgd_offset_k(address) (init_level4_pgt + pgd_index(address))
@@ -404,16 +382,18 @@ static inline int pmd_large(pmd_t pte) {
 
 /* PUD - Level3 access */
 /* to find an entry in a page-table-directory. */
+#define pud_page_vaddr(pud) ((unsigned long) __va(pud_val(pud) & PHYSICAL_PAGE_MASK))
+#define pud_page(pud)		(pfn_to_page(pud_val(pud) >> PAGE_SHIFT))
 #define pud_index(address) (((address) >> PUD_SHIFT) & (PTRS_PER_PUD-1))
-#define pud_offset(pgd, address) ((pud_t *) pgd_page(*(pgd)) + pud_index(address))
+#define pud_offset(pgd, address) ((pud_t *) pgd_page_vaddr(*(pgd)) + pud_index(address))
 #define pud_present(pud) (__pud_val(pud) & _PAGE_PRESENT)
 
 /* PMD  - Level 2 access */
-#define pmd_page_kernel(pmd) ((unsigned long) __va(pmd_val(pmd) & PTE_MASK))
+#define pmd_page_vaddr(pmd) ((unsigned long) __va(pmd_val(pmd) & PTE_MASK))
 #define pmd_page(pmd)		(pfn_to_page(pmd_val(pmd) >> PAGE_SHIFT))
 
 #define pmd_index(address) (((address) >> PMD_SHIFT) & (PTRS_PER_PMD-1))
-#define pmd_offset(dir, address) ((pmd_t *) pud_page(*(dir)) + \
+#define pmd_offset(dir, address) ((pmd_t *) pud_page_vaddr(*(dir)) + \
                                   pmd_index(address))
 #define pmd_none(x)	(!__pmd_val(x))
 #if CONFIG_XEN_COMPAT <= 0x030002
@@ -444,6 +424,7 @@ static inline pte_t mk_pte_phys(unsigned
 { 
 	unsigned long pteval;
 	pteval = physpage | pgprot_val(pgprot);
+	pteval &= __supported_pte_mask;
 	return __pte(pteval);
 }
  
@@ -465,7 +446,7 @@ static inline pte_t pte_modify(pte_t pte
 
 #define pte_index(address) \
 		(((address) >> PAGE_SHIFT) & (PTRS_PER_PTE - 1))
-#define pte_offset_kernel(dir, address) ((pte_t *) pmd_page_kernel(*(dir)) + \
+#define pte_offset_kernel(dir, address) ((pte_t *) pmd_page_vaddr(*(dir)) + \
 			pte_index(address))
 
 /* x86-64 always has all page tables mapped. */
@@ -506,6 +487,40 @@ static inline pte_t pte_modify(pte_t pte
 			ptep_establish(vma, address, ptep, entry);	\
 	} while (0)
 
+
+/*
+ * i386 says: We don't actually have these, but we want to advertise
+ * them so that we can encompass the flush here.
+ */
+#define __HAVE_ARCH_PTEP_TEST_AND_CLEAR_DIRTY
+#define __HAVE_ARCH_PTEP_TEST_AND_CLEAR_YOUNG
+
+#define __HAVE_ARCH_PTEP_CLEAR_DIRTY_FLUSH
+#define ptep_clear_flush_dirty(vma, address, ptep)			\
+({									\
+	pte_t __pte = *(ptep);						\
+	int __dirty = pte_dirty(__pte);					\
+	__pte = pte_mkclean(__pte);					\
+	if ((vma)->vm_mm->context.pinned)				\
+		ptep_set_access_flags(vma, address, ptep, __pte, __dirty); \
+	else if (__dirty)						\
+		set_pte(ptep, __pte);					\
+	__dirty;							\
+})
+
+#define __HAVE_ARCH_PTEP_CLEAR_YOUNG_FLUSH
+#define ptep_clear_flush_young(vma, address, ptep)			\
+({									\
+	pte_t __pte = *(ptep);						\
+	int __young = pte_young(__pte);					\
+	__pte = pte_mkold(__pte);					\
+	if ((vma)->vm_mm->context.pinned)				\
+		ptep_set_access_flags(vma, address, ptep, __pte, __young); \
+	else if (__young)						\
+		set_pte(ptep, __pte);					\
+	__young;							\
+})
+
 /* Encode and de-code a swap entry */
 #define __swp_type(x)			(((x).val >> 1) & 0x3f)
 #define __swp_offset(x)			((x).val >> 8)
@@ -543,10 +558,11 @@ int create_lookup_pte_addr(struct mm_str
                            uint64_t *ptep);
 
 int xen_change_pte_range(struct mm_struct *mm, pmd_t *pmd,
-		unsigned long addr, unsigned long end, pgprot_t newprot);
+		unsigned long addr, unsigned long end, pgprot_t newprot,
+		int dirty_accountable);
 
-#define arch_change_pte_range(mm, pmd, addr, end, newprot)	\
-		xen_change_pte_range(mm, pmd, addr, end, newprot)
+#define arch_change_pte_range(mm, pmd, addr, end, newprot, dirty_accountable) \
+	xen_change_pte_range(mm, pmd, addr, end, newprot, dirty_accountable)
 
 #define io_remap_pfn_range(vma, vaddr, pfn, size, prot)		\
 		direct_remap_pfn_range(vma,vaddr,pfn,size,prot,DOMID_IO)
@@ -568,8 +584,6 @@ int xen_change_pte_range(struct mm_struc
 #define	kc_offset_to_vaddr(o) \
    (((o) & (1UL << (__VIRTUAL_MASK_SHIFT-1))) ? ((o) | (~__VIRTUAL_MASK)) : (o))
 
-#define __HAVE_ARCH_PTEP_TEST_AND_CLEAR_YOUNG
-#define __HAVE_ARCH_PTEP_TEST_AND_CLEAR_DIRTY
 #define __HAVE_ARCH_PTEP_GET_AND_CLEAR
 #define __HAVE_ARCH_PTEP_GET_AND_CLEAR_FULL
 #define __HAVE_ARCH_PTEP_CLEAR_FLUSH
--- head.orig/arch/x86/include/mach-xen/asm/processor_64.h	2008-03-06 08:54:32.000000000 +0100
+++ head/arch/x86/include/mach-xen/asm/processor_64.h	2011-01-31 17:29:16.000000000 +0100
@@ -484,6 +484,8 @@ static inline void __mwait(unsigned long
 		: :"a" (eax), "c" (ecx));
 }
 
+extern void mwait_idle_with_hints(unsigned long eax, unsigned long ecx);
+
 #define stack_current() \
 ({								\
 	struct thread_info *ti;					\
--- head.orig/arch/x86/include/mach-xen/asm/smp_64.h	2007-06-12 13:14:13.000000000 +0200
+++ head/arch/x86/include/mach-xen/asm/smp_64.h	2011-01-31 17:29:16.000000000 +0100
@@ -4,15 +4,12 @@
 /*
  * We need the APIC definitions automatically as part of 'smp.h'
  */
-#ifndef __ASSEMBLY__
 #include <linux/threads.h>
 #include <linux/cpumask.h>
 #include <linux/bitops.h>
 extern int disable_apic;
-#endif
 
 #ifdef CONFIG_X86_LOCAL_APIC
-#ifndef __ASSEMBLY__
 #include <asm/fixmap.h>
 #include <asm/mpspec.h>
 #ifdef CONFIG_X86_IO_APIC
@@ -21,10 +18,8 @@ extern int disable_apic;
 #include <asm/apic.h>
 #include <asm/thread_info.h>
 #endif
-#endif
 
 #ifdef CONFIG_SMP
-#ifndef ASSEMBLY
 
 #include <asm/pda.h>
 
@@ -41,14 +36,11 @@ extern cpumask_t cpu_initialized;
  
 extern void smp_alloc_memory(void);
 extern volatile unsigned long smp_invalidate_needed;
-extern int pic_mode;
 extern void lock_ipi_call_lock(void);
 extern void unlock_ipi_call_lock(void);
 extern int smp_num_siblings;
 extern void smp_send_reschedule(int cpu);
 void smp_stop_cpu(void);
-extern int smp_call_function_single(int cpuid, void (*func) (void *info),
-				void *info, int retry, int wait);
 
 extern cpumask_t cpu_sibling_map[NR_CPUS];
 extern cpumask_t cpu_core_map[NR_CPUS];
@@ -77,20 +69,16 @@ static inline int hard_smp_processor_id(
 }
 #endif
 
-extern int safe_smp_processor_id(void);
 extern int __cpu_disable(void);
 extern void __cpu_die(unsigned int cpu);
 extern void prefill_possible_map(void);
 extern unsigned num_processors;
 extern unsigned disabled_cpus;
 
-#endif /* !ASSEMBLY */
-
 #define NO_PROC_ID		0xFF		/* No processor magic marker */
 
 #endif
 
-#ifndef ASSEMBLY
 /*
  * Some lowlevel functions might want to know about
  * the real APIC ID <-> CPU # mapping.
@@ -114,11 +102,8 @@ static inline int cpu_present_to_apicid(
 }
 #endif
 
-#endif /* !ASSEMBLY */
-
 #ifndef CONFIG_SMP
 #define stack_smp_processor_id() 0
-#define safe_smp_processor_id() 0
 #define cpu_logical_map(x) (x)
 #else
 #include <asm/thread_info.h>
@@ -130,7 +115,6 @@ static inline int cpu_present_to_apicid(
 })
 #endif
 
-#ifndef __ASSEMBLY__
 #ifdef CONFIG_X86_LOCAL_APIC
 static __inline int logical_smp_processor_id(void)
 {
@@ -138,13 +122,18 @@ static __inline int logical_smp_processo
 	return GET_APIC_LOGICAL_ID(*(unsigned long *)(APIC_BASE+APIC_LDR));
 }
 #endif
-#endif
 
 #ifdef CONFIG_SMP
 #define cpu_physical_id(cpu)		x86_cpu_to_apicid[cpu]
 #else
 #define cpu_physical_id(cpu)		boot_cpu_id
-#endif
-
+static inline int smp_call_function_single(int cpuid, void (*func) (void *info),
+				void *info, int retry, int wait)
+{
+	/* Disable interrupts here? */
+	func(info);
+	return 0;
+}
+#endif /* !CONFIG_SMP */
 #endif
 
--- head.orig/arch/x86/include/mach-xen/asm/tlbflush_64.h	2007-11-26 16:59:25.000000000 +0100
+++ head/arch/x86/include/mach-xen/asm/tlbflush_64.h	2011-01-31 17:29:16.000000000 +0100
@@ -12,9 +12,6 @@
  */
 #define __flush_tlb_global()	xen_tlb_flush()
 
-
-extern unsigned long pgkern_mask;
-
 #define __flush_tlb_all() __flush_tlb_global()
 
 #define __flush_tlb_one(addr)	xen_invlpg((unsigned long)addr)
--- head.orig/include/xen/evtchn.h	2011-01-31 15:14:12.000000000 +0100
+++ head/include/xen/evtchn.h	2011-01-31 17:29:16.000000000 +0100
@@ -57,34 +57,34 @@
  */
 int bind_caller_port_to_irqhandler(
 	unsigned int caller_port,
-	irqreturn_t (*handler)(int, void *, struct pt_regs *),
+	irq_handler_t handler,
 	unsigned long irqflags,
 	const char *devname,
 	void *dev_id);
 int bind_listening_port_to_irqhandler(
 	unsigned int remote_domain,
-	irqreturn_t (*handler)(int, void *, struct pt_regs *),
+	irq_handler_t handler,
 	unsigned long irqflags,
 	const char *devname,
 	void *dev_id);
 int bind_interdomain_evtchn_to_irqhandler(
 	unsigned int remote_domain,
 	unsigned int remote_port,
-	irqreturn_t (*handler)(int, void *, struct pt_regs *),
+	irq_handler_t handler,
 	unsigned long irqflags,
 	const char *devname,
 	void *dev_id);
 int bind_virq_to_irqhandler(
 	unsigned int virq,
 	unsigned int cpu,
-	irqreturn_t (*handler)(int, void *, struct pt_regs *),
+	irq_handler_t handler,
 	unsigned long irqflags,
 	const char *devname,
 	void *dev_id);
 int bind_ipi_to_irqhandler(
 	unsigned int ipi,
 	unsigned int cpu,
-	irqreturn_t (*handler)(int, void *, struct pt_regs *),
+	irq_handler_t handler,
 	unsigned long irqflags,
 	const char *devname,
 	void *dev_id);
--- /dev/null	1970-01-01 00:00:00.000000000 +0000
+++ head/include/xen/net-util.h	2011-02-09 15:49:42.000000000 +0100
@@ -0,0 +1,74 @@
+#ifndef __XEN_NETUTIL_H__
+#define __XEN_NETUTIL_H__
+
+#include <linux/kernel.h>
+#include <linux/skbuff.h>
+#include <linux/tcp.h>
+#include <linux/udp.h>
+#include <net/ip.h>
+
+static inline int skb_checksum_setup(struct sk_buff *skb,
+				     unsigned long *fixup_counter)
+{
+ 	struct iphdr *iph = (void *)skb->data;
+	__be16 *csum = NULL;
+	int err = -EPROTO;
+
+	if (skb->ip_summed != CHECKSUM_PARTIAL) {
+		/* A non-CHECKSUM_PARTIAL SKB does not require setup. */
+		if (!skb_is_gso(skb))
+			return 0;
+
+		/*
+		 * A GSO SKB must be CHECKSUM_PARTIAL. However some buggy
+		 * peers can fail to set NETRXF_csum_blank when sending a GSO
+		 * frame. In this case force the SKB to CHECKSUM_PARTIAL and
+		 * recalculate the partial checksum.
+		 */
+		++*fixup_counter;
+		--csum;
+	}
+
+	if (skb->protocol != htons(ETH_P_IP))
+		goto out;
+
+	skb->nh.iph = iph;
+	skb->h.raw = skb->nh.raw + 4 * iph->ihl;
+	if (skb->h.raw >= skb->tail)
+		goto out;
+
+	switch (iph->protocol) {
+	case IPPROTO_TCP:
+		skb->csum = offsetof(struct tcphdr, check);
+		if (csum)
+			csum = &skb->h.th->check;
+		break;
+	case IPPROTO_UDP:
+		skb->csum = offsetof(struct udphdr, check);
+		if (csum)
+			csum = &skb->h.uh->check;
+		break;
+	default:
+		if (net_ratelimit())
+			printk(KERN_ERR "Attempting to checksum a non-"
+			       "TCP/UDP packet, dropping a protocol"
+			       " %d packet\n", skb->nh.iph->protocol);
+		goto out;
+	}
+
+	if ((skb->h.raw + skb->csum + sizeof(*csum)) > skb->tail)
+		goto out;
+
+	if (csum) {
+		*csum = ~csum_tcpudp_magic(iph->saddr, iph->daddr,
+					   skb->len - iph->ihl*4,
+					   IPPROTO_TCP, 0);
+		skb->ip_summed = CHECKSUM_PARTIAL;
+	}
+
+	err = 0;
+out:
+	return err;
+}
+
+#endif /* __XEN_NETUTIL_H__ */
--- head.orig/mm/mprotect.c	2011-06-30 15:38:52.000000000 +0200
+++ head/mm/mprotect.c	2011-01-31 17:29:16.000000000 +0100
@@ -97,7 +97,7 @@ static inline void change_pmd_range(stru
 		}
 		if (pmd_none_or_clear_bad(pmd))
 			continue;
-		if (arch_change_pte_range(mm, pmd, addr, next, newprot))
+		if (arch_change_pte_range(mm, pmd, addr, next, newprot, dirty_accountable))
 			continue;
 		change_pte_range(vma->vm_mm, pmd, addr, next, newprot,
 				 dirty_accountable);
--- head.orig/mm/page_alloc.c	2012-06-13 12:46:39.000000000 +0200
+++ head/mm/page_alloc.c	2012-06-13 14:27:31.000000000 +0200
@@ -5095,6 +5095,23 @@ static void __setup_per_zone_wmarks(void
 		spin_unlock_irqrestore(&zone->lock, flags);
 	}
 
+#ifdef CONFIG_XEN
+	for_each_zone(zone) {
+		unsigned int cpu;
+
+		if (!populated_zone(zone))
+			continue;
+		for_each_online_cpu(cpu) {
+			unsigned long high;
+
+			high = percpu_pagelist_fraction
+			       ? zone->present_pages / percpu_pagelist_fraction
+			       : 5 * zone_batchsize(zone);
+			setup_pagelist_highmark(zone_pcp(zone, cpu), high);
+		}
+	}
+#endif
+
 	/* update totalreserve_pages */
 	calculate_totalreserve_pages();
 }<|MERGE_RESOLUTION|>--- conflicted
+++ resolved
@@ -19,13 +19,8 @@
  	---help---
  	  Say Y here to get to see options related to running Linux under
  	  various hypervisors.  This option alone does not add any kernel code.
-<<<<<<< HEAD
---- head.orig/arch/x86/kernel/acpi/boot.c	2012-06-12 15:06:29.000000000 +0200
-+++ head/arch/x86/kernel/acpi/boot.c	2012-05-23 13:04:45.000000000 +0200
-=======
 --- head.orig/arch/x86/kernel/acpi/boot.c	2012-07-05 09:58:19.000000000 +0200
 +++ head/arch/x86/kernel/acpi/boot.c	2012-07-05 10:35:17.000000000 +0200
->>>>>>> 0ac6c274
 @@ -70,8 +70,12 @@ int acpi_strict;
  
  u8 acpi_sci_flags __initdata;
