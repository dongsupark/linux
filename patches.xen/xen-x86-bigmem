From: jbeulich@novell.com
Subject: fix issues with the assignment of huge amounts of memory
Patch-mainline: obsolete
References: bnc#482614, bnc#537435, bnc#700856

--- head.orig/arch/x86/include/mach-xen/asm/hypervisor.h	2012-05-31 14:50:05.000000000 +0200
+++ head/arch/x86/include/mach-xen/asm/hypervisor.h	2012-05-11 16:46:55.000000000 +0200
@@ -103,6 +103,10 @@ void xen_pgd_pin(unsigned long ptr);
 void xen_pgd_unpin(unsigned long ptr);
 
 void xen_init_pgd_pin(void);
+#ifdef CONFIG_PM_SLEEP
+void setup_pfn_to_mfn_frame_list(void *(*)(unsigned long, unsigned long,
+					   unsigned long));
+#endif
 
 void xen_set_ldt(const void *ptr, unsigned int ents);
 
--- head.orig/arch/x86/kernel/e820-xen.c	2012-06-14 11:23:26.000000000 +0200
+++ head/arch/x86/kernel/e820-xen.c	2012-07-05 14:18:06.000000000 +0200
@@ -926,6 +926,26 @@ static int __init parse_memopt(char *p)
 	/* don't remove all of memory when handling "mem={invalid}" param */
 	if (mem_size == 0)
 		return -EINVAL;
+#ifdef CONFIG_XEN
+	/*
+	 * A little less than 2% of available memory are needed for page
+	 * tables, p2m map, and mem_map. Hence the maximum amount of memory
+	 * we can potentially balloon up to can in no case exceed about 50
+	 * times of what we've been given initially. Since even with that we
+	 * won't be able to boot (due to various calculations done based on
+	 * the total number of pages) we further restrict this to factor 32.
+	 */
+	if ((mem_size >> (PAGE_SHIFT + 5)) > xen_start_info->nr_pages) {
+		u64 size = (u64)xen_start_info->nr_pages << 5;
+
+		pr_warn("mem=%Luk is invalid for an initial"
+			" allocation of %luk, using %Luk\n",
+			(unsigned long long)mem_size >> 10,
+			xen_start_info->nr_pages << (PAGE_SHIFT - 10),
+			(unsigned long long)size << (PAGE_SHIFT - 10));
+		mem_size = size << PAGE_SHIFT;
+	}
+#endif
 	e820_remove_range(mem_size, ULLONG_MAX - mem_size, E820_RAM, 1);
 
 	i = e820.nr_map - 1;
@@ -1125,6 +1145,7 @@ void __init e820_reserve_resources_late(
 char *__init default_machine_specific_memory_setup(void)
 {
 	int rc, nr_map;
+	unsigned long maxmem;
 	struct xen_memory_map memmap;
 	static struct e820entry __initdata map[E820MAX];
 
@@ -1150,6 +1171,29 @@ char *__init default_machine_specific_me
 		BUG();
 
 #ifdef CONFIG_XEN
+	/* See the comment in parse_memopt(). */
+	for (maxmem = rc = 0; rc < e820.nr_map; ++rc)
+		if (e820.map[rc].type == E820_RAM)
+			maxmem += e820.map[rc].size >> PAGE_SHIFT;
+	if (is_initial_xendomain()) {
+		domid_t domid = DOMID_SELF;
+
+		rc = HYPERVISOR_memory_op(XENMEM_maximum_reservation, &domid);
+		if (rc > 0 && maxmem > rc)
+			maxmem = rc;
+	}
+	if ((maxmem >> 5) > xen_start_info->nr_pages) {
+		unsigned long long size = (u64)xen_start_info->nr_pages << 5;
+
+		pr_warn("maxmem of %luM is invalid for an initial"
+			" allocation of %luM, using %LuM\n",
+			maxmem >> (20 - PAGE_SHIFT),
+			xen_start_info->nr_pages >> (20 - PAGE_SHIFT),
+			size >> (20 - PAGE_SHIFT));
+		size <<= PAGE_SHIFT;
+		e820_remove_range(size, ULLONG_MAX - size, E820_RAM, 1);
+	}
+
 	if (is_initial_xendomain()) {
 		memmap.nr_entries = E820MAX;
 		set_xen_guest_handle(memmap.buffer, machine_e820.map);
<<<<<<< HEAD
--- head.orig/arch/x86/kernel/setup-xen.c	2012-04-11 17:11:34.000000000 +0200
+++ head/arch/x86/kernel/setup-xen.c	2012-06-08 10:49:46.000000000 +0200
@@ -132,12 +132,7 @@ static struct notifier_block xen_panic_b
=======
--- head.orig/arch/x86/kernel/setup-xen.c	2012-06-14 14:00:25.000000000 +0200
+++ head/arch/x86/kernel/setup-xen.c	2012-06-14 14:06:35.000000000 +0200
@@ -131,12 +131,7 @@ static struct notifier_block xen_panic_b
>>>>>>> 0ac6c274
 unsigned long *phys_to_machine_mapping;
 EXPORT_SYMBOL(phys_to_machine_mapping);
 
-unsigned long *pfn_to_mfn_frame_list_list,
-#ifdef CONFIG_X86_64
-	*pfn_to_mfn_frame_list[512];
-#else
-	*pfn_to_mfn_frame_list[128];
-#endif
+static unsigned long *pfn_to_mfn_frame_list_list, **pfn_to_mfn_frame_list;
 
 /* Raw start-of-day parameters from the hypervisor. */
 start_info_t *xen_start_info;
@@ -177,6 +172,62 @@ struct boot_params __initdata boot_param
 #else
 struct boot_params boot_params;
 #endif
+#else /* CONFIG_XEN */
+/*
+ * Initialise the list of the frames that specify the list of
+ * frames that make up the p2m table. Used by save/restore and
+ * kexec/crash.
+ */
+#ifdef CONFIG_PM_SLEEP
+void
+#else
+static void __init
+#endif
+setup_pfn_to_mfn_frame_list(typeof(__alloc_bootmem) *__alloc_bootmem)
+{
+	unsigned long i, j, size;
+	unsigned int k, order, fpp = PAGE_SIZE / sizeof(unsigned long);
+
+	size = (max_pfn + fpp - 1) / fpp;
+	size = (size + fpp - 1) / fpp;
+	++size; /* include a zero terminator for crash tools */
+	size *= sizeof(unsigned long);
+	order = get_order(size);
+	if (__alloc_bootmem)
+		pfn_to_mfn_frame_list_list =
+			alloc_bootmem_pages(PAGE_SIZE << order);
+	if (order) {
+		if (xen_create_contiguous_region((unsigned long)
+						 pfn_to_mfn_frame_list_list,
+						 order, 0))
+			pr_err("List of P2M frame lists is not contiguous, %s will not work",
+			       is_initial_xendomain()
+			       ? "kdump" : "save/restore");
+		memset(pfn_to_mfn_frame_list_list, 0, size);
+	}
+	size -= sizeof(unsigned long);
+	if (__alloc_bootmem)
+		pfn_to_mfn_frame_list = alloc_bootmem(size);
+
+	for (i = j = 0, k = -1; i < max_pfn; i += fpp, j++) {
+		if (j == fpp)
+			j = 0;
+		if (j == 0) {
+			k++;
+			BUG_ON(k * sizeof(unsigned long) >= size);
+			if (__alloc_bootmem)
+				pfn_to_mfn_frame_list[k] =
+					alloc_bootmem_pages(PAGE_SIZE);
+			pfn_to_mfn_frame_list_list[k] =
+				virt_to_mfn(pfn_to_mfn_frame_list[k]);
+		}
+		pfn_to_mfn_frame_list[k][j] =
+			virt_to_mfn(&phys_to_machine_mapping[i]);
+	}
+	HYPERVISOR_shared_info->arch.max_pfn = max_pfn;
+	HYPERVISOR_shared_info->arch.pfn_to_mfn_frame_list_list =
+		virt_to_mfn(pfn_to_mfn_frame_list_list);
+}
 #endif
 
 /*
@@ -1133,6 +1184,9 @@ void __init setup_arch(char **cmdline_p)
 #ifdef CONFIG_XEN
 #ifdef CONFIG_KEXEC
 	xen_machine_kexec_setup_resources();
+# define kexec_enabled() (crashk_res.start < crashk_res.end)
+#else
+# define kexec_enabled() 0
 #endif
 	p2m_pages = max_pfn;
 	if (xen_start_info->nr_pages > max_pfn) {
<<<<<<< HEAD
@@ -1164,45 +1218,20 @@ void __init setup_arch(char **cmdline_p)
=======
@@ -1158,45 +1212,20 @@ void __init setup_arch(char **cmdline_p)
>>>>>>> 0ac6c274
 		p2m_pages = xen_start_info->nr_pages;
 
 	if (!xen_feature(XENFEAT_auto_translated_physmap)) {
-		unsigned long i, j;
-		unsigned int k, fpp;
-
 		/* Make sure we have a large enough P->M table. */
 		phys_to_machine_mapping = alloc_bootmem_pages(
 			max_pfn * sizeof(unsigned long));
-		memset(phys_to_machine_mapping, ~0,
-		       max_pfn * sizeof(unsigned long));
 		memcpy(phys_to_machine_mapping,
 		       (unsigned long *)xen_start_info->mfn_list,
 		       p2m_pages * sizeof(unsigned long));
+		memset(phys_to_machine_mapping + p2m_pages, ~0,
+		       (max_pfn - p2m_pages) * sizeof(unsigned long));
 		free_bootmem(__pa(xen_start_info->mfn_list),
 			     PFN_PHYS(PFN_UP(xen_start_info->nr_pages *
 					     sizeof(unsigned long))));
 
-		/*
-		 * Initialise the list of the frames that specify the list of
-		 * frames that make up the p2m table. Used by save/restore.
-		 */
-		pfn_to_mfn_frame_list_list = alloc_bootmem_pages(PAGE_SIZE);
-
-		fpp = PAGE_SIZE/sizeof(unsigned long);
-		for (i = j = 0, k = -1; i < max_pfn; i += fpp, j++) {
-			if (j == fpp)
-				j = 0;
-			if (j == 0) {
-				k++;
-				BUG_ON(k>=ARRAY_SIZE(pfn_to_mfn_frame_list));
-				pfn_to_mfn_frame_list[k] =
-					alloc_bootmem_pages(PAGE_SIZE);
-				pfn_to_mfn_frame_list_list[k] =
-					virt_to_mfn(pfn_to_mfn_frame_list[k]);
-			}
-			pfn_to_mfn_frame_list[k][j] =
-				virt_to_mfn(&phys_to_machine_mapping[i]);
-		}
-		HYPERVISOR_shared_info->arch.max_pfn = max_pfn;
-		HYPERVISOR_shared_info->arch.pfn_to_mfn_frame_list_list =
-			virt_to_mfn(pfn_to_mfn_frame_list_list);
+		if (!is_initial_xendomain() || kexec_enabled())
+			setup_pfn_to_mfn_frame_list(__alloc_bootmem);
 	}
 
 #ifdef CONFIG_ISA_DMA_API
--- head.orig/drivers/xen/core/machine_reboot.c	2011-11-18 16:11:15.000000000 +0100
+++ head/drivers/xen/core/machine_reboot.c	2011-11-18 17:16:21.000000000 +0100
@@ -71,11 +71,7 @@ static void pre_suspend(void)
 
 static void post_suspend(int suspend_cancelled)
 {
-	int i, j, k, fpp;
 	unsigned long shinfo_mfn;
-	extern unsigned long max_pfn;
-	extern unsigned long *pfn_to_mfn_frame_list_list;
-	extern unsigned long *pfn_to_mfn_frame_list[];
 
 	if (suspend_cancelled) {
 		xen_start_info->store_mfn =
@@ -83,6 +79,8 @@ static void post_suspend(int suspend_can
 		xen_start_info->console.domU.mfn =
 			pfn_to_mfn(xen_start_info->console.domU.mfn);
 	} else {
+		unsigned int i;
+
 #ifdef CONFIG_SMP
 		cpumask_copy(vcpu_initialized_mask, cpu_online_mask);
 #endif
@@ -99,20 +97,8 @@ static void post_suspend(int suspend_can
 
 	clear_page(empty_zero_page);
 
-	fpp = PAGE_SIZE/sizeof(unsigned long);
-	for (i = 0, j = 0, k = -1; i < max_pfn; i += fpp, j++) {
-		if ((j % fpp) == 0) {
-			k++;
-			pfn_to_mfn_frame_list_list[k] =
-				virt_to_mfn(pfn_to_mfn_frame_list[k]);
-			j = 0;
-		}
-		pfn_to_mfn_frame_list[k][j] =
-			virt_to_mfn(&phys_to_machine_mapping[i]);
-	}
-	HYPERVISOR_shared_info->arch.max_pfn = max_pfn;
-	HYPERVISOR_shared_info->arch.pfn_to_mfn_frame_list_list =
-		virt_to_mfn(pfn_to_mfn_frame_list_list);
+	if (!suspend_cancelled)
+		setup_pfn_to_mfn_frame_list(NULL);
 }
 #endif
 <|MERGE_RESOLUTION|>--- conflicted
+++ resolved
@@ -83,15 +83,9 @@
  	if (is_initial_xendomain()) {
  		memmap.nr_entries = E820MAX;
  		set_xen_guest_handle(memmap.buffer, machine_e820.map);
-<<<<<<< HEAD
---- head.orig/arch/x86/kernel/setup-xen.c	2012-04-11 17:11:34.000000000 +0200
-+++ head/arch/x86/kernel/setup-xen.c	2012-06-08 10:49:46.000000000 +0200
-@@ -132,12 +132,7 @@ static struct notifier_block xen_panic_b
-=======
 --- head.orig/arch/x86/kernel/setup-xen.c	2012-06-14 14:00:25.000000000 +0200
 +++ head/arch/x86/kernel/setup-xen.c	2012-06-14 14:06:35.000000000 +0200
 @@ -131,12 +131,7 @@ static struct notifier_block xen_panic_b
->>>>>>> 0ac6c274
  unsigned long *phys_to_machine_mapping;
  EXPORT_SYMBOL(phys_to_machine_mapping);
  
@@ -178,11 +172,7 @@
  #endif
  	p2m_pages = max_pfn;
  	if (xen_start_info->nr_pages > max_pfn) {
-<<<<<<< HEAD
-@@ -1164,45 +1218,20 @@ void __init setup_arch(char **cmdline_p)
-=======
 @@ -1158,45 +1212,20 @@ void __init setup_arch(char **cmdline_p)
->>>>>>> 0ac6c274
  		p2m_pages = xen_start_info->nr_pages;
  
  	if (!xen_feature(XENFEAT_auto_translated_physmap)) {
