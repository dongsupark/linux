From: jbeulich@novell.com
Subject: eliminate scalability issues from initial mapping setup
Patch-mainline: n/a
References: bnc#417417

Direct Xen to place the initial P->M table outside of the initial
mapping, as otherwise the 1G (implementation) / 2G (theoretical)
restriction on the size of the initial mapping limits the amount
of memory a domain can be handed initially.

Note that the flags passed to HYPERVISOR_update_va_mapping() from
__make_page_writable() and make_lowmem_page_writable() are
intentionally not including UVMF_ALL. This is intended to be on optimal
choice between the overhead of a potential spurious page fault (as
remote CPUs may still have read-only translations in their TLBs) and
the overhead of cross processor flushes. Flushing on the local CPU
shouldn't be as expensive (and hence can be viewed as an optimization
avoiding the spurious page fault on the local CPU), but is required
when the functions are used before the page fault handler gets set up.

--- head.orig/arch/x86/kernel/head64-xen.c	2012-06-14 11:23:26.000000000 +0200
+++ head/arch/x86/kernel/head64-xen.c	2012-06-14 14:10:22.000000000 +0200
@@ -119,6 +119,12 @@ void __init x86_64_start_reservations(ch
 	memblock_reserve(__pa_symbol(&_text),
 			 __pa_symbol(&__bss_stop) - __pa_symbol(&_text));
 
+	if (xen_feature(XENFEAT_auto_translated_physmap))
+		xen_start_info->mfn_list = ~0UL;
+	else if (xen_start_info->mfn_list < __START_KERNEL_map)
+		memblock_reserve(PFN_PHYS(xen_start_info->first_p2m_pfn),
+				 PFN_PHYS(xen_start_info->nr_p2m_frames));
+
 	/*
 	 * At this point everything still needed from the boot loader
 	 * or BIOS or kernel text should be early reserved or marked not
--- head.orig/arch/x86/kernel/head_64-xen.S	2011-08-09 11:17:44.000000000 +0200
+++ head/arch/x86/kernel/head_64-xen.S	2011-08-09 11:19:00.000000000 +0200
@@ -17,6 +17,7 @@
 #include <linux/elfnote.h>
 #include <asm/segment.h>
 #include <asm/page.h>
+#include <asm/pgtable.h>
 #include <asm/msr.h>
 #include <asm/cache.h>
 #include <asm/dwarf2.h>
@@ -159,6 +160,7 @@ ENTRY(empty_zero_page)
 	ELFNOTE(Xen, XEN_ELFNOTE_ENTRY,          .quad startup_64)
 	ELFNOTE(Xen, XEN_ELFNOTE_HYPERCALL_PAGE, .quad hypercall_page)
 	ELFNOTE(Xen, XEN_ELFNOTE_L1_MFN_VALID,   .quad _PAGE_PRESENT, _PAGE_PRESENT)
+	ELFNOTE(Xen, XEN_ELFNOTE_INIT_P2M,       .quad VMEMMAP_START)
 	ELFNOTE(Xen, XEN_ELFNOTE_FEATURES,       .ascii "writable_page_tables";
 						 .ascii "|writable_descriptor_tables";
 						 .ascii "|auto_translated_physmap";
<<<<<<< HEAD
--- head.orig/arch/x86/kernel/setup-xen.c	2012-05-23 13:48:26.000000000 +0200
+++ head/arch/x86/kernel/setup-xen.c	2012-06-08 10:49:58.000000000 +0200
@@ -1112,6 +1112,54 @@ void __init setup_arch(char **cmdline_p)
=======
--- head.orig/arch/x86/kernel/setup-xen.c	2012-06-14 14:07:20.000000000 +0200
+++ head/arch/x86/kernel/setup-xen.c	2012-06-14 14:10:27.000000000 +0200
@@ -1103,6 +1103,54 @@ void __init setup_arch(char **cmdline_p)
>>>>>>> 0ac6c274
 	init_gbpages();
 
 	/* max_pfn_mapped is updated here */
+#ifdef CONFIG_X86_64_XEN
+	if (xen_start_info->mfn_list < __START_KERNEL_map) {
+		/* Map P2M space only after all usable memory. */
+		unsigned long p2m_start = xen_start_info->first_p2m_pfn;
+		unsigned long p2m_end = p2m_start
+					+ xen_start_info->nr_p2m_frames;
+		unsigned long temp;
+
+		max_low_pfn_mapped = init_memory_mapping(
+			0, min(max_low_pfn, p2m_start) << PAGE_SHIFT);
+		max_pfn_mapped = max_low_pfn_mapped;
+
+		if (p2m_end < max_low_pfn)
+			max_low_pfn_mapped = init_memory_mapping(
+				p2m_end << PAGE_SHIFT,
+				max_low_pfn << PAGE_SHIFT);
+		max_pfn_mapped = max_low_pfn_mapped;
+
+		if (max_low_pfn < p2m_start)
+			max_pfn_mapped = init_memory_mapping(
+				max_low_pfn << PAGE_SHIFT,
+				p2m_start << PAGE_SHIFT);
+
+		if (max(max_low_pfn, p2m_end) < max_pfn)
+			max_pfn_mapped = init_memory_mapping(
+				max(max_low_pfn, p2m_end) << PAGE_SHIFT,
+				max_pfn << PAGE_SHIFT);
+
+		temp = max_pfn_mapped;
+		if (p2m_start < max_low_pfn) {
+			temp = init_memory_mapping(
+				p2m_start << PAGE_SHIFT,
+				min(max_low_pfn, p2m_end) << PAGE_SHIFT);
+			if (temp > max_low_pfn_mapped)
+				max_low_pfn_mapped = temp;
+		}
+
+		if (max_low_pfn < p2m_end)
+			temp = init_memory_mapping(
+				max(max_low_pfn, p2m_start) << PAGE_SHIFT,
+				p2m_end << PAGE_SHIFT);
+		if (temp > max_pfn_mapped)
+			max_pfn_mapped = temp;
+
+		goto init_memory_mapping_done;
+	}
+#endif
+
 	max_low_pfn_mapped = init_memory_mapping(0, max_low_pfn<<PAGE_SHIFT);
 	max_pfn_mapped = max_low_pfn_mapped;
 
@@ -1110,6 +1158,7 @@ void __init setup_arch(char **cmdline_p)
 	if (max_pfn > max_low_pfn) {
 		max_pfn_mapped = init_memory_mapping(1UL<<32,
 						     max_pfn<<PAGE_SHIFT);
+ init_memory_mapping_done:
 		/* can we preseve max_low_pfn ?*/
 		max_low_pfn = max_pfn;
 	}
<<<<<<< HEAD
@@ -1211,7 +1260,7 @@ void __init setup_arch(char **cmdline_p)
=======
@@ -1205,7 +1254,7 @@ void __init setup_arch(char **cmdline_p)
>>>>>>> 0ac6c274
 		difference = xen_start_info->nr_pages - max_pfn;
 
 		set_xen_guest_handle(reservation.extent_start,
-				     ((unsigned long *)xen_start_info->mfn_list) + max_pfn);
+				     phys_to_machine_mapping + max_pfn);
 		reservation.nr_extents = difference;
 		ret = HYPERVISOR_memory_op(XENMEM_decrease_reservation,
 					   &reservation);
<<<<<<< HEAD
@@ -1224,13 +1273,83 @@ void __init setup_arch(char **cmdline_p)
=======
@@ -1218,13 +1267,83 @@ void __init setup_arch(char **cmdline_p)
>>>>>>> 0ac6c274
 		phys_to_machine_mapping = alloc_bootmem_pages(
 			max_pfn * sizeof(unsigned long));
 		memcpy(phys_to_machine_mapping,
-		       (unsigned long *)xen_start_info->mfn_list,
+		       __va(__pa(xen_start_info->mfn_list)),
 		       p2m_pages * sizeof(unsigned long));
 		memset(phys_to_machine_mapping + p2m_pages, ~0,
 		       (max_pfn - p2m_pages) * sizeof(unsigned long));
-		free_bootmem(__pa(xen_start_info->mfn_list),
-			     PFN_PHYS(PFN_UP(xen_start_info->nr_pages *
-					     sizeof(unsigned long))));
+#ifdef CONFIG_X86_64
+		if (xen_start_info->mfn_list == VMEMMAP_START) {
+			/*
+			 * Since it is well isolated we can (and since it is
+			 * perhaps large we should) also free the page tables
+			 * mapping the initial P->M table.
+			 */
+			unsigned long va = VMEMMAP_START, pa;
+			pgd_t *pgd = pgd_offset_k(va);
+			pud_t *pud_page = pud_offset(pgd, 0);
+
+			BUILD_BUG_ON(VMEMMAP_START & ~PGDIR_MASK);
+			xen_l4_entry_update(pgd, __pgd(0));
+			do {
+				pud_t *pud = pud_page + pud_index(va);
+
+				if (pud_none(*pud))
+					va += PUD_SIZE;
+				else if (pud_large(*pud)) {
+					pa = pud_val(*pud) & PHYSICAL_PAGE_MASK;
+					make_pages_writable(__va(pa),
+						PUD_SIZE >> PAGE_SHIFT,
+						XENFEAT_writable_page_tables);
+					free_bootmem(pa, PUD_SIZE);
+					va += PUD_SIZE;
+				} else {
+					pmd_t *pmd = pmd_offset(pud, va);
+
+					if (pmd_large(*pmd)) {
+						pa = pmd_val(*pmd) & PHYSICAL_PAGE_MASK;
+						make_pages_writable(__va(pa),
+							PMD_SIZE >> PAGE_SHIFT,
+							XENFEAT_writable_page_tables);
+						free_bootmem(pa, PMD_SIZE);
+					} else if (!pmd_none(*pmd)) {
+						unsigned int i;
+						pte_t *pte = pte_offset_kernel(pmd, va);
+
+						for (i = 0; i < PTRS_PER_PTE; ++i) {
+							if (pte_none(pte[i]))
+								break;
+							pa = pte_pfn(pte[i]) << PAGE_SHIFT;
+							make_page_writable(__va(pa),
+								XENFEAT_writable_page_tables);
+							free_bootmem(pa, PAGE_SIZE);
+						}
+						ClearPagePinned(virt_to_page(pte));
+						make_page_writable(pte,
+							XENFEAT_writable_page_tables);
+						free_bootmem(__pa(pte), PAGE_SIZE);
+					}
+					va += PMD_SIZE;
+					if (pmd_index(va))
+						continue;
+					ClearPagePinned(virt_to_page(pmd));
+					make_page_writable(pmd,
+						XENFEAT_writable_page_tables);
+					free_bootmem(__pa((unsigned long)pmd
+							  & PAGE_MASK),
+						     PAGE_SIZE);
+				}
+			} while (pud_index(va));
+			ClearPagePinned(virt_to_page(pud_page));
+			make_page_writable(pud_page,
+					   XENFEAT_writable_page_tables);
+			free_bootmem(__pa((unsigned long)pud_page & PAGE_MASK),
+				     PAGE_SIZE);
+		} else if (!WARN_ON(xen_start_info->mfn_list
+				    < __START_KERNEL_map))
+#endif
+			free_bootmem(__pa(xen_start_info->mfn_list),
+				     PFN_PHYS(PFN_UP(xen_start_info->nr_pages *
+						     sizeof(unsigned long))));
 
 		if (!is_initial_xendomain() || kexec_enabled())
 			setup_pfn_to_mfn_frame_list(__alloc_bootmem);
--- head.orig/arch/x86/mm/init-xen.c	2012-06-14 14:06:12.000000000 +0200
+++ head/arch/x86/mm/init-xen.c	2012-06-14 14:10:16.000000000 +0200
@@ -358,9 +358,20 @@ unsigned long __init_refok init_memory_m
 	 * RO all the pagetable pages, including the ones that are beyond
 	 * pgt_buf_end at that time.
 	 */
-	if (!after_bootmem && pgt_buf_top > pgt_buf_start)
+	if (!after_bootmem && pgt_buf_top > pgt_buf_start) {
+#ifdef CONFIG_X86_64
+		if (xen_start_info->mfn_list < __START_KERNEL_map
+		    && pgt_buf_start <= xen_start_info->first_p2m_pfn
+		    && pgt_buf_top > xen_start_info->first_p2m_pfn) {
+			x86_init.mapping.pagetable_reserve(PFN_PHYS(pgt_buf_start),
+					PFN_PHYS(xen_start_info->first_p2m_pfn));
+			pgt_buf_start = xen_start_info->first_p2m_pfn
+					+ xen_start_info->nr_p2m_frames;
+		}
+#endif
 		x86_init.mapping.pagetable_reserve(PFN_PHYS(pgt_buf_start),
 				PFN_PHYS(pgt_buf_top));
+	}
 
 	if (!after_bootmem)
 		early_memtest(start, end);
--- head.orig/arch/x86/mm/init_64-xen.c	2012-06-14 14:07:34.000000000 +0200
+++ head/arch/x86/mm/init_64-xen.c	2012-06-14 14:10:09.000000000 +0200
@@ -220,6 +220,17 @@ void sync_global_pgds(unsigned long star
 	}
 }
 
+static __init unsigned long get_table_end(void)
+{
+	BUG_ON(!pgt_buf_end);
+	if (xen_start_info->mfn_list < __START_KERNEL_map
+	    && pgt_buf_end == xen_start_info->first_p2m_pfn) {
+		pgt_buf_end += xen_start_info->nr_p2m_frames;
+		pgt_buf_top += xen_start_info->nr_p2m_frames;
+	}
+	return pgt_buf_end++;
+}
+
 /*
  * NOTE: This function is marked __ref because it calls __init function
  * (alloc_bootmem_pages). It's safe to do it ONLY when after_bootmem == 0.
@@ -231,8 +242,7 @@ static __ref void *spp_getpage(void)
 	if (after_bootmem)
 		ptr = (void *) get_zeroed_page(GFP_ATOMIC | __GFP_NOTRACK);
 	else if (pgt_buf_end < pgt_buf_top) {
-		ptr = __va(pgt_buf_end << PAGE_SHIFT);
-		pgt_buf_end++;
+		ptr = __va(get_table_end() << PAGE_SHIFT);
 		clear_page(ptr);
 	} else
 		ptr = alloc_bootmem_pages(PAGE_SIZE);
@@ -427,8 +437,7 @@ static __ref void *alloc_low_page(unsign
 		return adr;
 	}
 
-	BUG_ON(!pgt_buf_end);
-	pfn = pgt_buf_end++;
+	pfn = get_table_end();
 	if (pfn >= pgt_buf_top)
 		panic("alloc_low_page: ran out of memory");
 
@@ -469,14 +478,29 @@ static inline int __meminit make_readonl
 	/* Make new page tables read-only on the first pass. */
 	if (!xen_feature(XENFEAT_writable_page_tables)
 	    && !max_pfn_mapped
-	    && (paddr >= (pgt_buf_start << PAGE_SHIFT))
-	    && (paddr < (pgt_buf_top << PAGE_SHIFT)))
-		readonly = 1;
+	    && (paddr >= (pgt_buf_start << PAGE_SHIFT))) {
+		unsigned long top = pgt_buf_top;
+
+		/* Account for the range get_table_end() skips. */
+		if (xen_start_info->mfn_list < __START_KERNEL_map
+		    && pgt_buf_end <= xen_start_info->first_p2m_pfn
+		    && top > xen_start_info->first_p2m_pfn)
+			top += xen_start_info->nr_p2m_frames;
+		if (paddr < (top << PAGE_SHIFT))
+			readonly = 1;
+	}
 	/* Make old page tables read-only. */
 	if (!xen_feature(XENFEAT_writable_page_tables)
 	    && (paddr >= (xen_start_info->pt_base - __START_KERNEL_map))
 	    && (paddr < (pgt_buf_end << PAGE_SHIFT)))
 		readonly = 1;
+	/* Make P->M table (and its page tables) read-only. */
+	if (!xen_feature(XENFEAT_writable_page_tables)
+	    && xen_start_info->mfn_list < __START_KERNEL_map
+	    && paddr >= (xen_start_info->first_p2m_pfn << PAGE_SHIFT)
+	    && paddr < (xen_start_info->first_p2m_pfn
+			+ xen_start_info->nr_p2m_frames) << PAGE_SHIFT)
+		readonly = 1;
 
 	/*
 	 * No need for writable mapping of kernel image. This also ensures that
@@ -764,6 +788,12 @@ void __init xen_init_pt(void)
 	       (PTRS_PER_PUD - pud_index(__START_KERNEL_map))
 	       * sizeof(*level3_kernel_pgt));
 
+	/* Copy the initial P->M table mappings if necessary. */
+	addr = pgd_index(xen_start_info->mfn_list);
+	if (addr < pgd_index(__START_KERNEL_map))
+		init_level4_pgt[addr] =
+			((pgd_t *)xen_start_info->pt_base)[addr];
+
 	/* Do an early initialization of the fixmap area. */
 	addr = __fix_to_virt(FIX_EARLYCON_MEM_BASE);
 	if (pud_present(level3_kernel_pgt[pud_index(addr)])) {
@@ -795,22 +825,27 @@ void __init xen_init_pt(void)
 void __init xen_finish_init_mapping(void)
 {
 	unsigned long start, end;
+	struct mmuext_op mmuext;
 
 	/* Re-vector virtual addresses pointing into the initial
 	   mapping to the just-established permanent ones. */
 	xen_start_info = __va(__pa(xen_start_info));
 	xen_start_info->pt_base = (unsigned long)
 		__va(__pa(xen_start_info->pt_base));
-	if (!xen_feature(XENFEAT_auto_translated_physmap)) {
+	if (!xen_feature(XENFEAT_auto_translated_physmap)
+	    && xen_start_info->mfn_list >= __START_KERNEL_map)
 		phys_to_machine_mapping =
 			__va(__pa(xen_start_info->mfn_list));
-		xen_start_info->mfn_list = (unsigned long)
-			phys_to_machine_mapping;
-	}
 	if (xen_start_info->mod_start)
 		xen_start_info->mod_start = (unsigned long)
 			__va(__pa(xen_start_info->mod_start));
 
+	/* Unpin the no longer used Xen provided page tables. */
+	mmuext.cmd = MMUEXT_UNPIN_TABLE;
+	mmuext.arg1.mfn = virt_to_mfn(xen_start_info->pt_base);
+	if (HYPERVISOR_mmuext_op(&mmuext, 1, NULL, DOMID_SELF))
+		BUG();
+
 	/* Destroy the Xen-created mappings beyond the kernel image. */
 	start = PAGE_ALIGN(_brk_end);
 	end   = __START_KERNEL_map + (pgt_buf_start << PAGE_SHIFT);
--- head.orig/arch/x86/mm/pageattr-xen.c	2012-02-09 12:32:50.000000000 +0100
+++ head/arch/x86/mm/pageattr-xen.c	2012-02-10 14:03:23.000000000 +0100
@@ -1490,7 +1490,7 @@ static void __make_page_writable(unsigne
 
 	pte = lookup_address(va, &level);
 	BUG_ON(!pte || level != PG_LEVEL_4K);
-	if (HYPERVISOR_update_va_mapping(va, pte_mkwrite(*pte), 0))
+	if (HYPERVISOR_update_va_mapping(va, pte_mkwrite(*pte), UVMF_INVLPG))
 		BUG();
 	if (in_secondary_range(va)) {
 		unsigned long pfn = pte_pfn(*pte);
--- head.orig/arch/x86/mm/pgtable-xen.c	2011-04-11 16:14:31.000000000 +0200
+++ head/arch/x86/mm/pgtable-xen.c	2011-02-03 14:42:41.000000000 +0100
@@ -344,7 +344,7 @@ void __init xen_init_pgd_pin(void)
 		if (PTRS_PER_PUD > 1) /* not folded */
 			SetPagePinned(virt_to_page(pud));
 		for (u = 0; u < PTRS_PER_PUD; u++, pud++) {
-			if (!pud_present(*pud))
+			if (!pud_present(*pud) || pud_large(*pud))
 				continue;
 			pmd = pmd_offset(pud, 0);
 			if (PTRS_PER_PMD > 1) /* not folded */
@@ -355,7 +355,7 @@ void __init xen_init_pgd_pin(void)
 				    && m >= pmd_index(HYPERVISOR_VIRT_START))
 					continue;
 #endif
-				if (!pmd_present(*pmd))
+				if (!pmd_present(*pmd) || pmd_large(*pmd))
 					continue;
 				SetPagePinned(pmd_page(*pmd));
 			}
--- head.orig/arch/x86/mm/pgtable_32-xen.c	2012-04-11 13:26:23.000000000 +0200
+++ head/arch/x86/mm/pgtable_32-xen.c	2011-02-03 14:42:41.000000000 +0100
@@ -173,6 +173,6 @@ void make_lowmem_page_writable(void *va,
 	pte = lookup_address((unsigned long)va, &level);
 	BUG_ON(!pte || level != PG_LEVEL_4K || !pte_present(*pte));
 	rc = HYPERVISOR_update_va_mapping(
-		(unsigned long)va, pte_mkwrite(*pte), 0);
+		(unsigned long)va, pte_mkwrite(*pte), UVMF_INVLPG);
 	BUG_ON(rc);
 }<|MERGE_RESOLUTION|>--- conflicted
+++ resolved
@@ -51,15 +51,9 @@
  	ELFNOTE(Xen, XEN_ELFNOTE_FEATURES,       .ascii "writable_page_tables";
  						 .ascii "|writable_descriptor_tables";
  						 .ascii "|auto_translated_physmap";
-<<<<<<< HEAD
---- head.orig/arch/x86/kernel/setup-xen.c	2012-05-23 13:48:26.000000000 +0200
-+++ head/arch/x86/kernel/setup-xen.c	2012-06-08 10:49:58.000000000 +0200
-@@ -1112,6 +1112,54 @@ void __init setup_arch(char **cmdline_p)
-=======
 --- head.orig/arch/x86/kernel/setup-xen.c	2012-06-14 14:07:20.000000000 +0200
 +++ head/arch/x86/kernel/setup-xen.c	2012-06-14 14:10:27.000000000 +0200
 @@ -1103,6 +1103,54 @@ void __init setup_arch(char **cmdline_p)
->>>>>>> 0ac6c274
  	init_gbpages();
  
  	/* max_pfn_mapped is updated here */
@@ -122,11 +116,7 @@
  		/* can we preseve max_low_pfn ?*/
  		max_low_pfn = max_pfn;
  	}
-<<<<<<< HEAD
-@@ -1211,7 +1260,7 @@ void __init setup_arch(char **cmdline_p)
-=======
 @@ -1205,7 +1254,7 @@ void __init setup_arch(char **cmdline_p)
->>>>>>> 0ac6c274
  		difference = xen_start_info->nr_pages - max_pfn;
  
  		set_xen_guest_handle(reservation.extent_start,
@@ -135,11 +125,7 @@
  		reservation.nr_extents = difference;
  		ret = HYPERVISOR_memory_op(XENMEM_decrease_reservation,
  					   &reservation);
-<<<<<<< HEAD
-@@ -1224,13 +1273,83 @@ void __init setup_arch(char **cmdline_p)
-=======
 @@ -1218,13 +1267,83 @@ void __init setup_arch(char **cmdline_p)
->>>>>>> 0ac6c274
  		phys_to_machine_mapping = alloc_bootmem_pages(
  			max_pfn * sizeof(unsigned long));
  		memcpy(phys_to_machine_mapping,
