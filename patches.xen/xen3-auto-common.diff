--- conflicted
+++ resolved
@@ -2851,11 +2851,7 @@
  #include "internal.h"
  
  #define AIO_RING_MAGIC			0xa10a10a1
-<<<<<<< HEAD
-@@ -110,6 +115,12 @@ struct kioctx {
-=======
 @@ -111,6 +116,12 @@ struct kioctx {
->>>>>>> ff46e6ab
  
  	struct work_struct	free_work;
  
