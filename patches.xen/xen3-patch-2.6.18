From: www.kernel.org
Subject: Linux 2.6.18
Patch-mainline: 2.6.18

Automatically created from "patches.kernel.org/patch-2.6.18" by xen-port-patches.py

2.6.35/kernel/time.c change removed (no longer applicable)

Acked-by: jbeulich@novell.com

<<<<<<< HEAD
--- 12.2.orig/arch/x86/Kconfig	2012-06-20 12:12:53.000000000 +0200
+++ 12.2/arch/x86/Kconfig	2012-06-20 12:13:05.000000000 +0200
@@ -1625,7 +1625,7 @@ config KEXEC_JUMP
=======
--- head.orig/arch/x86/Kconfig	2012-06-13 14:03:59.000000000 +0200
+++ head/arch/x86/Kconfig	2012-06-13 14:23:56.000000000 +0200
@@ -1628,7 +1628,7 @@ config KEXEC_JUMP
>>>>>>> 0ac6c274
 	  code in physical address mode via KEXEC
 
 config PHYSICAL_START
-	hex "Physical address where the kernel is loaded" if (EXPERT || CRASH_DUMP)
+	hex "Physical address where the kernel is loaded" if (EXPERT || CRASH_DUMP || XEN)
 	default "0x1000000"
 	---help---
 	  This gives the physical address where the kernel is loaded.
<<<<<<< HEAD
--- 12.2.orig/arch/x86/kernel/Makefile	2012-04-10 15:44:48.000000000 +0200
+++ 12.2/arch/x86/kernel/Makefile	2012-04-10 16:11:14.000000000 +0200
@@ -120,5 +120,5 @@ ifeq ($(CONFIG_X86_64),y)
=======
--- head.orig/arch/x86/kernel/Makefile	2012-06-13 13:55:10.000000000 +0200
+++ head/arch/x86/kernel/Makefile	2012-06-13 14:24:04.000000000 +0200
@@ -118,5 +118,5 @@ ifeq ($(CONFIG_X86_64),y)
>>>>>>> 0ac6c274
 	pci-dma_64-$(CONFIG_XEN)	+= pci-dma_32.o
 endif
 
-disabled-obj-$(CONFIG_XEN) := i8237.o i8259_$(BITS).o reboot.o smpboot_$(BITS).o
+disabled-obj-$(CONFIG_XEN) := i8237.o i8253.o i8259_$(BITS).o reboot.o smpboot_$(BITS).o tsc_$(BITS).o
 %/head_$(BITS).o %/head_$(BITS).s: $(if $(CONFIG_XEN),EXTRA_AFLAGS,dummy) :=
<<<<<<< HEAD
--- 12.2.orig/arch/x86/kernel/quirks.c	2012-06-20 12:12:06.000000000 +0200
+++ 12.2/arch/x86/kernel/quirks.c	2011-09-07 15:20:23.000000000 +0200
=======
--- head.orig/arch/x86/kernel/quirks.c	2012-07-25 09:10:58.000000000 +0200
+++ head/arch/x86/kernel/quirks.c	2011-09-07 15:20:23.000000000 +0200
>>>>>>> 0ac6c274
@@ -6,7 +6,7 @@
 
 #include <asm/hpet.h>
 
-#if defined(CONFIG_X86_IO_APIC) && defined(CONFIG_SMP) && defined(CONFIG_PCI)
+#if defined(CONFIG_X86_IO_APIC) && (defined(CONFIG_SMP) || defined(CONFIG_XEN)) && defined(CONFIG_PCI)
 
 static void __devinit quirk_intel_irqbalance(struct pci_dev *dev)
 {
@@ -34,10 +34,21 @@ static void __devinit quirk_intel_irqbal
 	if (!(word & (1 << 13))) {
 		dev_info(&dev->dev, "Intel E7520/7320/7525 detected; "
 			"disabling irq balancing and affinity\n");
+#ifndef CONFIG_XEN
 		noirqdebug_setup("");
 #ifdef CONFIG_PROC_FS
 		no_irq_affinity = 1;
 #endif
+#else
+		{
+			struct xen_platform_op op = {
+				.cmd = XENPF_platform_quirk,
+				.u.platform_quirk.quirk_id = QUIRK_NOIRQBALANCING
+			};
+
+			WARN_ON(HYPERVISOR_platform_op(&op));
+		}
+#endif
 	}
 
 	/* put back the original value for config space*/
<<<<<<< HEAD
--- 12.2.orig/arch/x86/kernel/setup64-xen.c	2008-01-28 12:24:19.000000000 +0100
+++ 12.2/arch/x86/kernel/setup64-xen.c	2011-01-31 17:02:29.000000000 +0100
@@ -363,5 +363,7 @@ void __cpuinit cpu_init (void)
 
 	fpu_init(); 
 
-	raw_local_save_flags(kernel_eflags);
+	asm ("pushfq; popq %0" : "=rm" (kernel_eflags));
+	if (raw_irqs_disabled())
+		kernel_eflags &= ~X86_EFLAGS_IF;
 }
--- 12.2.orig/arch/x86/kernel/time-xen.c	2010-08-31 09:24:21.000000000 +0200
+++ 12.2/arch/x86/kernel/time-xen.c	2011-07-12 11:09:48.000000000 +0200
=======
--- head.orig/arch/x86/kernel/time-xen.c	2010-08-31 09:24:21.000000000 +0200
+++ head/arch/x86/kernel/time-xen.c	2011-07-12 11:09:48.000000000 +0200
>>>>>>> 0ac6c274
@@ -45,7 +45,6 @@
 #include <linux/sysdev.h>
 #include <linux/bcd.h>
 #include <linux/efi.h>
-#include <linux/mca.h>
 #include <linux/sysctl.h>
 #include <linux/percpu.h>
 #include <linux/kernel_stat.h>
@@ -76,8 +75,13 @@
 
 #if defined (__i386__)
 #include <asm/i8259.h>
+#include <asm/i8253.h>
+DEFINE_SPINLOCK(i8253_lock);
+EXPORT_SYMBOL(i8253_lock);
 #endif
 
+#define XEN_SHIFT 22
+
 int pit_latch_buggy;              /* extern */
 
 #if defined(__x86_64__)
@@ -97,10 +101,6 @@ extern unsigned long wall_jiffies;
 DEFINE_SPINLOCK(rtc_lock);
 EXPORT_SYMBOL(rtc_lock);
 
-extern struct init_timer_opts timer_tsc_init;
-extern struct timer_opts timer_tsc;
-#define timer_none timer_tsc
-
 /* These are peridically updated in shared_info, and then copied here. */
 struct shadow_time_info {
 	u64 tsc_timestamp;     /* TSC at last update of time vals.  */
@@ -172,24 +172,6 @@ static int __init __permitted_clock_jitt
 }
 __setup("permitted_clock_jitter=", __permitted_clock_jitter);
 
-#if 0
-static void delay_tsc(unsigned long loops)
-{
-	unsigned long bclock, now;
-
-	rdtscl(bclock);
-	do {
-		rep_nop();
-		rdtscl(now);
-	} while ((now - bclock) < loops);
-}
-
-struct timer_opts timer_tsc = {
-	.name = "tsc",
-	.delay = delay_tsc,
-};
-#endif
-
 /*
  * Scale a 64-bit delta by scaling and multiplying by a 32-bit fraction,
  * yielding a 64-bit result.
@@ -226,14 +208,6 @@ static inline u64 scale_delta(u64 delta,
 	return product;
 }
 
-#if 0 /* defined (__i386__) */
-int read_current_timer(unsigned long *timer_val)
-{
-	rdtscl(*timer_val);
-	return 0;
-}
-#endif
-
 void init_cpu_khz(void)
 {
 	u64 __cpu_khz = 1000000ULL << 32;
@@ -253,6 +227,7 @@ static u64 get_nsec_offset(struct shadow
 	return scale_delta(delta, shadow->tsc_to_nsec_mul, shadow->tsc_shift);
 }
 
+#ifdef CONFIG_X86_64
 static unsigned long get_usec_offset(struct shadow_time_info *shadow)
 {
 	u64 now, delta;
@@ -260,6 +235,7 @@ static unsigned long get_usec_offset(str
 	delta = now - shadow->tsc_timestamp;
 	return scale_delta(delta, shadow->tsc_to_usec_mul, shadow->tsc_shift);
 }
+#endif
 
 static void __update_wallclock(time_t sec, long nsec)
 {
@@ -374,6 +350,8 @@ void rtc_cmos_write(unsigned char val, u
 }
 EXPORT_SYMBOL(rtc_cmos_write);
 
+#ifdef CONFIG_X86_64
+
 static struct {
 	spinlock_t lock;
 	struct timeval tv;
@@ -467,16 +445,25 @@ static inline void monotonic_reset(void)
 }
 
 int do_settimeofday(struct timespec *tv)
+#elif defined(CONFIG_XEN_PRIVILEGED_GUEST)
+int xen_update_wallclock(const struct timespec *tv)
+#endif
+#if defined(CONFIG_X86_64) || defined(CONFIG_XEN_PRIVILEGED_GUEST)
 {
 	time_t sec;
 	s64 nsec;
 	unsigned int cpu;
 	struct shadow_time_info *shadow;
 	struct xen_platform_op op;
+#ifdef CONFIG_X86_64
+	int warp = 0;
 
 	if (unlikely(!tv)) {
 		monotonic_reset();
-		return 0;
+		if (!is_initial_xendomain() || independent_wallclock)
+			return 0;
+		tv = &xtime;
+		warp = 1;
 	}
 
 	if ((unsigned long)tv->tv_nsec >= NSEC_PER_SEC)
@@ -484,11 +471,18 @@ int do_settimeofday(struct timespec *tv)
 
 	if (!is_initial_xendomain() && !independent_wallclock)
 		return -EPERM;
+#else
+	if (!is_initial_xendomain() || independent_wallclock)
+		return -EPERM;
+#endif
 
 	cpu = get_cpu();
 	shadow = &per_cpu(shadow_time, cpu);
 
-	write_seqlock_irq(&xtime_lock);
+#ifdef CONFIG_X86_64
+	if (!warp)
+		write_seqlock_irq(&xtime_lock);
+#endif
 
 	/*
 	 * Ensure we don't get blocked for a long time so that our time delta
@@ -511,24 +505,37 @@ int do_settimeofday(struct timespec *tv)
 		op.u.settime.system_time = shadow->system_timestamp;
 		WARN_ON(HYPERVISOR_platform_op(&op));
 		update_wallclock();
+#ifdef CONFIG_X86_64
+		if (warp) {
+			put_cpu();
+			return 0;
+		}
+#endif
 	} else if (independent_wallclock) {
 		nsec -= shadow->system_timestamp;
 		__normalize_time(&sec, &nsec);
 		__update_wallclock(sec, nsec);
 	}
+#ifdef CONFIG_X86_64
 	ntp_clear();
 
 	monotonic_reset();
 
 	write_sequnlock_irq(&xtime_lock);
+#endif
 
 	put_cpu();
 
+#ifdef CONFIG_X86_64
 	clock_was_set();
+#endif
 	return 0;
 }
+#endif
 
+#ifdef CONFIG_X86_64
 EXPORT_SYMBOL(do_settimeofday);
+#endif
 
 static void sync_xen_wallclock(unsigned long dummy);
 static DEFINE_TIMER(sync_xen_wallclock_timer, sync_xen_wallclock, 0, 0);
@@ -581,11 +588,15 @@ static int set_rtc_mmss(unsigned long no
 	return retval;
 }
 
+#ifdef CONFIG_X86_64
 /* monotonic_clock(): returns # of nanoseconds passed since time_init()
  *		Note: This function is required to return accurate
  *		time even in the absence of multiple timer ticks.
  */
 unsigned long long monotonic_clock(void)
+#else
+unsigned long long sched_clock(void)
+#endif
 {
 	unsigned int cpu = get_cpu();
 	struct shadow_time_info *shadow = &per_cpu(shadow_time, cpu);
@@ -605,9 +616,9 @@ unsigned long long monotonic_clock(void)
 
 	return time;
 }
+#ifdef CONFIG_X86_64
 EXPORT_SYMBOL(monotonic_clock);
 
-#ifdef __x86_64__
 unsigned long long sched_clock(void)
 {
 	return monotonic_clock();
@@ -780,6 +791,89 @@ irqreturn_t timer_interrupt(int irq, voi
 	return IRQ_HANDLED;
 }
 
+#ifndef CONFIG_X86_64
+
+void tsc_init(void)
+{
+	init_cpu_khz();
+	printk(KERN_INFO "Xen reported: %u.%03u MHz processor.\n",
+	       cpu_khz / 1000, cpu_khz % 1000);
+
+	use_tsc_delay();
+}
+
+#include <linux/clocksource.h>
+
+void mark_tsc_unstable(void)
+{
+#ifndef CONFIG_XEN /* XXX Should tell the hypervisor about this fact. */
+	tsc_unstable = 1;
+#endif
+}
+EXPORT_SYMBOL_GPL(mark_tsc_unstable);
+
+static cycle_t xen_clocksource_read(void)
+{
+#ifdef CONFIG_SMP
+	static cycle_t last_ret;
+#ifndef CONFIG_64BIT
+	cycle_t last = cmpxchg64(&last_ret, 0, 0);
+#else
+	cycle_t last = last_ret;
+#define cmpxchg64 cmpxchg
+#endif
+	cycle_t ret = sched_clock();
+
+	if (unlikely((s64)(ret - last) < 0)) {
+		if (last - ret > permitted_clock_jitter
+		    && printk_ratelimit()) {
+			unsigned int cpu = get_cpu();
+			struct shadow_time_info *shadow = &per_cpu(shadow_time, cpu);
+
+			printk(KERN_WARNING "clocksource/%u: "
+			       "Time went backwards: "
+			       "ret=%Lx delta=%Ld shadow=%Lx offset=%Lx\n",
+			       cpu, ret, ret - last, shadow->system_timestamp,
+			       get_nsec_offset(shadow));
+			put_cpu();
+		}
+		return last;
+	}
+
+	for (;;) {
+		cycle_t cur = cmpxchg64(&last_ret, last, ret);
+
+		if (cur == last || (s64)(ret - cur) < 0)
+			return ret;
+		last = cur;
+	}
+#else
+	return sched_clock();
+#endif
+}
+
+static struct clocksource clocksource_xen = {
+	.name			= "xen",
+	.rating			= 400,
+	.read			= xen_clocksource_read,
+	.mask			= CLOCKSOURCE_MASK(64),
+	.mult			= 1 << XEN_SHIFT,		/* time directly in nanoseconds */
+	.shift			= XEN_SHIFT,
+	.is_continuous		= 1,
+};
+
+static int __init init_xen_clocksource(void)
+{
+	clocksource_xen.mult = clocksource_khz2mult(cpu_khz,
+						clocksource_xen.shift);
+
+	return clocksource_register(&clocksource_xen);
+}
+
+module_init(init_xen_clocksource);
+
+#endif
+
 static void init_missing_ticks_accounting(unsigned int cpu)
 {
 	struct vcpu_register_runstate_memory_area area;
@@ -926,7 +1020,7 @@ static void setup_cpu0_timer_irq(void)
 			VIRQ_TIMER,
 			0,
 			timer_interrupt,
-			SA_INTERRUPT,
+			IRQF_DISABLED|IRQF_TIMER,
 			"timer0",
 			NULL);
 	BUG_ON(per_cpu(timer_irq, 0) < 0);
@@ -968,11 +1062,11 @@ void __init time_init(void)
 
 	update_wallclock();
 
+#ifdef CONFIG_X86_64
 	init_cpu_khz();
 	printk(KERN_INFO "Xen reported: %u.%03u MHz processor.\n",
 	       cpu_khz / 1000, cpu_khz % 1000);
 
-#if defined(__x86_64__)
 	vxtime.mode = VXTIME_TSC;
 	vxtime.quot = (1000000L << 32) / vxtime_hz;
 	vxtime.tsc_quot = (1000L << 32) / cpu_khz;
@@ -1147,7 +1241,7 @@ int __cpuinit local_setup_timer(unsigned
 	irq = bind_virq_to_irqhandler(VIRQ_TIMER,
 				      cpu,
 				      timer_interrupt,
-				      SA_INTERRUPT,
+				      IRQF_DISABLED|IRQF_TIMER,
 				      timer_name[cpu],
 				      NULL);
 	if (irq < 0)
<<<<<<< HEAD
--- 12.2.orig/arch/x86/pci/irq.c	2012-06-20 12:12:06.000000000 +0200
+++ 12.2/arch/x86/pci/irq.c	2011-08-09 10:33:29.000000000 +0200
=======
--- head.orig/arch/x86/pci/irq.c	2012-07-25 09:10:58.000000000 +0200
+++ head/arch/x86/pci/irq.c	2011-08-09 10:33:29.000000000 +0200
>>>>>>> 0ac6c274
@@ -94,13 +94,18 @@ static struct irq_routing_table * __init
 	u8 *addr;
 	struct irq_routing_table *rt;
 
+#ifdef CONFIG_XEN
+	if (!is_initial_xendomain())
+		return NULL;
+#endif
 	if (pirq_table_addr) {
-		rt = pirq_check_routing_table((u8 *) __va(pirq_table_addr));
+		rt = pirq_check_routing_table((u8 *) isa_bus_to_virt(pirq_table_addr));
 		if (rt)
 			return rt;
 		printk(KERN_WARNING "PCI: PIRQ table NOT found at pirqaddr\n");
 	}
-	for (addr = (u8 *) __va(0xf0000); addr < (u8 *) __va(0x100000); addr += 16) {
+	for (addr = (u8 *) isa_bus_to_virt(0xf0000);
+	     addr < (u8 *) isa_bus_to_virt(0x100000); addr += 16) {
 		rt = pirq_check_routing_table(addr);
 		if (rt)
 			return rt;
<<<<<<< HEAD
--- 12.2.orig/drivers/acpi/processor_perflib.c	2012-02-16 11:43:50.000000000 +0100
+++ 12.2/drivers/acpi/processor_perflib.c	2012-02-16 12:28:45.000000000 +0100
@@ -596,6 +596,8 @@ end:
=======
--- head.orig/drivers/acpi/processor_perflib.c	2012-06-13 12:42:49.000000000 +0200
+++ head/drivers/acpi/processor_perflib.c	2012-06-13 14:24:48.000000000 +0200
@@ -616,6 +616,8 @@ end:
>>>>>>> 0ac6c274
 	return result;
 }
 
+#ifndef CONFIG_PROCESSOR_EXTERNAL_CONTROL
+
 int acpi_processor_preregister_performance(
 		struct acpi_processor_performance __percpu *performance)
 {
@@ -831,3 +833,5 @@ acpi_processor_unregister_performance(st
 }
 
 EXPORT_SYMBOL(acpi_processor_unregister_performance);
+
+#endif /* !CONFIG_PROCESSOR_EXTERNAL_CONTROL */
--- 12.2.orig/arch/x86/include/mach-xen/asm/processor_32.h	2008-01-28 12:24:19.000000000 +0100
+++ 12.2/arch/x86/include/mach-xen/asm/processor_32.h	2011-01-31 17:02:29.000000000 +0100
@@ -23,7 +23,7 @@
 #include <xen/interface/physdev.h>
 
 /* flag for disabling the tsc */
-extern int tsc_disable;
+#define tsc_disable 0
 
 struct desc_struct {
 	unsigned long a,b;
--- /dev/null	1970-01-01 00:00:00.000000000 +0000
+++ 12.2/arch/x86/include/mach-xen/asm/time.h	2011-07-11 10:35:24.000000000 +0200
@@ -0,0 +1,6 @@
+#ifdef CONFIG_XEN_PRIVILEGED_GUEST
+struct timespec;
+int xen_update_wallclock(const struct timespec *);
+#endif
+
+#include_next <asm/time.h>
<<<<<<< HEAD
--- 12.2.orig/arch/x86/include/asm/thread_info.h	2012-06-20 12:12:06.000000000 +0200
+++ 12.2/arch/x86/include/asm/thread_info.h	2012-04-10 16:11:24.000000000 +0200
@@ -147,11 +147,15 @@ struct thread_info {
=======
--- head.orig/arch/x86/include/asm/thread_info.h	2012-07-25 09:10:58.000000000 +0200
+++ head/arch/x86/include/asm/thread_info.h	2012-06-13 14:24:17.000000000 +0200
@@ -149,11 +149,15 @@ struct thread_info {
>>>>>>> 0ac6c274
 	 _TIF_USER_RETURN_NOTIFY)
 
 /* flags to check in __switch_to() */
+#ifndef CONFIG_XEN
 #define _TIF_WORK_CTXSW							\
 	(_TIF_IO_BITMAP|_TIF_NOTSC|_TIF_BLOCKSTEP)
 
 #define _TIF_WORK_CTXSW_PREV (_TIF_WORK_CTXSW|_TIF_USER_RETURN_NOTIFY)
 #define _TIF_WORK_CTXSW_NEXT (_TIF_WORK_CTXSW|_TIF_DEBUG)
+#else
+#define _TIF_WORK_CTXSW _TIF_DEBUG
+#endif
 
 #define PREEMPT_ACTIVE		0x10000000
 
<<<<<<< HEAD
--- 12.2.orig/kernel/time/timekeeping.c	2012-06-20 12:12:06.000000000 +0200
+++ 12.2/kernel/time/timekeeping.c	2012-04-10 16:11:34.000000000 +0200
=======
--- head.orig/kernel/time/timekeeping.c	2012-07-25 09:10:58.000000000 +0200
+++ head/kernel/time/timekeeping.c	2012-07-25 09:16:00.000000000 +0200
>>>>>>> 0ac6c274
@@ -20,6 +20,9 @@
 #include <linux/time.h>
 #include <linux/tick.h>
 #include <linux/stop_machine.h>
+#ifdef CONFIG_XEN_PRIVILEGED_GUEST
+#include <asm/time.h>
+#endif
 
 /* Structure holding internal timekeeping values. */
 struct timekeeper {
@@ -398,6 +401,9 @@ int do_settimeofday(const struct timespe
 
 	timekeeper.xtime = *tv;
 	timekeeping_update(true);
+#ifdef CONFIG_XEN_PRIVILEGED_GUEST
+	xen_update_wallclock(tv);
+#endif
 
 	write_sequnlock_irqrestore(&timekeeper.lock, flags);
 <|MERGE_RESOLUTION|>--- conflicted
+++ resolved
@@ -8,15 +8,9 @@
 
 Acked-by: jbeulich@novell.com
 
-<<<<<<< HEAD
---- 12.2.orig/arch/x86/Kconfig	2012-06-20 12:12:53.000000000 +0200
-+++ 12.2/arch/x86/Kconfig	2012-06-20 12:13:05.000000000 +0200
-@@ -1625,7 +1625,7 @@ config KEXEC_JUMP
-=======
 --- head.orig/arch/x86/Kconfig	2012-06-13 14:03:59.000000000 +0200
 +++ head/arch/x86/Kconfig	2012-06-13 14:23:56.000000000 +0200
 @@ -1628,7 +1628,7 @@ config KEXEC_JUMP
->>>>>>> 0ac6c274
  	  code in physical address mode via KEXEC
  
  config PHYSICAL_START
@@ -25,28 +19,17 @@
  	default "0x1000000"
  	---help---
  	  This gives the physical address where the kernel is loaded.
-<<<<<<< HEAD
---- 12.2.orig/arch/x86/kernel/Makefile	2012-04-10 15:44:48.000000000 +0200
-+++ 12.2/arch/x86/kernel/Makefile	2012-04-10 16:11:14.000000000 +0200
-@@ -120,5 +120,5 @@ ifeq ($(CONFIG_X86_64),y)
-=======
 --- head.orig/arch/x86/kernel/Makefile	2012-06-13 13:55:10.000000000 +0200
 +++ head/arch/x86/kernel/Makefile	2012-06-13 14:24:04.000000000 +0200
 @@ -118,5 +118,5 @@ ifeq ($(CONFIG_X86_64),y)
->>>>>>> 0ac6c274
  	pci-dma_64-$(CONFIG_XEN)	+= pci-dma_32.o
  endif
  
 -disabled-obj-$(CONFIG_XEN) := i8237.o i8259_$(BITS).o reboot.o smpboot_$(BITS).o
 +disabled-obj-$(CONFIG_XEN) := i8237.o i8253.o i8259_$(BITS).o reboot.o smpboot_$(BITS).o tsc_$(BITS).o
  %/head_$(BITS).o %/head_$(BITS).s: $(if $(CONFIG_XEN),EXTRA_AFLAGS,dummy) :=
-<<<<<<< HEAD
---- 12.2.orig/arch/x86/kernel/quirks.c	2012-06-20 12:12:06.000000000 +0200
-+++ 12.2/arch/x86/kernel/quirks.c	2011-09-07 15:20:23.000000000 +0200
-=======
 --- head.orig/arch/x86/kernel/quirks.c	2012-07-25 09:10:58.000000000 +0200
 +++ head/arch/x86/kernel/quirks.c	2011-09-07 15:20:23.000000000 +0200
->>>>>>> 0ac6c274
 @@ -6,7 +6,7 @@
  
  #include <asm/hpet.h>
@@ -78,24 +61,8 @@
  	}
  
  	/* put back the original value for config space*/
-<<<<<<< HEAD
---- 12.2.orig/arch/x86/kernel/setup64-xen.c	2008-01-28 12:24:19.000000000 +0100
-+++ 12.2/arch/x86/kernel/setup64-xen.c	2011-01-31 17:02:29.000000000 +0100
-@@ -363,5 +363,7 @@ void __cpuinit cpu_init (void)
- 
- 	fpu_init(); 
- 
--	raw_local_save_flags(kernel_eflags);
-+	asm ("pushfq; popq %0" : "=rm" (kernel_eflags));
-+	if (raw_irqs_disabled())
-+		kernel_eflags &= ~X86_EFLAGS_IF;
- }
---- 12.2.orig/arch/x86/kernel/time-xen.c	2010-08-31 09:24:21.000000000 +0200
-+++ 12.2/arch/x86/kernel/time-xen.c	2011-07-12 11:09:48.000000000 +0200
-=======
 --- head.orig/arch/x86/kernel/time-xen.c	2010-08-31 09:24:21.000000000 +0200
 +++ head/arch/x86/kernel/time-xen.c	2011-07-12 11:09:48.000000000 +0200
->>>>>>> 0ac6c274
 @@ -45,7 +45,6 @@
  #include <linux/sysdev.h>
  #include <linux/bcd.h>
@@ -427,13 +394,8 @@
  				      timer_name[cpu],
  				      NULL);
  	if (irq < 0)
-<<<<<<< HEAD
---- 12.2.orig/arch/x86/pci/irq.c	2012-06-20 12:12:06.000000000 +0200
-+++ 12.2/arch/x86/pci/irq.c	2011-08-09 10:33:29.000000000 +0200
-=======
 --- head.orig/arch/x86/pci/irq.c	2012-07-25 09:10:58.000000000 +0200
 +++ head/arch/x86/pci/irq.c	2011-08-09 10:33:29.000000000 +0200
->>>>>>> 0ac6c274
 @@ -94,13 +94,18 @@ static struct irq_routing_table * __init
  	u8 *addr;
  	struct irq_routing_table *rt;
@@ -455,15 +417,9 @@
  		rt = pirq_check_routing_table(addr);
  		if (rt)
  			return rt;
-<<<<<<< HEAD
---- 12.2.orig/drivers/acpi/processor_perflib.c	2012-02-16 11:43:50.000000000 +0100
-+++ 12.2/drivers/acpi/processor_perflib.c	2012-02-16 12:28:45.000000000 +0100
-@@ -596,6 +596,8 @@ end:
-=======
 --- head.orig/drivers/acpi/processor_perflib.c	2012-06-13 12:42:49.000000000 +0200
 +++ head/drivers/acpi/processor_perflib.c	2012-06-13 14:24:48.000000000 +0200
 @@ -616,6 +616,8 @@ end:
->>>>>>> 0ac6c274
  	return result;
  }
  
@@ -478,8 +434,8 @@
  EXPORT_SYMBOL(acpi_processor_unregister_performance);
 +
 +#endif /* !CONFIG_PROCESSOR_EXTERNAL_CONTROL */
---- 12.2.orig/arch/x86/include/mach-xen/asm/processor_32.h	2008-01-28 12:24:19.000000000 +0100
-+++ 12.2/arch/x86/include/mach-xen/asm/processor_32.h	2011-01-31 17:02:29.000000000 +0100
+--- head.orig/arch/x86/include/mach-xen/asm/processor_32.h	2008-01-28 12:24:19.000000000 +0100
++++ head/arch/x86/include/mach-xen/asm/processor_32.h	2011-01-31 17:02:29.000000000 +0100
 @@ -23,7 +23,7 @@
  #include <xen/interface/physdev.h>
  
@@ -490,7 +446,7 @@
  struct desc_struct {
  	unsigned long a,b;
 --- /dev/null	1970-01-01 00:00:00.000000000 +0000
-+++ 12.2/arch/x86/include/mach-xen/asm/time.h	2011-07-11 10:35:24.000000000 +0200
++++ head/arch/x86/include/mach-xen/asm/time.h	2011-07-11 10:35:24.000000000 +0200
 @@ -0,0 +1,6 @@
 +#ifdef CONFIG_XEN_PRIVILEGED_GUEST
 +struct timespec;
@@ -498,15 +454,9 @@
 +#endif
 +
 +#include_next <asm/time.h>
-<<<<<<< HEAD
---- 12.2.orig/arch/x86/include/asm/thread_info.h	2012-06-20 12:12:06.000000000 +0200
-+++ 12.2/arch/x86/include/asm/thread_info.h	2012-04-10 16:11:24.000000000 +0200
-@@ -147,11 +147,15 @@ struct thread_info {
-=======
 --- head.orig/arch/x86/include/asm/thread_info.h	2012-07-25 09:10:58.000000000 +0200
 +++ head/arch/x86/include/asm/thread_info.h	2012-06-13 14:24:17.000000000 +0200
 @@ -149,11 +149,15 @@ struct thread_info {
->>>>>>> 0ac6c274
  	 _TIF_USER_RETURN_NOTIFY)
  
  /* flags to check in __switch_to() */
@@ -522,13 +472,8 @@
  
  #define PREEMPT_ACTIVE		0x10000000
  
-<<<<<<< HEAD
---- 12.2.orig/kernel/time/timekeeping.c	2012-06-20 12:12:06.000000000 +0200
-+++ 12.2/kernel/time/timekeeping.c	2012-04-10 16:11:34.000000000 +0200
-=======
 --- head.orig/kernel/time/timekeeping.c	2012-07-25 09:10:58.000000000 +0200
 +++ head/kernel/time/timekeeping.c	2012-07-25 09:16:00.000000000 +0200
->>>>>>> 0ac6c274
 @@ -20,6 +20,9 @@
  #include <linux/time.h>
  #include <linux/tick.h>
