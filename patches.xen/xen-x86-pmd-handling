From: jbeulich@novell.com
Subject: consolidate pmd/pud/pgd entry handling
Patch-mainline: obsolete

--- head.orig/arch/x86/include/mach-xen/asm/hypervisor.h	2012-05-11 16:22:53.000000000 +0200
+++ head/arch/x86/include/mach-xen/asm/hypervisor.h	2012-05-31 14:50:05.000000000 +0200
@@ -98,10 +98,12 @@ void xen_invlpg(unsigned long ptr);
 void xen_l1_entry_update(pte_t *ptr, pte_t val);
 void xen_l2_entry_update(pmd_t *ptr, pmd_t val);
 void xen_l3_entry_update(pud_t *ptr, pud_t val); /* x86_64/PAE */
-void xen_l4_entry_update(pgd_t *ptr, pgd_t val); /* x86_64 only */
+void xen_l4_entry_update(pgd_t *ptr, int user, pgd_t val); /* x86_64 only */
 void xen_pgd_pin(unsigned long ptr);
 void xen_pgd_unpin(unsigned long ptr);
 
+void xen_init_pgd_pin(void);
+
 void xen_set_ldt(const void *ptr, unsigned int ents);
 
 #ifdef CONFIG_SMP
--- head.orig/arch/x86/include/mach-xen/asm/pgalloc.h	2011-02-01 15:41:35.000000000 +0100
+++ head/arch/x86/include/mach-xen/asm/pgalloc.h	2011-02-03 14:41:13.000000000 +0100
@@ -75,20 +75,16 @@ static inline void pmd_populate(struct m
 				struct page *pte)
 {
 	unsigned long pfn = page_to_pfn(pte);
+	pmd_t ent = __pmd(((pmdval_t)pfn << PAGE_SHIFT) | _PAGE_TABLE);
 
 	paravirt_alloc_pte(mm, pfn);
-	if (PagePinned(virt_to_page(mm->pgd))) {
-		if (!PageHighMem(pte))
-			BUG_ON(HYPERVISOR_update_va_mapping(
-			  (unsigned long)__va(pfn << PAGE_SHIFT),
-			  pfn_pte(pfn, PAGE_KERNEL_RO), 0));
-#ifndef CONFIG_X86_64
-		else if (!TestSetPagePinned(pte))
-			kmap_flush_unused();
+	if (PagePinned(virt_to_page(pmd))) {
+#ifndef CONFIG_HIGHPTE
+		BUG_ON(PageHighMem(pte));
 #endif
-		set_pmd(pmd, __pmd(((pmdval_t)pfn << PAGE_SHIFT) | _PAGE_TABLE));
+		set_pmd(pmd, ent);
 	} else
-		*pmd = __pmd(((pmdval_t)pfn << PAGE_SHIFT) | _PAGE_TABLE);
+		*pmd = ent;
 }
 
 #define pmd_pgtable(pmd) pmd_page(pmd)
@@ -116,39 +112,28 @@ extern void pud_populate(struct mm_struc
 #else	/* !CONFIG_X86_PAE */
 static inline void pud_populate(struct mm_struct *mm, pud_t *pud, pmd_t *pmd)
 {
+	pud_t ent = __pud(_PAGE_TABLE | __pa(pmd));
+
 	paravirt_alloc_pmd(mm, __pa(pmd) >> PAGE_SHIFT);
-	if (unlikely(PagePinned(virt_to_page((mm)->pgd)))) {
-		BUG_ON(HYPERVISOR_update_va_mapping(
-			       (unsigned long)pmd,
-			       pfn_pte(virt_to_phys(pmd)>>PAGE_SHIFT,
-				       PAGE_KERNEL_RO), 0));
-		set_pud(pud, __pud(_PAGE_TABLE | __pa(pmd)));
-	} else
-		*pud =  __pud(_PAGE_TABLE | __pa(pmd));
+	if (PagePinned(virt_to_page(pud)))
+		set_pud(pud, ent);
+	else
+		*pud = ent;
 }
 #endif	/* CONFIG_X86_PAE */
 
 #if PAGETABLE_LEVELS > 3
 #define __user_pgd(pgd) ((pgd) + PTRS_PER_PGD)
 
-/*
- * We need to use the batch mode here, but pgd_pupulate() won't be
- * be called frequently.
- */
 static inline void pgd_populate(struct mm_struct *mm, pgd_t *pgd, pud_t *pud)
 {
+	pgd_t ent = __pgd(_PAGE_TABLE | __pa(pud));
+
 	paravirt_alloc_pud(mm, __pa(pud) >> PAGE_SHIFT);
-	if (unlikely(PagePinned(virt_to_page((mm)->pgd)))) {
-		BUG_ON(HYPERVISOR_update_va_mapping(
-			       (unsigned long)pud,
-			       pfn_pte(virt_to_phys(pud)>>PAGE_SHIFT,
-				       PAGE_KERNEL_RO), 0));
-		set_pgd(pgd, __pgd(_PAGE_TABLE | __pa(pud)));
-		set_pgd(__user_pgd(pgd), __pgd(_PAGE_TABLE | __pa(pud)));
-	} else {
-		*(pgd) =  __pgd(_PAGE_TABLE | __pa(pud));
-		*__user_pgd(pgd) = *(pgd);
-	}
+	if (unlikely(PagePinned(virt_to_page(pgd))))
+		xen_l4_entry_update(pgd, 1, ent);
+	else
+		*__user_pgd(pgd) = *pgd = ent;
 }
 
 static inline pud_t *pud_alloc_one(struct mm_struct *mm, unsigned long addr)
--- head.orig/arch/x86/include/mach-xen/asm/pgtable.h	2012-06-18 09:47:52.000000000 +0200
+++ head/arch/x86/include/mach-xen/asm/pgtable.h	2012-06-18 09:49:28.000000000 +0200
@@ -619,7 +619,7 @@ static inline pmd_t xen_local_pmdp_get_a
 {
 	pmd_t res = *pmdp;
 
-	xen_pmd_clear(pmdp);
+	xen_set_pmd(pmdp, __pmd(0));
 	return res;
 }
 
--- head.orig/arch/x86/include/mach-xen/asm/pgtable-3level.h	2012-07-05 12:45:30.000000000 +0200
+++ head/arch/x86/include/mach-xen/asm/pgtable-3level.h	2012-07-05 13:55:51.000000000 +0200
@@ -110,12 +110,15 @@ static inline void __xen_pte_clear(pte_t
 	ptep->pte_high = 0;
 }
 
-static inline void xen_pmd_clear(pmd_t *pmd)
-{
-	xen_l2_entry_update(pmd, __pmd(0));
-}
+#define xen_pmd_clear(pmd)			\
+({						\
+	pmd_t *__pmdp = (pmd);			\
+	PagePinned(virt_to_page(__pmdp))	\
+	? set_pmd(__pmdp, __pmd(0))		\
+	: (void)(*__pmdp = __pmd(0));		\
+})
 
-static inline void pud_clear(pud_t *pudp)
+static inline void __xen_pud_clear(pud_t *pudp)
 {
 	set_pud(pudp, __pud(0));
 
@@ -131,6 +134,14 @@ static inline void pud_clear(pud_t *pudp
 	 */
 }
 
+#define xen_pud_clear(pudp)			\
+({						\
+	pud_t *__pudp = (pudp);			\
+	PagePinned(virt_to_page(__pudp))	\
+	? __xen_pud_clear(__pudp)		\
+	: (void)(*__pudp = __pud(0));		\
+})
+
 #ifdef CONFIG_SMP
 static inline pte_t xen_ptep_get_and_clear(pte_t *ptep, pte_t res)
 {
--- head.orig/arch/x86/include/mach-xen/asm/pgtable_64.h	2011-04-12 15:59:10.000000000 +0200
+++ head/arch/x86/include/mach-xen/asm/pgtable_64.h	2012-06-14 14:06:03.000000000 +0200
@@ -65,10 +65,13 @@ static inline void xen_set_pmd(pmd_t *pm
 	xen_l2_entry_update(pmdp, pmd);
 }
 
-static inline void xen_pmd_clear(pmd_t *pmd)
-{
-	xen_set_pmd(pmd, xen_make_pmd(0));
-}
+#define xen_pmd_clear(pmd)			\
+({						\
+	pmd_t *__pmdp = (pmd);			\
+	PagePinned(virt_to_page(__pmdp))	\
+	? set_pmd(__pmdp, xen_make_pmd(0))	\
+	: (void)(*__pmdp = xen_make_pmd(0));	\
+})
 
 #ifdef CONFIG_SMP
 static inline pte_t xen_ptep_get_and_clear(pte_t *xp, pte_t ret)
@@ -95,23 +98,28 @@ static inline void xen_set_pud(pud_t *pu
 	xen_l3_entry_update(pudp, pud);
 }
 
-static inline void xen_pud_clear(pud_t *pud)
-{
-	xen_set_pud(pud, xen_make_pud(0));
-}
+#define xen_pud_clear(pud)			\
+({						\
+	pud_t *__pudp = (pud);			\
+	PagePinned(virt_to_page(__pudp))	\
+	? set_pud(__pudp, xen_make_pud(0))	\
+	: (void)(*__pudp = xen_make_pud(0));	\
+})
 
 #define __user_pgd(pgd) ((pgd) + PTRS_PER_PGD)
 
 static inline void xen_set_pgd(pgd_t *pgdp, pgd_t pgd)
 {
-	xen_l4_entry_update(pgdp, pgd);
+	xen_l4_entry_update(pgdp, 0, pgd);
 }
 
-static inline void xen_pgd_clear(pgd_t *pgd)
-{
-	xen_set_pgd(pgd, xen_make_pgd(0));
-	xen_set_pgd(__user_pgd(pgd), xen_make_pgd(0));
-}
+#define xen_pgd_clear(pgd)			\
+({						\
+	pgd_t *__pgdp = (pgd);			\
+	PagePinned(virt_to_page(__pgdp))	\
+	? xen_l4_entry_update(__pgdp, 1, xen_make_pgd(0)) \
+	: (void)(*__user_pgd(__pgdp) = *__pgdp = xen_make_pgd(0)); \
+})
 
 #define __pte_mfn(_pte) (((_pte).pte & PTE_PFN_MASK) >> PAGE_SHIFT)
 
<<<<<<< HEAD
--- head.orig/arch/x86/mm/hypervisor.c	2012-05-31 14:46:58.000000000 +0200
=======
--- head.orig/arch/x86/mm/hypervisor.c	2012-06-01 15:06:05.000000000 +0200
>>>>>>> 0ac6c274
+++ head/arch/x86/mm/hypervisor.c	2012-05-31 14:49:57.000000000 +0200
@@ -356,31 +356,91 @@ void xen_l1_entry_update(pte_t *ptr, pte
 }
 EXPORT_SYMBOL_GPL(xen_l1_entry_update);
 
+static void do_lN_entry_update(mmu_update_t *mmu, unsigned int mmu_count,
+                               struct page *page)
+{
+	if (likely(page)) {
+		multicall_entry_t mcl[2];
+		unsigned long pfn = page_to_pfn(page);
+
+		MULTI_update_va_mapping(mcl,
+					(unsigned long)__va(pfn << PAGE_SHIFT),
+					pfn_pte(pfn, PAGE_KERNEL_RO), 0);
+		SetPagePinned(page);
+		MULTI_mmu_update(mcl + 1, mmu, mmu_count, NULL, DOMID_SELF);
+		if (unlikely(HYPERVISOR_multicall_check(mcl, 2, NULL)))
+			BUG();
+	} else if (unlikely(HYPERVISOR_mmu_update(mmu, mmu_count,
+						  NULL, DOMID_SELF) < 0))
+		BUG();
+}
+
 void xen_l2_entry_update(pmd_t *ptr, pmd_t val)
 {
 	mmu_update_t u;
+	struct page *page = NULL;
+
+	if (likely(pmd_present(val)) && likely(!pmd_large(val))
+	    && likely(mem_map)
+	    && likely(PagePinned(virt_to_page(ptr)))) {
+		page = pmd_page(val);
+		if (unlikely(PagePinned(page)))
+			page = NULL;
+		else if (PageHighMem(page)) {
+#ifndef CONFIG_HIGHPTE
+			BUG();
+#endif
+			kmap_flush_unused();
+			page = NULL;
+		}
+	}
 	u.ptr = virt_to_machine(ptr);
 	u.val = __pmd_val(val);
-	BUG_ON(HYPERVISOR_mmu_update(&u, 1, NULL, DOMID_SELF) < 0);
+	do_lN_entry_update(&u, 1, page);
 }
 
 #if defined(CONFIG_X86_PAE) || defined(CONFIG_X86_64)
 void xen_l3_entry_update(pud_t *ptr, pud_t val)
 {
 	mmu_update_t u;
+	struct page *page = NULL;
+
+	if (likely(pud_present(val))
+#ifdef CONFIG_X86_64
+	    && likely(!pud_large(val))
+#endif
+	    && likely(mem_map)
+	    && likely(PagePinned(virt_to_page(ptr)))) {
+		page = pud_page(val);
+		if (unlikely(PagePinned(page)))
+			page = NULL;
+	}
 	u.ptr = virt_to_machine(ptr);
 	u.val = __pud_val(val);
-	BUG_ON(HYPERVISOR_mmu_update(&u, 1, NULL, DOMID_SELF) < 0);
+	do_lN_entry_update(&u, 1, page);
 }
 #endif
 
 #ifdef CONFIG_X86_64
-void xen_l4_entry_update(pgd_t *ptr, pgd_t val)
+void xen_l4_entry_update(pgd_t *ptr, int user, pgd_t val)
 {
-	mmu_update_t u;
-	u.ptr = virt_to_machine(ptr);
-	u.val = __pgd_val(val);
-	BUG_ON(HYPERVISOR_mmu_update(&u, 1, NULL, DOMID_SELF) < 0);
+	mmu_update_t u[2];
+	struct page *page = NULL;
+
+	if (likely(pgd_present(val)) && likely(mem_map)
+	    && likely(PagePinned(virt_to_page(ptr)))) {
+		page = pgd_page(val);
+		if (unlikely(PagePinned(page)))
+			page = NULL;
+	}
+	u[0].ptr = virt_to_machine(ptr);
+	u[0].val = __pgd_val(val);
+	if (user) {
+		u[1].ptr = virt_to_machine(__user_pgd(ptr));
+		u[1].val = __pgd_val(val);
+		do_lN_entry_update(u, 2, page);
+	} else
+		do_lN_entry_update(u, 1, page);
 }
 #endif /* CONFIG_X86_64 */
 
--- head.orig/arch/x86/mm/init-xen.c	2012-06-14 13:56:56.000000000 +0200
+++ head/arch/x86/mm/init-xen.c	2012-06-14 14:06:12.000000000 +0200
@@ -498,5 +498,7 @@ void __init zone_sizes_init(void)
 #endif
 
 	free_area_init_nodes(max_zone_pfns);
+
+	xen_init_pgd_pin();
 }
 
--- head.orig/arch/x86/mm/init_32-xen.c	2012-04-11 13:26:23.000000000 +0200
+++ head/arch/x86/mm/init_32-xen.c	2012-04-11 17:13:06.000000000 +0200
@@ -889,8 +889,6 @@ void __init mem_init(void)
 
 	if (boot_cpu_data.wp_works_ok < 0)
 		test_wp_bit();
-
-	SetPagePinned(virt_to_page(init_mm.pgd));
 }
 
 #ifdef CONFIG_MEMORY_HOTPLUG
--- head.orig/arch/x86/mm/init_64-xen.c	2012-06-14 11:23:26.000000000 +0200
+++ head/arch/x86/mm/init_64-xen.c	2012-06-14 14:06:16.000000000 +0200
@@ -231,8 +231,11 @@ static pud_t *fill_pud(pgd_t *pgd, unsig
 {
 	if (pgd_none(*pgd)) {
 		pud_t *pud = (pud_t *)spp_getpage();
-		make_page_readonly(pud, XENFEAT_writable_page_tables);
-		pgd_populate(&init_mm, pgd, pud);
+		if (!after_bootmem) {
+			make_page_readonly(pud, XENFEAT_writable_page_tables);
+			xen_l4_entry_update(pgd, __pgd(__pa(pud) | _PAGE_TABLE));
+		} else
+			pgd_populate(&init_mm, pgd, pud);
 		if (pud != pud_offset(pgd, 0))
 			printk(KERN_ERR "PAGETABLE BUG #00! %p <-> %p\n",
 			       pud, pud_offset(pgd, 0));
@@ -244,8 +247,11 @@ static pmd_t *fill_pmd(pud_t *pud, unsig
 {
 	if (pud_none(*pud)) {
 		pmd_t *pmd = (pmd_t *) spp_getpage();
-		make_page_readonly(pmd, XENFEAT_writable_page_tables);
-		pud_populate(&init_mm, pud, pmd);
+		if (!after_bootmem) {
+			make_page_readonly(pmd, XENFEAT_writable_page_tables);
+			xen_l3_entry_update(pud, __pud(__pa(pmd) | _PAGE_TABLE));
+		} else
+			pud_populate(&init_mm, pud, pmd);
 		if (pmd != pmd_offset(pud, 0))
 			printk(KERN_ERR "PAGETABLE BUG #01! %p <-> %p\n",
 			       pmd, pmd_offset(pud, 0));
@@ -592,7 +598,6 @@ phys_pmd_init(pmd_t *pmd_page, unsigned 
 			} else
 				*pmd = __pmd(pte_phys | _PAGE_TABLE);
 		} else {
-			make_page_readonly(pte, XENFEAT_writable_page_tables);
 			spin_lock(&init_mm.page_table_lock);
 			pmd_populate_kernel(&init_mm, pmd, __va(pte_phys));
 			spin_unlock(&init_mm.page_table_lock);
@@ -681,7 +686,6 @@ phys_pud_init(pud_t *pud_page, unsigned 
 			} else
 				*pud = __pud(pmd_phys | _PAGE_TABLE);
 		} else {
-			make_page_readonly(pmd, XENFEAT_writable_page_tables);
 			spin_lock(&init_mm.page_table_lock);
 			pud_populate(&init_mm, pud, __va(pmd_phys));
 			spin_unlock(&init_mm.page_table_lock);
@@ -848,7 +852,6 @@ kernel_physical_mapping_init(unsigned lo
 						   XENFEAT_writable_page_tables);
 			xen_l4_entry_update(pgd, __pgd(pud_phys | _PAGE_TABLE));
 		} else {
-			make_page_readonly(pud, XENFEAT_writable_page_tables);
 			spin_lock(&init_mm.page_table_lock);
 			pgd_populate(&init_mm, pgd, __va(pud_phys));
 			spin_unlock(&init_mm.page_table_lock);
@@ -883,8 +886,6 @@ void __init paging_init(void)
 	node_clear_state(0, N_NORMAL_MEMORY);
 
 	zone_sizes_init();
-
-	SetPagePinned(virt_to_page(init_mm.pgd));
 }
 
 /*
--- head.orig/arch/x86/mm/pgtable-xen.c	2011-09-08 17:12:17.000000000 +0200
+++ head/arch/x86/mm/pgtable-xen.c	2011-04-11 16:12:44.000000000 +0200
@@ -66,16 +66,16 @@ early_param("userpte", setup_userpte);
 void __pte_free(pgtable_t pte)
 {
 	if (!PageHighMem(pte)) {
-		unsigned long va = (unsigned long)page_address(pte);
-		unsigned int level;
-		pte_t *ptep = lookup_address(va, &level);
-
-		BUG_ON(!ptep || level != PG_LEVEL_4K || !pte_present(*ptep));
-		if (!pte_write(*ptep)
-		    && HYPERVISOR_update_va_mapping(va,
-						    mk_pte(pte, PAGE_KERNEL),
-						    0))
-			BUG();
+		if (PagePinned(pte)) {
+			unsigned long pfn = page_to_pfn(pte);
+
+			if (HYPERVISOR_update_va_mapping((unsigned long)__va(pfn << PAGE_SHIFT),
+							 pfn_pte(pfn,
+								 PAGE_KERNEL),
+							 0))
+				BUG();
+			ClearPagePinned(pte);
+		}
 	} else
 #ifdef CONFIG_HIGHPTE
 		ClearPagePinned(pte);
@@ -117,14 +117,15 @@ pmd_t *pmd_alloc_one(struct mm_struct *m
 
 void __pmd_free(pgtable_t pmd)
 {
-	unsigned long va = (unsigned long)page_address(pmd);
-	unsigned int level;
-	pte_t *ptep = lookup_address(va, &level);
-
-	BUG_ON(!ptep || level != PG_LEVEL_4K || !pte_present(*ptep));
-	if (!pte_write(*ptep)
-	    && HYPERVISOR_update_va_mapping(va, mk_pte(pmd, PAGE_KERNEL), 0))
-		BUG();
+	if (PagePinned(pmd)) {
+		unsigned long pfn = page_to_pfn(pmd);
+
+		if (HYPERVISOR_update_va_mapping((unsigned long)__va(pfn << PAGE_SHIFT),
+						 pfn_pte(pfn, PAGE_KERNEL),
+						 0))
+			BUG();
+		ClearPagePinned(pmd);
+	}
 
 	ClearPageForeign(pmd);
 	init_page_count(pmd);
@@ -212,21 +213,20 @@ static inline unsigned int pgd_walk_set_
 {
 	unsigned long pfn = page_to_pfn(page);
 
-	if (PageHighMem(page)) {
-		if (pgprot_val(flags) & _PAGE_RW)
-			ClearPagePinned(page);
-		else
-			SetPagePinned(page);
-	} else {
-		MULTI_update_va_mapping(per_cpu(pb_mcl, cpu) + seq,
-					(unsigned long)__va(pfn << PAGE_SHIFT),
-					pfn_pte(pfn, flags), 0);
-		if (unlikely(++seq == PIN_BATCH)) {
-			if (unlikely(HYPERVISOR_multicall_check(per_cpu(pb_mcl, cpu),
-								PIN_BATCH, NULL)))
-				BUG();
-			seq = 0;
-		}
+	if (pgprot_val(flags) & _PAGE_RW)
+		ClearPagePinned(page);
+	else
+		SetPagePinned(page);
+	if (PageHighMem(page))
+		return seq;
+	MULTI_update_va_mapping(per_cpu(pb_mcl, cpu) + seq,
+				(unsigned long)__va(pfn << PAGE_SHIFT),
+				pfn_pte(pfn, flags), 0);
+	if (unlikely(++seq == PIN_BATCH)) {
+		if (unlikely(HYPERVISOR_multicall_check(per_cpu(pb_mcl, cpu),
+							PIN_BATCH, NULL)))
+			BUG();
+		seq = 0;
 	}
 
 	return seq;
@@ -273,6 +273,16 @@ static void pgd_walk(pgd_t *pgd_base, pg
 		}
 	}
 
+#ifdef CONFIG_X86_PAE
+	for (; g < PTRS_PER_PGD; g++, pgd++) {
+		BUG_ON(pgd_none(*pgd));
+		pud = pud_offset(pgd, 0);
+		BUG_ON(pud_none(*pud));
+		pmd = pmd_offset(pud, 0);
+		seq = pgd_walk_set_prot(virt_to_page(pmd),flags,cpu,seq);
+	}
+#endif
+
 	mcl = per_cpu(pb_mcl, cpu);
 #ifdef CONFIG_X86_64
 	if (unlikely(seq > PIN_BATCH - 2)) {
@@ -308,6 +318,51 @@ static void pgd_walk(pgd_t *pgd_base, pg
 	put_cpu();
 }
 
+void __init xen_init_pgd_pin(void)
+{
+	pgd_t       *pgd = init_mm.pgd;
+	pud_t       *pud;
+	pmd_t       *pmd;
+	unsigned int g, u, m;
+
+	if (xen_feature(XENFEAT_auto_translated_physmap))
+		return;
+
+	SetPagePinned(virt_to_page(pgd));
+	for (g = 0; g < PTRS_PER_PGD; g++, pgd++) {
+#ifndef CONFIG_X86_PAE
+		if (g >= pgd_index(HYPERVISOR_VIRT_START)
+		    && g <= pgd_index(HYPERVISOR_VIRT_END - 1))
+			continue;
+#endif
+		if (!pgd_present(*pgd))
+			continue;
+		pud = pud_offset(pgd, 0);
+		if (PTRS_PER_PUD > 1) /* not folded */
+			SetPagePinned(virt_to_page(pud));
+		for (u = 0; u < PTRS_PER_PUD; u++, pud++) {
+			if (!pud_present(*pud))
+				continue;
+			pmd = pmd_offset(pud, 0);
+			if (PTRS_PER_PMD > 1) /* not folded */
+				SetPagePinned(virt_to_page(pmd));
+			for (m = 0; m < PTRS_PER_PMD; m++, pmd++) {
+#ifdef CONFIG_X86_PAE
+				if (g == pgd_index(HYPERVISOR_VIRT_START)
+				    && m >= pmd_index(HYPERVISOR_VIRT_START))
+					continue;
+#endif
+				if (!pmd_present(*pmd))
+					continue;
+				SetPagePinned(pmd_page(*pmd));
+			}
+		}
+	}
+#ifdef CONFIG_X86_64
+	SetPagePinned(virt_to_page(level3_user_pgt));
+#endif
+}
+
 static void __pgd_pin(pgd_t *pgd)
 {
 	pgd_walk(pgd, PAGE_KERNEL_RO);
@@ -506,21 +561,18 @@ static void pgd_dtor(pgd_t *pgd)
 
 void pud_populate(struct mm_struct *mm, pud_t *pudp, pmd_t *pmd)
 {
-	struct page *page = virt_to_page(pmd);
-	unsigned long pfn = page_to_pfn(page);
-
-	paravirt_alloc_pmd(mm, __pa(pmd) >> PAGE_SHIFT);
-
 	/* Note: almost everything apart from _PAGE_PRESENT is
 	   reserved at the pmd (PDPT) level. */
-	if (PagePinned(virt_to_page(mm->pgd))) {
-		BUG_ON(PageHighMem(page));
-		BUG_ON(HYPERVISOR_update_va_mapping(
-			  (unsigned long)__va(pfn << PAGE_SHIFT),
-			  pfn_pte(pfn, PAGE_KERNEL_RO), 0));
-		set_pud(pudp, __pud(__pa(pmd) | _PAGE_PRESENT));
-	} else
-		*pudp = __pud(__pa(pmd) | _PAGE_PRESENT);
+	pud_t pud = __pud(__pa(pmd) | _PAGE_PRESENT);
+
+	paravirt_alloc_pmd(mm, page_to_pfn(virt_to_page(pmd)));
+
+	if (likely(!PagePinned(virt_to_page(pudp)))) {
+		*pudp = pud;
+		return;
+	}
+
+	set_pud(pudp, pud);
 
 	/*
 	 * According to Intel App note "TLBs, Paging-Structure Caches,
@@ -614,13 +666,10 @@ static void pgd_prepopulate_pmd(struct m
 	     i++, pud++, addr += PUD_SIZE) {
 		pmd_t *pmd = pmds[i];
 
-		if (i >= KERNEL_PGD_BOUNDARY) {
+		if (i >= KERNEL_PGD_BOUNDARY)
 			memcpy(pmd,
 			       (pmd_t *)pgd_page_vaddr(swapper_pg_dir[i]),
 			       sizeof(pmd_t) * PTRS_PER_PMD);
-			make_lowmem_page_readonly(
-				pmd, XENFEAT_writable_page_tables);
-		}
 
 		/* It is safe to poke machine addresses of pmds under the pgd_lock. */
 		pud_populate(mm, pud, pmd);<|MERGE_RESOLUTION|>--- conflicted
+++ resolved
@@ -207,11 +207,7 @@
  
  #define __pte_mfn(_pte) (((_pte).pte & PTE_PFN_MASK) >> PAGE_SHIFT)
  
-<<<<<<< HEAD
---- head.orig/arch/x86/mm/hypervisor.c	2012-05-31 14:46:58.000000000 +0200
-=======
 --- head.orig/arch/x86/mm/hypervisor.c	2012-06-01 15:06:05.000000000 +0200
->>>>>>> 0ac6c274
 +++ head/arch/x86/mm/hypervisor.c	2012-05-31 14:49:57.000000000 +0200
 @@ -356,31 +356,91 @@ void xen_l1_entry_update(pte_t *ptr, pte
  }
