--- conflicted
+++ resolved
@@ -545,13 +545,8 @@
 -		l1 = xchg(&vcpu_info->evtchn_pending_sel, 0);
 +		l1 = vcpu_info_xchg(evtchn_pending_sel, 0);
  
-<<<<<<< HEAD
- 		start_l1i = l1i = percpu_read(current_l1i);
- 		start_l2i = percpu_read(current_l2i);
-=======
  		start_l1i = l1i = __this_cpu_read(current_l1i);
  		start_l2i = __this_cpu_read(current_l2i);
->>>>>>> 0ac6c274
 @@ -1518,7 +1523,6 @@ void unmask_evtchn(int port)
  {
  	shared_info_t *s = HYPERVISOR_shared_info;
