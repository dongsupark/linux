From: Linux Kernel Mailing List <linux-kernel@vger.kernel.org>
Subject: Linux: 2.6.36
Patch-mainline: 2.6.36

 This patch contains the differences between 2.6.35 and 2.6.36.

Acked-by: Jeff Mahoney <jeffm@suse.com>
Automatically created from "patches.kernel.org/patch-2.6.36" by xen-port-patches.py

--- head.orig/arch/x86/Kconfig	2012-06-13 15:38:28.000000000 +0200
+++ head/arch/x86/Kconfig	2012-06-13 15:40:38.000000000 +0200
@@ -59,7 +59,7 @@ config X86
 	select HAVE_HW_BREAKPOINT
 	select HAVE_MIXED_BREAKPOINTS_REGS
 	select PERF_EVENTS
-	select HAVE_PERF_EVENTS_NMI
+	select HAVE_PERF_EVENTS_NMI if !XEN
 	select ANON_INODES
 	select HAVE_ALIGNED_STRUCT_PAGE if SLUB && !M386
 	select HAVE_CMPXCHG_LOCAL if !M386
@@ -236,7 +236,7 @@ config ARCH_HWEIGHT_CFLAGS
 
 config ARCH_CPU_PROBE_RELEASE
 	def_bool y
-	depends on HOTPLUG_CPU
+	depends on HOTPLUG_CPU && !XEN
 
 config ARCH_SUPPORTS_UPROBES
 	def_bool y
@@ -1078,7 +1078,7 @@ config X86_CPUID
 
 choice
 	prompt "High Memory Support"
-	default HIGHMEM64G if X86_NUMAQ
+	default HIGHMEM64G if X86_NUMAQ || XEN
 	default HIGHMEM4G
 	depends on X86_32
 
@@ -1121,7 +1121,7 @@ config NOHIGHMEM
 
 config HIGHMEM4G
 	bool "4GB"
-	depends on !X86_NUMAQ
+	depends on !X86_NUMAQ && !XEN
 	---help---
 	  Select this if you have a 32-bit processor and between 1 and 4
 	  gigabytes of physical RAM.
--- head.orig/arch/x86/ia32/ia32entry-xen.S	2011-02-01 15:03:03.000000000 +0100
+++ head/arch/x86/ia32/ia32entry-xen.S	2011-02-01 15:04:27.000000000 +0100
@@ -47,7 +47,12 @@
 	/*
 	 * Reload arg registers from stack in case ptrace changed them.
 	 * We don't reload %eax because syscall_trace_enter() returned
-	 * the value it wants us to use in the table lookup.
+	 * the %rax value we should see.  Instead, we just truncate that
+	 * value to 32 bits again as we did on entry from user mode.
+	 * If it's a new value set by user_regset during entry tracing,
+	 * this matches the normal truncation of the user-mode value.
+	 * If it's -1 to make us punt the syscall, then (u32)-1 is still
+	 * an appropriately invalid value.
 	 */
 	.macro LOAD_ARGS32 offset, _r9=0
 	.if \_r9
@@ -57,6 +62,7 @@
 	movl \offset+48(%rsp),%edx
 	movl \offset+56(%rsp),%esi
 	movl \offset+64(%rsp),%edi
+	movl %eax,%eax			/* zero extension */
 	.endm
 
 	.macro CFI_STARTPROC32 simple
@@ -151,7 +157,7 @@ ENTRY(ia32_sysenter_target)
 	movl $AUDIT_ARCH_I386,%edi	/* 1st arg: audit arch */
 	call audit_syscall_entry
 	movl RAX-ARGOFFSET(%rsp),%eax	/* reload syscall number */
-	cmpl $(IA32_NR_syscalls-1),%eax
+	cmpq $(IA32_NR_syscalls-1),%rax
 	ja ia32_badsys
 	movl %ebx,%edi			/* reload 1st syscall arg */
 	movl RCX-ARGOFFSET(%rsp),%esi	/* reload 2nd syscall arg */
@@ -216,7 +222,7 @@ ENTRY(ia32_cstar_target)
 	orl   $TS_COMPAT,TI_status(%r10)
 	testl $_TIF_WORK_SYSCALL_ENTRY,TI_flags(%r10)
 	jnz   cstar_tracesys
-	cmpl $IA32_NR_syscalls-1,%eax
+	cmpq $IA32_NR_syscalls-1,%rax
 	ja  ia32_badsys
 cstar_do_call:
 	IA32_ARG_FIXUP 1
@@ -243,7 +249,7 @@ cstar_tracesys:
 	LOAD_ARGS32 ARGOFFSET, 1  /* reload args from stack in case ptrace changed it */
 	RESTORE_REST
 	xchgl %ebp,%r9d
-	cmpl $(IA32_NR_syscalls-1),%eax
+	cmpq $(IA32_NR_syscalls-1),%rax
 	ja int_ret_from_sys_call /* cstar_tracesys has set RAX(%rsp) */
 	jmp cstar_do_call
 END(ia32_cstar_target)
@@ -301,7 +307,7 @@ ENTRY(ia32_syscall)
 	testl $_TIF_WORK_SYSCALL_ENTRY,TI_flags(%r10)
 	jnz ia32_tracesys
 .Lia32_check_call:
-	cmpl $(IA32_NR_syscalls-1),%eax
+	cmpq $(IA32_NR_syscalls-1),%rax
 	ja ia32_badsys
 ia32_do_call:
 	IA32_ARG_FIXUP
@@ -325,7 +331,7 @@ ia32_tracesys:			 
 	call syscall_trace_enter
 	LOAD_ARGS32 ARGOFFSET  /* reload args from stack in case ptrace changed it */
 	RESTORE_REST
-	cmpl $(IA32_NR_syscalls-1),%eax
+	cmpq $(IA32_NR_syscalls-1),%rax
 	ja  int_ret_from_sys_call	/* ia32_tracesys has set RAX(%rsp) */
 	jmp ia32_do_call
 END(ia32_syscall)
@@ -723,4 +729,7 @@ ia32_sys_call_table:
 	.quad compat_sys_rt_tgsigqueueinfo	/* 335 */
 	.quad sys_perf_event_open
 	.quad compat_sys_recvmmsg
+	.quad sys_fanotify_init
+	.quad sys32_fanotify_mark
+	.quad sys_prlimit64		/* 340 */
 ia32_syscall_end:
--- head.orig/arch/x86/include/mach-xen/asm/highmem.h	2011-02-01 14:44:12.000000000 +0100
+++ head/arch/x86/include/mach-xen/asm/highmem.h	2011-02-01 15:04:27.000000000 +0100
@@ -60,7 +60,7 @@ void *kmap(struct page *page);
 void kunmap(struct page *page);
 void *kmap_atomic_prot(struct page *page, enum km_type type, pgprot_t prot);
 void *kmap_atomic(struct page *page, enum km_type type);
-void kunmap_atomic(void *kvaddr, enum km_type type);
+void kunmap_atomic_notypecheck(void *kvaddr, enum km_type type);
 void *kmap_atomic_pfn(unsigned long pfn, enum km_type type);
 void *kmap_atomic_prot_pfn(unsigned long pfn, enum km_type type, pgprot_t prot);
 struct page *kmap_atomic_to_page(void *ptr);
--- head.orig/arch/x86/include/mach-xen/asm/pci.h	2011-02-01 15:03:03.000000000 +0100
+++ head/arch/x86/include/mach-xen/asm/pci.h	2011-02-01 15:04:27.000000000 +0100
@@ -30,6 +30,9 @@ extern struct pci_bus *pci_scan_bus_on_n
 					    int node);
 extern struct pci_bus *pci_scan_bus_with_sysdata(int busno);
 
+#ifdef CONFIG_PCI
+
+#ifdef CONFIG_PCI_DOMAINS
 static inline int pci_domain_nr(struct pci_bus *bus)
 {
 	struct pci_sysdata *sd = bus->sysdata;
@@ -40,13 +43,12 @@ static inline int pci_proc_domain(struct
 {
 	return pci_domain_nr(bus);
 }
-
+#endif
 
 /* Can be used to override the logic in pci_scan_bus for skipping
    already-configured bus numbers - to be used for buggy BIOSes
    or architectures with incomplete PCI setup by the loader */
 
-#ifdef CONFIG_PCI
 extern unsigned int pcibios_assign_all_busses(void);
 extern int pci_legacy_init(void);
 # ifdef CONFIG_ACPI
--- head.orig/arch/x86/include/mach-xen/asm/perf_event.h	2011-02-01 15:03:10.000000000 +0100
+++ head/arch/x86/include/mach-xen/asm/perf_event.h	2011-02-01 15:04:27.000000000 +0100
@@ -19,6 +19,19 @@
 	_r_->flags & PERF_EFLAGS_EXACT ? _f_ | PERF_RECORD_MISC_EXACT_IP : _f_; \
 })
 
+#include <asm/stacktrace.h>
+
+/*
+ * We abuse bit 3 from flags to pass exact information, see perf_misc_flags
+ * and the comment with PERF_EFLAGS_EXACT.
+ */
+#define perf_arch_fetch_caller_regs(regs, __ip)		{	\
+	(regs)->ip = (__ip);					\
+	(regs)->bp = caller_frame_pointer();			\
+	(regs)->cs = __KERNEL_CS;				\
+	regs->flags = 0;					\
+}
+
 #endif
 
 static inline void init_hw_perf_events(void) {}
--- head.orig/arch/x86/include/mach-xen/asm/pgtable-3level.h	2011-03-23 09:58:44.000000000 +0100
+++ head/arch/x86/include/mach-xen/asm/pgtable-3level.h	2011-03-23 10:02:02.000000000 +0100
@@ -86,7 +86,7 @@ static inline void pud_clear(pud_t *pudp
 static inline pte_t xen_ptep_get_and_clear(pte_t *ptep, pte_t res)
 {
 	uint64_t val = __pte_val(res);
-	if (__cmpxchg64(ptep, val, 0) != val) {
+	if (__cmpxchg64(&ptep->pte, val, 0) != val) {
 		/* xchg acts as a barrier before the setting of the high bits */
 		res.pte_low = xchg(&ptep->pte_low, 0);
 		res.pte_high = ptep->pte_high;
--- head.orig/arch/x86/include/mach-xen/asm/pgtable_32.h	2011-02-01 15:03:03.000000000 +0100
+++ head/arch/x86/include/mach-xen/asm/pgtable_32.h	2011-02-01 15:04:27.000000000 +0100
@@ -25,6 +25,7 @@
 struct vm_area_struct;
 
 extern pgd_t *swapper_pg_dir;
+extern pgd_t trampoline_pg_dir[1024];
 
 static inline void pgtable_cache_init(void) { }
 static inline void check_pgt_cache(void) { }
--- head.orig/arch/x86/include/mach-xen/asm/pgtable_64.h	2011-03-23 10:01:13.000000000 +0100
+++ head/arch/x86/include/mach-xen/asm/pgtable_64.h	2011-03-23 10:02:08.000000000 +0100
@@ -128,8 +128,8 @@ static inline int pgd_large(pgd_t pgd) {
 /* x86-64 always has all page tables mapped. */
 #define pte_offset_map(dir, address) pte_offset_kernel((dir), (address))
 #define pte_offset_map_nested(dir, address) pte_offset_kernel((dir), (address))
-#define pte_unmap(pte) /* NOP */
-#define pte_unmap_nested(pte) /* NOP */
+#define pte_unmap(pte) ((void)(pte))/* NOP */
+#define pte_unmap_nested(pte) ((void)(pte)) /* NOP */
 
 #define update_mmu_cache(vma, address, ptep) do { } while (0)
 
--- head.orig/arch/x86/include/mach-xen/asm/processor.h	2011-03-03 16:47:17.000000000 +0100
+++ head/arch/x86/include/mach-xen/asm/processor.h	2012-05-23 13:36:57.000000000 +0200
@@ -716,6 +716,7 @@ extern void init_c1e_mask(void);
 extern unsigned long		boot_option_idle_override;
 extern unsigned long		idle_halt;
 extern unsigned long		idle_nomwait;
+extern bool			c1e_detected;
 
 #ifndef CONFIG_XEN
 /*
@@ -981,4 +982,24 @@ unsigned long calc_aperfmperf_ratio(stru
 }
 #endif
 
+/*
+ * AMD errata checking
+ */
+#ifdef CONFIG_CPU_SUP_AMD
+extern const int amd_erratum_383[];
+extern const int amd_erratum_400[];
+extern bool cpu_has_amd_erratum(const int *);
+
+#define AMD_LEGACY_ERRATUM(...)		{ -1, __VA_ARGS__, 0 }
+#define AMD_OSVW_ERRATUM(osvw_id, ...)	{ osvw_id, __VA_ARGS__, 0 }
+#define AMD_MODEL_RANGE(f, m_start, s_start, m_end, s_end) \
+	((f << 24) | (m_start << 16) | (s_start << 12) | (m_end << 4) | (s_end))
+#define AMD_MODEL_RANGE_FAMILY(range)	(((range) >> 24) & 0xff)
+#define AMD_MODEL_RANGE_START(range)	(((range) >> 12) & 0xfff)
+#define AMD_MODEL_RANGE_END(range)	((range) & 0xfff)
+
+#else
+#define cpu_has_amd_erratum(x)	(false)
+#endif /* CONFIG_CPU_SUP_AMD */
+
 #endif /* _ASM_X86_PROCESSOR_H */
--- head.orig/arch/x86/kernel/apic/io_apic-xen.c	2011-02-01 15:03:10.000000000 +0100
+++ head/arch/x86/kernel/apic/io_apic-xen.c	2011-02-01 15:04:27.000000000 +0100
@@ -319,14 +319,19 @@ void arch_init_copy_chip_data(struct irq
 
 	old_cfg = old_desc->chip_data;
 
-	memcpy(cfg, old_cfg, sizeof(struct irq_cfg));
+	cfg->vector = old_cfg->vector;
+	cfg->move_in_progress = old_cfg->move_in_progress;
+	cpumask_copy(cfg->domain, old_cfg->domain);
+	cpumask_copy(cfg->old_domain, old_cfg->old_domain);
 
 	init_copy_irq_2_pin(old_cfg, cfg, node);
 }
 
-static void free_irq_cfg(struct irq_cfg *old_cfg)
+static void free_irq_cfg(struct irq_cfg *cfg)
 {
-	kfree(old_cfg);
+	free_cpumask_var(cfg->domain);
+	free_cpumask_var(cfg->old_domain);
+	kfree(cfg);
 }
 
 void arch_free_chip_data(struct irq_desc *old_desc, struct irq_desc *desc)
@@ -1808,6 +1813,8 @@ __apicdebuginit(void) print_IO_APIC(void
 		struct irq_pin_list *entry;
 
 		cfg = desc->chip_data;
+		if (!cfg)
+			continue;
 		entry = cfg->irq_2_pin;
 		if (!entry)
 			continue;
@@ -3498,7 +3505,7 @@ static int set_msi_irq_affinity(unsigned
 
 	cfg = desc->chip_data;
 
-	read_msi_msg_desc(desc, &msg);
+	get_cached_msi_msg_desc(desc, &msg);
 
 	msg.data &= ~MSI_DATA_VECTOR_MASK;
 	msg.data |= MSI_DATA_VECTOR(cfg->vector);
--- head.orig/arch/x86/kernel/cpu/common-xen.c	2012-07-05 11:57:53.000000000 +0200
+++ head/arch/x86/kernel/cpu/common-xen.c	2012-07-05 11:58:02.000000000 +0200
@@ -157,10 +157,18 @@ EXPORT_PER_CPU_SYMBOL(xen_x86_cr0_upd);
 static int __init x86_xsave_setup(char *s)
 {
 	setup_clear_cpu_cap(X86_FEATURE_XSAVE);
+	setup_clear_cpu_cap(X86_FEATURE_XSAVEOPT);
 	return 1;
 }
 __setup("noxsave", x86_xsave_setup);
 
+static int __init x86_xsaveopt_setup(char *s)
+{
+	setup_clear_cpu_cap(X86_FEATURE_XSAVEOPT);
+	return 1;
+}
+__setup("noxsaveopt", x86_xsaveopt_setup);
+
 #ifdef CONFIG_X86_32
 static int cachesize_override __cpuinitdata = -1;
 
@@ -579,7 +587,7 @@ void __cpuinit cpu_detect(struct cpuinfo
 	}
 }
 
-static void __cpuinit get_cpu_cap(struct cpuinfo_x86 *c)
+void __cpuinit get_cpu_cap(struct cpuinfo_x86 *c)
 {
 	u32 tfms, xlvl;
 	u32 ebx;
@@ -593,6 +601,16 @@ static void __cpuinit get_cpu_cap(struct
 		c->x86_capability[4] = excap;
 	}
 
+	/* Additional Intel-defined flags: level 0x00000007 */
+	if (c->cpuid_level >= 0x00000007) {
+		u32 eax, ebx, ecx, edx;
+
+		cpuid_count(0x00000007, 0, &eax, &ebx, &ecx, &edx);
+
+		if (eax > 0)
+			c->x86_capability[9] = ebx;
+	}
+
 	/* AMD-defined flags: level 0x80000001 */
 	xlvl = cpuid_eax(0x80000000);
 	c->extended_cpuid_level = xlvl;
@@ -618,6 +636,7 @@ static void __cpuinit get_cpu_cap(struct
 	if (c->extended_cpuid_level >= 0x80000007)
 		c->x86_power = cpuid_edx(0x80000007);
 
+	init_scattered_cpuid_features(c);
 }
 
 static void __cpuinit identify_cpu_without_cpuid(struct cpuinfo_x86 *c)
@@ -779,7 +798,6 @@ static void __cpuinit generic_identify(s
 
 	get_model_name(c); /* Default name */
 
-	init_scattered_cpuid_features(c);
 	detect_nopl(c);
 }
 
@@ -1291,6 +1309,7 @@ void __cpuinit cpu_init(void)
 	dbg_restore_debug_regs();
 
 	fpu_init();
+	xsave_init();
 
 #ifndef CONFIG_XEN
 	raw_local_save_flags(kernel_eflags);
@@ -1361,12 +1380,7 @@ void __cpuinit cpu_init(void)
 	clear_used_math();
 	mxcsr_feature_mask_init();
 
-	/*
-	 * Boot processor to setup the FP and extended state context info.
-	 */
-	if (smp_processor_id() == boot_cpu_id)
-		init_thread_xstate();
-
+	fpu_init();
 	xsave_init();
 }
 #endif
--- head.orig/arch/x86/kernel/cpu/intel.c	2011-11-17 11:47:25.000000000 +0100
+++ head/arch/x86/kernel/cpu/intel.c	2012-02-08 12:28:15.000000000 +0100
@@ -299,6 +299,7 @@ static void __cpuinit intel_workarounds(
 }
 #endif
 
+#ifndef CONFIG_XEN
 static void __cpuinit srat_detect_node(struct cpuinfo_x86 *c)
 {
 #ifdef CONFIG_NUMA
@@ -316,7 +317,6 @@ static void __cpuinit srat_detect_node(s
 #endif
 }
 
-#ifndef CONFIG_XEN
 /*
  * find out the number of processor cores on the die
  */
@@ -334,7 +334,6 @@ static int __cpuinit intel_num_cpu_cores
 	else
 		return 1;
 }
-#endif
 
 static void __cpuinit detect_vmx_virtcap(struct cpuinfo_x86 *c)
 {
@@ -373,6 +372,7 @@ static void __cpuinit detect_vmx_virtcap
 			set_cpu_cap(c, X86_FEATURE_VPID);
 	}
 }
+#endif
 
 static void __cpuinit init_intel(struct cpuinfo_x86 *c)
 {
@@ -467,13 +467,13 @@ static void __cpuinit init_intel(struct 
 		detect_ht(c);
 #endif
 	}
-#endif
 
 	/* Work around errata */
 	srat_detect_node(c);
 
 	if (cpu_has(c, X86_FEATURE_VMX))
 		detect_vmx_virtcap(c);
+#endif
 
 	/*
 	 * Initialize MSR_IA32_ENERGY_PERF_BIAS if BIOS did not.
<<<<<<< HEAD
--- head.orig/arch/x86/kernel/cpu/scattered.c	2012-06-12 15:05:56.000000000 +0200
=======
--- head.orig/arch/x86/kernel/cpu/scattered.c	2012-07-05 09:58:19.000000000 +0200
>>>>>>> 0ac6c274
+++ head/arch/x86/kernel/cpu/scattered.c	2012-02-16 13:40:13.000000000 +0100
@@ -41,6 +41,7 @@ void __cpuinit init_scattered_cpuid_feat
 		{ X86_FEATURE_XSAVEOPT,		CR_EAX,	0, 0x0000000d, 1 },
 		{ X86_FEATURE_CPB,		CR_EDX, 9, 0x80000007, 0 },
 		{ X86_FEATURE_HW_PSTATE,	CR_EDX, 7, 0x80000007, 0 },
+#ifndef CONFIG_XEN
 		{ X86_FEATURE_NPT,		CR_EDX, 0, 0x8000000a, 0 },
 		{ X86_FEATURE_LBRV,		CR_EDX, 1, 0x8000000a, 0 },
 		{ X86_FEATURE_SVML,		CR_EDX, 2, 0x8000000a, 0 },
@@ -51,6 +52,7 @@ void __cpuinit init_scattered_cpuid_feat
 		{ X86_FEATURE_DECODEASSISTS,	CR_EDX, 7, 0x8000000a, 0 },
 		{ X86_FEATURE_PAUSEFILTER,	CR_EDX,10, 0x8000000a, 0 },
 		{ X86_FEATURE_PFTHRESHOLD,	CR_EDX,12, 0x8000000a, 0 },
+#endif
 		{ 0, 0, 0, 0, 0 }
 	};
 
--- head.orig/arch/x86/kernel/entry_32-xen.S	2012-02-29 14:18:03.000000000 +0100
+++ head/arch/x86/kernel/entry_32-xen.S	2012-02-29 14:18:13.000000000 +0100
@@ -656,14 +656,14 @@ ldt_ss:
  * compensating for the offset by changing to the ESPFIX segment with
  * a base address that matches for the difference.
  */
+#define GDT_ESPFIX_SS PER_CPU_VAR(gdt_page) + (GDT_ENTRY_ESPFIX_SS * 8)
 	mov %esp, %edx			/* load kernel esp */
 	mov PT_OLDESP(%esp), %eax	/* load userspace esp */
 	mov %dx, %ax			/* eax: new kernel esp */
 	sub %eax, %edx			/* offset (low word is 0) */
-	PER_CPU(gdt_page, %ebx)
 	shr $16, %edx
-	mov %dl, GDT_ENTRY_ESPFIX_SS * 8 + 4(%ebx) /* bits 16..23 */
-	mov %dh, GDT_ENTRY_ESPFIX_SS * 8 + 7(%ebx) /* bits 24..31 */
+	mov %dl, GDT_ESPFIX_SS + 4 /* bits 16..23 */
+	mov %dh, GDT_ESPFIX_SS + 7 /* bits 24..31 */
 	pushl $__ESPFIX_SS
 	CFI_ADJUST_CFA_OFFSET 4
 	push %eax			/* new kernel esp */
@@ -862,9 +862,8 @@ ptregs_clone:
  * normal stack and adjusts ESP with the matching offset.
  */
 	/* fixup the stack */
-	PER_CPU(gdt_page, %ebx)
-	mov GDT_ENTRY_ESPFIX_SS * 8 + 4(%ebx), %al /* bits 16..23 */
-	mov GDT_ENTRY_ESPFIX_SS * 8 + 7(%ebx), %ah /* bits 24..31 */
+	mov GDT_ESPFIX_SS + 4, %al /* bits 16..23 */
+	mov GDT_ESPFIX_SS + 7, %ah /* bits 24..31 */
 	shl $16, %eax
 	addl %esp, %eax			/* the adjusted stack pointer */
 	pushl $__KERNEL_DS
@@ -1133,7 +1132,7 @@ ENTRY(simd_coprocessor_error)
 	.balign 4
 	.long 661b
 	.long 663f
-	.byte X86_FEATURE_XMM
+	.word X86_FEATURE_XMM
 	.byte 662b-661b
 	.byte 664f-663f
 .previous
--- head.orig/arch/x86/kernel/entry_64-xen.S	2011-10-07 11:40:00.000000000 +0200
+++ head/arch/x86/kernel/entry_64-xen.S	2011-10-07 11:40:07.000000000 +0200
@@ -1115,13 +1115,13 @@ END(kernel_thread_helper)
  * execve(). This function needs to use IRET, not SYSRET, to set up all state properly.
  *
  * C extern interface:
- *	 extern long execve(char *name, char **argv, char **envp)
+ *	 extern long execve(const char *name, char **argv, char **envp)
  *
  * asm input arguments:
  *	rdi: name, rsi: argv, rdx: envp
  *
  * We want to fallback into:
- *	extern long sys_execve(char *name, char **argv,char **envp, struct pt_regs *regs)
+ *	extern long sys_execve(const char *name, char **argv,char **envp, struct pt_regs *regs)
  *
  * do_sys_execve asm fallback arguments:
  *	rdi: name, rsi: argv, rdx: envp, rcx: fake frame on the stack
--- head.orig/arch/x86/kernel/mpparse-xen.c	2011-02-01 15:03:10.000000000 +0100
+++ head/arch/x86/kernel/mpparse-xen.c	2011-02-01 15:04:27.000000000 +0100
@@ -288,6 +288,20 @@ static void __init smp_dump_mptable(stru
 
 void __init default_smp_read_mpc_oem(struct mpc_table *mpc) { }
 
+static void __init smp_register_lapic_address(unsigned long address)
+{
+#ifndef CONFIG_XEN
+	mp_lapic_addr = address;
+
+	set_fixmap_nocache(FIX_APIC_BASE, address);
+	if (boot_cpu_physical_apicid == -1U) {
+		boot_cpu_physical_apicid  = read_apic_id();
+		apic_version[boot_cpu_physical_apicid] =
+			 GET_APIC_VERSION(apic_read(APIC_LVR));
+	}
+#endif
+}
+
 static int __init smp_read_mpc(struct mpc_table *mpc, unsigned early)
 {
 	char str[16];
@@ -311,6 +325,10 @@ static int __init smp_read_mpc(struct mp
 	if (early)
 		return 1;
 
+	/* Initialize the lapic mapping */
+	if (!acpi_lapic)
+		smp_register_lapic_address(mpc->lapic);
+
 	if (mpc->oemptr)
 		x86_init.mpparse.smp_read_mpc_oem(mpc);
 
--- head.orig/arch/x86/kernel/pci-dma-xen.c	2012-04-04 14:10:49.000000000 +0200
+++ head/arch/x86/kernel/pci-dma-xen.c	2012-04-04 14:10:53.000000000 +0200
@@ -140,12 +140,23 @@ static struct dma_map_ops swiotlb_dma_op
 	.dma_supported = swiotlb_dma_supported
 };
 
+#define pci_xen_swiotlb_detect() 1
+
+static void __init pci_xen_swiotlb_init(void)
+{
+	swiotlb_init(1);
+	if (swiotlb) {
+		printk(KERN_INFO "PCI-DMA: Using software bounce buffering for IO (SWIOTLB)\n");
+		dma_ops = &swiotlb_dma_ops;
+	}
+}
+
 void __init pci_iommu_alloc(void)
 {
 	/* free the range so iommu could get some range less than 4G */
 	dma32_free_bootmem();
 
-	if (pci_swiotlb_detect())
+	if (pci_xen_swiotlb_detect() || pci_swiotlb_detect())
 		goto out;
 
 	gart_iommu_hole_init();
@@ -157,11 +168,7 @@ void __init pci_iommu_alloc(void)
 	/* needs to be called after gart_iommu_hole_init */
 	amd_iommu_detect();
 out:
-	swiotlb_init(1);
-	if (swiotlb) {
-		printk(KERN_INFO "PCI-DMA: Using software bounce buffering for IO (SWIOTLB)\n");
-		dma_ops = &swiotlb_dma_ops;
-	}
+	pci_xen_swiotlb_init();
 }
 
 void *dma_generic_alloc_coherent(struct device *dev, size_t size,
@@ -376,7 +383,7 @@ static int __init pci_iommu_init(void)
 	x86_init.iommu.iommu_init();
 
 #ifndef CONFIG_XEN
-	if (swiotlb) {
+	if (swiotlb || xen_swiotlb) {
 		printk(KERN_INFO "PCI-DMA: "
 		       "Using software bounce buffering for IO (SWIOTLB)\n");
 		swiotlb_print_info();
--- head.orig/arch/x86/kernel/process-xen.c	2011-03-03 16:10:40.000000000 +0100
+++ head/arch/x86/kernel/process-xen.c	2011-03-03 16:11:01.000000000 +0100
@@ -29,6 +29,7 @@ unsigned long idle_nomwait;
 EXPORT_SYMBOL(idle_nomwait);
 
 struct kmem_cache *task_xstate_cachep;
+EXPORT_SYMBOL_GPL(task_xstate_cachep);
 
 int arch_dup_task_struct(struct task_struct *dst, struct task_struct *src)
 {
@@ -287,8 +288,9 @@ EXPORT_SYMBOL(kernel_thread);
 /*
  * sys_execve() executes a new program.
  */
-long sys_execve(char __user *name, char __user * __user *argv,
-		char __user * __user *envp, struct pt_regs *regs)
+long sys_execve(const char __user *name,
+		const char __user *const __user *argv,
+		const char __user *const __user *envp, struct pt_regs *regs)
 {
 	long error;
 	char *filename;
@@ -328,7 +330,7 @@ EXPORT_SYMBOL(pm_idle);
  */
 void xen_idle(void)
 {
-	trace_power_start(POWER_CSTATE, 1);
+	trace_power_start(POWER_CSTATE, 1, smp_processor_id());
 	current_thread_info()->status &= ~TS_POLLING;
 	/*
 	 * TS_POLLING-cleared state must be visible before we
@@ -394,7 +396,7 @@ EXPORT_SYMBOL_GPL(cpu_idle_wait);
  */
 void mwait_idle_with_hints(unsigned long ax, unsigned long cx)
 {
-	trace_power_start(POWER_CSTATE, (ax>>4)+1);
+	trace_power_start(POWER_CSTATE, (ax>>4)+1, smp_processor_id());
 	if (!need_resched()) {
 		if (cpu_has(&current_cpu_data, X86_FEATURE_CLFLUSH_MONITOR))
 			clflush((void *)&current_thread_info()->flags);
@@ -410,7 +412,7 @@ void mwait_idle_with_hints(unsigned long
 static void mwait_idle(void)
 {
 	if (!need_resched()) {
-		trace_power_start(POWER_CSTATE, 1);
+		trace_power_start(POWER_CSTATE, 1, smp_processor_id());
 		if (cpu_has(&current_cpu_data, X86_FEATURE_CLFLUSH_MONITOR))
 			clflush((void *)&current_thread_info()->flags);
 
@@ -432,7 +434,7 @@ static void mwait_idle(void)
  */
 static void poll_idle(void)
 {
-	trace_power_start(POWER_CSTATE, 0);
+	trace_power_start(POWER_CSTATE, 0, smp_processor_id());
 	local_irq_enable();
 	while (!need_resched())
 		cpu_relax();
@@ -480,44 +482,10 @@ static int __cpuinit mwait_usable(const 
 	return (edx & MWAIT_EDX_C1);
 }
 
-/*
- * Check for AMD CPUs, where APIC timer interrupt does not wake up CPU from C1e.
- * For more information see
- * - Erratum #400 for NPT family 0xf and family 0x10 CPUs
- * - Erratum #365 for family 0x11 (not affected because C1e not in use)
- */
-static int __cpuinit check_c1e_idle(const struct cpuinfo_x86 *c)
-{
-	u64 val;
-	if (c->x86_vendor != X86_VENDOR_AMD)
-		goto no_c1e_idle;
-
-	/* Family 0x0f models < rev F do not have C1E */
-	if (c->x86 == 0x0F && c->x86_model >= 0x40)
-		return 1;
-
-	if (c->x86 == 0x10) {
-		/*
-		 * check OSVW bit for CPUs that are not affected
-		 * by erratum #400
-		 */
-		if (cpu_has(c, X86_FEATURE_OSVW)) {
-			rdmsrl(MSR_AMD64_OSVW_ID_LENGTH, val);
-			if (val >= 2) {
-				rdmsrl(MSR_AMD64_OSVW_STATUS, val);
-				if (!(val & BIT(1)))
-					goto no_c1e_idle;
-			}
-		}
-		return 1;
-	}
-
-no_c1e_idle:
-	return 0;
-}
+bool c1e_detected;
+EXPORT_SYMBOL(c1e_detected);
 
 static cpumask_var_t c1e_mask;
-static int c1e_detected;
 
 void c1e_remove_cpu(int cpu)
 {
@@ -539,12 +507,12 @@ static void c1e_idle(void)
 		u32 lo, hi;
 
 		rdmsr(MSR_K8_INT_PENDING_MSG, lo, hi);
+
 		if (lo & K8_INTP_C1E_ACTIVE_MASK) {
-			c1e_detected = 1;
+			c1e_detected = true;
 			if (!boot_cpu_has(X86_FEATURE_NONSTOP_TSC))
 				mark_tsc_unstable("TSC halt in AMD C1E");
 			printk(KERN_INFO "System has AMD C1E enabled\n");
-			set_cpu_cap(&boot_cpu_data, X86_FEATURE_AMDC1E);
 		}
 	}
 
@@ -595,7 +563,8 @@ void __cpuinit select_idle_routine(const
 		 */
 		printk(KERN_INFO "using mwait in idle threads.\n");
 		pm_idle = mwait_idle;
-	} else if (check_c1e_idle(c)) {
+	} else if (cpu_has_amd_erratum(amd_erratum_400)) {
+		/* E400: APIC timer interrupt does not wake up CPU from C1e */
 		printk(KERN_INFO "using C1E aware idle routine\n");
 		pm_idle = c1e_idle;
 	} else
--- head.orig/arch/x86/kernel/process_32-xen.c	2012-07-05 11:57:42.000000000 +0200
+++ head/arch/x86/kernel/process_32-xen.c	2012-02-29 14:18:16.000000000 +0100
@@ -59,6 +59,8 @@
 #include <asm/syscalls.h>
 #include <asm/debugreg.h>
 
+#include <trace/events/power.h>
+
 asmlinkage void ret_from_fork(void) __asm__("ret_from_fork");
 asmlinkage void cstar_ret_from_fork(void) __asm__("cstar_ret_from_fork");
 
@@ -114,6 +116,8 @@ void cpu_idle(void)
 			stop_critical_timings();
 			xen_idle();
 			start_critical_timings();
+
+			trace_power_end(smp_processor_id());
 		}
 		tick_nohz_restart_sched_tick();
 		preempt_enable_no_resched();
--- head.orig/arch/x86/kernel/process_64-xen.c	2012-07-05 11:57:44.000000000 +0200
+++ head/arch/x86/kernel/process_64-xen.c	2011-02-02 08:47:56.000000000 +0100
@@ -56,6 +56,8 @@
 #include <asm/syscalls.h>
 #include <asm/debugreg.h>
 
+#include <trace/events/power.h>
+
 asmlinkage extern void ret_from_fork(void);
 
 static DEFINE_PER_CPU(unsigned char, is_idle);
@@ -142,6 +144,9 @@ void cpu_idle(void)
 			stop_critical_timings();
 			xen_idle();
 			start_critical_timings();
+
+			trace_power_end(smp_processor_id());
+
 			/* In many cases the interrupt that ended idle
 			   has already called exit_idle. But some idle
 			   loops can be woken up without interrupt. */
--- head.orig/arch/x86/kernel/setup-xen.c	2011-03-03 16:24:49.000000000 +0100
+++ head/arch/x86/kernel/setup-xen.c	2011-06-10 12:07:15.000000000 +0200
@@ -102,6 +102,7 @@
 
 #include <asm/paravirt.h>
 #include <asm/hypervisor.h>
+#include <asm/olpc_ofw.h>
 
 #include <asm/percpu.h>
 #include <asm/topology.h>
@@ -826,10 +827,15 @@ void __init setup_arch(char **cmdline_p)
 	/* VMI may relocate the fixmap; do this before touching ioremap area */
 	vmi_init();
 
+	/* OFW also may relocate the fixmap */
+	olpc_ofw_detect();
+
 	early_trap_init();
 	early_cpu_init();
 	early_ioremap_init();
 
+	setup_olpc_ofw_pgd();
+
 #ifndef CONFIG_XEN
 	ROOT_DEV = old_decode_dev(boot_params.hdr.root_dev);
 	screen_info = boot_params.screen_info;
@@ -1143,6 +1149,8 @@ void __init setup_arch(char **cmdline_p)
 	paging_init();
 	x86_init.paging.pagetable_setup_done(swapper_pg_dir);
 
+	setup_trampoline_page_table();
+
 	tboot_probe();
 
 #ifdef CONFIG_X86_64
--- head.orig/arch/x86/kernel/traps-xen.c	2012-07-05 11:57:47.000000000 +0200
+++ head/arch/x86/kernel/traps-xen.c	2011-02-01 15:04:27.000000000 +0100
@@ -385,7 +385,13 @@ static notrace __kprobes void default_do
 		if (notify_die(DIE_NMI_IPI, "nmi_ipi", regs, reason, 2, SIGINT)
 								== NOTIFY_STOP)
 			return;
+
 #ifdef CONFIG_X86_LOCAL_APIC
+		if (notify_die(DIE_NMI, "nmi", regs, reason, 2, SIGINT)
+							== NOTIFY_STOP)
+			return;
+
+#ifndef CONFIG_LOCKUP_DETECTOR
 		/*
 		 * Ok, so this is none of the documented NMI sources,
 		 * so it must be the NMI watchdog.
@@ -393,6 +399,7 @@ static notrace __kprobes void default_do
 		if (nmi_watchdog_tick(regs, reason))
 			return;
 		if (!do_nmi_callback(regs, cpu))
+#endif /* !CONFIG_LOCKUP_DETECTOR */
 			unknown_nmi_error(reason, regs);
 #else
 		unknown_nmi_error(reason, regs);
--- head.orig/arch/x86/kernel/vsyscall_64-xen.c	2011-09-08 16:12:11.000000000 +0200
+++ head/arch/x86/kernel/vsyscall_64-xen.c	2011-02-01 15:04:27.000000000 +0100
@@ -73,8 +73,8 @@ void update_vsyscall_tz(void)
 	write_sequnlock_irqrestore(&vsyscall_gtod_data.lock, flags);
 }
 
-void update_vsyscall(struct timespec *wall_time, struct clocksource *clock,
-		     u32 mult)
+void update_vsyscall(struct timespec *wall_time, struct timespec *wtm,
+			struct clocksource *clock, u32 mult)
 {
 	unsigned long flags;
 
@@ -87,7 +87,7 @@ void update_vsyscall(struct timespec *wa
 	vsyscall_gtod_data.clock.shift = clock->shift;
 	vsyscall_gtod_data.wall_time_sec = wall_time->tv_sec;
 	vsyscall_gtod_data.wall_time_nsec = wall_time->tv_nsec;
-	vsyscall_gtod_data.wall_to_monotonic = wall_to_monotonic;
+	vsyscall_gtod_data.wall_to_monotonic = *wtm;
 	vsyscall_gtod_data.wall_time_coarse = __current_kernel_time();
 	write_sequnlock_irqrestore(&vsyscall_gtod_data.lock, flags);
 }
@@ -169,13 +169,18 @@ int __vsyscall(0) vgettimeofday(struct t
  * unlikely */
 time_t __vsyscall(1) vtime(time_t *t)
 {
-	struct timeval tv;
+	unsigned seq;
 	time_t result;
 	if (unlikely(!__vsyscall_gtod_data.sysctl_enabled))
 		return time_syscall(t);
 
-	vgettimeofday(&tv, NULL);
-	result = tv.tv_sec;
+	do {
+		seq = read_seqbegin(&__vsyscall_gtod_data.lock);
+
+		result = __vsyscall_gtod_data.wall_time_sec;
+
+	} while (read_seqretry(&__vsyscall_gtod_data.lock, seq));
+
 	if (t)
 		*t = result;
 	return result;
--- head.orig/arch/x86/mm/dump_pagetables-xen.c	2011-02-01 14:50:44.000000000 +0100
+++ head/arch/x86/mm/dump_pagetables-xen.c	2011-02-01 15:04:27.000000000 +0100
@@ -40,6 +40,29 @@ struct addr_marker {
 	const char *name;
 };
 
+/* indices for address_markers; keep sync'd w/ address_markers below */
+enum address_markers_idx {
+	USER_SPACE_NR = 0,
+#ifdef CONFIG_X86_64
+	XEN_SPACE_NR,
+	LOW_KERNEL_NR,
+	VMALLOC_START_NR,
+	VMEMMAP_START_NR,
+	HIGH_KERNEL_NR,
+	MODULES_VADDR_NR,
+	MODULES_END_NR,
+#else
+	KERNEL_SPACE_NR,
+	VMALLOC_START_NR,
+	VMALLOC_END_NR,
+# ifdef CONFIG_HIGHMEM
+	PKMAP_BASE_NR,
+# endif
+	FIXADDR_START_NR,
+	XEN_SPACE_NR,
+#endif
+};
+
 /* Address space markers hints */
 static struct addr_marker address_markers[] = {
 	{ 0, "User Space" },
@@ -346,16 +369,13 @@ static int __init pt_dump_init(void)
 
 #ifdef CONFIG_X86_32
 	/* Not a compile-time constant on x86-32 */
-	address_markers[2].start_address = VMALLOC_START;
-	address_markers[3].start_address = VMALLOC_END;
+	address_markers[VMALLOC_START_NR].start_address = VMALLOC_START;
+	address_markers[VMALLOC_END_NR].start_address = VMALLOC_END;
 # ifdef CONFIG_HIGHMEM
-	address_markers[4].start_address = PKMAP_BASE;
-	address_markers[5].start_address = FIXADDR_START;
-	address_markers[6].start_address = hypervisor_virt_start;
-# else
-	address_markers[4].start_address = FIXADDR_START;
-	address_markers[5].start_address = hypervisor_virt_start;
+	address_markers[PKMAP_BASE_NR].start_address = PKMAP_BASE;
 # endif
+	address_markers[FIXADDR_START_NR].start_address = FIXADDR_START;
+	address_markers[XEN_SPACE_NR].start_address = hypervisor_virt_start;
 #endif
 
 	pe = debugfs_create_file("kernel_page_tables", 0600, NULL, NULL,
--- head.orig/arch/x86/mm/fault-xen.c	2011-08-15 11:04:06.000000000 +0200
+++ head/arch/x86/mm/fault-xen.c	2011-08-15 11:05:39.000000000 +0200
@@ -823,8 +823,10 @@ do_sigbus(struct pt_regs *regs, unsigned
 	up_read(&mm->mmap_sem);
 
 	/* Kernel mode? Handle exceptions or die: */
-	if (!(error_code & PF_USER))
+	if (!(error_code & PF_USER)) {
 		no_context(regs, error_code, address);
+		return;
+	}
 
 	/* User-space => ok to do another page fault: */
 	if (is_prefetch(regs, error_code, address))
--- head.orig/arch/x86/mm/highmem_32-xen.c	2011-02-01 14:54:13.000000000 +0100
+++ head/arch/x86/mm/highmem_32-xen.c	2011-02-01 15:04:27.000000000 +0100
@@ -53,7 +53,7 @@ void *kmap_atomic(struct page *page, enu
 	return kmap_atomic_prot(page, type, kmap_prot);
 }
 
-void kunmap_atomic(void *kvaddr, enum km_type type)
+void kunmap_atomic_notypecheck(void *kvaddr, enum km_type type)
 {
 	unsigned long vaddr = (unsigned long) kvaddr & PAGE_MASK;
 	enum fixed_addresses idx = type + KM_TYPE_NR*smp_processor_id();
@@ -147,7 +147,7 @@ void copy_highpage(struct page *to, stru
 EXPORT_SYMBOL(kmap);
 EXPORT_SYMBOL(kunmap);
 EXPORT_SYMBOL(kmap_atomic);
-EXPORT_SYMBOL(kunmap_atomic);
+EXPORT_SYMBOL(kunmap_atomic_notypecheck);
 EXPORT_SYMBOL(kmap_atomic_prot);
 EXPORT_SYMBOL(kmap_atomic_to_page);
 EXPORT_SYMBOL(clear_highpage);
--- head.orig/arch/x86/mm/init_64-xen.c	2011-06-30 17:10:52.000000000 +0200
+++ head/arch/x86/mm/init_64-xen.c	2011-02-01 15:04:27.000000000 +0100
@@ -2,7 +2,7 @@
  *  linux/arch/x86_64/mm/init.c
  *
  *  Copyright (C) 1995  Linus Torvalds
- *  Copyright (C) 2000  Pavel Machek <pavel@suse.cz>
+ *  Copyright (C) 2000  Pavel Machek <pavel@ucw.cz>
  *  Copyright (C) 2002,2003 Andi Kleen <ak@suse.de>
  *
  *  Jun Nakajima <jun.nakajima@intel.com>
--- head.orig/arch/x86/mm/iomap_32-xen.c	2011-02-01 14:54:13.000000000 +0100
+++ head/arch/x86/mm/iomap_32-xen.c	2011-02-01 15:04:27.000000000 +0100
@@ -75,7 +75,7 @@ void *kmap_atomic_prot_pfn(unsigned long
 /*
  * Map 'mfn' using fixed map 'type' and protections 'prot'
  */
-void *
+void __iomem *
 iomap_atomic_prot_pfn(unsigned long mfn, enum km_type type, pgprot_t prot)
 {
 	/*
@@ -88,12 +88,12 @@ iomap_atomic_prot_pfn(unsigned long mfn,
 		prot = PAGE_KERNEL_UC_MINUS;
 
 	pgprot_val(prot) |= _PAGE_IOMAP;
-	return kmap_atomic_prot_pfn(mfn, type, prot);
+	return (void __force __iomem *) kmap_atomic_prot_pfn(mfn, type, prot);
 }
 EXPORT_SYMBOL_GPL(iomap_atomic_prot_pfn);
 
 void
-iounmap_atomic(void *kvaddr, enum km_type type)
+iounmap_atomic(void __iomem *kvaddr, enum km_type type)
 {
 	unsigned long vaddr = (unsigned long) kvaddr & PAGE_MASK;
 	enum fixed_addresses idx = type + KM_TYPE_NR*smp_processor_id();
--- head.orig/arch/x86/mm/ioremap-xen.c	2011-02-07 15:41:54.000000000 +0100
+++ head/arch/x86/mm/ioremap-xen.c	2011-05-09 11:42:22.000000000 +0200
@@ -216,7 +216,7 @@ static void __iomem *__ioremap_caller(re
 		unsigned long size, unsigned long prot_val, void *caller)
 {
 	unsigned long offset, vaddr;
-	phys_addr_t mfn, last_addr;
+	phys_addr_t mfn, last_mfn, last_addr;
 	const resource_size_t unaligned_phys_addr = phys_addr;
 	const unsigned long unaligned_size = size;
 	struct vm_struct *area;
@@ -254,7 +254,8 @@ static void __iomem *__ioremap_caller(re
 	/*
 	 * Don't allow anybody to remap normal RAM that we're using..
 	 */
-	for (mfn = PFN_DOWN(phys_addr); mfn < PFN_UP(last_addr); mfn++) {
+	last_mfn = PFN_DOWN(last_addr);
+	for (mfn = PFN_DOWN(phys_addr); mfn <= last_mfn; mfn++) {
 		unsigned long pfn = mfn_to_local_pfn(mfn);
 
 		if (pfn_valid(pfn)) {
@@ -269,7 +270,7 @@ static void __iomem *__ioremap_caller(re
 	 * Mappings have to be page-aligned
 	 */
 	offset = phys_addr & ~PAGE_MASK;
-	phys_addr &= PAGE_MASK;
+	phys_addr &= PHYSICAL_PAGE_MASK;
 	size = PAGE_ALIGN(last_addr+1) - phys_addr;
 
 	retval = reserve_memtype(phys_addr, (u64)phys_addr + size,
@@ -793,7 +794,7 @@ void __init early_iounmap(void __iomem *
 		return;
 	}
 	offset = virt_addr & ~PAGE_MASK;
-	nrpages = PAGE_ALIGN(offset + size - 1) >> PAGE_SHIFT;
+	nrpages = PAGE_ALIGN(offset + size) >> PAGE_SHIFT;
 
 	idx = FIX_BTMAP_BEGIN - NR_FIX_BTMAPS*slot;
 	while (nrpages > 0) {
--- head.orig/arch/x86/vdso/vdso32-setup-xen.c	2012-02-29 14:17:02.000000000 +0100
+++ head/arch/x86/vdso/vdso32-setup-xen.c	2012-02-29 14:18:20.000000000 +0100
@@ -422,11 +422,7 @@ int arch_setup_additional_pages(struct l
 
 #ifdef CONFIG_X86_64
 
-/*
- * This must be done early in case we have an initrd containing 32-bit
- * binaries (e.g., hotplug). This could be pushed upstream.
- */
-core_initcall(sysenter_setup);
+subsys_initcall(sysenter_setup);
 
 #ifdef CONFIG_SYSCTL
 /* Register vsyscall32 into the ABI table */
--- head.orig/arch/x86/xen/Kconfig	2012-02-08 12:03:14.000000000 +0100
+++ head/arch/x86/xen/Kconfig	2011-11-17 13:13:25.000000000 +0100
@@ -25,7 +25,7 @@ config XEN_PRIVILEGED_GUEST
 
 config XEN_PVHVM
 	def_bool y
-	depends on XEN && PCI && X86_LOCAL_APIC
+	depends on PARAVIRT_XEN && PCI && X86_LOCAL_APIC
 
 config XEN_MAX_DOMAIN_MEMORY
        int
<<<<<<< HEAD
--- head.orig/arch/x86/xen/enlighten.c	2012-06-12 15:05:56.000000000 +0200
+++ head/arch/x86/xen/enlighten.c	2012-05-23 13:36:06.000000000 +0200
@@ -125,8 +125,8 @@ static int have_vcpu_info_placement = 1;
=======
--- head.orig/arch/x86/xen/enlighten.c	2012-07-05 09:55:42.000000000 +0200
+++ head/arch/x86/xen/enlighten.c	2012-06-13 15:39:10.000000000 +0200
@@ -127,8 +127,8 @@ static int have_vcpu_info_placement = 1;
>>>>>>> 0ac6c274
 static void clamp_max_cpus(void)
 {
 #ifdef CONFIG_SMP
-	if (setup_max_cpus > MAX_VIRT_CPUS)
-		setup_max_cpus = MAX_VIRT_CPUS;
+	if (setup_max_cpus > XEN_LEGACY_MAX_VCPUS)
+		setup_max_cpus = XEN_LEGACY_MAX_VCPUS;
 #endif
 }
 
@@ -140,11 +140,11 @@ static void xen_vcpu_setup(int cpu)
 
 	BUG_ON(HYPERVISOR_shared_info == &xen_dummy_shared_info);
 
-	if (cpu < MAX_VIRT_CPUS)
+	if (cpu < XEN_LEGACY_MAX_VCPUS)
 		per_cpu(xen_vcpu,cpu) = &HYPERVISOR_shared_info->vcpu_info[cpu];
 
 	if (!have_vcpu_info_placement) {
-		if (cpu >= MAX_VIRT_CPUS)
+		if (cpu >= XEN_LEGACY_MAX_VCPUS)
 			clamp_max_cpus();
 		return;
 	}
--- head.orig/drivers/hwmon/coretemp-xen.c	2011-02-01 15:03:10.000000000 +0100
+++ head/drivers/hwmon/coretemp-xen.c	2011-02-01 15:04:27.000000000 +0100
@@ -583,15 +583,16 @@ static int __init coretemp_init(void)
 	if (err)
 		goto exit_driver_unreg;
 
+#ifndef CONFIG_ACPI_HOTPLUG_CPU
 	if (list_empty(&pdev_list)) {
+		unregister_pcpu_notifier(&coretemp_cpu_notifier);
 		err = -ENODEV;
-		goto exit_notifier_unreg;
+		goto exit_driver_unreg;
 	}
+#endif
 
 	return 0;
 
-exit_notifier_unreg:
-	unregister_pcpu_notifier(&coretemp_cpu_notifier);
 exit_driver_unreg:
 	platform_driver_unregister(&coretemp_driver);
 exit:
--- head.orig/drivers/hwmon/via-cputemp-xen.c	2011-02-01 14:55:46.000000000 +0100
+++ head/drivers/hwmon/via-cputemp-xen.c	2011-02-01 15:04:27.000000000 +0100
@@ -37,7 +37,7 @@
 
 #define DRVNAME	"via_cputemp"
 
-enum { SHOW_TEMP, SHOW_LABEL, SHOW_NAME } SHOW;
+enum { SHOW_TEMP, SHOW_LABEL, SHOW_NAME };
 
 /*
  * Functions declaration
@@ -316,15 +316,16 @@ static int __init via_cputemp_init(void)
 	if (err)
 		goto exit_driver_unreg;
 
+#ifndef CONFIG_ACPI_HOTPLUG_CPU
 	if (list_empty(&pdev_list)) {
+		unregister_pcpu_notifier(&via_cputemp_cpu_notifier);
 		err = -ENODEV;
-		goto exit_notifier_unreg;
+		goto exit_driver_unreg;
 	}
+#endif
 
 	return 0;
 
-exit_notifier_unreg:
-	unregister_pcpu_notifier(&via_cputemp_cpu_notifier);
 exit_driver_unreg:
 	platform_driver_unregister(&via_cputemp_driver);
 exit:
--- head.orig/drivers/xen/Kconfig	2012-06-13 15:38:19.000000000 +0200
+++ head/drivers/xen/Kconfig	2012-04-03 13:15:40.000000000 +0200
@@ -516,7 +516,7 @@ config XEN_GRANT_DEV_ALLOC
 
 config SWIOTLB_XEN
 	def_bool y
-	depends on PCI
+	depends on PARAVIRT_XEN && PCI
 	select SWIOTLB
 
 config XEN_XENCOMM
--- head.orig/drivers/xen/Makefile	2011-02-01 14:54:13.000000000 +0100
+++ head/drivers/xen/Makefile	2011-11-03 12:30:12.000000000 +0100
@@ -22,6 +22,8 @@ obj-$(CONFIG_XEN_BALLOON)		+= $(xen-ball
 obj-$(CONFIG_XEN_DEV_EVTCHN)		+= evtchn.o
 obj-$(CONFIG_XENFS)			+= xenfs/
 obj-$(CONFIG_XEN_SYS_HYPERVISOR)	+= sys-hypervisor.o
+obj-$(CONFIG_XEN_PLATFORM_PCI)		+= platform-pci.o
+obj-$(CONFIG_SWIOTLB_XEN)		+= swiotlb-xen.o
 obj-$(CONFIG_XEN_BLKDEV_BACKEND)	+= blkback/
 obj-$(CONFIG_XEN_BLKDEV_TAP)		+= blktap/
 obj-$(filter m,$(CONFIG_XEN_BLKDEV_TAP2)) += blktap2/ blktap2-new/
--- head.orig/drivers/xen/blkfront/blkfront.c	2012-06-12 15:19:18.000000000 +0200
+++ head/drivers/xen/blkfront/blkfront.c	2012-06-12 15:20:18.000000000 +0200
@@ -335,7 +335,7 @@ static void connect(struct blkfront_info
 	unsigned long long sectors;
 	unsigned long sector_size;
 	unsigned int binfo;
-	int err;
+	int err, barrier;
 
 	switch (info->connected) {
 	case BLKIF_STATE_CONNECTED:
@@ -371,9 +371,24 @@ static void connect(struct blkfront_info
 	}
 
 	err = xenbus_scanf(XBT_NIL, info->xbdev->otherend,
-			   "feature-barrier", "%d", &info->feature_barrier);
+			   "feature-barrier", "%d", &barrier);
+	/*
+	 * If there's no "feature-barrier" defined, then it means
+	 * we're dealing with a very old backend which writes
+	 * synchronously; draining will do what needs to get done.
+	 *
+	 * If there are barriers, then we can do full queued writes
+	 * with tagged barriers.
+	 *
+	 * If barriers are not supported, then there's no much we can
+	 * do, so just set ordering to NONE.
+	 */
 	if (err <= 0)
-		info->feature_barrier = 0;
+		info->feature_barrier = QUEUE_ORDERED_DRAIN;
+	else if (barrier)
+		info->feature_barrier = QUEUE_ORDERED_TAG;
+	else
+		info->feature_barrier = QUEUE_ORDERED_NONE;
 
 	err = xlvbd_add(sectors, info->vdevice, binfo, sector_size, info);
 	if (err) {
@@ -778,7 +793,7 @@ static int blkif_queue_request(struct re
 
 	ring_req->operation = rq_data_dir(req) ?
 		BLKIF_OP_WRITE : BLKIF_OP_READ;
-	if (blk_barrier_rq(req))
+	if (req->cmd_flags & REQ_HARDBARRIER)
 		ring_req->operation = BLKIF_OP_WRITE_BARRIER;
 
 	ring_req->nr_segments = blk_rq_map_sg(req->q, req, info->sg);
@@ -837,7 +852,7 @@ void do_blkif_request(struct request_que
 
 		blk_start_request(req);
 
-		if (!blk_fs_request(req)) {
+		if (req->cmd_type != REQ_TYPE_FS) {
 			req->errors = (DID_ERROR << 16) |
 				      (DRIVER_INVALID << 24);
 			__blk_end_request_all(req, -EIO);
@@ -923,7 +938,7 @@ static irqreturn_t blkif_int(int irq, vo
 					   info->gd->disk_name,
 					   op_name(bret->operation));
 				ret = -EOPNOTSUPP;
-				info->feature_barrier = 0;
+				info->feature_barrier = QUEUE_ORDERED_NONE;
 			        xlvbd_barrier(info);
 			}
 			/* fall through */
--- head.orig/drivers/xen/blkfront/vbd.c	2012-03-12 16:16:59.000000000 +0100
+++ head/drivers/xen/blkfront/vbd.c	2012-03-12 16:17:47.000000000 +0100
@@ -472,8 +472,7 @@ xlvbd_add(blkif_sector_t capacity, int v
 
 	info->gd = gd;
 
-	if (info->feature_barrier)
-		xlvbd_barrier(info);
+	xlvbd_barrier(info);
 
 	if (vdisk_info & VDISK_READONLY)
 		set_disk_ro(gd, 1);
@@ -524,21 +523,28 @@ int
 xlvbd_barrier(struct blkfront_info *info)
 {
 	int err;
+	const char *barrier;
+
+	switch (info->feature_barrier) {
+	case QUEUE_ORDERED_DRAIN:	barrier = "enabled (drain)"; break;
+	case QUEUE_ORDERED_TAG:		barrier = "enabled (tag)"; break;
+	case QUEUE_ORDERED_NONE:	barrier = "disabled"; break;
+	default:			return -EINVAL;
+	}
 
-	err = blk_queue_ordered(info->rq,
-		info->feature_barrier ? QUEUE_ORDERED_DRAIN : QUEUE_ORDERED_NONE, NULL);
+	err = blk_queue_ordered(info->rq, info->feature_barrier);
 	if (err)
 		return err;
 	pr_info("blkfront: %s: barriers %s\n",
-		info->gd->disk_name,
-		info->feature_barrier ? "enabled" : "disabled");
+		info->gd->disk_name, barrier);
 	return 0;
 }
 #else
 int
 xlvbd_barrier(struct blkfront_info *info)
 {
-	pr_info("blkfront: %s: barriers disabled\n", info->gd->disk_name);
+	if (info->feature_barrier)
+		pr_info("blkfront: %s: barriers disabled\n", info->gd->disk_name);
 	return -ENOSYS;
 }
 #endif
--- head.orig/drivers/xen/blktap/blktap.c	2012-05-23 13:35:43.000000000 +0200
+++ head/drivers/xen/blktap/blktap.c	2012-05-23 13:35:55.000000000 +0200
@@ -435,14 +435,14 @@ static tap_blkif_t *get_next_free_dev(vo
 static int blktap_open(struct inode *inode, struct file *filp);
 static int blktap_release(struct inode *inode, struct file *filp);
 static int blktap_mmap(struct file *filp, struct vm_area_struct *vma);
-static int blktap_ioctl(struct inode *inode, struct file *filp,
-                        unsigned int cmd, unsigned long arg);
+static long blktap_ioctl(struct file *filp, unsigned int cmd,
+			 unsigned long arg);
 static unsigned int blktap_poll(struct file *file, poll_table *wait);
 
 static const struct file_operations blktap_fops = {
 	.owner   = THIS_MODULE,
 	.poll    = blktap_poll,
-	.ioctl   = blktap_ioctl,
+	.unlocked_ioctl = blktap_ioctl,
 	.open    = blktap_open,
 	.release = blktap_release,
 	.mmap    = blktap_mmap,
@@ -776,8 +776,8 @@ static int blktap_mmap(struct file *filp
 }
 
 
-static int blktap_ioctl(struct inode *inode, struct file *filp,
-                        unsigned int cmd, unsigned long arg)
+static long blktap_ioctl(struct file *filp, unsigned int cmd,
+			 unsigned long arg)
 {
 	tap_blkif_t *info = filp->private_data;
 
--- head.orig/drivers/xen/blktap2/control.c	2011-02-01 15:03:10.000000000 +0100
+++ head/drivers/xen/blktap2/control.c	2011-02-24 15:17:25.000000000 +0100
@@ -103,9 +103,8 @@ found:
 	return tap;
 }
 
-static int
-blktap_control_ioctl(struct inode *inode, struct file *filp,
-		     unsigned int cmd, unsigned long arg)
+static long
+blktap_control_ioctl(struct file *filp, unsigned int cmd, unsigned long arg)
 {
 	unsigned long dev;
 	struct blktap *tap;
@@ -148,7 +147,7 @@ blktap_control_ioctl(struct inode *inode
 
 static const struct file_operations blktap_control_file_operations = {
 	.owner    = THIS_MODULE,
-	.ioctl    = blktap_control_ioctl,
+	.unlocked_ioctl = blktap_control_ioctl,
 };
 
 static struct miscdevice blktap_misc = {
--- head.orig/drivers/xen/blktap2/device.c	2012-02-16 13:33:30.000000000 +0100
+++ head/drivers/xen/blktap2/device.c	2012-02-16 13:40:30.000000000 +0100
@@ -816,7 +816,7 @@ blktap_device_run_queue(struct blktap *t
 	BTDBG("running queue for %d\n", tap->minor);
 
 	while ((req = blk_peek_request(rq)) != NULL) {
-		if (!blk_fs_request(req)) {
+		if (req->cmd_type != REQ_TYPE_FS) {
 			blk_start_request(req);
 			req->errors = (DID_ERROR << 16) |
 				      (DRIVER_INVALID << 24);
@@ -824,7 +824,7 @@ blktap_device_run_queue(struct blktap *t
 			continue;
 		}
 
-		if (blk_barrier_rq(req)) {
+		if (req->cmd_flags & REQ_HARDBARRIER) {
 			blk_start_request(req);
 			__blk_end_request_all(req, -EOPNOTSUPP);
 			continue;
@@ -908,7 +908,7 @@ blktap_device_do_request(struct request_
 
 fail:
 	while ((req = blk_fetch_request(rq))) {
-		if (blk_fs_request(req)) {
+		if (req->cmd_type != REQ_TYPE_FS) {
 			unsigned long long sec = blk_rq_pos(req);
 
 			BTERR("device closed: failing secs %#Lx-%#Lx\n",
--- head.orig/drivers/xen/blktap2/ring.c	2011-01-31 18:07:35.000000000 +0100
+++ head/drivers/xen/blktap2/ring.c	2011-02-01 15:04:27.000000000 +0100
@@ -363,9 +363,8 @@ blktap_ring_set_message(struct blktap *t
 	up_read(&tap->tap_sem);
 }
 
-static int
-blktap_ring_ioctl(struct inode *inode, struct file *filp,
-		  unsigned int cmd, unsigned long arg)
+static long
+blktap_ring_ioctl(struct file *filp, unsigned int cmd, unsigned long arg)
 {
 	struct blktap_params params;
 	struct blktap *tap = filp->private_data;
@@ -482,7 +481,7 @@ static const struct file_operations blkt
 	.owner    = THIS_MODULE,
 	.open     = blktap_ring_open,
 	.release  = blktap_ring_release,
-	.ioctl    = blktap_ring_ioctl,
+	.unlocked_ioctl = blktap_ring_ioctl,
 	.mmap     = blktap_ring_mmap,
 	.poll     = blktap_ring_poll,
 };
--- head.orig/drivers/xen/blktap2-new/control.c	2011-02-24 15:03:58.000000000 +0100
+++ head/drivers/xen/blktap2-new/control.c	2011-02-24 15:17:28.000000000 +0100
@@ -120,9 +120,8 @@ blktap_control_destroy_tap(struct blktap
 	return 0;
 }
 
-static int
-blktap_control_ioctl(struct inode *inode, struct file *filp,
-		     unsigned int cmd, unsigned long arg)
+static long
+blktap_control_ioctl(struct file *filp, unsigned int cmd, unsigned long arg)
 {
 	struct blktap *tap;
 
@@ -166,7 +165,7 @@ blktap_control_ioctl(struct inode *inode
 
 static const struct file_operations blktap_control_file_operations = {
 	.owner    = THIS_MODULE,
-	.ioctl    = blktap_control_ioctl,
+	.unlocked_ioctl = blktap_control_ioctl,
 };
 
 static struct miscdevice blktap_control = {
--- head.orig/drivers/xen/blktap2-new/device.c	2012-02-17 08:57:44.000000000 +0100
+++ head/drivers/xen/blktap2-new/device.c	2012-02-16 16:38:13.000000000 +0100
@@ -242,7 +242,7 @@ blktap_device_run_queue(struct blktap *t
 		if (!rq)
 			break;
 
-		if (!blk_fs_request(rq)) {
+		if (rq->cmd_type != REQ_TYPE_FS) {
 			rq->errors = (DID_ERROR << 16) |
 				     (DRIVER_INVALID << 24);
 			__blktap_end_queued_rq(rq, -EOPNOTSUPP);
@@ -307,7 +307,7 @@ blktap_device_configure(struct blktap *t
 	blk_queue_dma_alignment(rq, 511);
 
 	/* We are reordering, but cacheless. */
-	blk_queue_ordered(rq, QUEUE_ORDERED_DRAIN, NULL);
+	blk_queue_ordered(rq, QUEUE_ORDERED_DRAIN);
 
 	spin_unlock_irq(&dev->lock);
 }
--- head.orig/drivers/xen/blktap2-new/ring.c	2011-02-24 14:19:13.000000000 +0100
+++ head/drivers/xen/blktap2-new/ring.c	2011-02-24 15:10:15.000000000 +0100
@@ -370,9 +370,8 @@ fail:
 	return err;
 }
 
-static int
-blktap_ring_ioctl(struct inode *inode, struct file *filp,
-		  unsigned int cmd, unsigned long arg)
+static long
+blktap_ring_ioctl(struct file *filp, unsigned int cmd, unsigned long arg)
 {
 	struct blktap *tap = filp->private_data;
 	struct blktap_ring *ring = &tap->ring;
@@ -438,7 +437,7 @@ static const struct file_operations blkt
 	.owner    = THIS_MODULE,
 	.open     = blktap_ring_open,
 	.release  = blktap_ring_release,
-	.ioctl    = blktap_ring_ioctl,
+	.unlocked_ioctl = blktap_ring_ioctl,
 	.mmap     = blktap_ring_mmap,
 	.poll     = blktap_ring_poll,
 };
--- head.orig/drivers/xen/console/console.c	2012-03-22 14:10:05.000000000 +0100
+++ head/drivers/xen/console/console.c	2012-03-22 14:10:10.000000000 +0100
@@ -371,7 +371,7 @@ void xencons_rx(char *buf, unsigned len)
 			sysrq_requested = 0;
 			if (time_before(jiffies, sysrq_timeout)) {
 				spin_unlock_irqrestore(&xencons_lock, flags);
-				handle_sysrq(buf[i], xencons_tty);
+				handle_sysrq(buf[i]);
 				spin_lock_irqsave(&xencons_lock, flags);
 				continue;
 			}
@@ -605,7 +605,14 @@ static void xencons_close(struct tty_str
 	if (DUMMY_TTY(tty))
 		return;
 
+	/*
+	 * Must follow lock nesting; callers are prepared for this
+	 * (__tty_hangup) or don't care as they drop the lock right after our
+	 * return (tty_release) in order to then acquire both in proper order.
+	 */
+	tty_unlock();
 	mutex_lock(&tty_mutex);
+	tty_lock();
 
 	if (tty->count != 1) {
 		mutex_unlock(&tty_mutex);
--- head.orig/drivers/xen/core/reboot.c	2011-02-01 15:03:03.000000000 +0100
+++ head/drivers/xen/core/reboot.c	2011-02-01 15:04:27.000000000 +0100
@@ -240,7 +240,7 @@ static void sysrq_handler(struct xenbus_
 
 #ifdef CONFIG_MAGIC_SYSRQ
 	if (sysrq_key != '\0')
-		handle_sysrq(sysrq_key, NULL);
+		handle_sysrq(sysrq_key);
 #endif
 }
 
--- head.orig/drivers/xen/netfront/netfront.c	2012-06-06 14:03:04.000000000 +0200
+++ head/drivers/xen/netfront/netfront.c	2012-06-06 14:04:40.000000000 +0200
@@ -50,7 +50,6 @@
 #include <linux/moduleparam.h>
 #include <net/sock.h>
 #include <net/pkt_sched.h>
-#include <net/arp.h>
 #include <net/route.h>
 #include <asm/uaccess.h>
 #include <xen/evtchn.h>
@@ -218,7 +217,6 @@ static void netif_disconnect_backend(str
 static int network_connect(struct net_device *);
 static void network_tx_buf_gc(struct net_device *);
 static void network_alloc_rx_buffers(struct net_device *);
-static void send_fake_arp(struct net_device *);
 
 static irqreturn_t netif_int(int irq, void *dev_id);
 
@@ -235,6 +233,25 @@ static inline int xennet_can_sg(struct n
 	return dev->features & NETIF_F_SG;
 }
 
+/*
+ * Work around net.ipv4.conf.*.arp_notify not being enabled by default.
+ */
+static void __devinit netfront_enable_arp_notify(struct netfront_info *info)
+{
+#ifdef CONFIG_INET
+	struct in_device *in_dev;
+
+	rtnl_lock();
+	in_dev = __in_dev_get_rtnl(info->netdev);
+	if (in_dev && !IN_DEV_CONF_GET(in_dev, ARP_NOTIFY))
+		IN_DEV_CONF_SET(in_dev, ARP_NOTIFY, 1);
+	rtnl_unlock();
+	if (!in_dev)
+		pr_warn("Cannot enable ARP notification on %s\n",
+			info->xbdev->nodename);
+#endif
+}
+
 /**
  * Entry point to this code when a new device is created.  Allocate the basic
  * structures and the ring buffers for communication with the backend, and
@@ -264,6 +281,8 @@ static int __devinit netfront_probe(stru
 		goto fail;
 	}
 
+	netfront_enable_arp_notify(info);
+
 	err = xennet_sysfs_addif(info->netdev);
 	if (err) {
 		unregister_netdev(info->netdev);
@@ -553,7 +572,7 @@ static void backend_changed(struct xenbu
 		break;
 
 	case XenbusStateConnected:
-		send_fake_arp(netdev);
+		netif_notify_peers(netdev);
 		break;
 
 	case XenbusStateClosing:
@@ -562,36 +581,6 @@ static void backend_changed(struct xenbu
 	}
 }
 
-/** Send a packet on a net device to encourage switches to learn the
- * MAC. We send a fake ARP request.
- *
- * @param dev device
- * @return 0 on success, error code otherwise
- */
-static void send_fake_arp(struct net_device *dev)
-{
-#ifdef CONFIG_INET
-	struct sk_buff *skb;
-	u32             src_ip, dst_ip;
-
-	dst_ip = INADDR_BROADCAST;
-	src_ip = inet_select_addr(dev, dst_ip, RT_SCOPE_LINK);
-
-	/* No IP? Then nothing to do. */
-	if (src_ip == 0)
-		return;
-
-	skb = arp_create(ARPOP_REPLY, ETH_P_ARP,
-			 dst_ip, dev, src_ip,
-			 /*dst_hw*/ NULL, /*src_hw*/ NULL,
-			 /*target_hw*/ dev->dev_addr);
-	if (skb == NULL)
-		return;
-
-	dev_queue_xmit(skb);
-#endif
-}
-
 static inline int netfront_tx_slot_available(struct netfront_info *np)
 {
 	return ((np->tx.req_prod_pvt - np->tx.rsp_cons) <
@@ -2151,31 +2140,6 @@ static struct net_device * __devinit cre
 	return ERR_PTR(err);
 }
 
-#ifdef CONFIG_INET
-/*
- * We use this notifier to send out a fake ARP reply to reset switches and
- * router ARP caches when an IP interface is brought up on a VIF.
- */
-static int
-inetdev_notify(struct notifier_block *this, unsigned long event, void *ptr)
-{
-	struct in_ifaddr  *ifa = (struct in_ifaddr *)ptr;
-	struct net_device *dev = ifa->ifa_dev->dev;
-
-	/* UP event and is it one of our devices? */
-	if (event == NETDEV_UP && dev->netdev_ops->ndo_open == network_open)
-		send_fake_arp(dev);
-
-	return NOTIFY_DONE;
-}
-
-static struct notifier_block notifier_inetdev = {
-	.notifier_call  = inetdev_notify,
-	.next           = NULL,
-	.priority       = 0
-};
-#endif
-
 static void netif_release_rings(struct netfront_info *info)
 {
 	end_access(info->tx_ring_ref, info->tx.sring);
@@ -2231,8 +2195,6 @@ static DEFINE_XENBUS_DRIVER(netfront, ,
 
 static int __init netif_init(void)
 {
-	int err;
-
 	if (!is_running_on_xen())
 		return -ENODEV;
 
@@ -2250,26 +2212,13 @@ static int __init netif_init(void)
 
 	IPRINTK("Initialising virtual ethernet driver.\n");
 
-#ifdef CONFIG_INET
-	(void)register_inetaddr_notifier(&notifier_inetdev);
-#endif
-
-	err = xenbus_register_frontend(&netfront_driver);
-	if (err) {
-#ifdef CONFIG_INET
-		unregister_inetaddr_notifier(&notifier_inetdev);
-#endif
-	}
-	return err;
+	return xenbus_register_frontend(&netfront_driver);
 }
 module_init(netif_init);
 
 
 static void __exit netif_exit(void)
 {
-#ifdef CONFIG_INET
-	unregister_inetaddr_notifier(&notifier_inetdev);
-#endif
 	xenbus_unregister_driver(&netfront_driver);
 
 	netif_exit_accel();
--- head.orig/drivers/xen/scsiback/scsiback.c	2011-04-11 15:04:22.000000000 +0200
+++ head/drivers/xen/scsiback/scsiback.c	2011-04-11 15:06:01.000000000 +0200
@@ -388,7 +388,7 @@ static struct bio *request_map_sg(pendin
 			if (bio->bi_vcnt >= nr_vecs) {
 				bio->bi_flags &= ~(1 << BIO_SEG_VALID);
 				if (pending_req->sc_data_direction == WRITE)
-					bio->bi_rw |= (1 << BIO_RW);
+					bio->bi_rw |= REQ_WRITE;
 				bio = NULL;
 			}
 
--- head.orig/drivers/xen/usbfront/usbfront-hcd.c	2011-01-31 17:56:27.000000000 +0100
+++ head/drivers/xen/usbfront/usbfront-hcd.c	2011-02-01 15:04:27.000000000 +0100
@@ -86,7 +86,7 @@ static int xenhcd_setup(struct usb_hcd *
 static int xenhcd_run(struct usb_hcd *hcd)
 {
 	hcd->uses_new_polling = 1;
-	hcd->poll_rh = 0;
+	clear_bit(HCD_FLAG_POLL_RH, &hcd->flags);
 	hcd->state = HC_STATE_RUNNING;
 	create_debug_file(hcd_to_info(hcd));
 	return 0;
--- head.orig/drivers/xen/xenbus/xenbus_client.c	2011-02-01 15:03:03.000000000 +0100
+++ head/drivers/xen/xenbus/xenbus_client.c	2011-02-01 15:04:27.000000000 +0100
@@ -165,17 +165,12 @@ int xenbus_watch_pathfmt(struct xenbus_d
 EXPORT_SYMBOL_GPL(xenbus_watch_pathfmt);
 #endif
 
+static void xenbus_switch_fatal(struct xenbus_device *, int, int,
+				const char *, ...);
 
-/**
- * xenbus_switch_state
- * @dev: xenbus device
- * @state: new state
- *
- * Advertise in the store a change of the given driver to the given new_state.
- * Return 0 on success, or -errno on error.  On error, the device will switch
- * to XenbusStateClosing, and the error will be saved in the store.
- */
-int xenbus_switch_state(struct xenbus_device *dev, enum xenbus_state state)
+static int
+__xenbus_switch_state(struct xenbus_device *dev,
+		      enum xenbus_state state, int depth)
 {
 	/* We check whether the state is currently set to the given value, and
 	   if not, then the state is set.  We don't want to unconditionally
@@ -190,29 +185,58 @@ int xenbus_switch_state(struct xenbus_de
 	   would not get reset if the transaction was aborted.
 	 */
 
+	struct xenbus_transaction xbt;
 	int current_state;
-	int err;
+	int err, abort;
 
 	if (state == dev->state)
 		return 0;
 
-	err = xenbus_scanf(XBT_NIL, dev->nodename, "state", "%d",
-			   &current_state);
-	if (err != 1)
+again:
+	abort = 1;
+
+	err = xenbus_transaction_start(&xbt);
+	if (err) {
+		xenbus_switch_fatal(dev, depth, err, "starting transaction");
 		return 0;
+	}
+
+	err = xenbus_scanf(xbt, dev->nodename, "state", "%d", &current_state);
+	if (err != 1)
+		goto abort;
 
-	err = xenbus_printf(XBT_NIL, dev->nodename, "state", "%d", state);
+	err = xenbus_printf(xbt, dev->nodename, "state", "%d", state);
 	if (err) {
-		if (state != XenbusStateClosing) /* Avoid looping */
-			xenbus_dev_fatal(dev, err, "writing new state");
-		return err;
+		xenbus_switch_fatal(dev, depth, err, "writing new state");
+		goto abort;
 	}
 
-	dev->state = state;
+	abort = 0;
+abort:
+	err = xenbus_transaction_end(xbt, abort);
+	if (err) {
+		if (err == -EAGAIN && !abort)
+			goto again;
+		xenbus_switch_fatal(dev, depth, err, "ending transaction");
+	} else
+		dev->state = state;
 
 	return 0;
 }
 
+/**
+ * xenbus_switch_state
+ * @dev: xenbus device
+ * @state: new state
+ *
+ * Advertise in the store a change of the given driver to the given new_state.
+ * Return 0 on success, or -errno on error.  On error, the device will switch
+ * to XenbusStateClosing, and the error will be saved in the store.
+ */
+int xenbus_switch_state(struct xenbus_device *dev, enum xenbus_state state)
+{
+	return __xenbus_switch_state(dev, state, 0);
+}
 EXPORT_SYMBOL_GPL(xenbus_switch_state);
 
 int xenbus_frontend_closed(struct xenbus_device *dev)
@@ -234,41 +258,22 @@ static char *error_path(struct xenbus_de
 
 
 static void _dev_error(struct xenbus_device *dev, int err,
-			const char *fmt, va_list ap)
+			const char *fmt, va_list *ap)
 {
-	int ret;
-	unsigned int len;
-	char *printf_buffer = NULL, *path_buffer = NULL;
-
-#define PRINTF_BUFFER_SIZE 4096
-	printf_buffer = kmalloc(PRINTF_BUFFER_SIZE, GFP_KERNEL);
-	if (printf_buffer == NULL)
-		goto fail;
+	char *printf_buffer, *path_buffer;
+	struct va_format vaf = { .fmt = fmt, .va = ap };
 
-	len = sprintf(printf_buffer, "%i ", -err);
-	ret = vsnprintf(printf_buffer+len, PRINTF_BUFFER_SIZE-len, fmt, ap);
-
-	BUG_ON(len + ret > PRINTF_BUFFER_SIZE-1);
-
-	dev_err(&dev->dev, "%s\n", printf_buffer);
+	printf_buffer = kasprintf(GFP_KERNEL, "%i %pV", -err, &vaf);
+	if (printf_buffer)
+		dev_err(&dev->dev, "%s\n", printf_buffer);
 
 	path_buffer = error_path(dev);
-
-	if (path_buffer == NULL) {
+	if (!printf_buffer || !path_buffer
+	    || xenbus_write(XBT_NIL, path_buffer, "error", printf_buffer))
 		dev_err(&dev->dev,
 		        "xenbus: failed to write error node for %s (%s)\n",
 		        dev->nodename, printf_buffer);
-		goto fail;
-	}
 
-	if (xenbus_write(XBT_NIL, path_buffer, "error", printf_buffer) != 0) {
-		dev_err(&dev->dev,
-		        "xenbus: failed to write error node for %s (%s)\n",
-		        dev->nodename, printf_buffer);
-		goto fail;
-	}
-
-fail:
 	kfree(printf_buffer);
 	kfree(path_buffer);
 }
@@ -288,7 +293,7 @@ void xenbus_dev_error(struct xenbus_devi
 	va_list ap;
 
 	va_start(ap, fmt);
-	_dev_error(dev, err, fmt, ap);
+	_dev_error(dev, err, fmt, &ap);
 	va_end(ap);
 }
 EXPORT_SYMBOL_GPL(xenbus_dev_error);
@@ -309,13 +314,29 @@ void xenbus_dev_fatal(struct xenbus_devi
 	va_list ap;
 
 	va_start(ap, fmt);
-	_dev_error(dev, err, fmt, ap);
+	_dev_error(dev, err, fmt, &ap);
 	va_end(ap);
 
 	xenbus_switch_state(dev, XenbusStateClosing);
 }
 EXPORT_SYMBOL_GPL(xenbus_dev_fatal);
 
+/**
+ * Equivalent to xenbus_dev_fatal(dev, err, fmt, args), but helps
+ * avoiding recursion within xenbus_switch_state.
+ */
+static void xenbus_switch_fatal(struct xenbus_device *dev, int depth, int err,
+				const char *fmt, ...)
+{
+	va_list ap;
+
+	va_start(ap, fmt);
+	_dev_error(dev, err, fmt, &ap);
+	va_end(ap);
+
+	if (!depth)
+		__xenbus_switch_state(dev, XenbusStateClosing, 1);
+}
 
 /**
  * xenbus_grant_ring
--- head.orig/drivers/xen/xenbus/xenbus_probe.c	2011-06-10 12:06:56.000000000 +0200
+++ head/drivers/xen/xenbus/xenbus_probe.c	2012-03-12 13:52:22.000000000 +0100
@@ -58,9 +58,6 @@
 #include <xen/evtchn.h>
 #include <xen/features.h>
 #include <xen/gnttab.h>
-#ifdef MODULE
-#include <xen/hvm.h>
-#endif
 #else
 #include <asm/xen/hypervisor.h>
 
@@ -68,6 +65,12 @@
 #include <xen/xenbus.h>
 #include <xen/events.h>
 #include <xen/page.h>
+
+#include <xen/platform_pci.h>
+#endif
+
+#ifndef CONFIG_XEN
+#include <xen/hvm.h>
 #endif
 
 #include "xenbus_comms.h"
@@ -1079,7 +1082,23 @@ void xenbus_probe(struct work_struct *un
 	/* Notify others that xenstore is up */
 	blocking_notifier_call_chain(&xenstore_chain, 0, NULL);
 }
+#if !defined(CONFIG_XEN) && !defined(MODULE)
+EXPORT_SYMBOL_GPL(xenbus_probe);
 
+static int __init xenbus_probe_initcall(void)
+{
+	if (!xen_domain())
+		return -ENODEV;
+
+	if (xen_initial_domain() || xen_hvm_domain())
+		return 0;
+
+	xenbus_probe(NULL);
+	return 0;
+}
+
+device_initcall(xenbus_probe_initcall);
+#endif
 
 #ifdef CONFIG_XEN_PRIVILEGED_GUEST
 #ifdef CONFIG_PROC_FS
@@ -1194,13 +1213,12 @@ fail0:
 #endif
 #endif /* CONFIG_XEN_PRIVILEGED_GUEST */
 
-static int
 #ifndef MODULE
-__init
+static int __init
 #else
-__devinit
+int __devinit
 #endif
-xenbus_probe_init(void)
+xenbus_init(void)
 {
 	int err = 0;
 #if defined(CONFIG_XEN) || defined(MODULE)
@@ -1267,17 +1285,36 @@ xenbus_probe_init(void)
 #endif
 		xen_store_interface = mfn_to_virt(xen_store_mfn);
 	} else {
-		atomic_set(&xenbus_xsd_state, XENBUS_XSD_FOREIGN_READY);
+#if !defined(CONFIG_XEN) && !defined(MODULE)
+		if (xen_hvm_domain()) {
+#endif
+#ifndef CONFIG_XEN
+			uint64_t v = 0;
+
+			err = hvm_get_parameter(HVM_PARAM_STORE_EVTCHN, &v);
+			if (err)
+				goto err;
+			xen_store_evtchn = (int)v;
+			err = hvm_get_parameter(HVM_PARAM_STORE_PFN, &v);
+			if (err)
+				goto err;
+			xen_store_mfn = (unsigned long)v;
+			xen_store_interface = ioremap(xen_store_mfn << PAGE_SHIFT,
+						      PAGE_SIZE);
+#endif
+#if !defined(CONFIG_XEN) && !defined(MODULE)
+		} else {
+#endif
 #ifndef MODULE
-		xen_store_evtchn = xen_start_info->store_evtchn;
-		xen_store_mfn = xen_start_info->store_mfn;
-		xen_store_interface = mfn_to_virt(xen_store_mfn);
-#else
-		xen_store_evtchn = hvm_get_parameter(HVM_PARAM_STORE_EVTCHN);
-		xen_store_mfn = hvm_get_parameter(HVM_PARAM_STORE_PFN);
-		xen_store_interface = ioremap(xen_store_mfn << PAGE_SHIFT,
-					      PAGE_SIZE);
+			xen_store_evtchn = xen_start_info->store_evtchn;
+			xen_store_mfn = xen_start_info->store_mfn;
+			xen_store_interface = mfn_to_virt(xen_store_mfn);
 #endif
+#if !defined(CONFIG_XEN) && !defined(MODULE)
+		}
+#endif
+		atomic_set(&xenbus_xsd_state, XENBUS_XSD_FOREIGN_READY);
+
 		/* Initialize the shared memory rings to talk to xenstored */
 		err = xb_init_comms();
 		if (err)
@@ -1309,8 +1346,10 @@ xenbus_probe_init(void)
 #endif
 	xenbus_backend_device_register();
 
+#if defined(CONFIG_XEN) || defined(MODULE)
 	if (!is_initial_xendomain())
 		xenbus_probe(NULL);
+#endif
 
 #if defined(CONFIG_XEN_COMPAT_XENFS) && !defined(MODULE)
 	/*
@@ -1337,17 +1376,12 @@ xenbus_probe_init(void)
 }
 
 #ifndef MODULE
-postcore_initcall(xenbus_probe_init);
+postcore_initcall(xenbus_init);
 #ifdef CONFIG_XEN
 MODULE_LICENSE("Dual BSD/GPL");
 #else
 MODULE_LICENSE("GPL");
 #endif
-#else
-int __devinit xenbus_init(void)
-{
-	return xenbus_probe_init();
-}
 #endif
 
 static int is_device_connecting(struct device *dev, void *data)
@@ -1465,6 +1499,11 @@ static void wait_for_devices(struct xenb
 #ifndef MODULE
 static int __init boot_wait_for_devices(void)
 {
+#if !defined(CONFIG_XEN) && !defined(MODULE)
+	if (xen_hvm_domain() && !xen_platform_pci_unplug)
+		return -ENODEV;
+#endif
+
 	if (!xenbus_frontend.error) {
 		ready_to_wait_for_devices = 1;
 		wait_for_devices(NULL);
--- head.orig/include/xen/hvm.h	2011-01-31 17:56:27.000000000 +0100
+++ head/include/xen/hvm.h	2011-02-01 15:04:27.000000000 +0100
@@ -3,8 +3,11 @@
 #define XEN_HVM_H__
 
 #include <xen/interface/hvm/params.h>
+#ifndef HAVE_XEN_PLATFORM_COMPAT_H
+#include <asm/xen/hypercall.h>
+#endif
 
-static inline unsigned long hvm_get_parameter(int idx)
+static inline int hvm_get_parameter(int idx, uint64_t *value)
 {
 	struct xen_hvm_param xhv;
 	int r;
@@ -14,9 +17,15 @@ static inline unsigned long hvm_get_para
 	r = HYPERVISOR_hvm_op(HVMOP_get_param, &xhv);
 	if (r < 0) {
 		pr_err("Cannot get hvm parameter %d: %d!\n", idx, r);
-		return 0;
+		return r;
 	}
-	return xhv.value;
+	*value = xhv.value;
+	return r;
 }
 
+#define HVM_CALLBACK_VIA_TYPE_VECTOR 0x2
+#define HVM_CALLBACK_VIA_TYPE_SHIFT 56
+#define HVM_CALLBACK_VECTOR(x) (((uint64_t)HVM_CALLBACK_VIA_TYPE_VECTOR)<<\
+		HVM_CALLBACK_VIA_TYPE_SHIFT | (x))
+
 #endif /* XEN_HVM_H__ */
--- head.orig/include/xen/interface/hvm/hvm_op.h	2012-02-16 11:09:01.000000000 +0100
+++ head/include/xen/interface/hvm/hvm_op.h	2011-05-23 11:14:24.000000000 +0200
@@ -33,6 +33,7 @@ struct xen_hvm_param {
     uint32_t index;    /* IN */
     uint64_t value;    /* IN/OUT */
 };
+DEFINE_GUEST_HANDLE_STRUCT(xen_hvm_param);
 typedef struct xen_hvm_param xen_hvm_param_t;
 DEFINE_XEN_GUEST_HANDLE(xen_hvm_param_t);
 
@@ -141,6 +142,7 @@ struct xen_hvm_pagetable_dying {
     /* guest physical address of the toplevel pagetable dying */
     uint64_t gpa;
 };
+DEFINE_GUEST_HANDLE_STRUCT(xen_hvm_pagetable_dying);
 typedef struct xen_hvm_pagetable_dying xen_hvm_pagetable_dying_t;
 DEFINE_XEN_GUEST_HANDLE(xen_hvm_pagetable_dying_t);
 
--- head.orig/include/xen/interface/memory.h	2012-02-16 12:34:36.000000000 +0100
+++ head/include/xen/interface/memory.h	2012-04-04 10:25:50.000000000 +0200
@@ -138,6 +138,7 @@ struct xen_memory_exchange {
      */
     xen_ulong_t nr_exchanged;
 };
+DEFINE_GUEST_HANDLE_STRUCT(xen_memory_exchange);
 typedef struct xen_memory_exchange xen_memory_exchange_t;
 DEFINE_XEN_GUEST_HANDLE(xen_memory_exchange_t);
 
@@ -408,4 +409,14 @@ DEFINE_XEN_GUEST_HANDLE(xen_mem_sharing_
 
 #endif /* defined(__XEN__) || defined(__XEN_TOOLS__) */
 
+#ifndef CONFIG_XEN
+#include <linux/spinlock.h>
+
+/*
+ * Prevent the balloon driver from changing the memory reservation
+ * during a driver critical region.
+ */
+extern spinlock_t xen_reservation_lock;
+#endif
+
 #endif /* __XEN_PUBLIC_MEMORY_H__ */
--- head.orig/lib/swiotlb-xen.c	2011-02-01 15:03:10.000000000 +0100
+++ head/lib/swiotlb-xen.c	2011-02-01 15:04:27.000000000 +0100
@@ -37,20 +37,12 @@
 
 #define OFFSET(val,align) ((unsigned long)((val) & ( (align) - 1)))
 
-/*
- * Enumeration for sync targets
- */
-enum dma_sync_target {
-	SYNC_FOR_CPU = 0,
-	SYNC_FOR_DEVICE = 1,
-};
-
 int swiotlb;
 int swiotlb_force;
 
 /*
- * Used to do a quick range check in unmap_single and
- * sync_single_*, to see if the memory was in fact allocated by this
+ * Used to do a quick range check in swiotlb_tbl_unmap_single and
+ * swiotlb_tbl_sync_single_*, to see if the memory was in fact allocated by this
  * API.
  */
 static char *io_tlb_start, *io_tlb_end;
@@ -141,44 +133,30 @@ void swiotlb_print_info(void)
 	       io_tlb_start, io_tlb_end);
 }
 
-/*
- * Statically reserve bounce buffer space and initialize bounce buffer data
- * structures for the software IO TLB used to implement the PCI DMA API.
- */
-void __init
-swiotlb_init_with_default_size(size_t default_size, int verbose)
+void __init swiotlb_init_with_tbl(char *tlb, unsigned long nslabs, int verbose)
 {
 	unsigned long i, bytes;
 	int rc;
 
-	if (!io_tlb_nslabs) {
-		io_tlb_nslabs = (default_size >> IO_TLB_SHIFT);
-		io_tlb_nslabs = ALIGN(io_tlb_nslabs, IO_TLB_SEGSIZE);
-	}
+	bytes = nslabs << IO_TLB_SHIFT;
 
-	bytes = io_tlb_nslabs << IO_TLB_SHIFT;
-
-	/*
-	 * Get IO TLB memory from the low pages
-	 */
-	io_tlb_start = alloc_bootmem_pages(bytes);
-	if (!io_tlb_start)
-		panic("Cannot allocate SWIOTLB buffer!\n");
+	io_tlb_nslabs = nslabs;
+	io_tlb_start = tlb;
 	dma_bits = get_order(IO_TLB_SEGSIZE << IO_TLB_SHIFT) + PAGE_SHIFT;
-	for (i = 0; i < io_tlb_nslabs; i += IO_TLB_SEGSIZE) {
+	for (nslabs = 0; nslabs < io_tlb_nslabs; nslabs += IO_TLB_SEGSIZE) {
 		do {
 			rc = xen_create_contiguous_region(
-				(unsigned long)io_tlb_start + (i << IO_TLB_SHIFT),
+				(unsigned long)io_tlb_start + (nslabs << IO_TLB_SHIFT),
 				get_order(IO_TLB_SEGSIZE << IO_TLB_SHIFT),
 				dma_bits);
 		} while (rc && dma_bits++ < max_dma_bits);
 		if (rc) {
-			if (i == 0)
+			if (nslabs == 0)
 				panic("No suitable physical memory available for SWIOTLB buffer!\n"
 				      "Use dom0_mem Xen boot parameter to reserve\n"
 				      "some DMA memory (e.g., dom0_mem=-128M).\n");
-			io_tlb_nslabs = i;
-			i <<= IO_TLB_SHIFT;
+			io_tlb_nslabs = nslabs;
+			i = nslabs << IO_TLB_SHIFT;
 			free_bootmem(__pa(io_tlb_start + i), bytes - i);
 			bytes = i;
 			for (dma_bits = 0; i > 0; i -= IO_TLB_SEGSIZE << IO_TLB_SHIFT) {
@@ -221,6 +199,32 @@ swiotlb_init_with_default_size(size_t de
 		swiotlb_print_info();
 }
 
+/*
+ * Statically reserve bounce buffer space and initialize bounce buffer data
+ * structures for the software IO TLB used to implement the DMA API.
+ */
+void __init
+swiotlb_init_with_default_size(size_t default_size, int verbose)
+{
+	unsigned long bytes;
+
+	if (!io_tlb_nslabs) {
+		io_tlb_nslabs = (default_size >> IO_TLB_SHIFT);
+		io_tlb_nslabs = ALIGN(io_tlb_nslabs, IO_TLB_SEGSIZE);
+	}
+
+	bytes = io_tlb_nslabs << IO_TLB_SHIFT;
+
+	/*
+	 * Get IO TLB memory from the low pages
+	 */
+	io_tlb_start = alloc_bootmem_pages(bytes);
+	if (!io_tlb_start)
+		panic("Cannot allocate SWIOTLB buffer");
+
+	swiotlb_init_with_tbl(io_tlb_start, io_tlb_nslabs, verbose);
+}
+
 void __init
 swiotlb_init(int verbose)
 {
@@ -267,8 +271,8 @@ static int is_swiotlb_buffer(dma_addr_t 
  * drivers map the buffer for DMA_BIDIRECTIONAL access. This causes an
  * unnecessary copy from the aperture to the host buffer, and a page fault.
  */
-static void swiotlb_bounce(phys_addr_t phys, char *dma_addr, size_t size,
-			   enum dma_data_direction dir)
+void swiotlb_bounce(phys_addr_t phys, char *dma_addr, size_t size,
+		    enum dma_data_direction dir)
 {
 	unsigned long pfn = PFN_DOWN(phys);
 
@@ -306,12 +310,11 @@ static void swiotlb_bounce(phys_addr_t p
 			/* inaccessible */;
 	}
 }
+EXPORT_SYMBOL_GPL(swiotlb_bounce);
 
-/*
- * Allocates bounce buffer and returns its kernel virtual address.
- */
-static void *
-map_single(struct device *hwdev, phys_addr_t phys, size_t size, int dir)
+void *swiotlb_tbl_map_single(struct device *hwdev, dma_addr_t tbl_dma_addr,
+			     phys_addr_t phys, size_t size,
+			     enum dma_data_direction dir)
 {
 	unsigned long flags;
 	char *dma_addr;
@@ -409,12 +412,27 @@ found:
 
 	return dma_addr;
 }
+EXPORT_SYMBOL_GPL(swiotlb_tbl_map_single);
+
+/*
+ * Allocates bounce buffer and returns its kernel virtual address.
+ */
+
+static void *
+map_single(struct device *hwdev, phys_addr_t phys, size_t size,
+	   enum dma_data_direction dir)
+{
+	dma_addr_t start_dma_addr = swiotlb_virt_to_bus(hwdev, io_tlb_start);
+
+	return swiotlb_tbl_map_single(hwdev, start_dma_addr, phys, size, dir);
+}
 
 /*
  * dma_addr is the kernel virtual address of the bounce buffer to unmap.
  */
-static void
-do_unmap_single(struct device *hwdev, char *dma_addr, size_t size, int dir)
+void
+swiotlb_tbl_unmap_single(struct device *hwdev, char *dma_addr, size_t size,
+			enum dma_data_direction dir)
 {
 	unsigned long flags;
 	int i, count, nslots = ALIGN(size, 1 << IO_TLB_SHIFT) >> IO_TLB_SHIFT;
@@ -455,10 +473,12 @@ do_unmap_single(struct device *hwdev, ch
 	}
 	spin_unlock_irqrestore(&io_tlb_lock, flags);
 }
+EXPORT_SYMBOL_GPL(swiotlb_tbl_unmap_single);
 
-static void
-sync_single(struct device *hwdev, char *dma_addr, size_t size,
-	    int dir, int target)
+void
+swiotlb_tbl_sync_single(struct device *hwdev, char *dma_addr, size_t size,
+			enum dma_data_direction dir,
+			enum dma_sync_target target)
 {
 	int index = (dma_addr - io_tlb_start) >> IO_TLB_SHIFT;
 	phys_addr_t phys = io_tlb_orig_addr[index];
@@ -482,9 +502,11 @@ sync_single(struct device *hwdev, char *
 		BUG();
 	}
 }
+EXPORT_SYMBOL_GPL(swiotlb_tbl_sync_single);
 
 static void
-swiotlb_full(struct device *dev, size_t size, int dir, int do_panic)
+swiotlb_full(struct device *dev, size_t size, enum dma_data_direction dir,
+	     int do_panic)
 {
 	/*
 	 * Ran out of IOMMU space for this operation. This is very bad.
@@ -558,14 +580,14 @@ EXPORT_SYMBOL_GPL(swiotlb_map_page);
  * whatever the device wrote there.
  */
 static void unmap_single(struct device *hwdev, dma_addr_t dev_addr,
-			 size_t size, int dir)
+			 size_t size, enum dma_data_direction dir)
 {
 	phys_addr_t paddr = dma_to_phys(hwdev, dev_addr);
 
 	BUG_ON(dir == DMA_NONE);
 
 	if (is_swiotlb_buffer(dev_addr)) {
-		do_unmap_single(hwdev, phys_to_virt(paddr), size, dir);
+		swiotlb_tbl_unmap_single(hwdev, phys_to_virt(paddr), size, dir);
 		return;
 	}
 
@@ -592,14 +614,16 @@ EXPORT_SYMBOL_GPL(swiotlb_unmap_page);
  */
 static void
 swiotlb_sync_single(struct device *hwdev, dma_addr_t dev_addr,
-		    size_t size, int dir, int target)
+		    size_t size, enum dma_data_direction dir,
+		    enum dma_sync_target target)
 {
 	phys_addr_t paddr = dma_to_phys(hwdev, dev_addr);
 
 	BUG_ON(dir == DMA_NONE);
 
 	if (is_swiotlb_buffer(dev_addr))
-		sync_single(hwdev, phys_to_virt(paddr), size, dir, target);
+		swiotlb_tbl_sync_single(hwdev, phys_to_virt(paddr), size, dir,
+				       target);
 }
 
 void
@@ -676,7 +700,7 @@ EXPORT_SYMBOL(swiotlb_map_sg_attrs);
 
 int
 swiotlb_map_sg(struct device *hwdev, struct scatterlist *sgl, int nelems,
-	       int dir)
+	       enum dma_data_direction dir)
 {
 	return swiotlb_map_sg_attrs(hwdev, sgl, nelems, dir, NULL);
 }
@@ -703,7 +727,7 @@ EXPORT_SYMBOL(swiotlb_unmap_sg_attrs);
 
 void
 swiotlb_unmap_sg(struct device *hwdev, struct scatterlist *sgl, int nelems,
-		 int dir)
+		 enum dma_data_direction dir)
 {
 	return swiotlb_unmap_sg_attrs(hwdev, sgl, nelems, dir, NULL);
 }
@@ -718,7 +742,8 @@ EXPORT_SYMBOL(swiotlb_unmap_sg);
  */
 static void
 swiotlb_sync_sg(struct device *hwdev, struct scatterlist *sgl,
-		int nelems, int dir, int target)
+		int nelems, enum dma_data_direction dir,
+		enum dma_sync_target target)
 {
 	struct scatterlist *sg;
 	int i;<|MERGE_RESOLUTION|>--- conflicted
+++ resolved
@@ -428,11 +428,7 @@
  
  	/*
  	 * Initialize MSR_IA32_ENERGY_PERF_BIAS if BIOS did not.
-<<<<<<< HEAD
---- head.orig/arch/x86/kernel/cpu/scattered.c	2012-06-12 15:05:56.000000000 +0200
-=======
 --- head.orig/arch/x86/kernel/cpu/scattered.c	2012-07-05 09:58:19.000000000 +0200
->>>>>>> 0ac6c274
 +++ head/arch/x86/kernel/cpu/scattered.c	2012-02-16 13:40:13.000000000 +0100
 @@ -41,6 +41,7 @@ void __cpuinit init_scattered_cpuid_feat
  		{ X86_FEATURE_XSAVEOPT,		CR_EAX,	0, 0x0000000d, 1 },
@@ -1056,15 +1052,9 @@
  
  config XEN_MAX_DOMAIN_MEMORY
         int
-<<<<<<< HEAD
---- head.orig/arch/x86/xen/enlighten.c	2012-06-12 15:05:56.000000000 +0200
-+++ head/arch/x86/xen/enlighten.c	2012-05-23 13:36:06.000000000 +0200
-@@ -125,8 +125,8 @@ static int have_vcpu_info_placement = 1;
-=======
 --- head.orig/arch/x86/xen/enlighten.c	2012-07-05 09:55:42.000000000 +0200
 +++ head/arch/x86/xen/enlighten.c	2012-06-13 15:39:10.000000000 +0200
 @@ -127,8 +127,8 @@ static int have_vcpu_info_placement = 1;
->>>>>>> 0ac6c274
  static void clamp_max_cpus(void)
  {
  #ifdef CONFIG_SMP
