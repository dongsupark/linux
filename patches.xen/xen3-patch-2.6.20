From: www.kernel.org
Subject: Linux 2.6.20
Patch-mainline: 2.6.20

Automatically created from "patches.kernel.org/patch-2.6.20" by xen-port-patches.py

Acked-by: jbeulich@novell.com

--- head.orig/arch/x86/Kconfig	2012-06-13 14:27:46.000000000 +0200
+++ head/arch/x86/Kconfig	2012-06-13 14:27:56.000000000 +0200
@@ -1671,6 +1671,7 @@ config PHYSICAL_START
 
 config RELOCATABLE
 	bool "Build a relocatable kernel"
+	depends on !X86_XEN
 	default y
 	---help---
 	  This builds a kernel image that retains relocation information
@@ -1692,7 +1693,8 @@ config X86_NEED_RELOCS
 	depends on X86_32 && RELOCATABLE
 
 config PHYSICAL_ALIGN
-	hex "Alignment value to which kernel should be aligned" if X86_32
+	hex "Alignment value to which kernel should be aligned" if X86_32 && !XEN
+	default 0x2000 if XEN
 	default "0x1000000"
 	range 0x2000 0x1000000
 	---help---
--- head.orig/arch/x86/kernel/asm-offsets_32.c	2012-02-08 10:56:16.000000000 +0100
+++ head/arch/x86/kernel/asm-offsets_32.c	2012-02-08 11:30:59.000000000 +0100
@@ -69,6 +69,11 @@ void foo(void)
 	DEFINE(SYSENTER_stack_sp0, 0);
 #endif
 
+#ifdef CONFIG_XEN
+	BLANK();
+	OFFSET(XEN_START_mfn_list, start_info, mfn_list);
+#endif
+
 #if defined(CONFIG_LGUEST) || defined(CONFIG_LGUEST_GUEST) || defined(CONFIG_LGUEST_MODULE)
 	BLANK();
 	OFFSET(LGUEST_DATA_irq_enabled, lguest_data, irq_enabled);
--- head.orig/arch/x86/kernel/cpu/common-xen.c	2012-07-05 10:35:22.000000000 +0200
+++ head/arch/x86/kernel/cpu/common-xen.c	2012-07-05 10:44:27.000000000 +0200
@@ -22,6 +22,7 @@
 #define phys_pkg_id(a,b) a
 #endif
 #endif
+#include <asm/pda.h>
 #include <asm/hypervisor.h>
 
 #include "cpu.h"
@@ -29,10 +30,10 @@
 DEFINE_PER_CPU(struct Xgt_desc_struct, cpu_gdt_descr);
 EXPORT_PER_CPU_SYMBOL(cpu_gdt_descr);
 
-#ifndef CONFIG_XEN
-DEFINE_PER_CPU(unsigned char, cpu_16bit_stack[CPU_16BIT_STACK_SIZE]);
-EXPORT_PER_CPU_SYMBOL(cpu_16bit_stack);
-#else
+struct i386_pda *_cpu_pda[NR_CPUS] __read_mostly;
+EXPORT_SYMBOL(_cpu_pda);
+
+#ifdef CONFIG_XEN
 DEFINE_PER_CPU(unsigned int, xen_x86_cr0);
 DEFINE_PER_CPU(unsigned int, xen_x86_cr0_upd) = ~0;
 EXPORT_PER_CPU_SYMBOL(xen_x86_cr0);
@@ -65,7 +65,7 @@ static struct cpu_dev __cpuinitdata defa
 	.c_init	= default_init,
 	.c_vendor = "Unknown",
 };
-static struct cpu_dev * this_cpu = &default_cpu;
+static struct cpu_dev * this_cpu __cpuinitdata = &default_cpu;
 
 static int __init cachesize_setup(char *str)
 {
@@ -247,29 +247,14 @@ static int __cpuinit have_cpuid_p(void)
 	return flag_is_changeable_p(X86_EFLAGS_ID);
 }
 
-/* Do minimum CPU detection early.
-   Fields really needed: vendor, cpuid_level, family, model, mask, cache alignment.
-   The others are not touched to avoid unwanted side effects.
-
-   WARNING: this function is only called on the BP.  Don't add code here
-   that is supposed to run on all CPUs. */
-static void __init early_cpu_detect(void)
+void __init cpu_detect(struct cpuinfo_x86 *c)
 {
-	struct cpuinfo_x86 *c = &boot_cpu_data;
-
-	c->x86_cache_alignment = 32;
-
-	if (!have_cpuid_p())
-		return;
-
 	/* Get vendor name */
 	cpuid(0x00000000, &c->cpuid_level,
 	      (int *)&c->x86_vendor_id[0],
 	      (int *)&c->x86_vendor_id[8],
 	      (int *)&c->x86_vendor_id[4]);
 
-	get_cpu_vendor(c, 1);
-
 	c->x86 = 4;
 	if (c->cpuid_level >= 0x00000001) {
 		u32 junk, tfms, cap0, misc;
@@ -286,6 +271,26 @@ static void __init early_cpu_detect(void
 	}
 }
 
+/* Do minimum CPU detection early.
+   Fields really needed: vendor, cpuid_level, family, model, mask, cache alignment.
+   The others are not touched to avoid unwanted side effects.
+
+   WARNING: this function is only called on the BP.  Don't add code here
+   that is supposed to run on all CPUs. */
+static void __init early_cpu_detect(void)
+{
+	struct cpuinfo_x86 *c = &boot_cpu_data;
+
+	c->x86_cache_alignment = 32;
+
+	if (!have_cpuid_p())
+		return;
+
+	cpu_detect(c);
+
+	get_cpu_vendor(c, 1);
+}
+
 static void __cpuinit generic_identify(struct cpuinfo_x86 * c)
 {
 	u32 tfms, xlvl;
@@ -322,6 +327,8 @@ static void __cpuinit generic_identify(s
 			c->apicid = (ebx >> 24) & 0xFF;
 #endif
 #endif
+			if (c->x86_capability[0] & (1<<19))
+				c->x86_clflush_size = ((ebx >> 8) & 0xff) * 8;
 		} else {
 			/* Have CPUID level 0 only - unheard of */
 			c->x86 = 4;
@@ -386,6 +393,7 @@ void __cpuinit identify_cpu(struct cpuin
 	c->x86_vendor_id[0] = '\0'; /* Unset */
 	c->x86_model_id[0] = '\0';  /* Unset */
 	c->x86_max_cores = 1;
+	c->x86_clflush_size = 32;
 	memset(&c->x86_capability, 0, sizeof c->x86_capability);
 
 	if (!have_cpuid_p()) {
@@ -606,61 +614,23 @@ void __init early_cpu_init(void)
 #endif
 }
 
-static void __cpuinit cpu_gdt_init(const struct Xgt_desc_struct *gdt_descr)
+/* Make sure %gs is initialized properly in idle threads */
+struct pt_regs * __devinit idle_regs(struct pt_regs *regs)
 {
-	unsigned long frames[16];
-	unsigned long va;
-	int f;
-
-	for (va = gdt_descr->address, f = 0;
-	     va < gdt_descr->address + gdt_descr->size;
-	     va += PAGE_SIZE, f++) {
-		frames[f] = virt_to_mfn(va);
-		make_lowmem_page_readonly(
-			(void *)va, XENFEAT_writable_descriptor_tables);
-	}
-	if (HYPERVISOR_set_gdt(frames, (gdt_descr->size + 1) / 8))
-		BUG();
+	memset(regs, 0, sizeof(struct pt_regs));
+	regs->xgs = __KERNEL_PDA;
+	return regs;
 }
 
-/*
- * cpu_init() initializes state that is per-CPU. Some data is already
- * initialized (naturally) in the bootstrap process, such as the GDT
- * and IDT. We reload them nevertheless, this function acts as a
- * 'CPU state barrier', nothing should get across.
- */
-void __cpuinit cpu_init(void)
+static __cpuinit int alloc_gdt(int cpu)
 {
-	int cpu = smp_processor_id();
-#ifndef CONFIG_X86_NO_TSS
-	struct tss_struct * t = &per_cpu(init_tss, cpu);
-#endif
-	struct thread_struct *thread = &current->thread;
-	struct desc_struct *gdt;
 	struct Xgt_desc_struct *cpu_gdt_descr = &per_cpu(cpu_gdt_descr, cpu);
+	struct desc_struct *gdt;
+	struct i386_pda *pda;
 
-	if (cpu_test_and_set(cpu, cpu_initialized)) {
-		printk(KERN_WARNING "CPU#%d already initialized!\n", cpu);
-		for (;;) local_irq_enable();
-	}
-	printk(KERN_INFO "Initializing CPU#%d\n", cpu);
-
-	if (cpu_has_vme || cpu_has_de)
-		clear_in_cr4(X86_CR4_VME|X86_CR4_PVI|X86_CR4_TSD|X86_CR4_DE);
-	if (tsc_disable && cpu_has_tsc) {
-		printk(KERN_NOTICE "Disabling TSC...\n");
-		/**** FIX-HPA: DOES THIS REALLY BELONG HERE? ****/
-		clear_bit(X86_FEATURE_TSC, boot_cpu_data.x86_capability);
-		set_in_cr4(X86_CR4_TSD);
-	}
+	gdt = (struct desc_struct *)cpu_gdt_descr->address;
+	pda = cpu_pda(cpu);
 
-#ifndef CONFIG_XEN
-	/* The CPU hotplug case */
-	if (cpu_gdt_descr->address) {
-		gdt = (struct desc_struct *)cpu_gdt_descr->address;
-		memset(gdt, 0, PAGE_SIZE);
-		goto old_gdt;
-	}
 	/*
 	 * This is a horrible hack to allocate the GDT.  The problem
 	 * is that cpu_init() is called really early for the boot CPU
@@ -668,56 +638,145 @@ void __cpuinit cpu_init(void)
 	 * CPUs, when bootmem will have gone away
 	 */
 	if (NODE_DATA(0)->bdata->node_bootmem_map) {
-		gdt = (struct desc_struct *)alloc_bootmem_pages(PAGE_SIZE);
-		/* alloc_bootmem_pages panics on failure, so no check */
+		BUG_ON(gdt != NULL || pda != NULL);
+
+		gdt = alloc_bootmem_pages(PAGE_SIZE);
+		pda = alloc_bootmem(sizeof(*pda));
+		/* alloc_bootmem(_pages) panics on failure, so no check */
+
 		memset(gdt, 0, PAGE_SIZE);
+		memset(pda, 0, sizeof(*pda));
 	} else {
-		gdt = (struct desc_struct *)get_zeroed_page(GFP_KERNEL);
-		if (unlikely(!gdt)) {
-			printk(KERN_CRIT "CPU%d failed to allocate GDT\n", cpu);
-			for (;;)
-				local_irq_enable();
+		/* GDT and PDA might already have been allocated if
+		   this is a CPU hotplug re-insertion. */
+		if (gdt == NULL)
+			gdt = (struct desc_struct *)get_zeroed_page(GFP_KERNEL);
+
+		if (pda == NULL)
+			pda = kmalloc_node(sizeof(*pda), GFP_KERNEL, cpu_to_node(cpu));
+
+		if (unlikely(!gdt || !pda)) {
+			free_pages((unsigned long)gdt, 0);
+			kfree(pda);
+			return 0;
 		}
 	}
-old_gdt:
+
+ 	cpu_gdt_descr->address = (unsigned long)gdt;
+	cpu_pda(cpu) = pda;
+
+	return 1;
+}
+
+/* Initial PDA used by boot CPU */
+struct i386_pda boot_pda = {
+	._pda = &boot_pda,
+	.cpu_number = 0,
+	.pcurrent = &init_task,
+};
+
+static inline void set_kernel_gs(void)
+{
+	/* Set %gs for this CPU's PDA.  Memory clobber is to create a
+	   barrier with respect to any PDA operations, so the compiler
+	   doesn't move any before here. */
+	asm volatile ("mov %0, %%gs" : : "r" (__KERNEL_PDA) : "memory");
+#ifdef CONFIG_XEN
+	__get_cpu_var(xen_x86_cr0) = raw_read_cr0();
+	xen_clear_cr0_upd();
+#endif
+}
+
+/* Initialize the CPU's GDT and PDA.  The boot CPU does this for
+   itself, but secondaries find this done for them. */
+__cpuinit int init_gdt(int cpu, struct task_struct *idle)
+{
+	struct Xgt_desc_struct *cpu_gdt_descr = &per_cpu(cpu_gdt_descr, cpu);
+	struct desc_struct *gdt;
+	struct i386_pda *pda;
+
+	/* For non-boot CPUs, the GDT and PDA should already have been
+	   allocated. */
+	if (!alloc_gdt(cpu)) {
+		printk(KERN_CRIT "CPU%d failed to allocate GDT or PDA\n", cpu);
+		return 0;
+	}
+
+	gdt = (struct desc_struct *)cpu_gdt_descr->address;
+	pda = cpu_pda(cpu);
+
+	BUG_ON(gdt == NULL || pda == NULL);
+
 	/*
 	 * Initialize the per-CPU GDT with the boot GDT,
 	 * and set up the GDT descriptor:
 	 */
  	memcpy(gdt, cpu_gdt_table, GDT_SIZE);
+	cpu_gdt_descr->size = GDT_SIZE - 1;
 
-	/* Set up GDT entry for 16bit stack */
- 	*(__u64 *)(&gdt[GDT_ENTRY_ESPFIX_SS]) |=
-		((((__u64)stk16_off) << 16) & 0x000000ffffff0000ULL) |
-		((((__u64)stk16_off) << 32) & 0xff00000000000000ULL) |
-		(CPU_16BIT_STACK_SIZE - 1);
+	pack_descriptor((u32 *)&gdt[GDT_ENTRY_PDA].a,
+			(u32 *)&gdt[GDT_ENTRY_PDA].b,
+			(unsigned long)pda, sizeof(*pda) - 1,
+			0x80 | DESCTYPE_S | 0x2, 0); /* present read-write data segment */
+
+	memset(pda, 0, sizeof(*pda));
+	pda->_pda = pda;
+	pda->cpu_number = cpu;
+	pda->pcurrent = idle;
 
-	cpu_gdt_descr->size = GDT_SIZE - 1;
- 	cpu_gdt_descr->address = (unsigned long)gdt;
-#else
-	__get_cpu_var(xen_x86_cr0) = raw_read_cr0();
-	xen_clear_cr0_upd();
-	if (cpu == 0 && cpu_gdt_descr->address == 0) {
-		gdt = (struct desc_struct *)alloc_bootmem_pages(PAGE_SIZE);
-		/* alloc_bootmem_pages panics on failure, so no check */
-		memset(gdt, 0, PAGE_SIZE);
+	return 1;
+}
 
-		memcpy(gdt, cpu_gdt_table, GDT_SIZE);
-		
-		cpu_gdt_descr->size = GDT_SIZE;
-		cpu_gdt_descr->address = (unsigned long)gdt;
+void __cpuinit cpu_set_gdt(int cpu)
+{
+	struct Xgt_desc_struct *cpu_gdt_descr = &per_cpu(cpu_gdt_descr, cpu);
+	unsigned long va, frames[16];
+	int f;
+
+	for (va = cpu_gdt_descr->address, f = 0;
+	     va < cpu_gdt_descr->address + cpu_gdt_descr->size;
+	     va += PAGE_SIZE, f++) {
+		frames[f] = virt_to_mfn(va);
+		make_lowmem_page_readonly(
+			(void *)va, XENFEAT_writable_descriptor_tables);
 	}
+	BUG_ON(HYPERVISOR_set_gdt(frames, (cpu_gdt_descr->size + 1) / 8));
+
+	set_kernel_gs();
+}
+
+/* Common CPU init for both boot and secondary CPUs */
+static void __cpuinit _cpu_init(int cpu, struct task_struct *curr)
+{
+#ifndef CONFIG_X86_NO_TSS
+	struct tss_struct * t = &per_cpu(init_tss, cpu);
 #endif
+	struct thread_struct *thread = &curr->thread;
+
+	if (cpu_test_and_set(cpu, cpu_initialized)) {
+		printk(KERN_WARNING "CPU#%d already initialized!\n", cpu);
+		for (;;) local_irq_enable();
+	}
+
+	printk(KERN_INFO "Initializing CPU#%d\n", cpu);
 
-	cpu_gdt_init(cpu_gdt_descr);
+	if (cpu_has_vme || cpu_has_de)
+		clear_in_cr4(X86_CR4_VME|X86_CR4_PVI|X86_CR4_TSD|X86_CR4_DE);
+	if (tsc_disable && cpu_has_tsc) {
+		printk(KERN_NOTICE "Disabling TSC...\n");
+		/**** FIX-HPA: DOES THIS REALLY BELONG HERE? ****/
+		clear_bit(X86_FEATURE_TSC, boot_cpu_data.x86_capability);
+		set_in_cr4(X86_CR4_TSD);
+	}
 
 	/*
 	 * Set up and load the per-CPU TSS and LDT
 	 */
 	atomic_inc(&init_mm.mm_count);
-	current->active_mm = &init_mm;
-	BUG_ON(current->mm);
-	enter_lazy_tlb(&init_mm, current);
+	curr->active_mm = &init_mm;
+	if (curr->mm)
+		BUG();
+	enter_lazy_tlb(&init_mm, curr);
 
 	load_esp0(t, thread);
 
@@ -728,8 +787,8 @@ old_gdt:
 	__set_tss_desc(cpu, GDT_ENTRY_DOUBLEFAULT_TSS, &doublefault_tss);
 #endif
 
-	/* Clear %fs and %gs. */
-	asm volatile ("movl %0, %%fs; movl %0, %%gs" : : "r" (0));
+	/* Clear %fs. */
+	asm volatile ("mov %0, %%fs" : : "r" (0));
 
 	/* Clear all 6 debug registers: */
 	set_debugreg(0, 0);
@@ -747,6 +806,38 @@ old_gdt:
 	mxcsr_feature_mask_init();
 }
 
+/* Entrypoint to initialize secondary CPU */
+void __cpuinit secondary_cpu_init(void)
+{
+	int cpu = smp_processor_id();
+	struct task_struct *curr = current;
+
+	_cpu_init(cpu, curr);
+}
+
+/*
+ * cpu_init() initializes state that is per-CPU. Some data is already
+ * initialized (naturally) in the bootstrap process, such as the GDT
+ * and IDT. We reload them nevertheless, this function acts as a
+ * 'CPU state barrier', nothing should get across.
+ */
+void __cpuinit cpu_init(void)
+{
+	int cpu = smp_processor_id();
+	struct task_struct *curr = current;
+
+	/* Set up the real GDT and PDA, so we can transition from the
+	   boot versions. */
+	if (!init_gdt(cpu, curr)) {
+		/* failed to allocate something; not much we can do... */
+		for (;;)
+			local_irq_enable();
+	}
+
+	cpu_set_gdt(cpu);
+	_cpu_init(cpu, curr);
+}
+
 #ifdef CONFIG_HOTPLUG_CPU
 void __cpuinit cpu_uninit(void)
 {
--- head.orig/arch/x86/kernel/cpu/mtrr/main-xen.c	2008-01-28 12:24:18.000000000 +0100
+++ head/arch/x86/kernel/cpu/mtrr/main-xen.c	2011-01-31 17:32:16.000000000 +0100
@@ -12,7 +12,7 @@
 static DEFINE_MUTEX(mtrr_mutex);
 
 void generic_get_mtrr(unsigned int reg, unsigned long *base,
-		      unsigned int *size, mtrr_type * type)
+		      unsigned long *size, mtrr_type * type)
 {
 	struct xen_platform_op op;
 
@@ -115,8 +115,7 @@ int mtrr_del_page(int reg, unsigned long
 {
 	unsigned i;
 	mtrr_type ltype;
-	unsigned long lbase;
-	unsigned int lsize;
+	unsigned long lbase, lsize;
 	int error = -EINVAL;
 	struct xen_platform_op op;
 
--- /dev/null	1970-01-01 00:00:00.000000000 +0000
+++ head/arch/x86/kernel/e820_32-xen.c	2011-01-31 17:32:16.000000000 +0100
@@ -0,0 +1,1002 @@
+#include <linux/kernel.h>
+#include <linux/types.h>
+#include <linux/init.h>
+#include <linux/bootmem.h>
+#include <linux/ioport.h>
+#include <linux/string.h>
+#include <linux/kexec.h>
+#include <linux/module.h>
+#include <linux/mm.h>
+#include <linux/efi.h>
+#include <linux/pfn.h>
+#include <linux/uaccess.h>
+
+#include <asm/pgtable.h>
+#include <asm/page.h>
+#include <asm/e820.h>
+#include <xen/interface/memory.h>
+
+#ifdef CONFIG_EFI
+int efi_enabled = 0;
+EXPORT_SYMBOL(efi_enabled);
+#endif
+
+struct e820map e820;
+struct change_member {
+	struct e820entry *pbios; /* pointer to original bios entry */
+	unsigned long long addr; /* address for this change point */
+};
+static struct change_member change_point_list[2*E820MAX] __initdata;
+static struct change_member *change_point[2*E820MAX] __initdata;
+static struct e820entry *overlap_list[E820MAX] __initdata;
+static struct e820entry new_bios[E820MAX] __initdata;
+/* For PCI or other memory-mapped resources */
+unsigned long pci_mem_start = 0x10000000;
+#ifdef CONFIG_PCI
+EXPORT_SYMBOL(pci_mem_start);
+#endif
+extern int user_defined_memmap;
+struct resource data_resource = {
+	.name	= "Kernel data",
+	.start	= 0,
+	.end	= 0,
+	.flags	= IORESOURCE_BUSY | IORESOURCE_MEM
+};
+
+struct resource code_resource = {
+	.name	= "Kernel code",
+	.start	= 0,
+	.end	= 0,
+	.flags	= IORESOURCE_BUSY | IORESOURCE_MEM
+};
+
+static struct resource system_rom_resource = {
+	.name	= "System ROM",
+	.start	= 0xf0000,
+	.end	= 0xfffff,
+	.flags	= IORESOURCE_BUSY | IORESOURCE_READONLY | IORESOURCE_MEM
+};
+
+static struct resource extension_rom_resource = {
+	.name	= "Extension ROM",
+	.start	= 0xe0000,
+	.end	= 0xeffff,
+	.flags	= IORESOURCE_BUSY | IORESOURCE_READONLY | IORESOURCE_MEM
+};
+
+static struct resource adapter_rom_resources[] = { {
+	.name 	= "Adapter ROM",
+	.start	= 0xc8000,
+	.end	= 0,
+	.flags	= IORESOURCE_BUSY | IORESOURCE_READONLY | IORESOURCE_MEM
+}, {
+	.name 	= "Adapter ROM",
+	.start	= 0,
+	.end	= 0,
+	.flags	= IORESOURCE_BUSY | IORESOURCE_READONLY | IORESOURCE_MEM
+}, {
+	.name 	= "Adapter ROM",
+	.start	= 0,
+	.end	= 0,
+	.flags	= IORESOURCE_BUSY | IORESOURCE_READONLY | IORESOURCE_MEM
+}, {
+	.name 	= "Adapter ROM",
+	.start	= 0,
+	.end	= 0,
+	.flags	= IORESOURCE_BUSY | IORESOURCE_READONLY | IORESOURCE_MEM
+}, {
+	.name 	= "Adapter ROM",
+	.start	= 0,
+	.end	= 0,
+	.flags	= IORESOURCE_BUSY | IORESOURCE_READONLY | IORESOURCE_MEM
+}, {
+	.name 	= "Adapter ROM",
+	.start	= 0,
+	.end	= 0,
+	.flags	= IORESOURCE_BUSY | IORESOURCE_READONLY | IORESOURCE_MEM
+} };
+
+static struct resource video_rom_resource = {
+	.name 	= "Video ROM",
+	.start	= 0xc0000,
+	.end	= 0xc7fff,
+	.flags	= IORESOURCE_BUSY | IORESOURCE_READONLY | IORESOURCE_MEM
+};
+
+static struct resource video_ram_resource = {
+	.name	= "Video RAM area",
+	.start	= 0xa0000,
+	.end	= 0xbffff,
+	.flags	= IORESOURCE_BUSY | IORESOURCE_MEM
+};
+
+static struct resource standard_io_resources[] = { {
+	.name	= "dma1",
+	.start	= 0x0000,
+	.end	= 0x001f,
+	.flags	= IORESOURCE_BUSY | IORESOURCE_IO
+}, {
+	.name	= "pic1",
+	.start	= 0x0020,
+	.end	= 0x0021,
+	.flags	= IORESOURCE_BUSY | IORESOURCE_IO
+}, {
+	.name   = "timer0",
+	.start	= 0x0040,
+	.end    = 0x0043,
+	.flags  = IORESOURCE_BUSY | IORESOURCE_IO
+}, {
+	.name   = "timer1",
+	.start  = 0x0050,
+	.end    = 0x0053,
+	.flags	= IORESOURCE_BUSY | IORESOURCE_IO
+}, {
+	.name	= "keyboard",
+	.start	= 0x0060,
+	.end	= 0x006f,
+	.flags	= IORESOURCE_BUSY | IORESOURCE_IO
+}, {
+	.name	= "dma page reg",
+	.start	= 0x0080,
+	.end	= 0x008f,
+	.flags	= IORESOURCE_BUSY | IORESOURCE_IO
+}, {
+	.name	= "pic2",
+	.start	= 0x00a0,
+	.end	= 0x00a1,
+	.flags	= IORESOURCE_BUSY | IORESOURCE_IO
+}, {
+	.name	= "dma2",
+	.start	= 0x00c0,
+	.end	= 0x00df,
+	.flags	= IORESOURCE_BUSY | IORESOURCE_IO
+}, {
+	.name	= "fpu",
+	.start	= 0x00f0,
+	.end	= 0x00ff,
+	.flags	= IORESOURCE_BUSY | IORESOURCE_IO
+} };
+
+static int romsignature(const unsigned char *x)
+{
+	unsigned short sig;
+	int ret = 0;
+	if (probe_kernel_address((const unsigned short *)x, sig) == 0)
+		ret = (sig == 0xaa55);
+	return ret;
+}
+
+static int __init romchecksum(unsigned char *rom, unsigned long length)
+{
+	unsigned char *p, sum = 0;
+
+	for (p = rom; p < rom + length; p++)
+		sum += *p;
+	return sum == 0;
+}
+
+static void __init probe_roms(void)
+{
+	unsigned long start, length, upper;
+	unsigned char *rom;
+	int	      i;
+
+#ifdef CONFIG_XEN
+	/* Nothing to do if not running in dom0. */
+	if (!is_initial_xendomain())
+		return;
+#endif
+
+	/* video rom */
+	upper = adapter_rom_resources[0].start;
+	for (start = video_rom_resource.start; start < upper; start += 2048) {
+		rom = isa_bus_to_virt(start);
+		if (!romsignature(rom))
+			continue;
+
+		video_rom_resource.start = start;
+
+		/* 0 < length <= 0x7f * 512, historically */
+		length = rom[2] * 512;
+
+		/* if checksum okay, trust length byte */
+		if (length && romchecksum(rom, length))
+			video_rom_resource.end = start + length - 1;
+
+		request_resource(&iomem_resource, &video_rom_resource);
+		break;
+	}
+
+	start = (video_rom_resource.end + 1 + 2047) & ~2047UL;
+	if (start < upper)
+		start = upper;
+
+	/* system rom */
+	request_resource(&iomem_resource, &system_rom_resource);
+	upper = system_rom_resource.start;
+
+	/* check for extension rom (ignore length byte!) */
+	rom = isa_bus_to_virt((unsigned long)extension_rom_resource.start);
+	if (romsignature(rom)) {
+		length = extension_rom_resource.end - extension_rom_resource.start + 1;
+		if (romchecksum(rom, length)) {
+			request_resource(&iomem_resource, &extension_rom_resource);
+			upper = extension_rom_resource.start;
+		}
+	}
+
+	/* check for adapter roms on 2k boundaries */
+	for (i = 0; i < ARRAY_SIZE(adapter_rom_resources) && start < upper; start += 2048) {
+		rom = isa_bus_to_virt(start);
+		if (!romsignature(rom))
+			continue;
+
+		/* 0 < length <= 0x7f * 512, historically */
+		length = rom[2] * 512;
+
+		/* but accept any length that fits if checksum okay */
+		if (!length || start + length > upper || !romchecksum(rom, length))
+			continue;
+
+		adapter_rom_resources[i].start = start;
+		adapter_rom_resources[i].end = start + length - 1;
+		request_resource(&iomem_resource, &adapter_rom_resources[i]);
+
+		start = adapter_rom_resources[i++].end & ~2047UL;
+	}
+}
+
+#ifdef CONFIG_XEN
+static struct e820map machine_e820 __initdata;
+#define e820 machine_e820
+#endif
+
+/*
+ * Request address space for all standard RAM and ROM resources
+ * and also for regions reported as reserved by the e820.
+ */
+static void __init
+legacy_init_iomem_resources(struct resource *code_resource, struct resource *data_resource)
+{
+	int i;
+
+	probe_roms();
+	for (i = 0; i < e820.nr_map; i++) {
+		struct resource *res;
+#ifndef CONFIG_RESOURCES_64BIT
+		if (e820.map[i].addr + e820.map[i].size > 0x100000000ULL)
+			continue;
+#endif
+		res = kzalloc(sizeof(struct resource), GFP_ATOMIC);
+		switch (e820.map[i].type) {
+		case E820_RAM:	res->name = "System RAM"; break;
+		case E820_ACPI:	res->name = "ACPI Tables"; break;
+		case E820_NVS:	res->name = "ACPI Non-volatile Storage"; break;
+		default:	res->name = "reserved";
+		}
+		res->start = e820.map[i].addr;
+		res->end = res->start + e820.map[i].size - 1;
+		res->flags = IORESOURCE_MEM | IORESOURCE_BUSY;
+		if (request_resource(&iomem_resource, res)) {
+			kfree(res);
+			continue;
+		}
+		if (e820.map[i].type == E820_RAM) {
+			/*
+			 *  We don't know which RAM region contains kernel data,
+			 *  so we try it repeatedly and let the resource manager
+			 *  test it.
+			 */
+#ifndef CONFIG_XEN
+			request_resource(res, code_resource);
+			request_resource(res, data_resource);
+#endif
+#ifdef CONFIG_KEXEC
+			request_resource(res, &crashk_res);
+#ifdef CONFIG_XEN
+			xen_machine_kexec_register_resources(res);
+#endif
+#endif
+		}
+	}
+}
+
+#undef e820
+
+/*
+ * Request address space for all standard resources
+ *
+ * This is called just before pcibios_init(), which is also a
+ * subsys_initcall, but is linked in later (in arch/i386/pci/common.c).
+ */
+static int __init request_standard_resources(void)
+{
+	int i;
+
+	/* Nothing to do if not running in dom0. */
+	if (!is_initial_xendomain())
+		return 0;
+
+	printk("Setting up standard PCI resources\n");
+	if (efi_enabled)
+		efi_initialize_iomem_resources(&code_resource, &data_resource);
+	else
+		legacy_init_iomem_resources(&code_resource, &data_resource);
+
+	/* EFI systems may still have VGA */
+	request_resource(&iomem_resource, &video_ram_resource);
+
+	/* request I/O space for devices used on all i[345]86 PCs */
+	for (i = 0; i < ARRAY_SIZE(standard_io_resources); i++)
+		request_resource(&ioport_resource, &standard_io_resources[i]);
+	return 0;
+}
+
+subsys_initcall(request_standard_resources);
+
+void __init add_memory_region(unsigned long long start,
+			      unsigned long long size, int type)
+{
+	int x;
+
+	if (!efi_enabled) {
+       		x = e820.nr_map;
+
+		if (x == E820MAX) {
+		    printk(KERN_ERR "Ooops! Too many entries in the memory map!\n");
+		    return;
+		}
+
+		e820.map[x].addr = start;
+		e820.map[x].size = size;
+		e820.map[x].type = type;
+		e820.nr_map++;
+	}
+} /* add_memory_region */
+
+/*
+ * Sanitize the BIOS e820 map.
+ *
+ * Some e820 responses include overlapping entries.  The following
+ * replaces the original e820 map with a new one, removing overlaps.
+ *
+ */
+int __init sanitize_e820_map(struct e820entry * biosmap, char * pnr_map)
+{
+	struct change_member *change_tmp;
+	unsigned long current_type, last_type;
+	unsigned long long last_addr;
+	int chgidx, still_changing;
+	int overlap_entries;
+	int new_bios_entry;
+	int old_nr, new_nr, chg_nr;
+	int i;
+
+	/*
+		Visually we're performing the following (1,2,3,4 = memory types)...
+
+		Sample memory map (w/overlaps):
+		   ____22__________________
+		   ______________________4_
+		   ____1111________________
+		   _44_____________________
+		   11111111________________
+		   ____________________33__
+		   ___________44___________
+		   __________33333_________
+		   ______________22________
+		   ___________________2222_
+		   _________111111111______
+		   _____________________11_
+		   _________________4______
+
+		Sanitized equivalent (no overlap):
+		   1_______________________
+		   _44_____________________
+		   ___1____________________
+		   ____22__________________
+		   ______11________________
+		   _________1______________
+		   __________3_____________
+		   ___________44___________
+		   _____________33_________
+		   _______________2________
+		   ________________1_______
+		   _________________4______
+		   ___________________2____
+		   ____________________33__
+		   ______________________4_
+	*/
+	printk("sanitize start\n");
+	/* if there's only one memory region, don't bother */
+	if (*pnr_map < 2) {
+		printk("sanitize bail 0\n");
+		return -1;
+	}
+
+	old_nr = *pnr_map;
+
+	/* bail out if we find any unreasonable addresses in bios map */
+	for (i=0; i<old_nr; i++)
+		if (biosmap[i].addr + biosmap[i].size < biosmap[i].addr) {
+			printk("sanitize bail 1\n");
+			return -1;
+		}
+
+	/* create pointers for initial change-point information (for sorting) */
+	for (i=0; i < 2*old_nr; i++)
+		change_point[i] = &change_point_list[i];
+
+	/* record all known change-points (starting and ending addresses),
+	   omitting those that are for empty memory regions */
+	chgidx = 0;
+	for (i=0; i < old_nr; i++)	{
+		if (biosmap[i].size != 0) {
+			change_point[chgidx]->addr = biosmap[i].addr;
+			change_point[chgidx++]->pbios = &biosmap[i];
+			change_point[chgidx]->addr = biosmap[i].addr + biosmap[i].size;
+			change_point[chgidx++]->pbios = &biosmap[i];
+		}
+	}
+	chg_nr = chgidx;    	/* true number of change-points */
+
+	/* sort change-point list by memory addresses (low -> high) */
+	still_changing = 1;
+	while (still_changing)	{
+		still_changing = 0;
+		for (i=1; i < chg_nr; i++)  {
+			/* if <current_addr> > <last_addr>, swap */
+			/* or, if current=<start_addr> & last=<end_addr>, swap */
+			if ((change_point[i]->addr < change_point[i-1]->addr) ||
+				((change_point[i]->addr == change_point[i-1]->addr) &&
+				 (change_point[i]->addr == change_point[i]->pbios->addr) &&
+				 (change_point[i-1]->addr != change_point[i-1]->pbios->addr))
+			   )
+			{
+				change_tmp = change_point[i];
+				change_point[i] = change_point[i-1];
+				change_point[i-1] = change_tmp;
+				still_changing=1;
+			}
+		}
+	}
+
+	/* create a new bios memory map, removing overlaps */
+	overlap_entries=0;	 /* number of entries in the overlap table */
+	new_bios_entry=0;	 /* index for creating new bios map entries */
+	last_type = 0;		 /* start with undefined memory type */
+	last_addr = 0;		 /* start with 0 as last starting address */
+	/* loop through change-points, determining affect on the new bios map */
+	for (chgidx=0; chgidx < chg_nr; chgidx++)
+	{
+		/* keep track of all overlapping bios entries */
+		if (change_point[chgidx]->addr == change_point[chgidx]->pbios->addr)
+		{
+			/* add map entry to overlap list (> 1 entry implies an overlap) */
+			overlap_list[overlap_entries++]=change_point[chgidx]->pbios;
+		}
+		else
+		{
+			/* remove entry from list (order independent, so swap with last) */
+			for (i=0; i<overlap_entries; i++)
+			{
+				if (overlap_list[i] == change_point[chgidx]->pbios)
+					overlap_list[i] = overlap_list[overlap_entries-1];
+			}
+			overlap_entries--;
+		}
+		/* if there are overlapping entries, decide which "type" to use */
+		/* (larger value takes precedence -- 1=usable, 2,3,4,4+=unusable) */
+		current_type = 0;
+		for (i=0; i<overlap_entries; i++)
+			if (overlap_list[i]->type > current_type)
+				current_type = overlap_list[i]->type;
+		/* continue building up new bios map based on this information */
+		if (current_type != last_type)	{
+			if (last_type != 0)	 {
+				new_bios[new_bios_entry].size =
+					change_point[chgidx]->addr - last_addr;
+				/* move forward only if the new size was non-zero */
+				if (new_bios[new_bios_entry].size != 0)
+					if (++new_bios_entry >= E820MAX)
+						break; 	/* no more space left for new bios entries */
+			}
+			if (current_type != 0)	{
+				new_bios[new_bios_entry].addr = change_point[chgidx]->addr;
+				new_bios[new_bios_entry].type = current_type;
+				last_addr=change_point[chgidx]->addr;
+			}
+			last_type = current_type;
+		}
+	}
+	new_nr = new_bios_entry;   /* retain count for new bios entries */
+
+	/* copy new bios mapping into original location */
+	memcpy(biosmap, new_bios, new_nr*sizeof(struct e820entry));
+	*pnr_map = new_nr;
+
+	printk("sanitize end\n");
+	return 0;
+}
+
+/*
+ * Copy the BIOS e820 map into a safe place.
+ *
+ * Sanity-check it while we're at it..
+ *
+ * If we're lucky and live on a modern system, the setup code
+ * will have given us a memory map that we can use to properly
+ * set up memory.  If we aren't, we'll fake a memory map.
+ *
+ * We check to see that the memory map contains at least 2 elements
+ * before we'll use it, because the detection code in setup.S may
+ * not be perfect and most every PC known to man has two memory
+ * regions: one from 0 to 640k, and one from 1mb up.  (The IBM
+ * thinkpad 560x, for example, does not cooperate with the memory
+ * detection code.)
+ */
+int __init copy_e820_map(struct e820entry * biosmap, int nr_map)
+{
+#ifndef CONFIG_XEN
+	/* Only one memory region (or negative)? Ignore it */
+	if (nr_map < 2)
+		return -1;
+#else
+	BUG_ON(nr_map < 1);
+#endif
+
+	do {
+		unsigned long long start = biosmap->addr;
+		unsigned long long size = biosmap->size;
+		unsigned long long end = start + size;
+		unsigned long type = biosmap->type;
+		printk("copy_e820_map() start: %016Lx size: %016Lx end: %016Lx type: %ld\n", start, size, end, type);
+
+		/* Overflow in 64 bits? Ignore the memory map. */
+		if (start > end)
+			return -1;
+
+#ifndef CONFIG_XEN
+		/*
+		 * Some BIOSes claim RAM in the 640k - 1M region.
+		 * Not right. Fix it up.
+		 */
+		if (type == E820_RAM) {
+			printk("copy_e820_map() type is E820_RAM\n");
+			if (start < 0x100000ULL && end > 0xA0000ULL) {
+				printk("copy_e820_map() lies in range...\n");
+				if (start < 0xA0000ULL) {
+					printk("copy_e820_map() start < 0xA0000ULL\n");
+					add_memory_region(start, 0xA0000ULL-start, type);
+				}
+				if (end <= 0x100000ULL) {
+					printk("copy_e820_map() end <= 0x100000ULL\n");
+					continue;
+				}
+				start = 0x100000ULL;
+				size = end - start;
+			}
+		}
+#endif
+		add_memory_region(start, size, type);
+	} while (biosmap++,--nr_map);
+
+#ifdef CONFIG_XEN
+	if (is_initial_xendomain()) {
+		struct xen_memory_map memmap;
+
+		memmap.nr_entries = E820MAX;
+		set_xen_guest_handle(memmap.buffer, machine_e820.map);
+
+		if (HYPERVISOR_memory_op(XENMEM_machine_memory_map, &memmap))
+			BUG();
+		machine_e820.nr_map = memmap.nr_entries;
+	} else
+		machine_e820 = e820;
+#endif
+
+	return 0;
+}
+
+/*
+ * Callback for efi_memory_walk.
+ */
+static int __init
+efi_find_max_pfn(unsigned long start, unsigned long end, void *arg)
+{
+	unsigned long *max_pfn = arg, pfn;
+
+	if (start < end) {
+		pfn = PFN_UP(end -1);
+		if (pfn > *max_pfn)
+			*max_pfn = pfn;
+	}
+	return 0;
+}
+
+static int __init
+efi_memory_present_wrapper(unsigned long start, unsigned long end, void *arg)
+{
+	memory_present(0, PFN_UP(start), PFN_DOWN(end));
+	return 0;
+}
+
+/*
+ * Find the highest page frame number we have available
+ */
+void __init find_max_pfn(void)
+{
+	int i;
+
+	max_pfn = 0;
+	if (efi_enabled) {
+		efi_memmap_walk(efi_find_max_pfn, &max_pfn);
+		efi_memmap_walk(efi_memory_present_wrapper, NULL);
+		return;
+	}
+
+	for (i = 0; i < e820.nr_map; i++) {
+		unsigned long start, end;
+		/* RAM? */
+		if (e820.map[i].type != E820_RAM)
+			continue;
+		start = PFN_UP(e820.map[i].addr);
+		end = PFN_DOWN(e820.map[i].addr + e820.map[i].size);
+		if (start >= end)
+			continue;
+		if (end > max_pfn)
+			max_pfn = end;
+		memory_present(0, start, end);
+	}
+}
+
+/*
+ * Free all available memory for boot time allocation.  Used
+ * as a callback function by efi_memory_walk()
+ */
+
+static int __init
+free_available_memory(unsigned long start, unsigned long end, void *arg)
+{
+	/* check max_low_pfn */
+	if (start >= (max_low_pfn << PAGE_SHIFT))
+		return 0;
+	if (end >= (max_low_pfn << PAGE_SHIFT))
+		end = max_low_pfn << PAGE_SHIFT;
+	if (start < end)
+		free_bootmem(start, end - start);
+
+	return 0;
+}
+/*
+ * Register fully available low RAM pages with the bootmem allocator.
+ */
+void __init register_bootmem_low_pages(unsigned long max_low_pfn)
+{
+	int i;
+
+	if (efi_enabled) {
+		efi_memmap_walk(free_available_memory, NULL);
+		return;
+	}
+	for (i = 0; i < e820.nr_map; i++) {
+		unsigned long curr_pfn, last_pfn, size;
+		/*
+		 * Reserve usable low memory
+		 */
+		if (e820.map[i].type != E820_RAM)
+			continue;
+		/*
+		 * We are rounding up the start address of usable memory:
+		 */
+		curr_pfn = PFN_UP(e820.map[i].addr);
+		if (curr_pfn >= max_low_pfn)
+			continue;
+		/*
+		 * ... and at the end of the usable range downwards:
+		 */
+		last_pfn = PFN_DOWN(e820.map[i].addr + e820.map[i].size);
+
+#ifdef CONFIG_XEN
+		/*
+		 * Truncate to the number of actual pages currently
+		 * present.
+		 */
+		if (last_pfn > xen_start_info->nr_pages)
+			last_pfn = xen_start_info->nr_pages;
+#endif
+
+		if (last_pfn > max_low_pfn)
+			last_pfn = max_low_pfn;
+
+		/*
+		 * .. finally, did all the rounding and playing
+		 * around just make the area go away?
+		 */
+		if (last_pfn <= curr_pfn)
+			continue;
+
+		size = last_pfn - curr_pfn;
+		free_bootmem(PFN_PHYS(curr_pfn), PFN_PHYS(size));
+	}
+}
+
+void __init e820_register_memory(void)
+{
+	unsigned long gapstart, gapsize, round;
+	unsigned long long last;
+	int i;
+
+#ifdef CONFIG_XEN
+#define e820 machine_e820
+#endif
+	/*
+	 * Search for the bigest gap in the low 32 bits of the e820
+	 * memory space.
+	 */
+	last = 0x100000000ull;
+	gapstart = 0x10000000;
+	gapsize = 0x400000;
+	i = e820.nr_map;
+	while (--i >= 0) {
+		unsigned long long start = e820.map[i].addr;
+		unsigned long long end = start + e820.map[i].size;
+
+		/*
+		 * Since "last" is at most 4GB, we know we'll
+		 * fit in 32 bits if this condition is true
+		 */
+		if (last > end) {
+			unsigned long gap = last - end;
+
+			if (gap > gapsize) {
+				gapsize = gap;
+				gapstart = end;
+			}
+		}
+		if (start < last)
+			last = start;
+	}
+#undef e820
+
+	/*
+	 * See how much we want to round up: start off with
+	 * rounding to the next 1MB area.
+	 */
+	round = 0x100000;
+	while ((gapsize >> 4) > round)
+		round += round;
+	/* Fun with two's complement */
+	pci_mem_start = (gapstart + round) & -round;
+
+	printk("Allocating PCI resources starting at %08lx (gap: %08lx:%08lx)\n",
+		pci_mem_start, gapstart, gapsize);
+}
+
+void __init print_memory_map(char *who)
+{
+	int i;
+
+	for (i = 0; i < e820.nr_map; i++) {
+		printk(" %s: %016Lx - %016Lx ", who,
+			e820.map[i].addr,
+			e820.map[i].addr + e820.map[i].size);
+		switch (e820.map[i].type) {
+		case E820_RAM:	printk("(usable)\n");
+				break;
+		case E820_RESERVED:
+				printk("(reserved)\n");
+				break;
+		case E820_ACPI:
+				printk("(ACPI data)\n");
+				break;
+		case E820_NVS:
+				printk("(ACPI NVS)\n");
+				break;
+		default:	printk("type %lu\n", e820.map[i].type);
+				break;
+		}
+	}
+}
+
+static __init __always_inline void efi_limit_regions(unsigned long long size)
+{
+	unsigned long long current_addr = 0;
+	efi_memory_desc_t *md, *next_md;
+	void *p, *p1;
+	int i, j;
+
+	j = 0;
+	p1 = memmap.map;
+	for (p = p1, i = 0; p < memmap.map_end; p += memmap.desc_size, i++) {
+		md = p;
+		next_md = p1;
+		current_addr = md->phys_addr +
+			PFN_PHYS(md->num_pages);
+		if (is_available_memory(md)) {
+			if (md->phys_addr >= size) continue;
+			memcpy(next_md, md, memmap.desc_size);
+			if (current_addr >= size) {
+				next_md->num_pages -=
+					PFN_UP(current_addr-size);
+			}
+			p1 += memmap.desc_size;
+			next_md = p1;
+			j++;
+		} else if ((md->attribute & EFI_MEMORY_RUNTIME) ==
+			   EFI_MEMORY_RUNTIME) {
+			/* In order to make runtime services
+			 * available we have to include runtime
+			 * memory regions in memory map */
+			memcpy(next_md, md, memmap.desc_size);
+			p1 += memmap.desc_size;
+			next_md = p1;
+			j++;
+		}
+	}
+	memmap.nr_map = j;
+	memmap.map_end = memmap.map +
+		(memmap.nr_map * memmap.desc_size);
+}
+
+void __init limit_regions(unsigned long long size)
+{
+	unsigned long long current_addr = 0;
+	int i;
+
+	print_memory_map("limit_regions start");
+	if (efi_enabled) {
+		efi_limit_regions(size);
+		return;
+	}
+	for (i = 0; i < e820.nr_map; i++) {
+		current_addr = e820.map[i].addr + e820.map[i].size;
+		if (current_addr < size)
+			continue;
+
+		if (e820.map[i].type != E820_RAM)
+			continue;
+
+		if (e820.map[i].addr >= size) {
+			/*
+			 * This region starts past the end of the
+			 * requested size, skip it completely.
+			 */
+			e820.nr_map = i;
+		} else {
+			e820.nr_map = i + 1;
+			e820.map[i].size -= current_addr - size;
+		}
+		print_memory_map("limit_regions endfor");
+		return;
+	}
+#ifdef CONFIG_XEN
+	if (current_addr < size) {
+		/*
+		 * The e820 map finished before our requested size so
+		 * extend the final entry to the requested address.
+		 */
+		--i;
+		if (e820.map[i].type == E820_RAM)
+			e820.map[i].size -= current_addr - size;
+		else
+			add_memory_region(current_addr, size - current_addr, E820_RAM);
+	}
+#endif
+	print_memory_map("limit_regions endfunc");
+}
+
+/*
+ * This function checks if any part of the range <start,end> is mapped
+ * with type.
+ */
+int
+e820_any_mapped(u64 start, u64 end, unsigned type)
+{
+	int i;
+
+#ifndef CONFIG_XEN
+	for (i = 0; i < e820.nr_map; i++) {
+		const struct e820entry *ei = &e820.map[i];
+#else
+	if (!is_initial_xendomain())
+		return 0;
+	for (i = 0; i < machine_e820.nr_map; ++i) {
+		const struct e820entry *ei = &machine_e820.map[i];
+#endif
+
+		if (type && ei->type != type)
+			continue;
+		if (ei->addr >= end || ei->addr + ei->size <= start)
+			continue;
+		return 1;
+	}
+	return 0;
+}
+EXPORT_SYMBOL_GPL(e820_any_mapped);
+
+ /*
+  * This function checks if the entire range <start,end> is mapped with type.
+  *
+  * Note: this function only works correct if the e820 table is sorted and
+  * not-overlapping, which is the case
+  */
+int __init
+e820_all_mapped(unsigned long s, unsigned long e, unsigned type)
+{
+	u64 start = s;
+	u64 end = e;
+	int i;
+
+#ifndef CONFIG_XEN
+	for (i = 0; i < e820.nr_map; i++) {
+		struct e820entry *ei = &e820.map[i];
+#else
+	if (!is_initial_xendomain())
+		return 0;
+	for (i = 0; i < machine_e820.nr_map; ++i) {
+		const struct e820entry *ei = &machine_e820.map[i];
+#endif
+
+		if (type && ei->type != type)
+			continue;
+		/* is the region (part) in overlap with the current region ?*/
+		if (ei->addr >= end || ei->addr + ei->size <= start)
+			continue;
+		/* if the region is at the beginning of <start,end> we move
+		 * start to the end of the region since it's ok until there
+		 */
+		if (ei->addr <= start)
+			start = ei->addr + ei->size;
+		/* if start is now at or beyond end, we're done, full
+		 * coverage */
+		if (start >= end)
+			return 1; /* we're done */
+	}
+	return 0;
+}
+
+static int __init parse_memmap(char *arg)
+{
+	if (!arg)
+		return -EINVAL;
+
+	if (strcmp(arg, "exactmap") == 0) {
+#ifdef CONFIG_CRASH_DUMP
+		/* If we are doing a crash dump, we
+		 * still need to know the real mem
+		 * size before original memory map is
+		 * reset.
+		 */
+		find_max_pfn();
+		saved_max_pfn = max_pfn;
+#endif
+		e820.nr_map = 0;
+		user_defined_memmap = 1;
+	} else {
+		/* If the user specifies memory size, we
+		 * limit the BIOS-provided memory map to
+		 * that size. exactmap can be used to specify
+		 * the exact map. mem=number can be used to
+		 * trim the existing memory map.
+		 */
+		unsigned long long start_at, mem_size;
+
+		mem_size = memparse(arg, &arg);
+		if (*arg == '@') {
+			start_at = memparse(arg+1, &arg);
+			add_memory_region(start_at, mem_size, E820_RAM);
+		} else if (*arg == '#') {
+			start_at = memparse(arg+1, &arg);
+			add_memory_region(start_at, mem_size, E820_ACPI);
+		} else if (*arg == '$') {
+			start_at = memparse(arg+1, &arg);
+			add_memory_region(start_at, mem_size, E820_RESERVED);
+		} else {
+			limit_regions(mem_size);
+			user_defined_memmap = 1;
+		}
+	}
+	return 0;
+}
+early_param("memmap", parse_memmap);
--- head.orig/arch/x86/kernel/entry_32-xen.S	2011-01-31 17:29:16.000000000 +0100
+++ head/arch/x86/kernel/entry_32-xen.S	2011-01-31 17:32:16.000000000 +0100
@@ -30,12 +30,13 @@
  *	18(%esp) - %eax
  *	1C(%esp) - %ds
  *	20(%esp) - %es
- *	24(%esp) - orig_eax
- *	28(%esp) - %eip
- *	2C(%esp) - %cs
- *	30(%esp) - %eflags
- *	34(%esp) - %oldesp
- *	38(%esp) - %oldss
+ *	24(%esp) - %gs
+ *	28(%esp) - orig_eax
+ *	2C(%esp) - %eip
+ *	30(%esp) - %cs
+ *	34(%esp) - %eflags
+ *	38(%esp) - %oldesp
+ *	3C(%esp) - %oldss
  *
  * "current" is in register %ebx during any slow entries.
  */
@@ -48,27 +49,25 @@
 #include <asm/smp.h>
 #include <asm/page.h>
 #include <asm/desc.h>
+#include <asm/percpu.h>
 #include <asm/dwarf2.h>
 #include "irq_vectors.h"
 #include <xen/interface/xen.h>
 
-#define nr_syscalls ((syscall_table_size)/4)
+/*
+ * We use macros for low-level operations which need to be overridden
+ * for paravirtualization.  The following will never clobber any registers:
+ *   INTERRUPT_RETURN (aka. "iret")
+ *   GET_CR0_INTO_EAX (aka. "movl %cr0, %eax")
+ *   ENABLE_INTERRUPTS_SYSEXIT (aka "sti; sysexit").
+ *
+ * For DISABLE_INTERRUPTS/ENABLE_INTERRUPTS (aka "cli"/"sti"), you must
+ * specify what registers can be overwritten (CLBR_NONE, CLBR_EAX/EDX/ECX/ANY).
+ * Allowing a register to be clobbered can shrink the paravirt replacement
+ * enough to patch inline, increasing performance.
+ */
 
-EBX		= 0x00
-ECX		= 0x04
-EDX		= 0x08
-ESI		= 0x0C
-EDI		= 0x10
-EBP		= 0x14
-EAX		= 0x18
-DS		= 0x1C
-ES		= 0x20
-ORIG_EAX	= 0x24
-EIP		= 0x28
-CS		= 0x2C
-EFLAGS		= 0x30
-OLDESP		= 0x34
-OLDSS		= 0x38
+#define nr_syscalls ((syscall_table_size)/4)
 
 CF_MASK		= 0x00000001
 TF_MASK		= 0x00000100
@@ -79,61 +78,16 @@ VM_MASK		= 0x00020000
 /* Pseudo-eflags. */
 NMI_MASK	= 0x80000000
 
-#ifndef CONFIG_XEN
-/* These are replaces for paravirtualization */
-#define DISABLE_INTERRUPTS		cli
-#define ENABLE_INTERRUPTS		sti
-#define ENABLE_INTERRUPTS_SYSEXIT	sti; sysexit
-#define INTERRUPT_RETURN		iret
-#define GET_CR0_INTO_EAX		movl %cr0, %eax
-#else
-/* Offsets into shared_info_t. */
-#define evtchn_upcall_pending		/* 0 */
-#define evtchn_upcall_mask		1
-
-#define sizeof_vcpu_shift		6
-
-#ifdef CONFIG_SMP
-#define GET_VCPU_INFO		movl TI_cpu(%ebp),%esi			; \
-				shl  $sizeof_vcpu_shift,%esi		; \
-				addl HYPERVISOR_shared_info,%esi
-#else
-#define GET_VCPU_INFO		movl HYPERVISOR_shared_info,%esi
-#endif
-
-#define __DISABLE_INTERRUPTS	movb $1,evtchn_upcall_mask(%esi)
-#define __ENABLE_INTERRUPTS	movb $0,evtchn_upcall_mask(%esi)
-#define __TEST_PENDING		testb $0xFF,evtchn_upcall_pending(%esi)
-#define DISABLE_INTERRUPTS	GET_VCPU_INFO				; \
-				__DISABLE_INTERRUPTS
-#define ENABLE_INTERRUPTS	GET_VCPU_INFO				; \
-				__ENABLE_INTERRUPTS
-#define ENABLE_INTERRUPTS_SYSEXIT __ENABLE_INTERRUPTS			; \
-sysexit_scrit:	/**** START OF SYSEXIT CRITICAL REGION ****/		; \
-	__TEST_PENDING							; \
-	jnz  14f		# process more events if necessary...	; \
-	movl ESI(%esp), %esi						; \
-	sysexit								; \
-14:	__DISABLE_INTERRUPTS						; \
-	TRACE_IRQS_OFF							; \
-sysexit_ecrit:	/**** END OF SYSEXIT CRITICAL REGION ****/		; \
-	push %esp							; \
-	call evtchn_do_upcall						; \
-	add  $4,%esp							; \
-	jmp  ret_from_intr
-#define INTERRUPT_RETURN	iret
-#endif
-
 #ifdef CONFIG_PREEMPT
-#define preempt_stop		DISABLE_INTERRUPTS; TRACE_IRQS_OFF
+#define preempt_stop(clobbers)	DISABLE_INTERRUPTS(clobbers); TRACE_IRQS_OFF
 #else
-#define preempt_stop
+#define preempt_stop(clobbers)
 #define resume_kernel		restore_nocheck
 #endif
 
 .macro TRACE_IRQS_IRET
 #ifdef CONFIG_TRACE_IRQFLAGS
-	testl $IF_MASK,EFLAGS(%esp)     # interrupts off?
+	testl $IF_MASK,PT_EFLAGS(%esp)     # interrupts off?
 	jz 1f
 	TRACE_IRQS_ON
 1:
@@ -148,6 +102,9 @@ sysexit_ecrit:	/**** END OF SYSEXIT CRIT
 
 #define SAVE_ALL \
 	cld; \
+	pushl %gs; \
+	CFI_ADJUST_CFA_OFFSET 4;\
+	/*CFI_REL_OFFSET gs, 0;*/\
 	pushl %es; \
 	CFI_ADJUST_CFA_OFFSET 4;\
 	/*CFI_REL_OFFSET es, 0;*/\
@@ -177,7 +134,9 @@ sysexit_ecrit:	/**** END OF SYSEXIT CRIT
 	CFI_REL_OFFSET ebx, 0;\
 	movl $(__USER_DS), %edx; \
 	movl %edx, %ds; \
-	movl %edx, %es;
+	movl %edx, %es; \
+	movl $(__KERNEL_PDA), %edx; \
+	movl %edx, %gs
 
 #define RESTORE_INT_REGS \
 	popl %ebx;	\
@@ -210,17 +169,22 @@ sysexit_ecrit:	/**** END OF SYSEXIT CRIT
 2:	popl %es;	\
 	CFI_ADJUST_CFA_OFFSET -4;\
 	/*CFI_RESTORE es;*/\
-.section .fixup,"ax";	\
-3:	movl $0,(%esp);	\
-	jmp 1b;		\
+3:	popl %gs;	\
+	CFI_ADJUST_CFA_OFFSET -4;\
+	/*CFI_RESTORE gs;*/\
+.pushsection .fixup,"ax";	\
 4:	movl $0,(%esp);	\
+	jmp 1b;		\
+5:	movl $0,(%esp);	\
 	jmp 2b;		\
-.previous;		\
+6:	movl $0,(%esp);	\
+	jmp 3b;		\
 .section __ex_table,"a";\
 	.align 4;	\
-	.long 1b,3b;	\
-	.long 2b,4b;	\
-.previous
+	.long 1b,4b;	\
+	.long 2b,5b;	\
+	.long 3b,6b;	\
+.popsection
 
 #define RING0_INT_FRAME \
 	CFI_STARTPROC simple;\
@@ -239,18 +203,18 @@ sysexit_ecrit:	/**** END OF SYSEXIT CRIT
 #define RING0_PTREGS_FRAME \
 	CFI_STARTPROC simple;\
 	CFI_SIGNAL_FRAME;\
-	CFI_DEF_CFA esp, OLDESP-EBX;\
-	/*CFI_OFFSET cs, CS-OLDESP;*/\
-	CFI_OFFSET eip, EIP-OLDESP;\
-	/*CFI_OFFSET es, ES-OLDESP;*/\
-	/*CFI_OFFSET ds, DS-OLDESP;*/\
-	CFI_OFFSET eax, EAX-OLDESP;\
-	CFI_OFFSET ebp, EBP-OLDESP;\
-	CFI_OFFSET edi, EDI-OLDESP;\
-	CFI_OFFSET esi, ESI-OLDESP;\
-	CFI_OFFSET edx, EDX-OLDESP;\
-	CFI_OFFSET ecx, ECX-OLDESP;\
-	CFI_OFFSET ebx, EBX-OLDESP
+	CFI_DEF_CFA esp, PT_OLDESP-PT_EBX;\
+	/*CFI_OFFSET cs, PT_CS-PT_OLDESP;*/\
+	CFI_OFFSET eip, PT_EIP-PT_OLDESP;\
+	/*CFI_OFFSET es, PT_ES-PT_OLDESP;*/\
+	/*CFI_OFFSET ds, PT_DS-PT_OLDESP;*/\
+	CFI_OFFSET eax, PT_EAX-PT_OLDESP;\
+	CFI_OFFSET ebp, PT_EBP-PT_OLDESP;\
+	CFI_OFFSET edi, PT_EDI-PT_OLDESP;\
+	CFI_OFFSET esi, PT_ESI-PT_OLDESP;\
+	CFI_OFFSET edx, PT_EDX-PT_OLDESP;\
+	CFI_OFFSET ecx, PT_ECX-PT_OLDESP;\
+	CFI_OFFSET ebx, PT_EBX-PT_OLDESP
 
 ENTRY(ret_from_fork)
 	CFI_STARTPROC
@@ -278,17 +242,18 @@ ENTRY(ret_from_fork)
 	ALIGN
 	RING0_PTREGS_FRAME
 ret_from_exception:
-	preempt_stop
+	preempt_stop(CLBR_ANY)
 ret_from_intr:
 	GET_THREAD_INFO(%ebp)
 check_userspace:
-	movl EFLAGS(%esp), %eax		# mix EFLAGS and CS
-	movb CS(%esp), %al
+	movl PT_EFLAGS(%esp), %eax	# mix EFLAGS and CS
+	movb PT_CS(%esp), %al
 	andl $(VM_MASK | SEGMENT_RPL_MASK), %eax
 	cmpl $USER_RPL, %eax
 	jb resume_kernel		# not returning to v8086 or userspace
+
 ENTRY(resume_userspace)
-	DISABLE_INTERRUPTS		# make sure we don't miss an interrupt
+ 	DISABLE_INTERRUPTS(CLBR_ANY)	# make sure we don't miss an interrupt
 					# setting need_resched or sigpending
 					# between sampling and the iret
 	movl TI_flags(%ebp), %ecx
@@ -299,14 +264,14 @@ ENTRY(resume_userspace)
 
 #ifdef CONFIG_PREEMPT
 ENTRY(resume_kernel)
-	DISABLE_INTERRUPTS
+	DISABLE_INTERRUPTS(CLBR_ANY)
 	cmpl $0,TI_preempt_count(%ebp)	# non-zero preempt_count ?
 	jnz restore_nocheck
 need_resched:
 	movl TI_flags(%ebp), %ecx	# need_resched set ?
 	testb $_TIF_NEED_RESCHED, %cl
 	jz restore_all
-	testl $IF_MASK,EFLAGS(%esp)     # interrupts off (exception path) ?
+	testl $IF_MASK,PT_EFLAGS(%esp)	# interrupts off (exception path) ?
 	jz restore_all
 	call preempt_schedule_irq
 	jmp need_resched
@@ -328,7 +293,7 @@ sysenter_past_esp:
 	 * No need to follow this irqs on/off section: the syscall
 	 * disabled irqs and here we enable it straight after entry:
 	 */
-	ENABLE_INTERRUPTS
+	ENABLE_INTERRUPTS(CLBR_NONE)
 	pushl $(__USER_DS)
 	CFI_ADJUST_CFA_OFFSET 4
 	/*CFI_REL_OFFSET ss, 0*/
@@ -340,12 +305,16 @@ sysenter_past_esp:
 	pushl $(__USER_CS)
 	CFI_ADJUST_CFA_OFFSET 4
 	/*CFI_REL_OFFSET cs, 0*/
+#ifndef CONFIG_COMPAT_VDSO
 	/*
 	 * Push current_thread_info()->sysenter_return to the stack.
 	 * A tiny bit of offset fixup is necessary - 4*4 means the 4 words
 	 * pushed above; +8 corresponds to copy_thread's esp0 setting.
 	 */
 	pushl (TI_sysenter_return-THREAD_SIZE+8+4*4)(%esp)
+#else
+	pushl $SYSENTER_RETURN
+#endif
 	CFI_ADJUST_CFA_OFFSET 4
 	CFI_REL_OFFSET eip, 0
 
@@ -372,19 +341,27 @@ sysenter_past_esp:
 	cmpl $(nr_syscalls), %eax
 	jae syscall_badsys
 	call *sys_call_table(,%eax,4)
-	movl %eax,EAX(%esp)
-	DISABLE_INTERRUPTS
+	movl %eax,PT_EAX(%esp)
+	DISABLE_INTERRUPTS(CLBR_ECX|CLBR_EDX)
 	TRACE_IRQS_OFF
 	movl TI_flags(%ebp), %ecx
 	testw $_TIF_ALLWORK_MASK, %cx
 	jne syscall_exit_work
 /* if something modifies registers it must also disable sysexit */
-	movl EIP(%esp), %edx
-	movl OLDESP(%esp), %ecx
+	movl PT_EIP(%esp), %edx
+	movl PT_OLDESP(%esp), %ecx
 	xorl %ebp,%ebp
 	TRACE_IRQS_ON
+1:	mov  PT_GS(%esp), %gs
 	ENABLE_INTERRUPTS_SYSEXIT
 	CFI_ENDPROC
+.pushsection .fixup,"ax"
+2:	movl $0,PT_GS(%esp)
+	jmp 1b
+.section __ex_table,"a"
+	.align 4
+	.long 1b,2b
+.popsection
 
 	# pv sysenter call handler stub
 ENTRY(sysenter_entry_pv)
@@ -419,7 +396,7 @@ ENTRY(system_call)
 	CFI_ADJUST_CFA_OFFSET 4
 	SAVE_ALL
 	GET_THREAD_INFO(%ebp)
-	testl $TF_MASK,EFLAGS(%esp)
+	testl $TF_MASK,PT_EFLAGS(%esp)
 	jz no_singlestep
 	orl $_TIF_SINGLESTEP,TI_flags(%ebp)
 no_singlestep:
@@ -431,9 +408,9 @@ no_singlestep:
 	jae syscall_badsys
 syscall_call:
 	call *sys_call_table(,%eax,4)
-	movl %eax,EAX(%esp)		# store the return value
+	movl %eax,PT_EAX(%esp)		# store the return value
 syscall_exit:
-	DISABLE_INTERRUPTS		# make sure we don't miss an interrupt
+	DISABLE_INTERRUPTS(CLBR_ANY)	# make sure we don't miss an interrupt
 					# setting need_resched or sigpending
 					# between sampling and the iret
 	TRACE_IRQS_OFF
@@ -443,12 +420,12 @@ syscall_exit:
 
 restore_all:
 #ifndef CONFIG_XEN
-	movl EFLAGS(%esp), %eax		# mix EFLAGS, SS and CS
-	# Warning: OLDSS(%esp) contains the wrong/random values if we
+	movl PT_EFLAGS(%esp), %eax	# mix EFLAGS, SS and CS
+	# Warning: PT_OLDSS(%esp) contains the wrong/random values if we
 	# are returning to the kernel.
 	# See comments in process.c:copy_thread() for details.
-	movb OLDSS(%esp), %ah
-	movb CS(%esp), %al
+	movb PT_OLDSS(%esp), %ah
+	movb PT_CS(%esp), %al
 	andl $(VM_MASK | (SEGMENT_TI_MASK << 8) | SEGMENT_RPL_MASK), %eax
 	cmpl $((SEGMENT_LDT << 8) | USER_RPL), %eax
 	CFI_REMEMBER_STATE
@@ -456,7 +433,7 @@ restore_all:
 restore_nocheck:
 #else
 restore_nocheck:
-	movl EFLAGS(%esp), %eax
+	movl PT_EFLAGS(%esp), %eax
 	testl $(VM_MASK|NMI_MASK), %eax
 	CFI_REMEMBER_STATE
 	jnz hypervisor_iret
@@ -470,13 +447,13 @@ restore_nocheck:
 	TRACE_IRQS_IRET
 restore_nocheck_notrace:
 	RESTORE_REGS
-	addl $4, %esp
+	addl $4, %esp			# skip orig_eax/error_code
 	CFI_ADJUST_CFA_OFFSET -4
 1:	INTERRUPT_RETURN
 .section .fixup,"ax"
 iret_exc:
 #ifndef CONFIG_XEN
-	ENABLE_INTERRUPTS
+	ENABLE_INTERRUPTS(CLBR_NONE)
 #endif
 	pushl $0			# no error code
 	pushl $do_iret_error
@@ -490,33 +467,42 @@ iret_exc:
 	CFI_RESTORE_STATE
 #ifndef CONFIG_XEN
 ldt_ss:
-	larl OLDSS(%esp), %eax
+	larl PT_OLDSS(%esp), %eax
 	jnz restore_nocheck
 	testl $0x00400000, %eax		# returning to 32bit stack?
 	jnz restore_nocheck		# allright, normal return
+
+#ifdef CONFIG_PARAVIRT
+	/*
+	 * The kernel can't run on a non-flat stack if paravirt mode
+	 * is active.  Rather than try to fixup the high bits of
+	 * ESP, bypass this code entirely.  This may break DOSemu
+	 * and/or Wine support in a paravirt VM, although the option
+	 * is still available to implement the setting of the high
+	 * 16-bits in the INTERRUPT_RETURN paravirt-op.
+	 */
+	cmpl $0, paravirt_ops+PARAVIRT_enabled
+	jne restore_nocheck
+#endif
+
 	/* If returning to userspace with 16bit stack,
 	 * try to fix the higher word of ESP, as the CPU
 	 * won't restore it.
 	 * This is an "official" bug of all the x86-compatible
 	 * CPUs, which we can try to work around to make
 	 * dosemu and wine happy. */
-	subl $8, %esp		# reserve space for switch16 pointer
-	CFI_ADJUST_CFA_OFFSET 8
-	DISABLE_INTERRUPTS
+	movl PT_OLDESP(%esp), %eax
+	movl %esp, %edx
+	call patch_espfix_desc
+	pushl $__ESPFIX_SS
+	CFI_ADJUST_CFA_OFFSET 4
+	pushl %eax
+	CFI_ADJUST_CFA_OFFSET 4
+	DISABLE_INTERRUPTS(CLBR_EAX)
 	TRACE_IRQS_OFF
-	movl %esp, %eax
-	/* Set up the 16bit stack frame with switch32 pointer on top,
-	 * and a switch16 pointer on top of the current frame. */
-	call setup_x86_bogus_stack
-	CFI_ADJUST_CFA_OFFSET -8	# frame has moved
-	TRACE_IRQS_IRET
-	RESTORE_REGS
-	lss 20+4(%esp), %esp	# switch to 16bit stack
-1:	INTERRUPT_RETURN
-.section __ex_table,"a"
-	.align 4
-	.long 1b,iret_exc
-.previous
+	lss (%esp), %esp
+	CFI_ADJUST_CFA_OFFSET -8
+	jmp restore_nocheck
 #else
         ALIGN
 restore_all_enable_events:
@@ -540,7 +526,7 @@ ecrit:  /**** END OF CRITICAL REGION ***
 
 	CFI_RESTORE_STATE
 hypervisor_iret:
-	andl $~NMI_MASK, EFLAGS(%esp)
+	andl $~NMI_MASK, PT_EFLAGS(%esp)
 	RESTORE_REGS
 	addl $4, %esp
 	CFI_ADJUST_CFA_OFFSET -4
@@ -556,7 +542,7 @@ work_pending:
 	jz work_notifysig
 work_resched:
 	call schedule
-	DISABLE_INTERRUPTS		# make sure we don't miss an interrupt
+	DISABLE_INTERRUPTS(CLBR_ANY)	# make sure we don't miss an interrupt
 					# setting need_resched or sigpending
 					# between sampling and the iret
 	TRACE_IRQS_OFF
@@ -569,7 +555,8 @@ work_resched:
 
 work_notifysig:				# deal with pending signals and
 					# notify-resume requests
-	testl $VM_MASK, EFLAGS(%esp)
+#ifdef CONFIG_VM86
+	testl $VM_MASK, PT_EFLAGS(%esp)
 	movl %esp, %eax
 	jne work_notifysig_v86		# returning to kernel-space or
 					# vm86-space
@@ -579,29 +566,30 @@ work_notifysig:				# deal with pending s
 
 	ALIGN
 work_notifysig_v86:
-#ifdef CONFIG_VM86
 	pushl %ecx			# save ti_flags for do_notify_resume
 	CFI_ADJUST_CFA_OFFSET 4
 	call save_v86_state		# %eax contains pt_regs pointer
 	popl %ecx
 	CFI_ADJUST_CFA_OFFSET -4
 	movl %eax, %esp
+#else
+	movl %esp, %eax
+#endif
 	xorl %edx, %edx
 	call do_notify_resume
 	jmp resume_userspace_sig
-#endif
 
 	# perform syscall exit tracing
 	ALIGN
 syscall_trace_entry:
-	movl $-ENOSYS,EAX(%esp)
+	movl $-ENOSYS,PT_EAX(%esp)
 	movl %esp, %eax
 	xorl %edx,%edx
 	call do_syscall_trace
 	cmpl $0, %eax
 	jne resume_userspace		# ret != 0 -> running under PTRACE_SYSEMU,
 					# so must skip actual syscall
-	movl ORIG_EAX(%esp), %eax
+	movl PT_ORIG_EAX(%esp), %eax
 	cmpl $(nr_syscalls), %eax
 	jnae syscall_call
 	jmp syscall_exit
@@ -612,7 +600,7 @@ syscall_exit_work:
 	testb $(_TIF_SYSCALL_TRACE|_TIF_SYSCALL_AUDIT|_TIF_SINGLESTEP), %cl
 	jz work_pending
 	TRACE_IRQS_ON
-	ENABLE_INTERRUPTS		# could let do_syscall_trace() call
+	ENABLE_INTERRUPTS(CLBR_ANY)	# could let do_syscall_trace() call
 					# schedule() instead
 	movl %esp, %eax
 	movl $1, %edx
@@ -626,40 +614,39 @@ syscall_fault:
 	CFI_ADJUST_CFA_OFFSET 4
 	SAVE_ALL
 	GET_THREAD_INFO(%ebp)
-	movl $-EFAULT,EAX(%esp)
+	movl $-EFAULT,PT_EAX(%esp)
 	jmp resume_userspace
 
 syscall_badsys:
-	movl $-ENOSYS,EAX(%esp)
+	movl $-ENOSYS,PT_EAX(%esp)
 	jmp resume_userspace
 	CFI_ENDPROC
 
 #ifndef CONFIG_XEN
 #define FIXUP_ESPFIX_STACK \
-	movl %esp, %eax; \
-	/* switch to 32bit stack using the pointer on top of 16bit stack */ \
-	lss %ss:CPU_16BIT_STACK_SIZE-8, %esp; \
-	/* copy data from 16bit stack to 32bit stack */ \
-	call fixup_x86_bogus_stack; \
-	/* put ESP to the proper location */ \
-	movl %eax, %esp;
-#define UNWIND_ESPFIX_STACK \
+	/* since we are on a wrong stack, we cant make it a C code :( */ \
+	movl %gs:PDA_cpu, %ebx; \
+	PER_CPU(cpu_gdt_descr, %ebx); \
+	movl GDS_address(%ebx), %ebx; \
+	GET_DESC_BASE(GDT_ENTRY_ESPFIX_SS, %ebx, %eax, %ax, %al, %ah); \
+	addl %esp, %eax; \
+	pushl $__KERNEL_DS; \
+	CFI_ADJUST_CFA_OFFSET 4; \
 	pushl %eax; \
 	CFI_ADJUST_CFA_OFFSET 4; \
+	lss (%esp), %esp; \
+	CFI_ADJUST_CFA_OFFSET -8;
+#define UNWIND_ESPFIX_STACK \
 	movl %ss, %eax; \
-	/* see if on 16bit stack */ \
+	/* see if on espfix stack */ \
 	cmpw $__ESPFIX_SS, %ax; \
-	je 28f; \
-27:	popl %eax; \
-	CFI_ADJUST_CFA_OFFSET -4; \
-.section .fixup,"ax"; \
-28:	movl $__KERNEL_DS, %eax; \
+	jne 27f; \
+	movl $__KERNEL_DS, %eax; \
 	movl %eax, %ds; \
 	movl %eax, %es; \
-	/* switch to 32bit stack */ \
+	/* switch to normal stack */ \
 	FIXUP_ESPFIX_STACK; \
-	jmp 27b; \
-.previous
+27:;
 
 /*
  * Build the entry stubs and pointer table with
@@ -723,13 +710,16 @@ KPROBE_ENTRY(page_fault)
 	CFI_ADJUST_CFA_OFFSET 4
 	ALIGN
 error_code:
+	/* the function address is in %gs's slot on the stack */
+	pushl %es
+	CFI_ADJUST_CFA_OFFSET 4
+	/*CFI_REL_OFFSET es, 0*/
 	pushl %ds
 	CFI_ADJUST_CFA_OFFSET 4
 	/*CFI_REL_OFFSET ds, 0*/
 	pushl %eax
 	CFI_ADJUST_CFA_OFFSET 4
 	CFI_REL_OFFSET eax, 0
-	xorl %eax, %eax
 	pushl %ebp
 	CFI_ADJUST_CFA_OFFSET 4
 	CFI_REL_OFFSET ebp, 0
@@ -742,7 +732,6 @@ error_code:
 	pushl %edx
 	CFI_ADJUST_CFA_OFFSET 4
 	CFI_REL_OFFSET edx, 0
-	decl %eax			# eax = -1
 	pushl %ecx
 	CFI_ADJUST_CFA_OFFSET 4
 	CFI_REL_OFFSET ecx, 0
@@ -750,18 +739,20 @@ error_code:
 	CFI_ADJUST_CFA_OFFSET 4
 	CFI_REL_OFFSET ebx, 0
 	cld
-	pushl %es
+	pushl %gs
 	CFI_ADJUST_CFA_OFFSET 4
-	/*CFI_REL_OFFSET es, 0*/
+	/*CFI_REL_OFFSET gs, 0*/
+	movl $(__KERNEL_PDA), %ecx
+	movl %ecx, %gs
 	UNWIND_ESPFIX_STACK
 	popl %ecx
 	CFI_ADJUST_CFA_OFFSET -4
 	/*CFI_REGISTER es, ecx*/
-	movl ES(%esp), %edi		# get the function address
-	movl ORIG_EAX(%esp), %edx	# get the error code
-	movl %eax, ORIG_EAX(%esp)
-	movl %ecx, ES(%esp)
-	/*CFI_REL_OFFSET es, ES*/
+	movl PT_GS(%esp), %edi		# get the function address
+	movl PT_ORIG_EAX(%esp), %edx	# get the error code
+	movl $-1, PT_ORIG_EAX(%esp)	# no syscall to restart
+	mov  %ecx, PT_GS(%esp)
+	/*CFI_REL_OFFSET gs, ES*/
 	movl $(__USER_DS), %ecx
 	movl %ecx, %ds
 	movl %ecx, %es
@@ -793,8 +784,8 @@ ENTRY(hypervisor_callback)
 	pushl %eax
 	CFI_ADJUST_CFA_OFFSET 4
 	SAVE_ALL
-	movl CS(%esp),%ecx
-	movl EIP(%esp),%eax
+	movl PT_CS(%esp),%ecx
+	movl PT_EIP(%esp),%eax
 	andl $SEGMENT_RPL_MASK,%ecx
 	cmpl $USER_RPL,%ecx
 	jae  .Ldo_upcall
@@ -808,7 +799,7 @@ ENTRY(hypervisor_callback)
 	jb   .Ldo_upcall
 	cmpl $sysexit_ecrit,%eax
 	ja   .Ldo_upcall
-	addl $OLDESP,%esp		# Remove eflags...ebx from stack frame.
+	addl $PT_OLDESP,%esp		# Remove eflags...ebx from stack frame.
 #endif
 .Ldo_upcall:
 	push %esp
@@ -830,7 +821,7 @@ critical_region_fixup:
 	movsbl critical_fixup_table-scrit(%eax),%ecx # %ecx contains num slots popped
 	testl %ecx,%ecx
 	leal (%esp,%ecx,4),%esi		# %esi points at end of src region
-	leal OLDESP(%esp),%edi		# %edi points at end of dst region
+	leal PT_OLDESP(%esp),%edi	# %edi points at end of dst region
 	jle   17f			# skip loop if nothing to copy
 16:	subl $4,%esi			# pre-decrementing copy loop
 	subl $4,%edi
@@ -853,8 +844,9 @@ critical_fixup_table:
 	.byte 6				# pop  %eax
 	.byte 7				# pop  %ds
 	.byte 8				# pop  %es
-	.byte 9,9,9			# add  $4,%esp
-	.byte 10			# iret
+	.byte 9,9			# pop  %gs
+	.byte 10,10,10			# add  $4,%esp
+	.byte 11			# iret
 	.byte -1,-1,-1,-1		# movb $1,1(%esi) = __DISABLE_INTERRUPTS
 .previous
 
@@ -944,7 +936,7 @@ ENTRY(device_not_available)
 	jmp ret_from_exception
 device_available_emulate:
 #endif
-	preempt_stop
+	preempt_stop(CLBR_ANY)
 	call math_state_restore
 	jmp ret_from_exception
 	CFI_ENDPROC
@@ -1014,7 +1006,7 @@ KPROBE_ENTRY(nmi)
 	cmpw $__ESPFIX_SS, %ax
 	popl %eax
 	CFI_ADJUST_CFA_OFFSET -4
-	je nmi_16bit_stack
+	je nmi_espfix_stack
 	cmpl $sysenter_entry,(%esp)
 	je nmi_stack_fixup
 	pushl %eax
@@ -1057,7 +1049,7 @@ nmi_debug_stack_check:
 	FIX_STACK(24,nmi_stack_correct, 1)
 	jmp nmi_stack_correct
 
-nmi_16bit_stack:
+nmi_espfix_stack:
 	/* We have a RING0_INT_FRAME here.
 	 *
 	 * create the pointer to lss back
@@ -1066,7 +1058,6 @@ nmi_16bit_stack:
 	CFI_ADJUST_CFA_OFFSET 4
 	pushl %esp
 	CFI_ADJUST_CFA_OFFSET 4
-	movzwl %sp, %esp
 	addw $4, (%esp)
 	/* copy the iret frame of 12 bytes */
 	.rept 3
@@ -1077,11 +1068,11 @@ nmi_16bit_stack:
 	CFI_ADJUST_CFA_OFFSET 4
 	SAVE_ALL
 	FIXUP_ESPFIX_STACK		# %eax == %esp
-	CFI_ADJUST_CFA_OFFSET -20	# the frame has now moved
 	xorl %edx,%edx			# zero error code
 	call do_nmi
 	RESTORE_REGS
-	lss 12+4(%esp), %esp		# back to 16bit stack
+	lss 12+4(%esp), %esp		# back to espfix stack
+	CFI_ADJUST_CFA_OFFSET -24
 1:	INTERRUPT_RETURN
 	CFI_ENDPROC
 .section __ex_table,"a"
@@ -1097,12 +1088,25 @@ KPROBE_ENTRY(nmi)
 	xorl %edx,%edx		# zero error code
 	movl %esp,%eax		# pt_regs pointer
 	call do_nmi
-	orl  $NMI_MASK, EFLAGS(%esp)
+	orl  $NMI_MASK, PT_EFLAGS(%esp)
 	jmp restore_all
 	CFI_ENDPROC
 #endif
 KPROBE_END(nmi)
 
+#ifdef CONFIG_PARAVIRT
+ENTRY(native_iret)
+1:	iret
+.section __ex_table,"a"
+	.align 4
+	.long 1b,iret_exc
+.previous
+
+ENTRY(native_irq_enable_sysexit)
+	sti
+	sysexit
+#endif
+
 KPROBE_ENTRY(int3)
 	RING0_INT_FRAME
 	pushl $-1			# mark this as an int
@@ -1218,37 +1222,6 @@ ENTRY(spurious_interrupt_bug)
 	CFI_ENDPROC
 #endif /* !CONFIG_XEN */
 
-#ifdef CONFIG_STACK_UNWIND
-ENTRY(arch_unwind_init_running)
-	CFI_STARTPROC
-	movl	4(%esp), %edx
-	movl	(%esp), %ecx
-	leal	4(%esp), %eax
-	movl	%ebx, EBX(%edx)
-	xorl	%ebx, %ebx
-	movl	%ebx, ECX(%edx)
-	movl	%ebx, EDX(%edx)
-	movl	%esi, ESI(%edx)
-	movl	%edi, EDI(%edx)
-	movl	%ebp, EBP(%edx)
-	movl	%ebx, EAX(%edx)
-	movl	$__USER_DS, DS(%edx)
-	movl	$__USER_DS, ES(%edx)
-	movl	%ebx, ORIG_EAX(%edx)
-	movl	%ecx, EIP(%edx)
-	movl	12(%esp), %ecx
-	movl	$__KERNEL_CS, CS(%edx)
-	movl	%ebx, EFLAGS(%edx)
-	movl	%eax, OLDESP(%edx)
-	movl	8(%esp), %eax
-	movl	%ecx, 8(%esp)
-	movl	EBX(%edx), %ebx
-	movl	$__KERNEL_DS, OLDSS(%edx)
-	jmpl	*%eax
-	CFI_ENDPROC
-ENDPROC(arch_unwind_init_running)
-#endif
-
 ENTRY(fixup_4gb_segment)
 	RING0_EC_FRAME
 	pushl $do_fixup_4gb_segment
--- head.orig/arch/x86/kernel/head_32-xen.S	2011-08-09 10:35:35.000000000 +0200
+++ head/arch/x86/kernel/head_32-xen.S	2011-08-09 10:36:13.000000000 +0200
@@ -9,6 +9,7 @@
 #include <asm/cache.h>
 #include <asm/thread_info.h>
 #include <asm/asm-offsets.h>
+#include <asm/boot.h>
 #include <asm/dwarf2.h>
 #include <xen/interface/xen.h>
 #include <xen/interface/elfnote.h>
@@ -36,6 +37,8 @@ ENTRY(startup_32)
 	/* Set up the stack pointer */
 	movl $(init_thread_union+THREAD_SIZE),%esp
 
+	call setup_pda
+
 	/* get vendor info */
 	xorl %eax,%eax			# call CPUID with 0 -> return vendor ID
 	XEN_CPUID
@@ -58,14 +61,58 @@ ENTRY(startup_32)
 
 	movb $1,X86_HARD_MATH
 
-	xorl %eax,%eax			# Clear FS/GS and LDT
+	xorl %eax,%eax			# Clear FS
 	movl %eax,%fs
-	movl %eax,%gs
+
+	movl $(__KERNEL_PDA),%eax
+	mov  %eax,%gs
+
 	cld			# gcc2 wants the direction flag cleared at all times
 
 	pushl $0		# fake return address for unwinder
 	jmp start_kernel
 
+/*
+ * Point the GDT at this CPU's PDA.  This will be
+ * cpu_gdt_table and boot_pda.
+ */
+setup_pda:
+	/* get the PDA pointer */
+	movl $boot_pda, %eax
+
+	/* slot the PDA address into the GDT */
+	mov $cpu_gdt_table, %ecx
+	mov %ax, (__KERNEL_PDA+0+2)(%ecx)		/* base & 0x0000ffff */
+	shr $16, %eax
+	mov %al, (__KERNEL_PDA+4+0)(%ecx)		/* base & 0x00ff0000 */
+	mov %ah, (__KERNEL_PDA+4+3)(%ecx)		/* base & 0xff000000 */
+
+	# %esi still points to start_info, and no registers
+	# need to be preserved.
+
+	movl XEN_START_mfn_list(%esi), %ebx
+	movl $(cpu_gdt_table - __PAGE_OFFSET), %eax
+	shrl $PAGE_SHIFT, %eax
+	movl (%ebx,%eax,4), %ecx
+	pushl %ecx			# frame number for set_gdt below
+
+	xorl %esi, %esi
+	xorl %edx, %edx
+	shldl $PAGE_SHIFT, %ecx, %edx
+	shll $PAGE_SHIFT, %ecx
+	orl $0x61, %ecx
+	movl $cpu_gdt_table, %ebx
+	movl $__HYPERVISOR_update_va_mapping, %eax
+	int $0x82
+
+	movl $(PAGE_SIZE_asm / 8), %ecx
+	movl %esp, %ebx
+	movl $__HYPERVISOR_set_gdt, %eax
+	int $0x82
+
+	popl %ecx
+	ret
+
 #define HYPERCALL_PAGE_OFFSET 0x1000
 .org HYPERCALL_PAGE_OFFSET
 ENTRY(hypercall_page)
@@ -94,7 +141,8 @@ ENTRY(empty_zero_page)
 /*
  * The Global Descriptor Table contains 28 quadwords, per-CPU.
  */
-	.align L1_CACHE_BYTES
+	.section .data.page_aligned, "aw"
+	.align PAGE_SIZE_asm
 ENTRY(cpu_gdt_table)
 	.quad 0x0000000000000000	/* NULL descriptor */
 	.quad 0x0000000000000000	/* 0x0b reserved */
@@ -136,12 +184,13 @@ ENTRY(cpu_gdt_table)
 	.quad 0x0000000000000000	/* 0xc0 APM CS 16 code (16 bit) */
 	.quad 0x0000000000000000	/* 0xc8 APM DS    data */
 
-	.quad 0x0000000000000000	/* 0xd0 - ESPFIX 16-bit SS */
-	.quad 0x0000000000000000	/* 0xd8 - unused */
+	.quad 0x0000000000000000	/* 0xd0 - ESPFIX SS */
+	.quad 0x00cf92000000ffff	/* 0xd8 - PDA */
 	.quad 0x0000000000000000	/* 0xe0 - unused */
 	.quad 0x0000000000000000	/* 0xe8 - unused */
 	.quad 0x0000000000000000	/* 0xf0 - unused */
 	.quad 0x0000000000000000	/* 0xf8 - GDT entry 31: double-fault TSS */
+	.align PAGE_SIZE_asm
 
 #ifdef CONFIG_XEN_UNPRIVILEGED_GUEST
 # define XEN_DOM0_CAP		0
@@ -178,9 +227,9 @@ ENTRY(cpu_gdt_table)
 	.ascii	",ELF_PADDR_OFFSET=0x"
 		utoa __PAGE_OFFSET
 	.ascii	",VIRT_ENTRY=0x"
-		utoa (__PAGE_OFFSET + __PHYSICAL_START + VIRT_ENTRY_OFFSET)
+		utoa (__PAGE_OFFSET + LOAD_PHYSICAL_ADDR + VIRT_ENTRY_OFFSET)
 	.ascii	",HYPERCALL_PAGE=0x"
-		utoa ((__PHYSICAL_START+HYPERCALL_PAGE_OFFSET)>>PAGE_SHIFT)
+		utoa ((LOAD_PHYSICAL_ADDR+HYPERCALL_PAGE_OFFSET)>>PAGE_SHIFT)
 	.ascii  ",FEATURES=writable_page_tables"
 	.ascii	         "|writable_descriptor_tables"
 	.ascii	         "|auto_translated_physmap"
--- head.orig/arch/x86/kernel/io_apic_32-xen.c	2011-01-31 17:29:16.000000000 +0100
+++ head/arch/x86/kernel/io_apic_32-xen.c	2011-01-31 17:32:16.000000000 +0100
@@ -34,6 +34,7 @@
 #include <linux/pci.h>
 #include <linux/msi.h>
 #include <linux/htirq.h>
+#include <linux/freezer.h>
 
 #include <asm/io.h>
 #include <asm/smp.h>
@@ -199,14 +200,20 @@ static struct IO_APIC_route_entry ioapic
  * the interrupt, and we need to make sure the entry is fully populated
  * before that happens.
  */
-static void ioapic_write_entry(int apic, int pin, struct IO_APIC_route_entry e)
+static void
+__ioapic_write_entry(int apic, int pin, struct IO_APIC_route_entry e)
 {
-	unsigned long flags;
 	union entry_union eu;
 	eu.entry = e;
-	spin_lock_irqsave(&ioapic_lock, flags);
 	io_apic_write(apic, 0x11 + 2*pin, eu.w2);
 	io_apic_write(apic, 0x10 + 2*pin, eu.w1);
+}
+
+static void ioapic_write_entry(int apic, int pin, struct IO_APIC_route_entry e)
+{
+	unsigned long flags;
+	spin_lock_irqsave(&ioapic_lock, flags);
+	__ioapic_write_entry(apic, pin, e);
 	spin_unlock_irqrestore(&ioapic_lock, flags);
 }
 
@@ -889,8 +896,7 @@ static int __init find_isa_irq_pin(int i
 
 		if ((mp_bus_id_to_type[lbus] == MP_BUS_ISA ||
 		     mp_bus_id_to_type[lbus] == MP_BUS_EISA ||
-		     mp_bus_id_to_type[lbus] == MP_BUS_MCA ||
-		     mp_bus_id_to_type[lbus] == MP_BUS_NEC98
+		     mp_bus_id_to_type[lbus] == MP_BUS_MCA
 		    ) &&
 		    (mp_irqs[i].mpc_irqtype == type) &&
 		    (mp_irqs[i].mpc_srcbusirq == irq))
@@ -909,8 +915,7 @@ static int __init find_isa_irq_apic(int 
 
 		if ((mp_bus_id_to_type[lbus] == MP_BUS_ISA ||
 		     mp_bus_id_to_type[lbus] == MP_BUS_EISA ||
-		     mp_bus_id_to_type[lbus] == MP_BUS_MCA ||
-		     mp_bus_id_to_type[lbus] == MP_BUS_NEC98
+		     mp_bus_id_to_type[lbus] == MP_BUS_MCA
 		    ) &&
 		    (mp_irqs[i].mpc_irqtype == type) &&
 		    (mp_irqs[i].mpc_srcbusirq == irq))
@@ -1043,12 +1048,6 @@ static int EISA_ELCR(unsigned int irq)
 #define default_MCA_trigger(idx)	(1)
 #define default_MCA_polarity(idx)	(0)
 
-/* NEC98 interrupts are always polarity zero edge triggered,
- * when listed as conforming in the MP table. */
-
-#define default_NEC98_trigger(idx)     (0)
-#define default_NEC98_polarity(idx)    (0)
-
 static int __init MPBIOS_polarity(int idx)
 {
 	int bus = mp_irqs[idx].mpc_srcbus;
@@ -1083,11 +1082,6 @@ static int __init MPBIOS_polarity(int id
 					polarity = default_MCA_polarity(idx);
 					break;
 				}
-				case MP_BUS_NEC98: /* NEC 98 pin */
-				{
-					polarity = default_NEC98_polarity(idx);
-					break;
-				}
 				default:
 				{
 					printk(KERN_WARNING "broken BIOS!!\n");
@@ -1157,11 +1151,6 @@ static int MPBIOS_trigger(int idx)
 					trigger = default_MCA_trigger(idx);
 					break;
 				}
-				case MP_BUS_NEC98: /* NEC 98 pin */
-				{
-					trigger = default_NEC98_trigger(idx);
-					break;
-				}
 				default:
 				{
 					printk(KERN_WARNING "broken BIOS!!\n");
@@ -1223,7 +1212,6 @@ static int pin_2_irq(int idx, int apic, 
 		case MP_BUS_ISA: /* ISA pin */
 		case MP_BUS_EISA:
 		case MP_BUS_MCA:
-		case MP_BUS_NEC98:
 		{
 			irq = mp_irqs[idx].mpc_srcbusirq;
 			break;
@@ -1291,7 +1279,7 @@ static inline int IO_APIC_irq_trigger(in
 }
 
 /* irq_vectors is indexed by the sum of all RTEs in all I/O APICs. */
-u8 irq_vector[NR_IRQ_VECTORS] __read_mostly; /* = { FIRST_DEVICE_VECTOR , 0 }; */
+static u8 irq_vector[NR_IRQ_VECTORS] __read_mostly; /* = { FIRST_DEVICE_VECTOR , 0 }; */
 
 static int __assign_irq_vector(int irq)
 {
@@ -1417,8 +1405,8 @@ static void __init setup_IO_APIC_irqs(vo
 			if (!apic && (irq < 16))
 				disable_8259A_irq(irq);
 		}
-		ioapic_write_entry(apic, pin, entry);
 		spin_lock_irqsave(&ioapic_lock, flags);
+		__ioapic_write_entry(apic, pin, entry);
 		set_native_irq_info(irq, TARGET_CPUS);
 		spin_unlock_irqrestore(&ioapic_lock, flags);
 	}
@@ -1988,6 +1976,15 @@ static void __init setup_ioapic_ids_from
 #endif
 
 #ifndef CONFIG_XEN
+static int no_timer_check __initdata;
+
+static int __init notimercheck(char *s)
+{
+	no_timer_check = 1;
+	return 1;
+}
+__setup("no_timer_check", notimercheck);
+
 /*
  * There is a nasty bug in some older SMP boards, their mptable lies
  * about the timer IRQ. We do the following to work around the situation:
@@ -1996,10 +1993,13 @@ static void __init setup_ioapic_ids_from
  *	- if this function detects that timer IRQs are defunct, then we fall
  *	  back to ISA timer IRQs
  */
-static int __init timer_irq_works(void)
+int __init timer_irq_works(void)
 {
 	unsigned long t1 = jiffies;
 
+	if (no_timer_check)
+		return 1;
+
 	local_irq_enable();
 	/* Let ten ticks pass... */
 	mdelay((10 * 1000) / HZ);
@@ -2226,9 +2226,15 @@ static inline void unlock_ExtINT_logic(v
 	unsigned char save_control, save_freq_select;
 
 	pin  = find_isa_irq_pin(8, mp_INT);
+	if (pin == -1) {
+		WARN_ON_ONCE(1);
+		return;
+	}
 	apic = find_isa_irq_apic(8, mp_INT);
-	if (pin == -1)
+	if (apic == -1) {
+		WARN_ON_ONCE(1);
 		return;
+	}
 
 	entry0 = ioapic_read_entry(apic, pin);
 	clear_IO_APIC_pin(apic, pin);
@@ -2273,7 +2279,7 @@ int timer_uses_ioapic_pin_0;
  * is so screwy.  Thanks to Brian Perkins for testing/hacking this beast
  * fanatically on his truly buggy board.
  */
-static inline void check_timer(void)
+static inline void __init check_timer(void)
 {
 	int apic1, pin1, apic2, pin2;
 	int vector;
@@ -2558,7 +2564,7 @@ device_initcall(ioapic_init_sysfs);
 int create_irq(void)
 {
 	/* Allocate an unused irq */
-	int irq, new, vector;
+	int irq, new, vector = 0;
 	unsigned long flags;
 
 	irq = -ENOSPC;
@@ -2939,8 +2945,8 @@ int io_apic_set_pci_routing (int ioapic,
 	if (!ioapic && (irq < 16))
 		disable_8259A_irq(irq);
 
-	ioapic_write_entry(ioapic, pin, entry);
 	spin_lock_irqsave(&ioapic_lock, flags);
+	__ioapic_write_entry(ioapic, pin, entry);
 	set_native_irq_info(irq, TARGET_CPUS);
 	spin_unlock_irqrestore(&ioapic_lock, flags);
 
--- head.orig/arch/x86/kernel/ldt_32-xen.c	2011-01-31 17:29:16.000000000 +0100
+++ head/arch/x86/kernel/ldt_32-xen.c	2011-01-31 17:32:16.000000000 +0100
@@ -177,16 +177,14 @@ static int read_default_ldt(void __user 
 {
 	int err;
 	unsigned long size;
-	void *address;
 
 	err = 0;
-	address = &default_ldt[0];
 	size = 5*sizeof(struct desc_struct);
 	if (size > bytecount)
 		size = bytecount;
 
 	err = size;
-	if (copy_to_user(ptr, address, size))
+	if (clear_user(ptr, size))
 		err = -EFAULT;
 
 	return err;
--- head.orig/arch/x86/kernel/microcode_core-xen.c	2011-12-01 14:59:39.000000000 +0100
+++ head/arch/x86/kernel/microcode_core-xen.c	2011-12-01 14:59:46.000000000 +0100
@@ -1,7 +1,7 @@
 /*
  *	Intel CPU Microcode Update Driver for Linux
  *
- *	Copyright (C) 2000-2004 Tigran Aivazian
+ *	Copyright (C) 2000-2006 Tigran Aivazian <tigran@aivazian.fsnet.co.uk>
  *		      2006	Shaohua Li <shaohua.li@intel.com>
  *
  *	This driver allows to upgrade microcode on Intel processors
@@ -43,7 +43,7 @@
 #include <asm/processor.h>
 
 MODULE_DESCRIPTION("Intel CPU (IA-32) Microcode Update Driver");
-MODULE_AUTHOR("Tigran Aivazian <tigran@veritas.com>");
+MODULE_AUTHOR("Tigran Aivazian <tigran@aivazian.fsnet.co.uk>");
 MODULE_LICENSE("GPL");
 
 static int verbose;
@@ -198,7 +198,7 @@ static int __init microcode_init (void)
 	request_microcode();
 
 	printk(KERN_INFO 
-		"IA-32 Microcode Update Driver: v" MICROCODE_VERSION " <tigran@veritas.com>\n");
+		"IA-32 Microcode Update Driver: v" MICROCODE_VERSION " <tigran@aivazian.fsnet.co.uk>\n");
 	return 0;
 }
 
--- head.orig/arch/x86/kernel/mpparse_32-xen.c	2011-01-31 17:29:16.000000000 +0100
+++ head/arch/x86/kernel/mpparse_32-xen.c	2011-01-31 17:32:16.000000000 +0100
@@ -36,7 +36,7 @@
 
 /* Have we found an MP table */
 int smp_found_config;
-unsigned int __initdata maxcpus = NR_CPUS;
+unsigned int __cpuinitdata maxcpus = NR_CPUS;
 
 /*
  * Various Linux-internal data structures created from the
@@ -102,10 +102,10 @@ static int __init mpf_checksum(unsigned 
  */
 
 static int mpc_record; 
-static struct mpc_config_translation *translation_table[MAX_MPC_ENTRY] __initdata;
+static struct mpc_config_translation *translation_table[MAX_MPC_ENTRY] __cpuinitdata;
 
 #ifndef CONFIG_XEN
-static void __devinit MP_processor_info (struct mpc_config_processor *m)
+static void __cpuinit MP_processor_info (struct mpc_config_processor *m)
 {
  	int ver, apicid;
 	physid_mask_t phys_cpu;
@@ -221,7 +221,7 @@ static void __devinit MP_processor_info 
 	bios_cpu_apicid[num_processors - 1] = m->mpc_apicid;
 }
 #else
-void __init MP_processor_info (struct mpc_config_processor *m)
+static void __cpuinit MP_processor_info (struct mpc_config_processor *m)
 {
 	num_processors++;
 }
@@ -256,8 +256,6 @@ static void __init MP_bus_info (struct m
 		mp_current_pci_id++;
 	} else if (strncmp(str, BUSTYPE_MCA, sizeof(BUSTYPE_MCA)-1) == 0) {
 		mp_bus_id_to_type[m->mpc_busid] = MP_BUS_MCA;
-	} else if (strncmp(str, BUSTYPE_NEC98, sizeof(BUSTYPE_NEC98)-1) == 0) {
-		mp_bus_id_to_type[m->mpc_busid] = MP_BUS_NEC98;
 	} else {
 		printk(KERN_WARNING "Unknown bustype %s - ignoring\n", str);
 	}
@@ -842,7 +840,7 @@ void __init mp_register_lapic_address(u6
 #endif
 }
 
-void __devinit mp_register_lapic (u8 id, u8 enabled)
+void __cpuinit mp_register_lapic (u8 id, u8 enabled)
 {
 	struct mpc_config_processor processor;
 	int boot_cpu = 0;
--- head.orig/arch/x86/kernel/pci-dma-xen.c	2011-01-31 17:29:16.000000000 +0100
+++ head/arch/x86/kernel/pci-dma-xen.c	2011-01-31 17:32:16.000000000 +0100
@@ -273,7 +273,7 @@ EXPORT_SYMBOL(dma_free_coherent);
 int dma_declare_coherent_memory(struct device *dev, dma_addr_t bus_addr,
 				dma_addr_t device_addr, size_t size, int flags)
 {
-	void __iomem *mem_base;
+	void __iomem *mem_base = NULL;
 	int pages = size >> PAGE_SHIFT;
 	int bitmap_size = (pages + 31)/32;
 
@@ -290,14 +290,12 @@ int dma_declare_coherent_memory(struct d
 	if (!mem_base)
 		goto out;
 
-	dev->dma_mem = kmalloc(sizeof(struct dma_coherent_mem), GFP_KERNEL);
+	dev->dma_mem = kzalloc(sizeof(struct dma_coherent_mem), GFP_KERNEL);
 	if (!dev->dma_mem)
 		goto out;
-	memset(dev->dma_mem, 0, sizeof(struct dma_coherent_mem));
-	dev->dma_mem->bitmap = kmalloc(bitmap_size, GFP_KERNEL);
+	dev->dma_mem->bitmap = kzalloc(bitmap_size, GFP_KERNEL);
 	if (!dev->dma_mem->bitmap)
 		goto free1_out;
-	memset(dev->dma_mem->bitmap, 0, bitmap_size);
 
 	dev->dma_mem->virt_base = mem_base;
 	dev->dma_mem->device_base = device_addr;
@@ -312,6 +310,8 @@ int dma_declare_coherent_memory(struct d
  free1_out:
 	kfree(dev->dma_mem->bitmap);
  out:
+	if (mem_base)
+		iounmap(mem_base);
 	return 0;
 }
 EXPORT_SYMBOL(dma_declare_coherent_memory);
--- head.orig/arch/x86/kernel/process_32-xen.c	2012-07-05 10:34:55.000000000 +0200
+++ head/arch/x86/kernel/process_32-xen.c	2012-07-05 10:41:22.000000000 +0200
@@ -60,6 +60,7 @@
 
 #include <asm/tlbflush.h>
 #include <asm/cpu.h>
+#include <asm/pda.h>
 
 asmlinkage void ret_from_fork(void) __asm__("ret_from_fork");
 
@@ -104,28 +105,24 @@ EXPORT_SYMBOL(enable_hlt);
  */
 static void poll_idle (void)
 {
-	local_irq_enable();
-
-	asm volatile(
-		"2:"
-		"testl %0, %1;"
-		"rep; nop;"
-		"je 2b;"
-		: : "i"(_TIF_NEED_RESCHED), "m" (current_thread_info()->flags));
+	cpu_relax();
 }
 
 static void xen_idle(void)
 {
-	local_irq_disable();
+	current_thread_info()->status &= ~TS_POLLING;
+	/*
+	 * TS_POLLING-cleared state must be visible before we
+	 * test NEED_RESCHED:
+	 */
+	smp_mb();
 
-	if (need_resched())
+	local_irq_disable();
+	if (!need_resched())
+		safe_halt();	/* enables interrupts racelessly */
+	else
 		local_irq_enable();
-	else {
-		current_thread_info()->status &= ~TS_POLLING;
-		smp_mb__after_clear_bit();
-		safe_halt();
-		current_thread_info()->status |= TS_POLLING;
-	}
+	current_thread_info()->status |= TS_POLLING;
 }
 #ifdef CONFIG_APM_MODULE
 EXPORT_SYMBOL(default_idle);
@@ -250,8 +247,8 @@ void show_regs(struct pt_regs * regs)
 		regs->eax,regs->ebx,regs->ecx,regs->edx);
 	printk("ESI: %08lx EDI: %08lx EBP: %08lx",
 		regs->esi, regs->edi, regs->ebp);
-	printk(" DS: %04x ES: %04x\n",
-		0xffff & regs->xds,0xffff & regs->xes);
+	printk(" DS: %04x ES: %04x GS: %04x\n",
+	       0xffff & regs->xds,0xffff & regs->xes, 0xffff & regs->xgs);
 
 	cr0 = read_cr0();
 	cr2 = read_cr2();
@@ -282,6 +279,7 @@ int kernel_thread(int (*fn)(void *), voi
 
 	regs.xds = __USER_DS;
 	regs.xes = __USER_DS;
+	regs.xgs = __KERNEL_PDA;
 	regs.orig_eax = -1;
 	regs.eip = (unsigned long) kernel_thread_helper;
 	regs.xcs = __KERNEL_CS | get_kernel_rpl();
@@ -359,7 +357,6 @@ int copy_thread(int nr, unsigned long cl
 	p->thread.eip = (unsigned long) ret_from_fork;
 
 	savesegment(fs,p->thread.fs);
-	savesegment(gs,p->thread.gs);
 
 	tsk = current;
 	if (unlikely(test_tsk_thread_flag(tsk, TIF_IO_BITMAP))) {
@@ -438,7 +435,7 @@ void dump_thread(struct pt_regs * regs, 
 	dump->regs.ds = regs->xds;
 	dump->regs.es = regs->xes;
 	savesegment(fs,dump->regs.fs);
-	savesegment(gs,dump->regs.gs);
+	dump->regs.gs = regs->xgs;
 	dump->regs.orig_eax = regs->orig_eax;
 	dump->regs.eip = regs->eip;
 	dump->regs.cs = regs->xcs;
@@ -641,17 +638,19 @@ struct task_struct fastcall * __switch_t
 		xen_clear_cr0_upd();
 	}
 
+	/* we're going to use this soon, after a few expensive things */
+	if (next_p->fpu_counter > 5)
+		prefetch(&next->i387.fxsave);
+
 	/*
-	 * Restore %fs and %gs if needed.
+	 * Restore %fs if needed.
 	 *
-	 * Glibc normally makes %fs be zero, and %gs is one of
-	 * the TLS segments.
+	 * Glibc normally makes %fs be zero.
 	 */
 	if (unlikely(next->fs))
 		loadsegment(fs, next->fs);
 
-	if (next->gs)
-		loadsegment(gs, next->gs);
+	write_pda(pcurrent, next_p);
 
 	/*
 	 * Now maybe handle debug registers
@@ -661,6 +660,13 @@ struct task_struct fastcall * __switch_t
 
 	disable_tsc(prev_p, next_p);
 
+	/* If the task has used fpu the last 5 timeslices, just do a full
+	 * restore of the math state immediately to avoid the trap; the
+	 * chances of needing FPU soon are obviously high now
+	 */
+	if (next_p->fpu_counter > 5)
+		math_state_restore();
+
 	return prev_p;
 }
 
--- head.orig/arch/x86/kernel/setup_32-xen.c	2012-06-06 13:46:10.000000000 +0200
+++ head/arch/x86/kernel/setup_32-xen.c	2012-06-06 13:48:43.000000000 +0200
@@ -76,9 +76,6 @@
 #include <xen/interface/kexec.h>
 #endif
 
-/* Forward Declaration. */
-void __init find_max_pfn(void);
-
 static int xen_panic_event(struct notifier_block *, unsigned long, void *);
 static struct notifier_block xen_panic_block = {
 	xen_panic_event, NULL, 0 /* try to go last */
@@ -89,14 +86,11 @@ int disable_pse __devinitdata = 0;
 /*
  * Machine setup..
  */
-
-#ifdef CONFIG_EFI
-int efi_enabled = 0;
-EXPORT_SYMBOL(efi_enabled);
-#endif
+extern struct resource code_resource;
+extern struct resource data_resource;
 
 /* cpu data as detected by the assembly code in head.S */
-struct cpuinfo_x86 new_cpu_data __initdata = { 0, 0, 0, 0, -1, 1, 0, 0, -1 };
+struct cpuinfo_x86 new_cpu_data __cpuinitdata = { 0, 0, 0, 0, -1, 1, 0, 0, -1 };
 /* common cpu data for all cpus */
 struct cpuinfo_x86 boot_cpu_data __read_mostly = { 0, 0, 0, 0, -1, 1, 0, 0, -1 };
 EXPORT_SYMBOL(boot_cpu_data);
@@ -112,12 +106,6 @@ unsigned int machine_submodel_id;
 unsigned int BIOS_revision;
 unsigned int mca_pentium_flag;
 
-/* For PCI or other memory-mapped resources */
-unsigned long pci_mem_start = 0x10000000;
-#ifdef CONFIG_PCI
-EXPORT_SYMBOL(pci_mem_start);
-#endif
-
 /* Boot loader ID as an integer, for the benefit of proc_dointvec */
 int bootloader_type;
 
@@ -150,10 +138,6 @@ struct ist_info ist_info;
 	defined(CONFIG_X86_SPEEDSTEP_SMI_MODULE)
 EXPORT_SYMBOL(ist_info);
 #endif
-struct e820map e820;
-#ifdef CONFIG_XEN
-struct e820map machine_e820;
-#endif
 
 extern void early_cpu_init(void);
 extern int root_mountflags;
@@ -168,209 +152,6 @@ static char command_line[COMMAND_LINE_SI
 
 unsigned char __initdata boot_params[PARAM_SIZE];
 
-static struct resource data_resource = {
-	.name	= "Kernel data",
-	.start	= 0,
-	.end	= 0,
-	.flags	= IORESOURCE_BUSY | IORESOURCE_MEM
-};
-
-static struct resource code_resource = {
-	.name	= "Kernel code",
-	.start	= 0,
-	.end	= 0,
-	.flags	= IORESOURCE_BUSY | IORESOURCE_MEM
-};
-
-static struct resource system_rom_resource = {
-	.name	= "System ROM",
-	.start	= 0xf0000,
-	.end	= 0xfffff,
-	.flags	= IORESOURCE_BUSY | IORESOURCE_READONLY | IORESOURCE_MEM
-};
-
-static struct resource extension_rom_resource = {
-	.name	= "Extension ROM",
-	.start	= 0xe0000,
-	.end	= 0xeffff,
-	.flags	= IORESOURCE_BUSY | IORESOURCE_READONLY | IORESOURCE_MEM
-};
-
-static struct resource adapter_rom_resources[] = { {
-	.name 	= "Adapter ROM",
-	.start	= 0xc8000,
-	.end	= 0,
-	.flags	= IORESOURCE_BUSY | IORESOURCE_READONLY | IORESOURCE_MEM
-}, {
-	.name 	= "Adapter ROM",
-	.start	= 0,
-	.end	= 0,
-	.flags	= IORESOURCE_BUSY | IORESOURCE_READONLY | IORESOURCE_MEM
-}, {
-	.name 	= "Adapter ROM",
-	.start	= 0,
-	.end	= 0,
-	.flags	= IORESOURCE_BUSY | IORESOURCE_READONLY | IORESOURCE_MEM
-}, {
-	.name 	= "Adapter ROM",
-	.start	= 0,
-	.end	= 0,
-	.flags	= IORESOURCE_BUSY | IORESOURCE_READONLY | IORESOURCE_MEM
-}, {
-	.name 	= "Adapter ROM",
-	.start	= 0,
-	.end	= 0,
-	.flags	= IORESOURCE_BUSY | IORESOURCE_READONLY | IORESOURCE_MEM
-}, {
-	.name 	= "Adapter ROM",
-	.start	= 0,
-	.end	= 0,
-	.flags	= IORESOURCE_BUSY | IORESOURCE_READONLY | IORESOURCE_MEM
-} };
-
-static struct resource video_rom_resource = {
-	.name 	= "Video ROM",
-	.start	= 0xc0000,
-	.end	= 0xc7fff,
-	.flags	= IORESOURCE_BUSY | IORESOURCE_READONLY | IORESOURCE_MEM
-};
-
-static struct resource video_ram_resource = {
-	.name	= "Video RAM area",
-	.start	= 0xa0000,
-	.end	= 0xbffff,
-	.flags	= IORESOURCE_BUSY | IORESOURCE_MEM
-};
-
-static struct resource standard_io_resources[] = { {
-	.name	= "dma1",
-	.start	= 0x0000,
-	.end	= 0x001f,
-	.flags	= IORESOURCE_BUSY | IORESOURCE_IO
-}, {
-	.name	= "pic1",
-	.start	= 0x0020,
-	.end	= 0x0021,
-	.flags	= IORESOURCE_BUSY | IORESOURCE_IO
-}, {
-	.name   = "timer0",
-	.start	= 0x0040,
-	.end    = 0x0043,
-	.flags  = IORESOURCE_BUSY | IORESOURCE_IO
-}, {
-	.name   = "timer1",
-	.start  = 0x0050,
-	.end    = 0x0053,
-	.flags	= IORESOURCE_BUSY | IORESOURCE_IO
-}, {
-	.name	= "keyboard",
-	.start	= 0x0060,
-	.end	= 0x006f,
-	.flags	= IORESOURCE_BUSY | IORESOURCE_IO
-}, {
-	.name	= "dma page reg",
-	.start	= 0x0080,
-	.end	= 0x008f,
-	.flags	= IORESOURCE_BUSY | IORESOURCE_IO
-}, {
-	.name	= "pic2",
-	.start	= 0x00a0,
-	.end	= 0x00a1,
-	.flags	= IORESOURCE_BUSY | IORESOURCE_IO
-}, {
-	.name	= "dma2",
-	.start	= 0x00c0,
-	.end	= 0x00df,
-	.flags	= IORESOURCE_BUSY | IORESOURCE_IO
-}, {
-	.name	= "fpu",
-	.start	= 0x00f0,
-	.end	= 0x00ff,
-	.flags	= IORESOURCE_BUSY | IORESOURCE_IO
-} };
-
-#define romsignature(x) (*(unsigned short *)(x) == 0xaa55)
-
-static int __init romchecksum(unsigned char *rom, unsigned long length)
-{
-	unsigned char *p, sum = 0;
-
-	for (p = rom; p < rom + length; p++)
-		sum += *p;
-	return sum == 0;
-}
-
-static void __init probe_roms(void)
-{
-	unsigned long start, length, upper;
-	unsigned char *rom;
-	int	      i;
-
-#ifdef CONFIG_XEN
-	/* Nothing to do if not running in dom0. */
-	if (!is_initial_xendomain())
-		return;
-#endif
-
-	/* video rom */
-	upper = adapter_rom_resources[0].start;
-	for (start = video_rom_resource.start; start < upper; start += 2048) {
-		rom = isa_bus_to_virt(start);
-		if (!romsignature(rom))
-			continue;
-
-		video_rom_resource.start = start;
-
-		/* 0 < length <= 0x7f * 512, historically */
-		length = rom[2] * 512;
-
-		/* if checksum okay, trust length byte */
-		if (length && romchecksum(rom, length))
-			video_rom_resource.end = start + length - 1;
-
-		request_resource(&iomem_resource, &video_rom_resource);
-		break;
-	}
-
-	start = (video_rom_resource.end + 1 + 2047) & ~2047UL;
-	if (start < upper)
-		start = upper;
-
-	/* system rom */
-	request_resource(&iomem_resource, &system_rom_resource);
-	upper = system_rom_resource.start;
-
-	/* check for extension rom (ignore length byte!) */
-	rom = isa_bus_to_virt(extension_rom_resource.start);
-	if (romsignature(rom)) {
-		length = extension_rom_resource.end - extension_rom_resource.start + 1;
-		if (romchecksum(rom, length)) {
-			request_resource(&iomem_resource, &extension_rom_resource);
-			upper = extension_rom_resource.start;
-		}
-	}
-
-	/* check for adapter roms on 2k boundaries */
-	for (i = 0; i < ARRAY_SIZE(adapter_rom_resources) && start < upper; start += 2048) {
-		rom = isa_bus_to_virt(start);
-		if (!romsignature(rom))
-			continue;
-
-		/* 0 < length <= 0x7f * 512, historically */
-		length = rom[2] * 512;
-
-		/* but accept any length that fits if checksum okay */
-		if (!length || start + length > upper || !romchecksum(rom, length))
-			continue;
-
-		adapter_rom_resources[i].start = start;
-		adapter_rom_resources[i].end = start + length - 1;
-		request_resource(&iomem_resource, &adapter_rom_resources[i]);
-
-		start = adapter_rom_resources[i++].end & ~2047UL;
-	}
-}
-
 /*
  * Point at the empty zero page to start with. We map the real shared_info
  * page as soon as fixmap is up and running.
@@ -386,353 +167,6 @@ EXPORT_SYMBOL(phys_to_machine_mapping);
 start_info_t *xen_start_info;
 EXPORT_SYMBOL(xen_start_info);
 
-void __init add_memory_region(unsigned long long start,
-			      unsigned long long size, int type)
-{
-	int x;
-
-	if (!efi_enabled) {
-       		x = e820.nr_map;
-
-		if (x == E820MAX) {
-		    printk(KERN_ERR "Ooops! Too many entries in the memory map!\n");
-		    return;
-		}
-
-		e820.map[x].addr = start;
-		e820.map[x].size = size;
-		e820.map[x].type = type;
-		e820.nr_map++;
-	}
-} /* add_memory_region */
-
-static void __init limit_regions(unsigned long long size)
-{
-	unsigned long long current_addr = 0;
-	int i;
-
-	if (efi_enabled) {
-		efi_memory_desc_t *md;
-		void *p;
-
-		for (p = memmap.map, i = 0; p < memmap.map_end;
-			p += memmap.desc_size, i++) {
-			md = p;
-			current_addr = md->phys_addr + (md->num_pages << 12);
-			if (md->type == EFI_CONVENTIONAL_MEMORY) {
-				if (current_addr >= size) {
-					md->num_pages -=
-						(((current_addr-size) + PAGE_SIZE-1) >> PAGE_SHIFT);
-					memmap.nr_map = i + 1;
-					return;
-				}
-			}
-		}
-	}
-	for (i = 0; i < e820.nr_map; i++) {
-		current_addr = e820.map[i].addr + e820.map[i].size;
-		if (current_addr < size)
-			continue;
-
-		if (e820.map[i].type != E820_RAM)
-			continue;
-
-		if (e820.map[i].addr >= size) {
-			/*
-			 * This region starts past the end of the
-			 * requested size, skip it completely.
-			 */
-			e820.nr_map = i;
-		} else {
-			e820.nr_map = i + 1;
-			e820.map[i].size -= current_addr - size;
-		}
-		return;
-	}
-#ifdef CONFIG_XEN
-	if (i==e820.nr_map && current_addr < size) {
-		/*
-                 * The e820 map finished before our requested size so
-                 * extend the final entry to the requested address.
-                 */
-		--i;
-		if (e820.map[i].type == E820_RAM)
-			e820.map[i].size -= current_addr - size;
-		else
-			add_memory_region(current_addr, size - current_addr, E820_RAM);
-	}
-#endif
-}
-
-#define E820_DEBUG	1
-
-static void __init print_memory_map(char *who)
-{
-	int i;
-
-	for (i = 0; i < e820.nr_map; i++) {
-		printk(" %s: %016Lx - %016Lx ", who,
-			e820.map[i].addr,
-			e820.map[i].addr + e820.map[i].size);
-		switch (e820.map[i].type) {
-		case E820_RAM:	printk("(usable)\n");
-				break;
-		case E820_RESERVED:
-				printk("(reserved)\n");
-				break;
-		case E820_ACPI:
-				printk("(ACPI data)\n");
-				break;
-		case E820_NVS:
-				printk("(ACPI NVS)\n");
-				break;
-		default:	printk("type %lu\n", e820.map[i].type);
-				break;
-		}
-	}
-}
-
-/*
- * Sanitize the BIOS e820 map.
- *
- * Some e820 responses include overlapping entries.  The following 
- * replaces the original e820 map with a new one, removing overlaps.
- *
- */
-struct change_member {
-	struct e820entry *pbios; /* pointer to original bios entry */
-	unsigned long long addr; /* address for this change point */
-};
-static struct change_member change_point_list[2*E820MAX] __initdata;
-static struct change_member *change_point[2*E820MAX] __initdata;
-static struct e820entry *overlap_list[E820MAX] __initdata;
-static struct e820entry new_bios[E820MAX] __initdata;
-
-int __init sanitize_e820_map(struct e820entry * biosmap, char * pnr_map)
-{
-	struct change_member *change_tmp;
-	unsigned long current_type, last_type;
-	unsigned long long last_addr;
-	int chgidx, still_changing;
-	int overlap_entries;
-	int new_bios_entry;
-	int old_nr, new_nr, chg_nr;
-	int i;
-
-	/*
-		Visually we're performing the following (1,2,3,4 = memory types)...
-
-		Sample memory map (w/overlaps):
-		   ____22__________________
-		   ______________________4_
-		   ____1111________________
-		   _44_____________________
-		   11111111________________
-		   ____________________33__
-		   ___________44___________
-		   __________33333_________
-		   ______________22________
-		   ___________________2222_
-		   _________111111111______
-		   _____________________11_
-		   _________________4______
-
-		Sanitized equivalent (no overlap):
-		   1_______________________
-		   _44_____________________
-		   ___1____________________
-		   ____22__________________
-		   ______11________________
-		   _________1______________
-		   __________3_____________
-		   ___________44___________
-		   _____________33_________
-		   _______________2________
-		   ________________1_______
-		   _________________4______
-		   ___________________2____
-		   ____________________33__
-		   ______________________4_
-	*/
-
-	/* if there's only one memory region, don't bother */
-	if (*pnr_map < 2)
-		return -1;
-
-	old_nr = *pnr_map;
-
-	/* bail out if we find any unreasonable addresses in bios map */
-	for (i=0; i<old_nr; i++)
-		if (biosmap[i].addr + biosmap[i].size < biosmap[i].addr)
-			return -1;
-
-	/* create pointers for initial change-point information (for sorting) */
-	for (i=0; i < 2*old_nr; i++)
-		change_point[i] = &change_point_list[i];
-
-	/* record all known change-points (starting and ending addresses),
-	   omitting those that are for empty memory regions */
-	chgidx = 0;
-	for (i=0; i < old_nr; i++)	{
-		if (biosmap[i].size != 0) {
-			change_point[chgidx]->addr = biosmap[i].addr;
-			change_point[chgidx++]->pbios = &biosmap[i];
-			change_point[chgidx]->addr = biosmap[i].addr + biosmap[i].size;
-			change_point[chgidx++]->pbios = &biosmap[i];
-		}
-	}
-	chg_nr = chgidx;    	/* true number of change-points */
-
-	/* sort change-point list by memory addresses (low -> high) */
-	still_changing = 1;
-	while (still_changing)	{
-		still_changing = 0;
-		for (i=1; i < chg_nr; i++)  {
-			/* if <current_addr> > <last_addr>, swap */
-			/* or, if current=<start_addr> & last=<end_addr>, swap */
-			if ((change_point[i]->addr < change_point[i-1]->addr) ||
-				((change_point[i]->addr == change_point[i-1]->addr) &&
-				 (change_point[i]->addr == change_point[i]->pbios->addr) &&
-				 (change_point[i-1]->addr != change_point[i-1]->pbios->addr))
-			   )
-			{
-				change_tmp = change_point[i];
-				change_point[i] = change_point[i-1];
-				change_point[i-1] = change_tmp;
-				still_changing=1;
-			}
-		}
-	}
-
-	/* create a new bios memory map, removing overlaps */
-	overlap_entries=0;	 /* number of entries in the overlap table */
-	new_bios_entry=0;	 /* index for creating new bios map entries */
-	last_type = 0;		 /* start with undefined memory type */
-	last_addr = 0;		 /* start with 0 as last starting address */
-	/* loop through change-points, determining affect on the new bios map */
-	for (chgidx=0; chgidx < chg_nr; chgidx++)
-	{
-		/* keep track of all overlapping bios entries */
-		if (change_point[chgidx]->addr == change_point[chgidx]->pbios->addr)
-		{
-			/* add map entry to overlap list (> 1 entry implies an overlap) */
-			overlap_list[overlap_entries++]=change_point[chgidx]->pbios;
-		}
-		else
-		{
-			/* remove entry from list (order independent, so swap with last) */
-			for (i=0; i<overlap_entries; i++)
-			{
-				if (overlap_list[i] == change_point[chgidx]->pbios)
-					overlap_list[i] = overlap_list[overlap_entries-1];
-			}
-			overlap_entries--;
-		}
-		/* if there are overlapping entries, decide which "type" to use */
-		/* (larger value takes precedence -- 1=usable, 2,3,4,4+=unusable) */
-		current_type = 0;
-		for (i=0; i<overlap_entries; i++)
-			if (overlap_list[i]->type > current_type)
-				current_type = overlap_list[i]->type;
-		/* continue building up new bios map based on this information */
-		if (current_type != last_type)	{
-			if (last_type != 0)	 {
-				new_bios[new_bios_entry].size =
-					change_point[chgidx]->addr - last_addr;
-				/* move forward only if the new size was non-zero */
-				if (new_bios[new_bios_entry].size != 0)
-					if (++new_bios_entry >= E820MAX)
-						break; 	/* no more space left for new bios entries */
-			}
-			if (current_type != 0)	{
-				new_bios[new_bios_entry].addr = change_point[chgidx]->addr;
-				new_bios[new_bios_entry].type = current_type;
-				last_addr=change_point[chgidx]->addr;
-			}
-			last_type = current_type;
-		}
-	}
-	new_nr = new_bios_entry;   /* retain count for new bios entries */
-
-	/* copy new bios mapping into original location */
-	memcpy(biosmap, new_bios, new_nr*sizeof(struct e820entry));
-	*pnr_map = new_nr;
-
-	return 0;
-}
-
-/*
- * Copy the BIOS e820 map into a safe place.
- *
- * Sanity-check it while we're at it..
- *
- * If we're lucky and live on a modern system, the setup code
- * will have given us a memory map that we can use to properly
- * set up memory.  If we aren't, we'll fake a memory map.
- *
- * We check to see that the memory map contains at least 2 elements
- * before we'll use it, because the detection code in setup.S may
- * not be perfect and most every PC known to man has two memory
- * regions: one from 0 to 640k, and one from 1mb up.  (The IBM
- * thinkpad 560x, for example, does not cooperate with the memory
- * detection code.)
- */
-int __init copy_e820_map(struct e820entry * biosmap, int nr_map)
-{
-#ifndef CONFIG_XEN
-	/* Only one memory region (or negative)? Ignore it */
-	if (nr_map < 2)
-		return -1;
-#else
-	BUG_ON(nr_map < 1);
-#endif
-
-	do {
-		unsigned long long start = biosmap->addr;
-		unsigned long long size = biosmap->size;
-		unsigned long long end = start + size;
-		unsigned long type = biosmap->type;
-
-		/* Overflow in 64 bits? Ignore the memory map. */
-		if (start > end)
-			return -1;
-
-#ifndef CONFIG_XEN
-		/*
-		 * Some BIOSes claim RAM in the 640k - 1M region.
-		 * Not right. Fix it up.
-		 */
-		if (type == E820_RAM) {
-			if (start < 0x100000ULL && end > 0xA0000ULL) {
-				if (start < 0xA0000ULL)
-					add_memory_region(start, 0xA0000ULL-start, type);
-				if (end <= 0x100000ULL)
-					continue;
-				start = 0x100000ULL;
-				size = end - start;
-			}
-		}
-#endif
-		add_memory_region(start, size, type);
-	} while (biosmap++,--nr_map);
-
-#ifdef CONFIG_XEN
-	if (is_initial_xendomain()) {
-		struct xen_memory_map memmap;
-
-		memmap.nr_entries = E820MAX;
-		set_xen_guest_handle(memmap.buffer, machine_e820.map);
-
-		if (HYPERVISOR_memory_op(XENMEM_machine_memory_map, &memmap))
-			BUG();
-		machine_e820.nr_map = memmap.nr_entries;
-	} else
-		machine_e820 = e820;
-#endif
-
-	return 0;
-}
-
 #if defined(CONFIG_EDD) || defined(CONFIG_EDD_MODULE)
 struct edd edd;
 #ifdef CONFIG_EDD_MODULE
@@ -758,7 +192,7 @@ static inline void copy_edd(void)
 }
 #endif
 
-static int __initdata user_defined_memmap = 0;
+int __initdata user_defined_memmap = 0;
 
 /*
  * "mem=nopentium" disables the 4MB page tables.
@@ -795,51 +229,6 @@ static int __init parse_mem(char *arg)
 }
 early_param("mem", parse_mem);
 
-static int __init parse_memmap(char *arg)
-{
-	if (!arg)
-		return -EINVAL;
-
-	if (strcmp(arg, "exactmap") == 0) {
-#ifdef CONFIG_CRASH_DUMP
-		/* If we are doing a crash dump, we
-		 * still need to know the real mem
-		 * size before original memory map is
-		 * reset.
-		 */
-		find_max_pfn();
-		saved_max_pfn = max_pfn;
-#endif
-		e820.nr_map = 0;
-		user_defined_memmap = 1;
-	} else {
-		/* If the user specifies memory size, we
-		 * limit the BIOS-provided memory map to
-		 * that size. exactmap can be used to specify
-		 * the exact map. mem=number can be used to
-		 * trim the existing memory map.
-		 */
-		unsigned long long start_at, mem_size;
-
-		mem_size = memparse(arg, &arg);
-		if (*arg == '@') {
-			start_at = memparse(arg+1, &arg);
-			add_memory_region(start_at, mem_size, E820_RAM);
-		} else if (*arg == '#') {
-			start_at = memparse(arg+1, &arg);
-			add_memory_region(start_at, mem_size, E820_ACPI);
-		} else if (*arg == '$') {
-			start_at = memparse(arg+1, &arg);
-			add_memory_region(start_at, mem_size, E820_RESERVED);
-		} else {
-			limit_regions(mem_size);
-			user_defined_memmap = 1;
-		}
-	}
-	return 0;
-}
-early_param("memmap", parse_memmap);
-
 #ifdef CONFIG_PROC_VMCORE
 /* elfcorehdr= specifies the location of elf core header
  * stored by the crashed kernel.
@@ -906,127 +295,6 @@ early_param("reservetop", parse_reservet
 #endif
 
 /*
- * Callback for efi_memory_walk.
- */
-static int __init
-efi_find_max_pfn(unsigned long start, unsigned long end, void *arg)
-{
-	unsigned long *max_pfn = arg, pfn;
-
-	if (start < end) {
-		pfn = PFN_UP(end -1);
-		if (pfn > *max_pfn)
-			*max_pfn = pfn;
-	}
-	return 0;
-}
-
-static int __init
-efi_memory_present_wrapper(unsigned long start, unsigned long end, void *arg)
-{
-	memory_present(0, PFN_UP(start), PFN_DOWN(end));
-	return 0;
-}
-
-/*
- * This function checks if any part of the range <start,end> is mapped
- * with type.
- */
-int
-e820_any_mapped(u64 start, u64 end, unsigned type)
-{
-	int i;
-
-#ifndef CONFIG_XEN
-	for (i = 0; i < e820.nr_map; i++) {
-		const struct e820entry *ei = &e820.map[i];
-#else
-	if (!is_initial_xendomain())
-		return 0;
-	for (i = 0; i < machine_e820.nr_map; ++i) {
-		const struct e820entry *ei = &machine_e820.map[i];
-#endif
-
-		if (type && ei->type != type)
-			continue;
-		if (ei->addr >= end || ei->addr + ei->size <= start)
-			continue;
-		return 1;
-	}
-	return 0;
-}
-EXPORT_SYMBOL_GPL(e820_any_mapped);
-
- /*
-  * This function checks if the entire range <start,end> is mapped with type.
-  *
-  * Note: this function only works correct if the e820 table is sorted and
-  * not-overlapping, which is the case
-  */
-int __init
-e820_all_mapped(unsigned long s, unsigned long e, unsigned type)
-{
-	u64 start = s;
-	u64 end = e;
-	int i;
-
-#ifndef CONFIG_XEN
-	for (i = 0; i < e820.nr_map; i++) {
-		struct e820entry *ei = &e820.map[i];
-#else
-	if (!is_initial_xendomain())
-		return 0;
-	for (i = 0; i < machine_e820.nr_map; ++i) {
-		const struct e820entry *ei = &machine_e820.map[i];
-#endif
-		if (type && ei->type != type)
-			continue;
-		/* is the region (part) in overlap with the current region ?*/
-		if (ei->addr >= end || ei->addr + ei->size <= start)
-			continue;
-		/* if the region is at the beginning of <start,end> we move
-		 * start to the end of the region since it's ok until there
-		 */
-		if (ei->addr <= start)
-			start = ei->addr + ei->size;
-		/* if start is now at or beyond end, we're done, full
-		 * coverage */
-		if (start >= end)
-			return 1; /* we're done */
-	}
-	return 0;
-}
-
-/*
- * Find the highest page frame number we have available
- */
-void __init find_max_pfn(void)
-{
-	int i;
-
-	max_pfn = 0;
-	if (efi_enabled) {
-		efi_memmap_walk(efi_find_max_pfn, &max_pfn);
-		efi_memmap_walk(efi_memory_present_wrapper, NULL);
-		return;
-	}
-
-	for (i = 0; i < e820.nr_map; i++) {
-		unsigned long start, end;
-		/* RAM? */
-		if (e820.map[i].type != E820_RAM)
-			continue;
-		start = PFN_UP(e820.map[i].addr);
-		end = PFN_DOWN(e820.map[i].addr + e820.map[i].size);
-		if (start >= end)
-			continue;
-		if (end > max_pfn)
-			max_pfn = end;
-		memory_present(0, start, end);
-	}
-}
-
-/*
  * Determine low and high memory ranges:
  */
 unsigned long __init find_max_low_pfn(void)
@@ -1085,77 +353,6 @@ unsigned long __init find_max_low_pfn(vo
 	return max_low_pfn;
 }
 
-/*
- * Free all available memory for boot time allocation.  Used
- * as a callback function by efi_memory_walk()
- */
-
-static int __init
-free_available_memory(unsigned long start, unsigned long end, void *arg)
-{
-	/* check max_low_pfn */
-	if (start >= (max_low_pfn << PAGE_SHIFT))
-		return 0;
-	if (end >= (max_low_pfn << PAGE_SHIFT))
-		end = max_low_pfn << PAGE_SHIFT;
-	if (start < end)
-		free_bootmem(start, end - start);
-
-	return 0;
-}
-/*
- * Register fully available low RAM pages with the bootmem allocator.
- */
-static void __init register_bootmem_low_pages(unsigned long max_low_pfn)
-{
-	int i;
-
-	if (efi_enabled) {
-		efi_memmap_walk(free_available_memory, NULL);
-		return;
-	}
-	for (i = 0; i < e820.nr_map; i++) {
-		unsigned long curr_pfn, last_pfn, size;
-		/*
-		 * Reserve usable low memory
-		 */
-		if (e820.map[i].type != E820_RAM)
-			continue;
-		/*
-		 * We are rounding up the start address of usable memory:
-		 */
-		curr_pfn = PFN_UP(e820.map[i].addr);
-		if (curr_pfn >= max_low_pfn)
-			continue;
-		/*
-		 * ... and at the end of the usable range downwards:
-		 */
-		last_pfn = PFN_DOWN(e820.map[i].addr + e820.map[i].size);
-
-#ifdef CONFIG_XEN
-		/*
-                 * Truncate to the number of actual pages currently
-                 * present.
-                 */
-		if (last_pfn > xen_start_info->nr_pages)
-			last_pfn = xen_start_info->nr_pages;
-#endif
-
-		if (last_pfn > max_low_pfn)
-			last_pfn = max_low_pfn;
-
-		/*
-		 * .. finally, did all the rounding and playing
-		 * around just make the area go away?
-		 */
-		if (last_pfn <= curr_pfn)
-			continue;
-
-		size = last_pfn - curr_pfn;
-		free_bootmem(PFN_PHYS(curr_pfn), PFN_PHYS(size));
-	}
-}
-
 #ifndef CONFIG_XEN
 /*
  * workaround for Dell systems that neglect to reserve EBDA
@@ -1247,8 +444,8 @@ void __init setup_bootmem_allocator(void
 	 * the (very unlikely) case of us accidentally initializing the
 	 * bootmem allocator with an invalid RAM area.
 	 */
-	reserve_bootmem(__PHYSICAL_START, (PFN_PHYS(min_low_pfn) +
-			 bootmap_size + PAGE_SIZE-1) - (__PHYSICAL_START));
+	reserve_bootmem(__pa_symbol(_text), (PFN_PHYS(min_low_pfn) +
+			 bootmap_size + PAGE_SIZE-1) - __pa_symbol(_text));
 
 #ifndef CONFIG_XEN
 	/*
@@ -1330,160 +527,6 @@ void __init remapped_pgdat_init(void)
 	}
 }
 
-/*
- * Request address space for all standard RAM and ROM resources
- * and also for regions reported as reserved by the e820.
- */
-static void __init
-legacy_init_iomem_resources(struct e820entry *e820, int nr_map,
-			    struct resource *code_resource,
-			    struct resource *data_resource)
-{
-	int i;
-
-	probe_roms();
-
-	for (i = 0; i < nr_map; i++) {
-		struct resource *res;
-#ifndef CONFIG_RESOURCES_64BIT
-		if (e820[i].addr + e820[i].size > 0x100000000ULL)
-			continue;
-#endif
-		res = kzalloc(sizeof(struct resource), GFP_ATOMIC);
-		switch (e820[i].type) {
-		case E820_RAM:	res->name = "System RAM"; break;
-		case E820_ACPI:	res->name = "ACPI Tables"; break;
-		case E820_NVS:	res->name = "ACPI Non-volatile Storage"; break;
-		default:	res->name = "reserved";
-		}
-		res->start = e820[i].addr;
-		res->end = res->start + e820[i].size - 1;
-		res->flags = IORESOURCE_MEM | IORESOURCE_BUSY;
-		if (request_resource(&iomem_resource, res)) {
-			kfree(res);
-			continue;
-		}
-		if (e820[i].type == E820_RAM) {
-			/*
-			 *  We don't know which RAM region contains kernel data,
-			 *  so we try it repeatedly and let the resource manager
-			 *  test it.
-			 */
-#ifndef CONFIG_XEN
-			request_resource(res, code_resource);
-			request_resource(res, data_resource);
-#endif
-#ifdef CONFIG_KEXEC
-			if (crashk_res.start != crashk_res.end)
-			     request_resource(res, &crashk_res);
-#ifdef CONFIG_XEN
-			xen_machine_kexec_register_resources(res);
-#endif
-#endif
-		}
-	}
-}
-
-/*
- * Locate a unused range of the physical address space below 4G which
- * can be used for PCI mappings.
- */
-static void __init
-e820_setup_gap(struct e820entry *e820, int nr_map)
-{
-	unsigned long gapstart, gapsize, round;
-	unsigned long long last;
-	int i;
-
-	/*
-	 * Search for the bigest gap in the low 32 bits of the e820
-	 * memory space.
-	 */
-	last = 0x100000000ull;
-	gapstart = 0x10000000;
-	gapsize = 0x400000;
-	i = nr_map;
-	while (--i >= 0) {
-		unsigned long long start = e820[i].addr;
-		unsigned long long end = start + e820[i].size;
-
-		/*
-		 * Since "last" is at most 4GB, we know we'll
-		 * fit in 32 bits if this condition is true
-		 */
-		if (last > end) {
-			unsigned long gap = last - end;
-
-			if (gap > gapsize) {
-				gapsize = gap;
-				gapstart = end;
-			}
-		}
-		if (start < last)
-			last = start;
-	}
-
-	/*
-	 * See how much we want to round up: start off with
-	 * rounding to the next 1MB area.
-	 */
-	round = 0x100000;
-	while ((gapsize >> 4) > round)
-		round += round;
-	/* Fun with two's complement */
-	pci_mem_start = (gapstart + round) & -round;
-
-	printk("Allocating PCI resources starting at %08lx (gap: %08lx:%08lx)\n",
-		pci_mem_start, gapstart, gapsize);
-}
-
-/*
- * Request address space for all standard resources
- *
- * This is called just before pcibios_init(), which is also a
- * subsys_initcall, but is linked in later (in arch/i386/pci/common.c).
- */
-static int __init request_standard_resources(void)
-{
-	int	      i;
-
-	/* Nothing to do if not running in dom0. */
-	if (!is_initial_xendomain())
-		return 0;
-
-	printk("Setting up standard PCI resources\n");
-#ifdef CONFIG_XEN
-	legacy_init_iomem_resources(machine_e820.map, machine_e820.nr_map,
-				    &code_resource, &data_resource);
-#else
-	if (efi_enabled)
-		efi_initialize_iomem_resources(&code_resource, &data_resource);
-	else
-		legacy_init_iomem_resources(e820.map, e820.nr_map,
-					    &code_resource, &data_resource);
-#endif
-
-	/* EFI systems may still have VGA */
-	request_resource(&iomem_resource, &video_ram_resource);
-
-	/* request I/O space for devices used on all i[345]86 PCs */
-	for (i = 0; i < ARRAY_SIZE(standard_io_resources); i++)
-		request_resource(&ioport_resource, &standard_io_resources[i]);
-	return 0;
-}
-
-subsys_initcall(request_standard_resources);
-
-static void __init register_memory(void)
-{
-#ifdef CONFIG_XEN
-	if (is_initial_xendomain())
-		e820_setup_gap(machine_e820.map, machine_e820.nr_map);
-	else
-#endif
-		e820_setup_gap(e820.map, e820.nr_map);
-}
-
 #ifdef CONFIG_MCA
 static void set_mca_bus(int x)
 {
@@ -1493,6 +536,12 @@ static void set_mca_bus(int x)
 static void set_mca_bus(int x) { }
 #endif
 
+/* Overridden in paravirt.c if CONFIG_PARAVIRT */
+char * __init __attribute__((weak)) memory_setup(void)
+{
+	return machine_specific_memory_setup();
+}
+
 /*
  * Determine if we were loaded by an EFI loader.  If so, then we have also been
  * passed the efi memmap, systab, etc., so we should use these data structures
@@ -1580,7 +629,7 @@ void __init setup_arch(char **cmdline_p)
 		efi_init();
 	else {
 		printk(KERN_INFO "BIOS-provided physical RAM map:\n");
-		print_memory_map(machine_specific_memory_setup());
+		print_memory_map(memory_setup());
 	}
 
 	copy_edd();
@@ -1757,7 +806,7 @@ void __init setup_arch(char **cmdline_p)
 		get_smp_config();
 #endif
 
-	register_memory();
+	e820_register_memory();
 
 	if (is_initial_xendomain()) {
 #ifdef CONFIG_VT
--- head.orig/arch/x86/kernel/smp_32-xen.c	2011-01-31 17:29:16.000000000 +0100
+++ head/arch/x86/kernel/smp_32-xen.c	2011-01-31 17:32:16.000000000 +0100
@@ -659,6 +659,10 @@ int smp_call_function_single(int cpu, vo
 		put_cpu();
 		return -EBUSY;
 	}
+
+	/* Can deadlock when called with interrupts disabled */
+	WARN_ON(irqs_disabled());
+
 	spin_lock_bh(&call_lock);
 	__smp_call_function_single(cpu, func, info, nonatomic, wait);
 	spin_unlock_bh(&call_lock);
--- head.orig/arch/x86/kernel/time-xen.c	2011-07-12 11:10:26.000000000 +0200
+++ head/arch/x86/kernel/time-xen.c	2011-07-12 11:10:37.000000000 +0200
@@ -60,6 +60,7 @@
 #include <asm/uaccess.h>
 #include <asm/processor.h>
 #include <asm/timer.h>
+#include <asm/time.h>
 #include <asm/sections.h>
 
 #include "mach_time.h"
@@ -125,11 +126,11 @@ static DEFINE_PER_CPU(struct vcpu_runsta
 /* Must be signed, as it's compared with s64 quantities which can be -ve. */
 #define NS_PER_TICK (1000000000LL/HZ)
 
-static void __clock_was_set(void *unused)
+static void __clock_was_set(struct work_struct *unused)
 {
 	clock_was_set();
 }
-static DECLARE_WORK(clock_was_set_work, __clock_was_set, NULL);
+static DECLARE_WORK(clock_was_set_work, __clock_was_set);
 
 /*
  * GCC 4.3 can turn loops over an induction variable into division. We do
@@ -569,10 +570,7 @@ static int set_rtc_mmss(unsigned long no
 	/* gets recalled with irq locally disabled */
 	/* XXX - does irqsave resolve this? -johnstul */
 	spin_lock_irqsave(&rtc_lock, flags);
-	if (efi_enabled)
-		retval = efi_set_rtc_mmss(nowtime);
-	else
-		retval = mach_set_rtc_mmss(nowtime);
+	retval = set_wallclock(nowtime);
 	spin_unlock_irqrestore(&rtc_lock, flags);
 
 	return retval;
@@ -903,10 +901,7 @@ unsigned long get_cmos_time(void)
 
 	spin_lock_irqsave(&rtc_lock, flags);
 
-	if (efi_enabled)
-		retval = efi_get_time();
-	else
-		retval = mach_get_cmos_time();
+	retval = get_wallclock();
 
 	spin_unlock_irqrestore(&rtc_lock, flags);
 
@@ -1008,7 +1003,7 @@ static void __init hpet_time_init(void)
 		printk("Using HPET for base-timer\n");
 	}
 
-	time_init_hook();
+	do_time_init();
 }
 #endif
 
--- head.orig/arch/x86/kernel/traps_32-xen.c	2012-07-05 10:35:00.000000000 +0200
+++ head/arch/x86/kernel/traps_32-xen.c	2012-07-05 10:41:26.000000000 +0200
@@ -29,6 +29,8 @@
 #include <linux/kexec.h>
 #include <linux/unwind.h>
 #include <linux/uaccess.h>
+#include <linux/nmi.h>
+#include <linux/bug.h>
 
 #ifdef CONFIG_EISA
 #include <linux/ioport.h>
@@ -61,9 +63,6 @@ int panic_on_unrecovered_nmi;
 
 asmlinkage int system_call(void);
 
-struct desc_struct default_ldt[] = { { 0, 0 }, { 0, 0 }, { 0, 0 },
-		{ 0, 0 }, { 0, 0 } };
-
 /* Do we ignore FPU interrupts ? */
 char ignore_fpu_irq = 0;
 
@@ -100,12 +99,7 @@ asmlinkage void fixup_4gb_segment(void);
 #endif
 asmlinkage void machine_check(void);
 
-static int kstack_depth_to_print = 24;
-#ifdef CONFIG_STACK_UNWIND
-static int call_trace = 1;
-#else
-#define call_trace (-1)
-#endif
+int kstack_depth_to_print = 24;
 ATOMIC_NOTIFIER_HEAD(i386die_chain);
 
 int register_die_notifier(struct notifier_block *nb)
@@ -159,25 +153,7 @@ static inline unsigned long print_contex
 	return ebp;
 }
 
-struct ops_and_data {
-	struct stacktrace_ops *ops;
-	void *data;
-};
-
-static asmlinkage int
-dump_trace_unwind(struct unwind_frame_info *info, void *data)
-{
-	struct ops_and_data *oad = (struct ops_and_data *)data;
-	int n = 0;
-
-	while (unwind(info) == 0 && UNW_PC(info)) {
-		n++;
-		oad->ops->address(oad->data, UNW_PC(info));
-		if (arch_unw_user_mode(info))
-			break;
-	}
-	return n;
-}
+#define MSG(msg) ops->warning(data, msg)
 
 void dump_trace(struct task_struct *task, struct pt_regs *regs,
 	        unsigned long *stack,
@@ -188,39 +164,6 @@ void dump_trace(struct task_struct *task
 	if (!task)
 		task = current;
 
-	if (call_trace >= 0) {
-		int unw_ret = 0;
-		struct unwind_frame_info info;
-		struct ops_and_data oad = { .ops = ops, .data = data };
-
-		if (regs) {
-			if (unwind_init_frame_info(&info, task, regs) == 0)
-				unw_ret = dump_trace_unwind(&info, &oad);
-		} else if (task == current)
-			unw_ret = unwind_init_running(&info, dump_trace_unwind, &oad);
-		else {
-			if (unwind_init_blocked(&info, task) == 0)
-				unw_ret = dump_trace_unwind(&info, &oad);
-		}
-		if (unw_ret > 0) {
-			if (call_trace == 1 && !arch_unw_user_mode(&info)) {
-				ops->warning_symbol(data, "DWARF2 unwinder stuck at %s\n",
-					     UNW_PC(&info));
-				if (UNW_SP(&info) >= PAGE_OFFSET) {
-					ops->warning(data, "Leftover inexact backtrace:\n");
-					stack = (void *)UNW_SP(&info);
-					if (!stack)
-						return;
-					ebp = UNW_FP(&info);
-				} else
-					ops->warning(data, "Full inexact backtrace again:\n");
-			} else if (call_trace >= 1)
-				return;
-			else
-				ops->warning(data, "Full inexact backtrace again:\n");
-		} else
-			ops->warning(data, "Inexact backtrace:\n");
-	}
 	if (!stack) {
 		unsigned long dummy;
 		stack = &dummy;
@@ -253,6 +196,7 @@ void dump_trace(struct task_struct *task
 		stack = (unsigned long*)context->previous_esp;
 		if (!stack)
 			break;
+		touch_nmi_watchdog();
 	}
 }
 EXPORT_SYMBOL(dump_trace);
@@ -385,7 +329,7 @@ void show_registers(struct pt_regs *regs
 	 * time of the fault..
 	 */
 	if (in_kernel) {
-		u8 __user *eip;
+		u8 *eip;
 		int code_bytes = 64;
 		unsigned char c;
 
@@ -394,18 +338,20 @@ void show_registers(struct pt_regs *regs
 
 		printk(KERN_EMERG "Code: ");
 
-		eip = (u8 __user *)regs->eip - 43;
-		if (eip < (u8 __user *)PAGE_OFFSET || __get_user(c, eip)) {
+		eip = (u8 *)regs->eip - 43;
+		if (eip < (u8 *)PAGE_OFFSET ||
+			probe_kernel_address(eip, c)) {
 			/* try starting at EIP */
-			eip = (u8 __user *)regs->eip;
+			eip = (u8 *)regs->eip;
 			code_bytes = 32;
 		}
 		for (i = 0; i < code_bytes; i++, eip++) {
-			if (eip < (u8 __user *)PAGE_OFFSET || __get_user(c, eip)) {
+			if (eip < (u8 *)PAGE_OFFSET ||
+				probe_kernel_address(eip, c)) {
 				printk(" Bad EIP value.");
 				break;
 			}
-			if (eip == (u8 __user *)regs->eip)
+			if (eip == (u8 *)regs->eip)
 				printk("<%02x> ", c);
 			else
 				printk("%02x ", c);
@@ -414,43 +360,22 @@ void show_registers(struct pt_regs *regs
 	printk("\n");
 }	
 
-static void handle_BUG(struct pt_regs *regs)
+int is_valid_bugaddr(unsigned long eip)
 {
-	unsigned long eip = regs->eip;
 	unsigned short ud2;
 
 	if (eip < PAGE_OFFSET)
-		return;
-	if (probe_kernel_address((unsigned short __user *)eip, ud2))
-		return;
-	if (ud2 != 0x0b0f)
-		return;
+		return 0;
+	if (probe_kernel_address((unsigned short *)eip, ud2))
+		return 0;
 
-	printk(KERN_EMERG "------------[ cut here ]------------\n");
-
-#ifdef CONFIG_DEBUG_BUGVERBOSE
-	do {
-		unsigned short line;
-		char *file;
-		char c;
-
-		if (probe_kernel_address((unsigned short __user *)(eip + 2),
-					line))
-			break;
-		if (__get_user(file, (char * __user *)(eip + 4)) ||
-		    (unsigned long)file < PAGE_OFFSET || __get_user(c, file))
-			file = "<bad filename>";
-
-		printk(KERN_EMERG "kernel BUG at %s:%d!\n", file, line);
-		return;
-	} while (0);
-#endif
-	printk(KERN_EMERG "Kernel BUG at [verbose debug info unavailable]\n");
+	return ud2 == 0x0b0f;
 }
 
-/* This is gone through when something in the kernel
- * has done something bad and is about to be terminated.
-*/
+/*
+ * This is gone through when something in the kernel has done something bad and
+ * is about to be terminated.
+ */
 void die(const char * str, struct pt_regs * regs, long err)
 {
 	static struct {
@@ -458,7 +383,7 @@ void die(const char * str, struct pt_reg
 		u32 lock_owner;
 		int lock_owner_depth;
 	} die = {
-		.lock =			SPIN_LOCK_UNLOCKED,
+		.lock =			__SPIN_LOCK_UNLOCKED(die.lock),
 		.lock_owner =		-1,
 		.lock_owner_depth =	0
 	};
@@ -482,7 +407,8 @@ void die(const char * str, struct pt_reg
 		unsigned long esp;
 		unsigned short ss;
 
-		handle_BUG(regs);
+		report_bug(regs->eip);
+
 		printk(KERN_EMERG "%s: %04lx [#%d]\n", str, err & 0xffff, ++die_counter);
 #ifdef CONFIG_PREEMPT
 		printk(KERN_EMERG "PREEMPT ");
@@ -682,8 +608,7 @@ mem_parity_error(unsigned char reason, s
 {
 	printk(KERN_EMERG "Uhhuh. NMI received for unknown reason %02x on "
 		"CPU %d.\n", reason, smp_processor_id());
-	printk(KERN_EMERG "You probably have a hardware problem with your RAM "
-			"chips\n");
+	printk(KERN_EMERG "You have some hardware problem, likely on the PCI bus.\n");
 	if (panic_on_unrecovered_nmi)
                 panic("NMI: Not continuing");
 
@@ -741,7 +666,6 @@ void __kprobes die_nmi(struct pt_regs *r
 	printk(" on CPU%d, eip %08lx, registers:\n",
 		smp_processor_id(), regs->eip);
 	show_registers(regs);
-	printk(KERN_EMERG "console shuts up ...\n");
 	console_silent();
 	spin_unlock(&nmi_print_lock);
 	bust_spinlocks(0);
@@ -1057,49 +981,24 @@ fastcall void do_spurious_interrupt_bug(
 #endif
 }
 
-fastcall void setup_x86_bogus_stack(unsigned char * stk)
+fastcall unsigned long patch_espfix_desc(unsigned long uesp,
+					  unsigned long kesp)
 {
-	unsigned long *switch16_ptr, *switch32_ptr;
-	struct pt_regs *regs;
-	unsigned long stack_top, stack_bot;
-	unsigned short iret_frame16_off;
-	int cpu = smp_processor_id();
-	/* reserve the space on 32bit stack for the magic switch16 pointer */
-	memmove(stk, stk + 8, sizeof(struct pt_regs));
-	switch16_ptr = (unsigned long *)(stk + sizeof(struct pt_regs));
-	regs = (struct pt_regs *)stk;
-	/* now the switch32 on 16bit stack */
-	stack_bot = (unsigned long)&per_cpu(cpu_16bit_stack, cpu);
-	stack_top = stack_bot +	CPU_16BIT_STACK_SIZE;
-	switch32_ptr = (unsigned long *)(stack_top - 8);
-	iret_frame16_off = CPU_16BIT_STACK_SIZE - 8 - 20;
-	/* copy iret frame on 16bit stack */
-	memcpy((void *)(stack_bot + iret_frame16_off), &regs->eip, 20);
-	/* fill in the switch pointers */
-	switch16_ptr[0] = (regs->esp & 0xffff0000) | iret_frame16_off;
-	switch16_ptr[1] = __ESPFIX_SS;
-	switch32_ptr[0] = (unsigned long)stk + sizeof(struct pt_regs) +
-		8 - CPU_16BIT_STACK_SIZE;
-	switch32_ptr[1] = __KERNEL_DS;
-}
-
-fastcall unsigned char * fixup_x86_bogus_stack(unsigned short sp)
-{
-	unsigned long *switch32_ptr;
-	unsigned char *stack16, *stack32;
-	unsigned long stack_top, stack_bot;
-	int len;
 	int cpu = smp_processor_id();
-	stack_bot = (unsigned long)&per_cpu(cpu_16bit_stack, cpu);
-	stack_top = stack_bot +	CPU_16BIT_STACK_SIZE;
-	switch32_ptr = (unsigned long *)(stack_top - 8);
-	/* copy the data from 16bit stack to 32bit stack */
-	len = CPU_16BIT_STACK_SIZE - 8 - sp;
-	stack16 = (unsigned char *)(stack_bot + sp);
-	stack32 = (unsigned char *)
-		(switch32_ptr[0] + CPU_16BIT_STACK_SIZE - 8 - len);
-	memcpy(stack32, stack16, len);
-	return stack32;
+	struct Xgt_desc_struct *cpu_gdt_descr = &per_cpu(cpu_gdt_descr, cpu);
+	struct desc_struct *gdt = (struct desc_struct *)cpu_gdt_descr->address;
+	unsigned long base = (kesp - uesp) & -THREAD_SIZE;
+	unsigned long new_kesp = kesp - base;
+	unsigned long lim_pages = (new_kesp | (THREAD_SIZE - 1)) >> PAGE_SHIFT;
+	__u64 desc = *(__u64 *)&gdt[GDT_ENTRY_ESPFIX_SS];
+	/* Set up base for espfix segment */
+ 	desc &= 0x00f0ff0000000000ULL;
+ 	desc |=	((((__u64)base) << 16) & 0x000000ffffff0000ULL) |
+		((((__u64)base) << 32) & 0xff00000000000000ULL) |
+		((((__u64)lim_pages) << 32) & 0x000f000000000000ULL) |
+		(lim_pages & 0xffff);
+	*(__u64 *)&gdt[GDT_ENTRY_ESPFIX_SS] = desc;
+	return new_kesp;
 }
 #endif
 
@@ -1113,7 +1012,7 @@ fastcall unsigned char * fixup_x86_bogus
  * Must be called with kernel preemption disabled (in this case,
  * local interrupts are disabled at the call-site in entry.S).
  */
-asmlinkage void math_state_restore(struct pt_regs regs)
+asmlinkage void math_state_restore(void)
 {
 	struct thread_info *thread = current_thread_info();
 	struct task_struct *tsk = thread->task;
@@ -1124,6 +1023,7 @@ asmlinkage void math_state_restore(struc
 		init_fpu(tsk);
 	restore_fpu(tsk);
 	thread->status |= TS_USEDFPU;	/* So we fnsave on switch_to() */
+	tsk->fpu_counter++;
 }
 
 #ifndef CONFIG_MATH_EMULATION
@@ -1235,19 +1135,3 @@ static int __init kstack_setup(char *s)
 	return 1;
 }
 __setup("kstack=", kstack_setup);
-
-#ifdef CONFIG_STACK_UNWIND
-static int __init call_trace_setup(char *s)
-{
-	if (strcmp(s, "old") == 0)
-		call_trace = -1;
-	else if (strcmp(s, "both") == 0)
-		call_trace = 0;
-	else if (strcmp(s, "newfallback") == 0)
-		call_trace = 1;
-	else if (strcmp(s, "new") == 2)
-		call_trace = 2;
-	return 1;
-}
-__setup("call_trace=", call_trace_setup);
-#endif
<<<<<<< HEAD
--- head.orig/arch/x86/kernel/vmlinux.lds.S	2012-06-12 15:06:27.000000000 +0200
=======
--- head.orig/arch/x86/kernel/vmlinux.lds.S	2012-07-05 09:55:43.000000000 +0200
>>>>>>> 0ac6c274
+++ head/arch/x86/kernel/vmlinux.lds.S	2011-09-07 15:22:44.000000000 +0200
@@ -83,6 +83,10 @@ SECTIONS
 {
 #ifdef CONFIG_X86_32
         . = LOAD_OFFSET + LOAD_PHYSICAL_ADDR;
+#if defined(CONFIG_XEN) && CONFIG_XEN_COMPAT <= 0x030002
+#undef LOAD_OFFSET
+#define LOAD_OFFSET 0
+#endif
         phys_startup_32 = startup_32 - LOAD_OFFSET;
 #else
         . = __START_KERNEL;
<<<<<<< HEAD
--- head.orig/arch/x86/kvm/Kconfig	2012-06-12 15:06:27.000000000 +0200
=======
--- head.orig/arch/x86/kvm/Kconfig	2012-07-05 09:55:43.000000000 +0200
>>>>>>> 0ac6c274
+++ head/arch/x86/kvm/Kconfig	2011-01-31 17:32:16.000000000 +0100
@@ -7,6 +7,7 @@ source "virt/kvm/Kconfig"
 menuconfig VIRTUALIZATION
 	bool "Virtualization"
 	depends on HAVE_KVM || X86
+	depends on !XEN
 	default y
 	---help---
 	  Say Y here to get to see options for using your Linux host to run other
--- head.orig/arch/x86/mm/fault_32-xen.c	2011-01-31 17:29:16.000000000 +0100
+++ head/arch/x86/mm/fault_32-xen.c	2011-01-31 17:32:16.000000000 +0100
@@ -22,9 +22,9 @@
 #include <linux/highmem.h>
 #include <linux/module.h>
 #include <linux/kprobes.h>
+#include <linux/uaccess.h>
 
 #include <asm/system.h>
-#include <asm/uaccess.h>
 #include <asm/desc.h>
 #include <asm/kdebug.h>
 #include <asm/segment.h>
@@ -167,7 +167,7 @@ static inline unsigned long get_segment_
 static int __is_prefetch(struct pt_regs *regs, unsigned long addr)
 { 
 	unsigned long limit;
-	unsigned long instr = get_segment_eip (regs, &limit);
+	unsigned char *instr = (unsigned char *)get_segment_eip (regs, &limit);
 	int scan_more = 1;
 	int prefetch = 0; 
 	int i;
@@ -177,9 +177,9 @@ static int __is_prefetch(struct pt_regs 
 		unsigned char instr_hi;
 		unsigned char instr_lo;
 
-		if (instr > limit)
+		if (instr > (unsigned char *)limit)
 			break;
-		if (__get_user(opcode, (unsigned char __user *) instr))
+		if (probe_kernel_address(instr, opcode))
 			break; 
 
 		instr_hi = opcode & 0xf0; 
@@ -204,9 +204,9 @@ static int __is_prefetch(struct pt_regs 
 		case 0x00:
 			/* Prefetch instruction is 0x0F0D or 0x0F18 */
 			scan_more = 0;
-			if (instr > limit)
+			if (instr > (unsigned char *)limit)
 				break;
-			if (__get_user(opcode, (unsigned char __user *) instr))
+			if (probe_kernel_address(instr, opcode))
 				break;
 			prefetch = (instr_lo == 0xF) &&
 				(opcode == 0x0D || opcode == 0x18);
--- head.orig/arch/x86/mm/highmem_32-xen.c	2011-01-31 17:29:16.000000000 +0100
+++ head/arch/x86/mm/highmem_32-xen.c	2011-01-31 17:32:16.000000000 +0100
@@ -32,7 +32,7 @@ static void *__kmap_atomic(struct page *
 	unsigned long vaddr;
 
 	/* even !CONFIG_PREEMPT needs this, for in_atomic in do_page_fault */
-	inc_preempt_count();
+	pagefault_disable();
 	if (!PageHighMem(page))
 		return page_address(page);
 
@@ -63,26 +63,22 @@ void kunmap_atomic(void *kvaddr, enum km
 	unsigned long vaddr = (unsigned long) kvaddr & PAGE_MASK;
 	enum fixed_addresses idx = type + KM_TYPE_NR*smp_processor_id();
 
-#ifdef CONFIG_DEBUG_HIGHMEM
-	if (vaddr >= PAGE_OFFSET && vaddr < (unsigned long)high_memory) {
-		dec_preempt_count();
-		preempt_check_resched();
-		return;
-	}
-
-	if (vaddr != __fix_to_virt(FIX_KMAP_BEGIN+idx))
-		BUG();
-#endif
 	/*
 	 * Force other mappings to Oops if they'll try to access this pte
 	 * without first remap it.  Keeping stale mappings around is a bad idea
 	 * also, in case the page changes cacheability attributes or becomes
 	 * a protected page in a hypervisor.
 	 */
-	kpte_clear_flush(kmap_pte-idx, vaddr);
+	if (vaddr == __fix_to_virt(FIX_KMAP_BEGIN+idx))
+		kpte_clear_flush(kmap_pte-idx, vaddr);
+	else {
+#ifdef CONFIG_DEBUG_HIGHMEM
+		BUG_ON(vaddr < PAGE_OFFSET);
+		BUG_ON(vaddr >= (unsigned long)high_memory);
+#endif
+	}
 
-	dec_preempt_count();
-	preempt_check_resched();
+	pagefault_enable();
 }
 
 /* This is the same as kmap_atomic() but can map memory that doesn't
@@ -93,7 +89,7 @@ void *kmap_atomic_pfn(unsigned long pfn,
 	enum fixed_addresses idx;
 	unsigned long vaddr;
 
-	inc_preempt_count();
+	pagefault_disable();
 
 	idx = type + KM_TYPE_NR*smp_processor_id();
 	vaddr = __fix_to_virt(FIX_KMAP_BEGIN + idx);
--- head.orig/arch/x86/mm/init_32-xen.c	2011-01-31 17:29:16.000000000 +0100
+++ head/arch/x86/mm/init_32-xen.c	2011-01-31 17:32:16.000000000 +0100
@@ -233,8 +233,6 @@ static inline int page_kills_ppro(unsign
 
 #endif
 
-extern int is_available_memory(efi_memory_desc_t *);
-
 int page_is_ram(unsigned long pagenr)
 {
 	int i;
@@ -326,7 +324,7 @@ void __init add_one_highpage_init(struct
 		SetPageReserved(page);
 }
 
-static int add_one_highpage_hotplug(struct page *page, unsigned long pfn)
+static int __meminit add_one_highpage_hotplug(struct page *page, unsigned long pfn)
 {
 	free_new_highpage(page, pfn);
 	totalram_pages++;
@@ -343,7 +341,7 @@ static int add_one_highpage_hotplug(stru
  * has been added dynamically that would be
  * onlined here is in HIGHMEM
  */
-void online_page(struct page *page)
+void __meminit online_page(struct page *page)
 {
 	ClearPageReserved(page);
 	add_one_highpage_hotplug(page, page_to_pfn(page));
@@ -738,16 +736,10 @@ void __init mem_init(void)
 	set_bit(PG_pinned, &virt_to_page(init_mm.pgd)->flags);
 }
 
-/*
- * this is for the non-NUMA, single node SMP system case.
- * Specifically, in the case of x86, we will always add
- * memory to the highmem for now.
- */
 #ifdef CONFIG_MEMORY_HOTPLUG
-#ifndef CONFIG_NEED_MULTIPLE_NODES
 int arch_add_memory(int nid, u64 start, u64 size)
 {
-	struct pglist_data *pgdata = &contig_page_data;
+	struct pglist_data *pgdata = NODE_DATA(nid);
 	struct zone *zone = pgdata->node_zones + ZONE_HIGHMEM;
 	unsigned long start_pfn = start >> PAGE_SHIFT;
 	unsigned long nr_pages = size >> PAGE_SHIFT;
@@ -759,11 +751,11 @@ int remove_memory(u64 start, u64 size)
 {
 	return -EINVAL;
 }
-#endif
+EXPORT_SYMBOL_GPL(remove_memory);
 #endif
 
-kmem_cache_t *pgd_cache;
-kmem_cache_t *pmd_cache;
+struct kmem_cache *pgd_cache;
+struct kmem_cache *pmd_cache;
 
 void __init pgtable_cache_init(void)
 {
--- head.orig/arch/x86/mm/pgtable_32-xen.c	2011-01-31 17:29:16.000000000 +0100
+++ head/arch/x86/mm/pgtable_32-xen.c	2011-01-31 17:32:16.000000000 +0100
@@ -203,7 +203,7 @@ void pte_free(struct page *pte)
 	__free_page(pte);
 }
 
-void pmd_ctor(void *pmd, kmem_cache_t *cache, unsigned long flags)
+void pmd_ctor(void *pmd, struct kmem_cache *cache, unsigned long flags)
 {
 	memset(pmd, 0, PTRS_PER_PMD*sizeof(pmd_t));
 }
@@ -244,7 +244,7 @@ static inline void pgd_list_del(pgd_t *p
 	page->mapping = NULL;
 }
 
-void pgd_ctor(void *pgd, kmem_cache_t *cache, unsigned long unused)
+void pgd_ctor(void *pgd, struct kmem_cache *cache, unsigned long unused)
 {
 	unsigned long flags;
 
@@ -265,7 +265,7 @@ void pgd_ctor(void *pgd, kmem_cache_t *c
 }
 
 /* never called when PTRS_PER_PMD > 1 */
-void pgd_dtor(void *pgd, kmem_cache_t *cache, unsigned long unused)
+void pgd_dtor(void *pgd, struct kmem_cache *cache, unsigned long unused)
 {
 	unsigned long flags; /* can be called from interrupt context */
 
--- head.orig/arch/x86/kernel/entry_64-xen.S	2011-10-07 11:17:17.000000000 +0200
+++ head/arch/x86/kernel/entry_64-xen.S	2011-10-07 11:18:32.000000000 +0200
@@ -263,7 +263,6 @@ ENTRY(system_call)
 	movq  %rax,ORIG_RAX-ARGOFFSET(%rsp) 
 	GET_THREAD_INFO(%rcx)
 	testl $(_TIF_SYSCALL_TRACE|_TIF_SYSCALL_AUDIT|_TIF_SECCOMP),threadinfo_flags(%rcx)
-	CFI_REMEMBER_STATE
 	jnz tracesys
 	cmpq $__NR_syscall_max,%rax
 	ja badsys
@@ -274,7 +273,6 @@ ENTRY(system_call)
  * Syscall return path ending with SYSRET (fast path)
  * Has incomplete stack frame and undefined top of stack. 
  */		
-	.globl ret_from_sys_call
 ret_from_sys_call:
 	movl $_TIF_ALLWORK_MASK,%edi
 	/* edi:	flagmask */
@@ -284,8 +282,8 @@ sysret_check:		
 	TRACE_IRQS_OFF
 	movl threadinfo_flags(%rcx),%edx
 	andl %edi,%edx
-	CFI_REMEMBER_STATE
 	jnz  sysret_careful 
+	CFI_REMEMBER_STATE
 	/*
 	 * sysretq will re-enable interrupts:
 	 */
@@ -295,10 +293,10 @@ sysret_check:		
 	xor %r11,%r11
         HYPERVISOR_IRET VGCF_IN_SYSCALL
 
+	CFI_RESTORE_STATE
 	/* Handle reschedules */
 	/* edx:	work, edi: workmask */	
 sysret_careful:
-	CFI_RESTORE_STATE
 	bt $TIF_NEED_RESCHED,%edx
 	jnc sysret_signal
 	TRACE_IRQS_ON
@@ -337,7 +335,6 @@ badsys:
 
 	/* Do syscall tracing */
 tracesys:			 
-	CFI_RESTORE_STATE
 	SAVE_REST
 	movq $-ENOSYS,RAX(%rsp)
 	FIXUP_TOP_OF_STACK %rdi
@@ -353,32 +350,13 @@ tracesys:			 
 	call *sys_call_table(,%rax,8)
 1:	movq %rax,RAX-ARGOFFSET(%rsp)
 	/* Use IRET because user could have changed frame */
-	jmp int_ret_from_sys_call
-	CFI_ENDPROC
-END(system_call)
 		
 /* 
  * Syscall return path ending with IRET.
  * Has correct top of stack, but partial stack frame.
- */ 	
-ENTRY(int_ret_from_sys_call)
-	CFI_STARTPROC	simple
-	CFI_SIGNAL_FRAME
-	CFI_DEF_CFA	rsp,SS+8-ARGOFFSET
-	/*CFI_REL_OFFSET	ss,SS-ARGOFFSET*/
-	CFI_REL_OFFSET	rsp,RSP-ARGOFFSET
-	/*CFI_REL_OFFSET	rflags,EFLAGS-ARGOFFSET*/
-	/*CFI_REL_OFFSET	cs,CS-ARGOFFSET*/
-	CFI_REL_OFFSET	rip,RIP-ARGOFFSET
-	CFI_REL_OFFSET	rdx,RDX-ARGOFFSET
-	CFI_REL_OFFSET	rcx,RCX-ARGOFFSET
-	CFI_REL_OFFSET	rax,RAX-ARGOFFSET
-	CFI_REL_OFFSET	rdi,RDI-ARGOFFSET
-	CFI_REL_OFFSET	rsi,RSI-ARGOFFSET
-	CFI_REL_OFFSET	r8,R8-ARGOFFSET
-	CFI_REL_OFFSET	r9,R9-ARGOFFSET
-	CFI_REL_OFFSET	r10,R10-ARGOFFSET
-	CFI_REL_OFFSET	r11,R11-ARGOFFSET
+ */
+	.globl int_ret_from_sys_call
+int_ret_from_sys_call:
         XEN_BLOCK_EVENTS(%rsi)
 	TRACE_IRQS_OFF
 	testb $3,CS-ARGOFFSET(%rsp)
@@ -431,8 +409,6 @@ int_very_careful:
 	popq %rdi
 	CFI_ADJUST_CFA_OFFSET -8
 	andl $~(_TIF_SYSCALL_TRACE|_TIF_SYSCALL_AUDIT|_TIF_SINGLESTEP),%edi
-	XEN_BLOCK_EVENTS(%rsi)
-	TRACE_IRQS_OFF
 	jmp int_restore_rest
 	
 int_signal:
@@ -448,7 +424,7 @@ int_restore_rest:
 	TRACE_IRQS_OFF
 	jmp int_with_check
 	CFI_ENDPROC
-END(int_ret_from_sys_call)
+END(system_call)
 		
 /* 
  * Certain special system calls that need to save a complete full stack frame.
@@ -1273,36 +1249,3 @@ ENTRY(call_softirq)
 	ret
 	CFI_ENDPROC
 ENDPROC(call_softirq)
-
-#ifdef CONFIG_STACK_UNWIND
-ENTRY(arch_unwind_init_running)
-	CFI_STARTPROC
-	movq	%r15, R15(%rdi)
-	movq	%r14, R14(%rdi)
-	xchgq	%rsi, %rdx
-	movq	%r13, R13(%rdi)
-	movq	%r12, R12(%rdi)
-	xorl	%eax, %eax
-	movq	%rbp, RBP(%rdi)
-	movq	%rbx, RBX(%rdi)
-	movq	(%rsp), %rcx
-	movq	%rax, R11(%rdi)
-	movq	%rax, R10(%rdi)
-	movq	%rax, R9(%rdi)
-	movq	%rax, R8(%rdi)
-	movq	%rax, RAX(%rdi)
-	movq	%rax, RCX(%rdi)
-	movq	%rax, RDX(%rdi)
-	movq	%rax, RSI(%rdi)
-	movq	%rax, RDI(%rdi)
-	movq	%rax, ORIG_RAX(%rdi)
-	movq	%rcx, RIP(%rdi)
-	leaq	8(%rsp), %rcx
-	movq	$__KERNEL_CS, CS(%rdi)
-	movq	%rax, EFLAGS(%rdi)
-	movq	%rcx, RSP(%rdi)
-	movq	$__KERNEL_DS, SS(%rdi)
-	jmpq	*%rdx
-	CFI_ENDPROC
-ENDPROC(arch_unwind_init_running)
-#endif
--- head.orig/arch/x86/kernel/head64-xen.c	2011-08-09 10:35:40.000000000 +0200
+++ head/arch/x86/kernel/head64-xen.c	2011-01-31 17:32:16.000000000 +0100
@@ -101,7 +101,10 @@ void __init x86_64_start_kernel(char * r
 	}
 
 #if 0
-	for (i = 0; i < 256; i++)
+	/* clear bss before set_intr_gate with early_idt_handler */
+	clear_bss();
+
+	for (i = 0; i < IDT_ENTRIES; i++)
 		set_intr_gate(i, early_idt_handler);
 	asm volatile("lidt %0" :: "m" (idt_descr));
 #endif
--- head.orig/arch/x86/kernel/io_apic_64-xen.c	2011-01-31 17:29:16.000000000 +0100
+++ head/arch/x86/kernel/io_apic_64-xen.c	2011-01-31 17:32:16.000000000 +0100
@@ -202,14 +202,20 @@ static struct IO_APIC_route_entry ioapic
  * the interrupt, and we need to make sure the entry is fully populated
  * before that happens.
  */
-static void ioapic_write_entry(int apic, int pin, struct IO_APIC_route_entry e)
+static void
+__ioapic_write_entry(int apic, int pin, struct IO_APIC_route_entry e)
 {
-	unsigned long flags;
 	union entry_union eu;
 	eu.entry = e;
-	spin_lock_irqsave(&ioapic_lock, flags);
 	io_apic_write(apic, 0x11 + 2*pin, eu.w2);
 	io_apic_write(apic, 0x10 + 2*pin, eu.w1);
+}
+
+static void ioapic_write_entry(int apic, int pin, struct IO_APIC_route_entry e)
+{
+	unsigned long flags;
+	spin_lock_irqsave(&ioapic_lock, flags);
+	__ioapic_write_entry(apic, pin, e);
 	spin_unlock_irqrestore(&ioapic_lock, flags);
 }
 
@@ -720,6 +726,22 @@ static int assign_irq_vector(int irq, cp
 }
 
 #ifndef CONFIG_XEN
+static void __clear_irq_vector(int irq)
+{
+	cpumask_t mask;
+	int cpu, vector;
+
+	BUG_ON(!irq_vector[irq]);
+
+	vector = irq_vector[irq];
+	cpus_and(mask, irq_domain[irq], cpu_online_map);
+	for_each_cpu_mask(cpu, mask)
+		per_cpu(vector_irq, cpu)[vector] = -1;
+
+	irq_vector[irq] = 0;
+	irq_domain[irq] = CPU_MASK_NONE;
+}
+
 void __setup_vector_irq(int cpu)
 {
 	/* Initialize vector_irq on a new cpu */
@@ -767,26 +789,65 @@ static void ioapic_register_intr(int irq
 #define ioapic_register_intr(irq, vector, trigger) evtchn_register_pirq(irq)
 #endif /* !CONFIG_XEN */
 
-static void __init setup_IO_APIC_irqs(void)
+static void __init setup_IO_APIC_irq(int apic, int pin, int idx, int irq)
 {
 	struct IO_APIC_route_entry entry;
-	int apic, pin, idx, irq, first_notcon = 1, vector;
+	int vector;
 	unsigned long flags;
 
-	apic_printk(APIC_VERBOSE, KERN_DEBUG "init IO_APIC IRQs\n");
 
-	for (apic = 0; apic < nr_ioapics; apic++) {
-	for (pin = 0; pin < nr_ioapic_registers[apic]; pin++) {
+	/*
+	 * add it to the IO-APIC irq-routing table:
+	 */
+	memset(&entry,0,sizeof(entry));
 
-		/*
-		 * add it to the IO-APIC irq-routing table:
-		 */
-		memset(&entry,0,sizeof(entry));
+	entry.delivery_mode = INT_DELIVERY_MODE;
+	entry.dest_mode = INT_DEST_MODE;
+	entry.mask = 0;				/* enable IRQ */
+	entry.dest.logical.logical_dest = cpu_mask_to_apicid(TARGET_CPUS);
 
-		entry.delivery_mode = INT_DELIVERY_MODE;
-		entry.dest_mode = INT_DEST_MODE;
-		entry.mask = 0;				/* enable IRQ */
+	entry.trigger = irq_trigger(idx);
+	entry.polarity = irq_polarity(idx);
+
+	if (irq_trigger(idx)) {
+		entry.trigger = 1;
+		entry.mask = 1;
 		entry.dest.logical.logical_dest = cpu_mask_to_apicid(TARGET_CPUS);
+	}
+
+	if (/* !apic && */ !IO_APIC_IRQ(irq))
+		return;
+
+	if (IO_APIC_IRQ(irq)) {
+		cpumask_t mask;
+		vector = assign_irq_vector(irq, TARGET_CPUS, &mask);
+		if (vector < 0)
+			return;
+
+		entry.dest.logical.logical_dest = cpu_mask_to_apicid(mask);
+		entry.vector = vector;
+
+		ioapic_register_intr(irq, vector, IOAPIC_AUTO);
+		if (!apic && (irq < 16))
+			disable_8259A_irq(irq);
+	}
+
+	ioapic_write_entry(apic, pin, entry);
+
+	spin_lock_irqsave(&ioapic_lock, flags);
+	set_native_irq_info(irq, TARGET_CPUS);
+	spin_unlock_irqrestore(&ioapic_lock, flags);
+
+}
+
+static void __init setup_IO_APIC_irqs(void)
+{
+	int apic, pin, idx, irq, first_notcon = 1;
+
+	apic_printk(APIC_VERBOSE, KERN_DEBUG "init IO_APIC IRQs\n");
+
+	for (apic = 0; apic < nr_ioapics; apic++) {
+	for (pin = 0; pin < nr_ioapic_registers[apic]; pin++) {
 
 		idx = find_irq_entry(apic,pin,mp_INT);
 		if (idx == -1) {
@@ -798,39 +859,11 @@ static void __init setup_IO_APIC_irqs(vo
 			continue;
 		}
 
-		entry.trigger = irq_trigger(idx);
-		entry.polarity = irq_polarity(idx);
-
-		if (irq_trigger(idx)) {
-			entry.trigger = 1;
-			entry.mask = 1;
-			entry.dest.logical.logical_dest = cpu_mask_to_apicid(TARGET_CPUS);
-		}
-
 		irq = pin_2_irq(idx, apic, pin);
 		add_pin_to_irq(irq, apic, pin);
 
-		if (/* !apic && */ !IO_APIC_IRQ(irq))
-			continue;
-
-		if (IO_APIC_IRQ(irq)) {
-			cpumask_t mask;
-			vector = assign_irq_vector(irq, TARGET_CPUS, &mask);
-			if (vector < 0)
-				continue;
-
-			entry.dest.logical.logical_dest = cpu_mask_to_apicid(mask);
-			entry.vector = vector;
+		setup_IO_APIC_irq(apic, pin, idx, irq);
 
-			ioapic_register_intr(irq, vector, IOAPIC_AUTO);
-			if (!apic && (irq < 16))
-				disable_8259A_irq(irq);
-		}
-		ioapic_write_entry(apic, pin, entry);
-
-		spin_lock_irqsave(&ioapic_lock, flags);
-		set_native_irq_info(irq, TARGET_CPUS);
-		spin_unlock_irqrestore(&ioapic_lock, flags);
 	}
 	}
 
@@ -1826,7 +1859,7 @@ void destroy_irq(unsigned int irq)
 	dynamic_irq_cleanup(irq);
 
 	spin_lock_irqsave(&vector_lock, flags);
-	irq_vector[irq] = 0;
+	__clear_irq_vector(irq);
 	spin_unlock_irqrestore(&vector_lock, flags);
 }
 
@@ -2131,7 +2164,15 @@ void __init setup_ioapic_dest(void)
 			if (irq_entry == -1)
 				continue;
 			irq = pin_2_irq(irq_entry, ioapic, pin);
-			set_ioapic_affinity_irq(irq, TARGET_CPUS);
+
+			/* setup_IO_APIC_irqs could fail to get vector for some device
+			 * when you have too many devices, because at that time only boot
+			 * cpu is online.
+			 */
+			if(!irq_vector[irq])
+				setup_IO_APIC_irq(ioapic, pin, irq_entry, irq);
+			else
+				set_ioapic_affinity_irq(irq, TARGET_CPUS);
 		}
 
 	}
--- head.orig/arch/x86/kernel/mpparse_64-xen.c	2011-01-31 17:29:16.000000000 +0100
+++ head/arch/x86/kernel/mpparse_64-xen.c	2011-01-31 17:32:16.000000000 +0100
@@ -35,8 +35,6 @@
 int smp_found_config;
 unsigned int __initdata maxcpus = NR_CPUS;
 
-int acpi_found_madt;
-
 /*
  * Various Linux-internal data structures created from the
  * MP-table.
--- head.orig/arch/x86/kernel/process_64-xen.c	2012-07-05 10:34:57.000000000 +0200
+++ head/arch/x86/kernel/process_64-xen.c	2012-07-05 10:41:23.000000000 +0200
@@ -118,29 +118,23 @@ void exit_idle(void)
 static void poll_idle (void)
 {
 	local_irq_enable();
-
-	asm volatile(
-		"2:"
-		"testl %0,%1;"
-		"rep; nop;"
-		"je 2b;"
-		: :
-		"i" (_TIF_NEED_RESCHED),
-		"m" (current_thread_info()->flags));
+	cpu_relax();
 }
 
 static void xen_idle(void)
 {
+	current_thread_info()->status &= ~TS_POLLING;
+	/*
+	 * TS_POLLING-cleared state must be visible before we
+	 * test NEED_RESCHED:
+	 */
+	smp_mb();
 	local_irq_disable();
-
-	if (need_resched())
-		local_irq_enable();
-	else {
-		current_thread_info()->status &= ~TS_POLLING;
-		smp_mb__after_clear_bit();
+	if (!need_resched())
 		safe_halt();
-		current_thread_info()->status |= TS_POLLING;
-	}
+	else
+		local_irq_enable();
+	current_thread_info()->status |= TS_POLLING;
 }
 
 #ifdef CONFIG_HOTPLUG_CPU
@@ -180,6 +174,12 @@ void cpu_idle (void)
 			idle = xen_idle; /* no alternatives */
 			if (cpu_is_offline(smp_processor_id()))
 				play_dead();
+			/*
+			 * Idle routines should keep interrupts disabled
+			 * from here on, until they go to idle.
+			 * Otherwise, idle callbacks can misfire.
+			 */
+			local_irq_disable();
 			enter_idle();
 			idle();
 			/* In many cases the interrupt that ended idle
--- head.orig/arch/x86/kernel/setup_64-xen.c	2012-06-06 13:46:12.000000000 +0200
+++ head/arch/x86/kernel/setup_64-xen.c	2012-06-06 13:48:44.000000000 +0200
@@ -574,8 +574,7 @@ void __init setup_arch(char **cmdline_p)
 	if (LOADER_TYPE && INITRD_START) {
 		if (INITRD_START + INITRD_SIZE <= (end_pfn << PAGE_SHIFT)) {
 			reserve_bootmem_generic(INITRD_START, INITRD_SIZE);
-			initrd_start =
-				INITRD_START ? INITRD_START + PAGE_OFFSET : 0;
+			initrd_start = INITRD_START + PAGE_OFFSET;
 			initrd_end = initrd_start+INITRD_SIZE;
 		}
 		else {
@@ -989,11 +988,8 @@ static void __cpuinit init_amd(struct cp
 	/* Fix cpuid4 emulation for more */
 	num_cache_leaves = 3;
 
-	/* When there is only one core no need to synchronize RDTSC */
-	if (num_possible_cpus() == 1)
-	        set_bit(X86_FEATURE_SYNC_RDTSC, &c->x86_capability);
-	else
-	        clear_bit(X86_FEATURE_SYNC_RDTSC, &c->x86_capability);
+	/* RDTSC can be speculated around */
+	clear_bit(X86_FEATURE_SYNC_RDTSC, &c->x86_capability);
 }
 
 static void __cpuinit detect_ht(struct cpuinfo_x86 *c)
@@ -1092,6 +1088,15 @@ static void __cpuinit init_intel(struct 
 			set_bit(X86_FEATURE_ARCH_PERFMON, &c->x86_capability);
 	}
 
+	if (cpu_has_ds) {
+		unsigned int l1, l2;
+		rdmsr(MSR_IA32_MISC_ENABLE, l1, l2);
+		if (!(l1 & (1<<11)))
+			set_bit(X86_FEATURE_BTS, c->x86_capability);
+		if (!(l1 & (1<<12)))
+			set_bit(X86_FEATURE_PEBS, c->x86_capability);
+	}
+
 	n = c->extended_cpuid_level;
 	if (n >= 0x80000008) {
 		unsigned eax = cpuid_eax(0x80000008);
@@ -1111,7 +1116,10 @@ static void __cpuinit init_intel(struct 
 		set_bit(X86_FEATURE_CONSTANT_TSC, &c->x86_capability);
 	if (c->x86 == 6)
 		set_bit(X86_FEATURE_REP_GOOD, &c->x86_capability);
-	set_bit(X86_FEATURE_SYNC_RDTSC, &c->x86_capability);
+	if (c->x86 == 15)
+		set_bit(X86_FEATURE_SYNC_RDTSC, &c->x86_capability);
+	else
+		clear_bit(X86_FEATURE_SYNC_RDTSC, &c->x86_capability);
  	c->x86_max_cores = intel_num_cpu_cores(c);
 
 	srat_detect_node();
--- head.orig/arch/x86/kernel/smp_64-xen.c	2011-01-31 17:29:16.000000000 +0100
+++ head/arch/x86/kernel/smp_64-xen.c	2011-01-31 17:32:16.000000000 +0100
@@ -384,12 +384,17 @@ int smp_call_function_single (int cpu, v
 		put_cpu();
 		return 0;
 	}
+
+	/* Can deadlock when called with interrupts disabled */
+	WARN_ON(irqs_disabled());
+
 	spin_lock_bh(&call_lock);
 	__smp_call_function_single(cpu, func, info, nonatomic, wait);
 	spin_unlock_bh(&call_lock);
 	put_cpu();
 	return 0;
 }
+EXPORT_SYMBOL(smp_call_function_single);
 
 /*
  * this function sends a 'generic call function' IPI to all other CPUs
--- head.orig/arch/x86/kernel/traps_64-xen.c	2012-07-05 10:35:02.000000000 +0200
+++ head/arch/x86/kernel/traps_64-xen.c	2012-07-05 10:41:27.000000000 +0200
@@ -30,9 +30,10 @@
 #include <linux/kprobes.h>
 #include <linux/kexec.h>
 #include <linux/unwind.h>
+#include <linux/uaccess.h>
+#include <linux/bug.h>
 
 #include <asm/system.h>
-#include <asm/uaccess.h>
 #include <asm/io.h>
 #include <asm/atomic.h>
 #include <asm/debugreg.h>
@@ -108,12 +109,7 @@ static inline void preempt_conditional_c
 	preempt_enable_no_resched();
 }
 
-static int kstack_depth_to_print = 12;
-#ifdef CONFIG_STACK_UNWIND
-static int call_trace = 1;
-#else
-#define call_trace (-1)
-#endif
+int kstack_depth_to_print = 12;
 
 #ifdef CONFIG_KALLSYMS
 void printk_address(unsigned long address)
@@ -218,24 +214,7 @@ static unsigned long *in_exception_stack
 	return NULL;
 }
 
-struct ops_and_data {
-	struct stacktrace_ops *ops;
-	void *data;
-};
-
-static int dump_trace_unwind(struct unwind_frame_info *info, void *context)
-{
-	struct ops_and_data *oad = (struct ops_and_data *)context;
-	int n = 0;
-
-	while (unwind(info) == 0 && UNW_PC(info)) {
-		n++;
-		oad->ops->address(oad->data, UNW_PC(info));
-		if (arch_unw_user_mode(info))
-			break;
-	}
-	return n;
-}
+#define MSG(txt) ops->warning(data, txt)
 
 /*
  * x86-64 can have upto three kernel stacks: 
@@ -250,61 +229,24 @@ static inline int valid_stack_ptr(struct
         return p > t && p < t + THREAD_SIZE - 3;
 }
 
-void dump_trace(struct task_struct *tsk, struct pt_regs *regs, unsigned long * stack,
+void dump_trace(struct task_struct *tsk, struct pt_regs *regs,
+		unsigned long *stack,
 		struct stacktrace_ops *ops, void *data)
 {
-	const unsigned cpu = smp_processor_id();
-	unsigned long *irqstack_end = (unsigned long *)cpu_pda(cpu)->irqstackptr;
+	const unsigned cpu = get_cpu();
+	unsigned long *irqstack_end = (unsigned long*)cpu_pda(cpu)->irqstackptr;
 	unsigned used = 0;
 	struct thread_info *tinfo;
 
 	if (!tsk)
 		tsk = current;
 
-	if (call_trace >= 0) {
-		int unw_ret = 0;
-		struct unwind_frame_info info;
-		struct ops_and_data oad = { .ops = ops, .data = data };
-
-		if (regs) {
-			if (unwind_init_frame_info(&info, tsk, regs) == 0)
-				unw_ret = dump_trace_unwind(&info, &oad);
-		} else if (tsk == current)
-			unw_ret = unwind_init_running(&info, dump_trace_unwind, &oad);
-		else {
-			if (unwind_init_blocked(&info, tsk) == 0)
-				unw_ret = dump_trace_unwind(&info, &oad);
-		}
-		if (unw_ret > 0) {
-			if (call_trace == 1 && !arch_unw_user_mode(&info)) {
-				ops->warning_symbol(data, "DWARF2 unwinder stuck at %s\n",
-					     UNW_PC(&info));
-				if ((long)UNW_SP(&info) < 0) {
-					ops->warning(data, "Leftover inexact backtrace:\n");
-					stack = (unsigned long *)UNW_SP(&info);
-					if (!stack)
-						return;
-				} else
-					ops->warning(data, "Full inexact backtrace again:\n");
-			} else if (call_trace >= 1)
-				return;
-			else
-				ops->warning(data, "Full inexact backtrace again:\n");
-		} else
-			ops->warning(data, "Inexact backtrace:\n");
-	}
 	if (!stack) {
 		unsigned long dummy;
 		stack = &dummy;
 		if (tsk && tsk != current)
 			stack = (unsigned long *)tsk->thread.rsp;
 	}
-	/*
-	 * Align the stack pointer on word boundary, later loops
-	 * rely on that (and corruption / debug info bugs can cause
-	 * unaligned values here):
-	 */
-	stack = (unsigned long *)((unsigned long)stack & ~(sizeof(long)-1));
 
 	/*
 	 * Print function call entries within a stack. 'cond' is the
@@ -314,9 +256,9 @@ void dump_trace(struct task_struct *tsk,
 #define HANDLE_STACK(cond) \
 	do while (cond) { \
 		unsigned long addr = *stack++; \
-		if (oops_in_progress ? 		\
-			__kernel_text_address(addr) : \
-			kernel_text_address(addr)) { \
+		/* Use unlocked access here because except for NMIs	\
+		   we should be already protected against module unloads */ \
+		if (__kernel_text_address(addr)) { \
 			/* \
 			 * If the address is either in the text segment of the \
 			 * kernel, or in the region which contains vmalloc'ed \
@@ -379,9 +321,10 @@ void dump_trace(struct task_struct *tsk,
 	/*
 	 * This handles the process stack:
 	 */
-	tinfo = current_thread_info();
+	tinfo = task_thread_info(tsk);
 	HANDLE_STACK (valid_stack_ptr(tinfo, stack));
 #undef HANDLE_STACK
+	put_cpu();
 }
 EXPORT_SYMBOL(dump_trace);
 
@@ -518,30 +461,15 @@ bad:
 	printk("\n");
 }	
 
-void handle_BUG(struct pt_regs *regs)
-{ 
-	struct bug_frame f;
-	long len;
-	const char *prefix = "";
+int is_valid_bugaddr(unsigned long rip)
+{
+	unsigned short ud2;
 
-	if (user_mode(regs))
-		return; 
-	if (__copy_from_user(&f, (const void __user *) regs->rip,
-			     sizeof(struct bug_frame)))
-		return; 
-	if (f.filename >= 0 ||
-	    f.ud2[0] != 0x0f || f.ud2[1] != 0x0b) 
-		return;
-	len = __strnlen_user((char *)(long)f.filename, PATH_MAX) - 1;
-	if (len < 0 || len >= PATH_MAX)
-		f.filename = (int)(long)"unmapped filename";
-	else if (len > 50) {
-		f.filename += len - 50;
-		prefix = "...";
-	}
-	printk("----------- [cut here ] --------- [please bite here ] ---------\n");
-	printk(KERN_ALERT "Kernel BUG at %s%.50s:%d\n", prefix, (char *)(long)f.filename, f.line);
-} 
+	if (__copy_from_user(&ud2, (const void __user *) rip, sizeof(ud2)))
+		return 0;
+
+	return ud2 == 0x0b0f;
+}
 
 #ifdef CONFIG_BUG
 void out_of_line_bug(void)
@@ -621,7 +549,9 @@ void die(const char * str, struct pt_reg
 {
 	unsigned long flags = oops_begin();
 
-	handle_BUG(regs);
+	if (!user_mode(regs))
+		report_bug(regs->rip);
+
 	__die(str, regs, err);
 	oops_end(flags);
 	do_exit(SIGSEGV); 
@@ -790,8 +720,7 @@ mem_parity_error(unsigned char reason, s
 {
 	printk(KERN_EMERG "Uhhuh. NMI received for unknown reason %02x.\n",
 		reason);
-	printk(KERN_EMERG "You probably have a hardware problem with your "
-		"RAM chips\n");
+	printk(KERN_EMERG "You have some hardware problem, likely on the PCI bus.\n");
 
 	if (panic_on_unrecovered_nmi)
 		panic("NMI: Not continuing");
@@ -1228,21 +1157,3 @@ static int __init kstack_setup(char *s)
 	return 0;
 }
 early_param("kstack", kstack_setup);
-
-#ifdef CONFIG_STACK_UNWIND
-static int __init call_trace_setup(char *s)
-{
-	if (!s)
-		return -EINVAL;
-	if (strcmp(s, "old") == 0)
-		call_trace = -1;
-	else if (strcmp(s, "both") == 0)
-		call_trace = 0;
-	else if (strcmp(s, "newfallback") == 0)
-		call_trace = 1;
-	else if (strcmp(s, "new") == 0)
-		call_trace = 2;
-	return 0;
-}
-early_param("call_trace", call_trace_setup);
-#endif
--- head.orig/arch/x86/kernel/vsyscall_64-xen.c	2011-01-31 17:29:16.000000000 +0100
+++ head/arch/x86/kernel/vsyscall_64-xen.c	2011-01-31 17:32:16.000000000 +0100
@@ -42,6 +42,7 @@
 #include <asm/topology.h>
 
 #define __vsyscall(nr) __attribute__ ((unused,__section__(".vsyscall_" #nr)))
+#define __syscall_clobber "r11","rcx","memory"
 
 int __sysctl_vsyscall __section_sysctl_vsyscall = 1;
 seqlock_t __xtime_lock __section_xtime_lock = SEQLOCK_UNLOCKED;
@@ -224,8 +225,7 @@ out:
 
 static int vsyscall_sysctl_nostrat(ctl_table *t, int __user *name, int nlen,
 				void __user *oldval, size_t __user *oldlenp,
-				void __user *newval, size_t newlen,
-				void **context)
+				void __user *newval, size_t newlen)
 {
 	return -ENOSYS;
 }
@@ -277,7 +277,6 @@ static void __cpuinit cpu_vsyscall_init(
 	vsyscall_set_cpu(raw_smp_processor_id());
 }
 
-#ifdef CONFIG_HOTPLUG_CPU
 static int __cpuinit
 cpu_vsyscall_notifier(struct notifier_block *n, unsigned long action, void *arg)
 {
@@ -286,13 +285,13 @@ cpu_vsyscall_notifier(struct notifier_bl
 		smp_call_function_single(cpu, cpu_vsyscall_init, NULL, 0, 1);
 	return NOTIFY_DONE;
 }
-#endif
 
 static void __init map_vsyscall(void)
 {
 	extern char __vsyscall_0;
 	unsigned long physaddr_page0 = __pa_symbol(&__vsyscall_0);
 
+	/* Note that VSYSCALL_MAPPED_PAGES must agree with the code below. */
 	__set_fixmap(VSYSCALL_FIRST_PAGE, physaddr_page0, PAGE_KERNEL_VSYSCALL);
 }
 
--- head.orig/arch/x86/mm/fault_64-xen.c	2011-07-26 09:24:01.000000000 +0200
+++ head/arch/x86/mm/fault_64-xen.c	2011-07-26 09:27:24.000000000 +0200
@@ -23,9 +23,9 @@
 #include <linux/compiler.h>
 #include <linux/module.h>
 #include <linux/kprobes.h>
+#include <linux/uaccess.h>
 
 #include <asm/system.h>
-#include <asm/uaccess.h>
 #include <asm/pgalloc.h>
 #include <asm/smp.h>
 #include <asm/tlbflush.h>
@@ -96,7 +96,7 @@ void bust_spinlocks(int yes)
 static noinline int is_prefetch(struct pt_regs *regs, unsigned long addr,
 				unsigned long error_code)
 { 
-	unsigned char __user *instr;
+	unsigned char *instr;
 	int scan_more = 1;
 	int prefetch = 0; 
 	unsigned char *max_instr;
@@ -116,7 +116,7 @@ static noinline int is_prefetch(struct p
 		unsigned char instr_hi;
 		unsigned char instr_lo;
 
-		if (__get_user(opcode, (char __user *)instr))
+		if (probe_kernel_address(instr, opcode))
 			break; 
 
 		instr_hi = opcode & 0xf0; 
@@ -155,7 +155,7 @@ static noinline int is_prefetch(struct p
 		case 0x00:
 			/* Prefetch instruction is 0x0F0D or 0x0F18 */
 			scan_more = 0;
-			if (__get_user(opcode, (char __user *)instr))
+			if (probe_kernel_address(instr, opcode))
 				break;
 			prefetch = (instr_lo == 0xF) &&
 				(opcode == 0x0D || opcode == 0x18);
@@ -171,7 +171,7 @@ static noinline int is_prefetch(struct p
 static int bad_address(void *p) 
 { 
 	unsigned long dummy;
-	return __get_user(dummy, (unsigned long __user *)p);
+	return probe_kernel_address((unsigned long *)p, dummy);
 } 
 
 void dump_pagetable(unsigned long address)
--- head.orig/arch/x86/mm/init_64-xen.c	2011-01-31 17:29:16.000000000 +0100
+++ head/arch/x86/mm/init_64-xen.c	2011-01-31 17:32:16.000000000 +0100
@@ -1164,14 +1164,15 @@ static __init int x8664_sysctl_init(void
 __initcall(x8664_sysctl_init);
 #endif
 
-/* A pseudo VMAs to allow ptrace access for the vsyscall page.   This only
+/* A pseudo VMA to allow ptrace access for the vsyscall page.  This only
    covers the 64bit vsyscall page now. 32bit has a real VMA now and does
    not need special handling anymore. */
 
 static struct vm_area_struct gate_vma = {
 	.vm_start = VSYSCALL_START,
-	.vm_end = VSYSCALL_END,
-	.vm_page_prot = PAGE_READONLY
+	.vm_end = VSYSCALL_START + (VSYSCALL_MAPPED_PAGES << PAGE_SHIFT),
+	.vm_page_prot = PAGE_READONLY_EXEC,
+	.vm_flags = VM_READ | VM_EXEC
 };
 
 struct vm_area_struct *get_gate_vma(struct task_struct *tsk)
--- head.orig/arch/x86/mm/pageattr_64-xen.c	2011-01-31 17:29:16.000000000 +0100
+++ head/arch/x86/mm/pageattr_64-xen.c	2011-01-31 17:32:16.000000000 +0100
@@ -330,34 +330,40 @@ static struct page *split_large_page(uns
 	return base;
 } 
 
-
-static void flush_kernel_map(void *address) 
+static void cache_flush_page(void *adr)
 {
-	if (0 && address && cpu_has_clflush) {
-		/* is this worth it? */ 
-		int i;
-		for (i = 0; i < PAGE_SIZE; i += boot_cpu_data.x86_clflush_size) 
-			asm volatile("clflush (%0)" :: "r" (address + i)); 
-	} else
-		asm volatile("wbinvd":::"memory"); 
-	if (address)
-		__flush_tlb_one(address);
-	else
-		__flush_tlb_all();
+	int i;
+	for (i = 0; i < PAGE_SIZE; i += boot_cpu_data.x86_clflush_size)
+		asm volatile("clflush (%0)" :: "r" (adr + i));
 }
 
+static void flush_kernel_map(void *arg)
+{
+	struct list_head *l = (struct list_head *)arg;
+	struct page *pg;
 
-static inline void flush_map(unsigned long address)
+	/* When clflush is available always use it because it is
+	   much cheaper than WBINVD */
+	if (!cpu_has_clflush)
+		asm volatile("wbinvd" ::: "memory");
+	list_for_each_entry(pg, l, lru) {
+		void *adr = page_address(pg);
+		if (cpu_has_clflush)
+			cache_flush_page(adr);
+		__flush_tlb_one(adr);
+	}
+}
+
+static inline void flush_map(struct list_head *l)
 {	
-	on_each_cpu(flush_kernel_map, (void *)address, 1, 1);
+	on_each_cpu(flush_kernel_map, l, 1, 1);
 }
 
-static struct page *deferred_pages; /* protected by init_mm.mmap_sem */
+static LIST_HEAD(deferred_pages); /* protected by init_mm.mmap_sem */
 
 static inline void save_page(struct page *fpage)
 {
-	fpage->lru.next = (struct list_head *)deferred_pages;
-	deferred_pages = fpage;
+	list_add(&fpage->lru, &deferred_pages);
 }
 
 /* 
@@ -487,18 +493,18 @@ int change_page_attr(struct page *page, 
 
 void global_flush_tlb(void)
 { 
-	struct page *dpage;
+	struct page *pg, *next;
+	struct list_head l;
 
 	down_read(&init_mm.mmap_sem);
-	dpage = xchg(&deferred_pages, NULL);
+	list_replace_init(&deferred_pages, &l);
 	up_read(&init_mm.mmap_sem);
 
-	flush_map((dpage && !dpage->lru.next) ? (unsigned long)page_address(dpage) : 0);
-	while (dpage) {
-		struct page *tmp = dpage;
-		dpage = (struct page *)dpage->lru.next;
-		ClearPagePrivate(tmp);
-		__free_page(tmp);
+	flush_map(&l);
+
+	list_for_each_entry_safe(pg, next, &l, lru) {
+		ClearPagePrivate(pg);
+		__free_page(pg);
 	} 
 } 
 
--- head.orig/drivers/pci/msi-xen.c	2011-11-03 12:01:13.000000000 +0100
+++ head/drivers/pci/msi-xen.c	2011-10-07 11:18:20.000000000 +0200
@@ -291,10 +291,8 @@ void disable_msi_mode(struct pci_dev *de
 		pci_write_config_word(dev, msi_control_reg(pos), control);
 		dev->msix_enabled = 0;
 	}
-    	if (pci_find_capability(dev, PCI_CAP_ID_EXP)) {
-		/* PCI Express Endpoint device detected */
-		pci_intx(dev, 1);  /* enable intx */
-	}
+
+	pci_intx(dev, 1);  /* enable intx */
 }
 
 static void enable_msi_mode(struct pci_dev *dev, int pos, int type)
@@ -312,10 +310,8 @@ static void enable_msi_mode(struct pci_d
 		pci_write_config_word(dev, msi_control_reg(pos), control);
 		dev->msix_enabled = 1;
 	}
-    	if (pci_find_capability(dev, PCI_CAP_ID_EXP)) {
-		/* PCI Express Endpoint device detected */
-		pci_intx(dev, 0);  /* disable intx */
-	}
+
+	pci_intx(dev, 0);  /* disable intx */
 }
 
 #ifdef CONFIG_PM
--- head.orig/drivers/xen/balloon/balloon.c	2012-06-06 13:46:41.000000000 +0200
+++ head/drivers/xen/balloon/balloon.c	2012-06-06 13:48:56.000000000 +0200
@@ -101,8 +101,8 @@ static unsigned long __read_mostly total
 static LIST_HEAD(ballooned_pages);
 
 /* Main work function, always executed in process context. */
-static void balloon_process(void *unused);
-static DECLARE_WORK(balloon_worker, balloon_process, NULL);
+static void balloon_process(struct work_struct *unused);
+static DECLARE_WORK(balloon_worker, balloon_process);
 
 /* When ballooning out (allocating memory to return to Xen) we don't really 
    want the kernel to try too hard since that can trigger the oom killer. */
@@ -405,7 +405,7 @@ static int decrease_reservation(unsigned
  * by the balloon lock), or with changes to the Xen hard limit, but we will
  * recover from these in time.
  */
-static void balloon_process(void *unused)
+static void balloon_process(struct work_struct *unused)
 {
 	int need_sleep = 0;
 	long credit;
--- head.orig/drivers/xen/blkback/blkback.c	2012-03-26 12:19:17.000000000 +0200
+++ head/drivers/xen/blkback/blkback.c	2012-03-26 12:21:29.000000000 +0200
@@ -37,6 +37,7 @@
 
 #include <linux/spinlock.h>
 #include <linux/kthread.h>
+#include <linux/freezer.h>
 #include <linux/list.h>
 #include <linux/delay.h>
 #include <xen/balloon.h>
--- head.orig/drivers/xen/blkback/interface.c	2012-04-04 08:57:09.000000000 +0200
+++ head/drivers/xen/blkback/interface.c	2011-04-11 14:29:25.000000000 +0200
@@ -35,7 +35,7 @@
 #include <linux/kthread.h>
 #include <linux/vmalloc.h>
 
-static kmem_cache_t *blkif_cachep;
+static struct kmem_cache *blkif_cachep;
 
 blkif_t *blkif_alloc(domid_t domid)
 {
--- head.orig/drivers/xen/blkfront/blkfront.c	2012-06-12 15:12:28.000000000 +0200
+++ head/drivers/xen/blkfront/blkfront.c	2012-06-12 15:12:36.000000000 +0200
@@ -70,7 +70,7 @@ static int setup_blkring(struct xenbus_d
 static void kick_pending_request_queues(struct blkfront_info *);
 
 static irqreturn_t blkif_int(int irq, void *dev_id);
-static void blkif_restart_queue(void *arg);
+static void blkif_restart_queue(struct work_struct *arg);
 static int blkif_recover(struct blkfront_info *);
 static void blkif_completion(struct blk_shadow *);
 static void blkif_free(struct blkfront_info *, int);
@@ -111,7 +111,7 @@ static int blkfront_probe(struct xenbus_
 	info->xbdev = dev;
 	info->vdevice = vdevice;
 	info->connected = BLKIF_STATE_DISCONNECTED;
-	INIT_WORK(&info->work, blkif_restart_queue, (void *)info);
+	INIT_WORK(&info->work, blkif_restart_queue);
 
 	for (i = 0; i < BLK_RING_SIZE; i++)
 		info->shadow[i].req.id = i+1;
@@ -502,9 +502,9 @@ static void kick_pending_request_queues(
 	}
 }
 
-static void blkif_restart_queue(void *arg)
+static void blkif_restart_queue(struct work_struct *arg)
 {
-	struct blkfront_info *info = (struct blkfront_info *)arg;
+	struct blkfront_info *info = container_of(arg, struct blkfront_info, work);
 	spin_lock_irq(&info->io_lock);
 	if (info->connected == BLKIF_STATE_CONNECTED)
 		kick_pending_request_queues(info);
--- head.orig/drivers/xen/blktap/blktap.c	2012-05-23 13:04:38.000000000 +0200
+++ head/drivers/xen/blktap/blktap.c	2011-01-31 17:32:16.000000000 +0100
@@ -40,6 +40,7 @@
 
 #include <linux/spinlock.h>
 #include <linux/kthread.h>
+#include <linux/freezer.h>
 #include <linux/list.h>
 #include <asm/hypervisor.h>
 #include "common.h"
--- head.orig/drivers/xen/blktap/interface.c	2012-04-04 08:57:09.000000000 +0200
+++ head/drivers/xen/blktap/interface.c	2011-04-11 14:29:39.000000000 +0200
@@ -35,7 +35,7 @@
 #include <xen/evtchn.h>
 #include <linux/vmalloc.h>
 
-static kmem_cache_t *blkif_cachep;
+static struct kmem_cache *blkif_cachep;
 
 blkif_t *tap_alloc_blkif(domid_t domid)
 {
--- head.orig/drivers/xen/char/mem.c	2012-01-20 14:18:49.000000000 +0100
+++ head/drivers/xen/char/mem.c	2012-01-20 14:45:18.000000000 +0100
@@ -148,7 +148,7 @@ static loff_t memory_lseek(struct file *
 {
 	loff_t ret;
 
-	mutex_lock(&file->f_dentry->d_inode->i_mutex);
+	mutex_lock(&file->f_path.dentry->d_inode->i_mutex);
 	switch (orig) {
 		case 0:
 			file->f_pos = offset;
@@ -163,7 +163,7 @@ static loff_t memory_lseek(struct file *
 		default:
 			ret = -EINVAL;
 	}
-	mutex_unlock(&file->f_dentry->d_inode->i_mutex);
+	mutex_unlock(&file->f_path.dentry->d_inode->i_mutex);
 	return ret;
 }
 
--- head.orig/drivers/xen/console/console.c	2012-03-22 13:43:32.000000000 +0100
+++ head/drivers/xen/console/console.c	2012-03-22 13:43:53.000000000 +0100
@@ -77,11 +77,6 @@ static int xc_num = -1;
 #define XEN_HVC_MAJOR 229
 #define XEN_HVC_MINOR 0
 
-#ifdef CONFIG_MAGIC_SYSRQ
-static unsigned long sysrq_requested;
-extern int sysrq_enabled;
-#endif
-
 static int __init xencons_setup(char *str)
 {
 	char *q;
@@ -346,8 +341,8 @@ void __init dom0_init_screen_info(const 
 #define DUMMY_TTY(_tty) ((xc_mode == XC_TTY) &&		\
 			 ((_tty)->index != (xc_num - 1)))
 
-static struct termios *xencons_termios[MAX_NR_CONSOLES];
-static struct termios *xencons_termios_locked[MAX_NR_CONSOLES];
+static struct ktermios *xencons_termios[MAX_NR_CONSOLES];
+static struct ktermios *xencons_termios_locked[MAX_NR_CONSOLES];
 static struct tty_struct *xencons_tty;
 static int xencons_priv_irq;
 static char x_char;
@@ -363,7 +358,9 @@ void xencons_rx(char *buf, unsigned len)
 
 	for (i = 0; i < len; i++) {
 #ifdef CONFIG_MAGIC_SYSRQ
-		if (sysrq_enabled) {
+		if (sysrq_on()) {
+			static unsigned long sysrq_requested;
+
 			if (buf[i] == '\x0f') { /* ^O */
 				if (!sysrq_requested) {
 					sysrq_requested = jiffies;
--- head.orig/drivers/xen/core/evtchn.c	2012-06-06 13:47:00.000000000 +0200
+++ head/drivers/xen/core/evtchn.c	2012-01-26 13:26:14.000000000 +0100
@@ -40,7 +40,6 @@
 #include <asm/atomic.h>
 #include <asm/system.h>
 #include <asm/ptrace.h>
-#include <asm/synch_bitops.h>
 #include <xen/evtchn.h>
 #include <xen/interface/event_channel.h>
 #include <xen/interface/physdev.h>
@@ -699,7 +698,7 @@ int resend_irq_on_evtchn(unsigned int ir
 		return 1;
 
 	masked = test_and_set_evtchn_mask(evtchn);
-	synch_set_bit(evtchn, s->evtchn_pending);
+	sync_set_bit(evtchn, s->evtchn_pending);
 	if (!masked)
 		unmask_evtchn(evtchn);
 
@@ -949,7 +948,7 @@ EXPORT_SYMBOL_GPL(irq_to_evtchn_port);
 void mask_evtchn(int port)
 {
 	shared_info_t *s = HYPERVISOR_shared_info;
-	synch_set_bit(port, s->evtchn_mask);
+	sync_set_bit(port, s->evtchn_mask);
 }
 EXPORT_SYMBOL_GPL(mask_evtchn);
 
@@ -968,12 +967,12 @@ void unmask_evtchn(int port)
 		return;
 	}
 
-	synch_clear_bit(port, s->evtchn_mask);
+	sync_clear_bit(port, s->evtchn_mask);
 
 	/* Did we miss an interrupt 'edge'? Re-fire if so. */
-	if (synch_test_bit(port, s->evtchn_pending) &&
-	    !synch_test_and_set_bit(port / BITS_PER_LONG,
-				    &vcpu_info->evtchn_pending_sel))
+	if (sync_test_bit(port, s->evtchn_pending) &&
+	    !sync_test_and_set_bit(port / BITS_PER_LONG,
+				   &vcpu_info->evtchn_pending_sel))
 		vcpu_info->evtchn_upcall_pending = 1;
 }
 EXPORT_SYMBOL_GPL(unmask_evtchn);
@@ -985,7 +984,7 @@ void disable_all_local_evtchn(void)
 
 	for (i = 0; i < NR_EVENT_CHANNELS; ++i)
 		if (cpu_from_evtchn(i) == cpu)
-			synch_set_bit(i, &s->evtchn_mask[0]);
+			sync_set_bit(i, &s->evtchn_mask[0]);
 }
 
 static void restore_cpu_virqs(unsigned int cpu)
--- head.orig/drivers/xen/core/reboot.c	2011-01-31 17:29:16.000000000 +0100
+++ head/drivers/xen/core/reboot.c	2011-01-31 17:32:16.000000000 +0100
@@ -33,8 +33,8 @@ static int suspend_cancelled;
 /* Can we leave APs online when we suspend? */
 static int fast_suspend;
 
-static void __shutdown_handler(void *unused);
-static DECLARE_WORK(shutdown_work, __shutdown_handler, NULL);
+static void __shutdown_handler(struct work_struct *unused);
+static DECLARE_DELAYED_WORK(shutdown_work, __shutdown_handler);
 
 static int setup_suspend_evtchn(void);
 
@@ -104,7 +104,7 @@ static int xen_suspend(void *__unused)
 	case SHUTDOWN_RESUMING:
 		break;
 	default:
-		schedule_work(&shutdown_work);
+		schedule_delayed_work(&shutdown_work, 0);
 		break;
 	}
 
@@ -136,12 +136,12 @@ static void switch_shutdown_state(int ne
 
 	/* Either we kick off the work, or we leave it to xen_suspend(). */
 	if (old_state == SHUTDOWN_INVALID)
-		schedule_work(&shutdown_work);
+		schedule_delayed_work(&shutdown_work, 0);
 	else
 		BUG_ON(old_state != SHUTDOWN_RESUMING);
 }
 
-static void __shutdown_handler(void *unused)
+static void __shutdown_handler(struct work_struct *unused)
 {
 	int err;
 
--- head.orig/drivers/xen/core/smpboot.c	2012-01-20 14:44:39.000000000 +0100
+++ head/drivers/xen/core/smpboot.c	2012-03-22 16:07:26.000000000 +0100
@@ -154,7 +154,12 @@ static void xen_smp_intr_exit(unsigned i
 
 void __cpuinit cpu_bringup(void)
 {
+#ifdef __i386__
+	cpu_set_gdt(current_thread_info()->cpu);
+	secondary_cpu_init();
+#else
 	cpu_init();
+#endif
 	identify_cpu(cpu_data + smp_processor_id());
 	touch_softlockup_watchdog();
 	preempt_disable();
@@ -289,11 +294,12 @@ void __init smp_prepare_cpus(unsigned in
 		if (cpu == 0)
 			continue;
 
+		idle = fork_idle(cpu);
+		if (IS_ERR(idle))
+			panic("failed fork for CPU %d", cpu);
+
 #ifdef __x86_64__
 		gdt_descr = &cpu_gdt_descr[cpu];
-#else
-		gdt_descr = &per_cpu(cpu_gdt_descr, cpu);
-#endif
 		gdt_descr->address = get_zeroed_page(GFP_KERNEL);
 		if (unlikely(!gdt_descr->address)) {
 			printk(KERN_CRIT "CPU%d failed to allocate GDT\n",
@@ -302,6 +308,11 @@ void __init smp_prepare_cpus(unsigned in
 		}
 		gdt_descr->size = GDT_SIZE;
 		memcpy((void *)gdt_descr->address, cpu_gdt_table, GDT_SIZE);
+#else
+		if (unlikely(!init_gdt(cpu, idle)))
+			continue;
+		gdt_descr = &per_cpu(cpu_gdt_descr, cpu);
+#endif
 		make_page_readonly(
 			(void *)gdt_descr->address,
 			XENFEAT_writable_descriptor_tables);
@@ -320,10 +331,6 @@ void __init smp_prepare_cpus(unsigned in
 
 		x86_cpu_to_apicid[cpu] = apicid;
 
-		idle = fork_idle(cpu);
-		if (IS_ERR(idle))
-			panic("failed fork for CPU %d", cpu);
-
 #ifdef __x86_64__
 		cpu_pda(cpu)->pcurrent = idle;
 		cpu_pda(cpu)->cpunumber = cpu;
--- head.orig/drivers/xen/fbfront/xenfb.c	2011-01-31 17:29:16.000000000 +0100
+++ head/drivers/xen/fbfront/xenfb.c	2011-01-31 17:32:16.000000000 +0100
@@ -25,6 +25,7 @@
 #include <linux/vmalloc.h>
 #include <linux/mm.h>
 #include <linux/mutex.h>
+#include <linux/freezer.h>
 #include <asm/hypervisor.h>
 #include <xen/evtchn.h>
 #include <xen/interface/io/fbif.h>
--- head.orig/drivers/xen/netback/loopback.c	2011-01-31 17:29:16.000000000 +0100
+++ head/drivers/xen/netback/loopback.c	2011-01-31 17:32:16.000000000 +0100
@@ -54,6 +54,7 @@
 #include <net/dst.h>
 #include <net/xfrm.h>		/* secpath_reset() */
 #include <asm/hypervisor.h>	/* is_initial_xendomain() */
+#include <../net/core/kmap_skb.h> /* k{,un}map_skb_frag() */
 
 static int nloopbacks = -1;
 module_param(nloopbacks, int, 0);
--- head.orig/drivers/xen/pcifront/pci_op.c	2012-04-04 09:49:51.000000000 +0200
+++ head/drivers/xen/pcifront/pci_op.c	2012-04-04 09:50:05.000000000 +0200
@@ -626,9 +626,9 @@ static pci_ers_result_t pcifront_common_
 }
 
 
-void pcifront_do_aer(void *data)
+void pcifront_do_aer(struct work_struct *data)
 {
-	struct pcifront_device *pdev = data;
+	struct pcifront_device *pdev = container_of(data, struct pcifront_device, op_work);
 	int cmd = pdev->sh_info->aer_op.cmd;
 	pci_channel_state_t state = 
 		(pci_channel_state_t)pdev->sh_info->aer_op.err;
--- head.orig/drivers/xen/pcifront/pcifront.h	2011-01-31 17:29:16.000000000 +0100
+++ head/drivers/xen/pcifront/pcifront.h	2011-01-31 17:32:16.000000000 +0100
@@ -49,7 +49,7 @@ int pcifront_rescan_root(struct pcifront
 			 unsigned int domain, unsigned int bus);
 void pcifront_free_roots(struct pcifront_device *pdev);
 
-void pcifront_do_aer( void *data);
+void pcifront_do_aer(struct work_struct *data);
 
 irqreturn_t pcifront_handler_aer(int irq, void *dev);
 
--- head.orig/drivers/xen/pcifront/xenbus.c	2012-03-12 12:51:05.000000000 +0100
+++ head/drivers/xen/pcifront/xenbus.c	2012-03-12 13:31:59.000000000 +0100
@@ -49,7 +49,7 @@ static struct pcifront_device *alloc_pde
 	pdev->gnt_ref = GRANT_INVALID_REF;
 	pdev->irq = -1;
 
-	INIT_WORK(&pdev->op_work, pcifront_do_aer, pdev);
+	INIT_WORK(&pdev->op_work, pcifront_do_aer);
 
 	dev_dbg(&xdev->dev, "Allocated pdev @ 0x%p pdev->sh_info @ 0x%p\n",
 		pdev, pdev->sh_info);
--- head.orig/drivers/xen/scsiback/interface.c	2011-04-11 13:43:15.000000000 +0200
+++ head/drivers/xen/scsiback/interface.c	2011-04-11 14:30:02.000000000 +0200
@@ -41,7 +41,7 @@
 #include <linux/vmalloc.h>
 
 
-static kmem_cache_t *scsiback_cachep;
+static struct kmem_cache *scsiback_cachep;
 
 struct vscsibk_info *vscsibk_info_alloc(domid_t domid)
 {
--- head.orig/drivers/xen/scsiback/scsiback.c	2011-04-11 14:27:51.000000000 +0200
+++ head/drivers/xen/scsiback/scsiback.c	2011-04-11 14:30:08.000000000 +0200
@@ -343,13 +343,11 @@ static int scsiback_merge_bio(struct req
 
 	if (!rq->bio)
 		blk_rq_bio_prep(q, rq, bio);
-	else if (!q->back_merge_fn(q, rq, bio))
+	else if (!ll_back_merge_fn(q, rq, bio))
 		return -EINVAL;
 	else {
 		rq->biotail->bi_next = bio;
 		rq->biotail          = bio;
-		rq->hard_nr_sectors += bio_sectors(bio);
-		rq->nr_sectors       = rq->hard_nr_sectors;
 	}
 
 	return 0;
--- head.orig/drivers/xen/sfc_netfront/accel_vi.c	2011-06-30 16:03:00.000000000 +0200
+++ head/drivers/xen/sfc_netfront/accel_vi.c	2011-06-30 16:03:44.000000000 +0200
@@ -465,7 +465,7 @@ netfront_accel_enqueue_skb_multi(netfron
 
 	if (skb->ip_summed == CHECKSUM_PARTIAL) {
 		/* Set to zero to encourage falcon to work it out for us */
-		*(u16*)(skb->h.raw + skb->csum) = 0;
+		*(u16*)(skb->h.raw + skb->csum_offset) = 0;
 	}
 
 	if (multi_post_start_new_buffer(vnic, &state)) {
@@ -586,7 +586,7 @@ netfront_accel_enqueue_skb_single(netfro
 
 	if (skb->ip_summed == CHECKSUM_PARTIAL) {
 		/* Set to zero to encourage falcon to work it out for us */
-		*(u16*)(skb->h.raw + skb->csum) = 0;
+		*(u16*)(skb->h.raw + skb->csum_offset) = 0;
 	}
 	NETFRONT_ACCEL_PKTBUFF_FOR_EACH_FRAGMENT
 		(skb, idx, frag_data, frag_len, {
--- head.orig/drivers/xen/tpmback/interface.c	2011-10-17 10:45:09.000000000 +0200
+++ head/drivers/xen/tpmback/interface.c	2011-04-11 14:30:27.000000000 +0200
@@ -18,7 +18,7 @@
 #include <xen/evtchn.h>
 #include <xen/gnttab.h>
 
-static kmem_cache_t *tpmif_cachep;
+static struct kmem_cache *tpmif_cachep;
 int num_frontends = 0;
 
 LIST_HEAD(tpmif_list);
--- head.orig/drivers/xen/usbback/usbback.c	2011-04-11 14:27:33.000000000 +0200
+++ head/drivers/xen/usbback/usbback.c	2011-04-11 14:30:35.000000000 +0200
@@ -536,9 +536,10 @@ struct set_interface_request {
 	struct work_struct work;
 };
 
-static void usbbk_set_interface_work(void *data)
+static void usbbk_set_interface_work(struct work_struct *arg)
 {
-	struct set_interface_request *req = (struct set_interface_request *) data;
+	struct set_interface_request *req
+		= container_of(arg, struct set_interface_request, work);
 	pending_req_t *pending_req = req->pending_req;
 	struct usb_device *udev = req->pending_req->stub->udev;
 
@@ -566,7 +567,7 @@ static int usbbk_set_interface(pending_r
 	req->pending_req = pending_req;
 	req->interface = interface;
 	req->alternate = alternate;
-	INIT_WORK(&req->work, usbbk_set_interface_work, req);
+	INIT_WORK(&req->work, usbbk_set_interface_work);
 	usb_get_dev(udev);
 	schedule_work(&req->work);
 	return 0;
@@ -578,9 +579,10 @@ struct clear_halt_request {
 	struct work_struct work;
 };
 
-static void usbbk_clear_halt_work(void *data)
+static void usbbk_clear_halt_work(struct work_struct *arg)
 {
-	struct clear_halt_request *req = (struct clear_halt_request *) data;
+	struct clear_halt_request *req
+		= container_of(arg, struct clear_halt_request, work);
 	pending_req_t *pending_req = req->pending_req;
 	struct usb_device *udev = req->pending_req->stub->udev;
 	int ret;
@@ -606,7 +608,7 @@ static int usbbk_clear_halt(pending_req_
 		return -ENOMEM;
 	req->pending_req = pending_req;
 	req->pipe = pipe;
-	INIT_WORK(&req->work, usbbk_clear_halt_work, req);
+	INIT_WORK(&req->work, usbbk_clear_halt_work);
 
 	usb_get_dev(udev);
 	schedule_work(&req->work);
@@ -619,9 +621,10 @@ struct port_reset_request {
 	struct work_struct work;
 };
 
-static void usbbk_port_reset_work(void *data)
+static void usbbk_port_reset_work(struct work_struct *arg)
 {
-	struct port_reset_request *req = (struct port_reset_request *) data;
+	struct port_reset_request *req
+		= container_of(arg, struct port_reset_request, work);
 	pending_req_t *pending_req = req->pending_req;
 	struct usb_device *udev = pending_req->stub->udev;
 	int ret, ret_lock;
@@ -650,7 +653,7 @@ static int usbbk_port_reset(pending_req_
 		return -ENOMEM;
 
 	req->pending_req = pending_req;
-	INIT_WORK(&req->work, usbbk_port_reset_work, req);
+	INIT_WORK(&req->work, usbbk_port_reset_work);
 
 	usb_get_dev(udev);
 	schedule_work(&req->work);
--- head.orig/drivers/xen/xenbus/xenbus_comms.c	2011-01-31 17:29:16.000000000 +0100
+++ head/drivers/xen/xenbus/xenbus_comms.c	2011-01-31 17:32:16.000000000 +0100
@@ -49,8 +49,8 @@
 
 static int xenbus_irq;
 
-extern void xenbus_probe(void *);
-static DECLARE_WORK(probe_work, xenbus_probe, NULL);
+extern void xenbus_probe(struct work_struct *);
+static DECLARE_WORK(probe_work, xenbus_probe);
 
 static DECLARE_WAIT_QUEUE_HEAD(xb_waitq);
 
--- head.orig/drivers/xen/xenbus/xenbus_probe.c	2012-03-12 12:51:05.000000000 +0100
+++ head/drivers/xen/xenbus/xenbus_probe.c	2012-03-12 13:31:47.000000000 +0100
@@ -979,7 +979,7 @@ static void xenbus_reset_state(void)
 }
 #endif
 
-void xenbus_probe(void *unused)
+void xenbus_probe(struct work_struct *unused)
 {
 	BUG_ON(!is_xenstored_ready());
 
--- head.orig/arch/x86/include/mach-xen/asm/desc_32.h	2011-01-31 17:29:16.000000000 +0100
+++ head/arch/x86/include/mach-xen/asm/desc_32.h	2011-01-31 17:32:16.000000000 +0100
@@ -4,8 +4,6 @@
 #include <asm/ldt.h>
 #include <asm/segment.h>
 
-#define CPU_16BIT_STACK_SIZE 1024
-
 #ifndef __ASSEMBLY__
 
 #include <linux/preempt.h>
@@ -15,8 +13,6 @@
 
 extern struct desc_struct cpu_gdt_table[GDT_ENTRIES];
 
-DECLARE_PER_CPU(unsigned char, cpu_16bit_stack[CPU_16BIT_STACK_SIZE]);
-
 struct Xgt_desc_struct {
 	unsigned short size;
 	unsigned long address __attribute__((packed));
@@ -32,11 +28,6 @@ static inline struct desc_struct *get_cp
 	return (struct desc_struct *)per_cpu(cpu_gdt_descr, cpu).address;
 }
 
-/*
- * This is the ldt that every process will get unless we need
- * something other than this.
- */
-extern struct desc_struct default_ldt[];
 extern struct desc_struct idt_table[];
 extern void set_intr_gate(unsigned int irq, void * addr);
 
@@ -63,8 +54,8 @@ static inline void pack_gate(__u32 *a, _
 #define DESCTYPE_DPL3	0x60	/* DPL-3 */
 #define DESCTYPE_S	0x10	/* !system */
 
+#ifndef CONFIG_XEN
 #define load_TR_desc() __asm__ __volatile__("ltr %w0"::"q" (GDT_ENTRY_TSS*8))
-#define load_LDT_desc() __asm__ __volatile__("lldt %w0"::"q" (GDT_ENTRY_LDT*8))
 
 #define load_gdt(dtr) __asm__ __volatile("lgdt %0"::"m" (*dtr))
 #define load_idt(dtr) __asm__ __volatile("lidt %0"::"m" (*dtr))
@@ -75,6 +66,7 @@ static inline void pack_gate(__u32 *a, _
 #define store_idt(dtr) __asm__ ("sidt %0":"=m" (*dtr))
 #define store_tr(tr) __asm__ ("str %0":"=m" (tr))
 #define store_ldt(ldt) __asm__ ("sldt %0":"=m" (ldt))
+#endif
 
 #if TLS_SIZE != 24
 # error update this code.
@@ -90,22 +82,43 @@ static inline void load_TLS(struct threa
 }
 
 #ifndef CONFIG_XEN
+#define write_ldt_entry(dt, entry, a, b) write_dt_entry(dt, entry, a, b)
+#define write_gdt_entry(dt, entry, a, b) write_dt_entry(dt, entry, a, b)
+#define write_idt_entry(dt, entry, a, b) write_dt_entry(dt, entry, a, b)
+
 static inline void write_dt_entry(void *dt, int entry, __u32 entry_a, __u32 entry_b)
 {
 	__u32 *lp = (__u32 *)((char *)dt + entry*8);
 	*lp = entry_a;
 	*(lp+1) = entry_b;
 }
-
-#define write_ldt_entry(dt, entry, a, b) write_dt_entry(dt, entry, a, b)
-#define write_gdt_entry(dt, entry, a, b) write_dt_entry(dt, entry, a, b)
+#define set_ldt native_set_ldt
 #else
 extern int write_ldt_entry(void *ldt, int entry, __u32 entry_a, __u32 entry_b);
 extern int write_gdt_entry(void *gdt, int entry, __u32 entry_a, __u32 entry_b);
+#define set_ldt xen_set_ldt
+#endif
+
+#ifndef CONFIG_XEN
+static inline fastcall void native_set_ldt(const void *addr,
+					   unsigned int entries)
+{
+	if (likely(entries == 0))
+		__asm__ __volatile__("lldt %w0"::"q" (0));
+	else {
+		unsigned cpu = smp_processor_id();
+		__u32 a, b;
+
+		pack_descriptor(&a, &b, (unsigned long)addr,
+				entries * sizeof(struct desc_struct) - 1,
+				DESCTYPE_LDT, 0);
+		write_gdt_entry(get_cpu_gdt_table(cpu), GDT_ENTRY_LDT, a, b);
+		__asm__ __volatile__("lldt %w0"::"q" (GDT_ENTRY_LDT*8));
+	}
+}
 #endif
-#ifndef CONFIG_X86_NO_IDT
-#define write_idt_entry(dt, entry, a, b) write_dt_entry(dt, entry, a, b)
 
+#ifndef CONFIG_X86_NO_IDT
 static inline void _set_gate(int gate, unsigned int type, void *addr, unsigned short seg)
 {
 	__u32 a, b;
@@ -125,14 +138,6 @@ static inline void __set_tss_desc(unsign
 }
 #endif
 
-static inline void set_ldt_desc(unsigned int cpu, void *addr, unsigned int entries)
-{
-	__u32 a, b;
-	pack_descriptor(&a, &b, (unsigned long)addr,
-			entries * sizeof(struct desc_struct) - 1,
-			DESCTYPE_LDT, 0);
-	write_gdt_entry(get_cpu_gdt_table(cpu), GDT_ENTRY_LDT, a, b);
-}
 
 #define set_tss_desc(cpu,addr) __set_tss_desc(cpu, GDT_ENTRY_TSS, addr)
 
@@ -163,36 +168,22 @@ static inline void set_ldt_desc(unsigned
 
 static inline void clear_LDT(void)
 {
-	int cpu = get_cpu();
-
-	/*
-	 * NB. We load the default_ldt for lcall7/27 handling on demand, as
-	 * it slows down context switching. Noone uses it anyway.
-	 */
-	cpu = cpu;		/* XXX avoid compiler warning */
-	xen_set_ldt(NULL, 0);
-	put_cpu();
+	set_ldt(NULL, 0);
 }
 
 /*
  * load one particular LDT into the current CPU
  */
-static inline void load_LDT_nolock(mm_context_t *pc, int cpu)
+static inline void load_LDT_nolock(mm_context_t *pc)
 {
-	void *segments = pc->ldt;
-	int count = pc->size;
-
-	if (likely(!count))
-		segments = NULL;
-
-	xen_set_ldt(segments, count);
+	set_ldt(pc->ldt, pc->size);
 }
 
 static inline void load_LDT(mm_context_t *pc)
 {
-	int cpu = get_cpu();
-	load_LDT_nolock(pc, cpu);
-	put_cpu();
+	preempt_disable();
+	load_LDT_nolock(pc);
+	preempt_enable();
 }
 
 static inline unsigned long get_desc_base(unsigned long *desc)
@@ -204,6 +195,29 @@ static inline unsigned long get_desc_bas
 	return base;
 }
 
+#else /* __ASSEMBLY__ */
+
+/*
+ * GET_DESC_BASE reads the descriptor base of the specified segment.
+ *
+ * Args:
+ *    idx - descriptor index
+ *    gdt - GDT pointer
+ *    base - 32bit register to which the base will be written
+ *    lo_w - lo word of the "base" register
+ *    lo_b - lo byte of the "base" register
+ *    hi_b - hi byte of the low word of the "base" register
+ *
+ * Example:
+ *    GET_DESC_BASE(GDT_ENTRY_ESPFIX_SS, %ebx, %eax, %ax, %al, %ah)
+ *    Will read the base address of GDT_ENTRY_ESPFIX_SS and put it into %eax.
+ */
+#define GET_DESC_BASE(idx, gdt, base, lo_w, lo_b, hi_b) \
+	movb idx*8+4(gdt), lo_b; \
+	movb idx*8+7(gdt), hi_b; \
+	shll $16, base; \
+	movw idx*8+2(gdt), lo_w;
+
 #endif /* !__ASSEMBLY__ */
 
 #endif
--- head.orig/arch/x86/include/mach-xen/asm/fixmap_32.h	2011-01-31 17:29:16.000000000 +0100
+++ head/arch/x86/include/mach-xen/asm/fixmap_32.h	2011-01-31 17:32:16.000000000 +0100
@@ -13,13 +13,16 @@
 #ifndef _ASM_FIXMAP_H
 #define _ASM_FIXMAP_H
 
-
 /* used by vmalloc.c, vsyscall.lds.S.
  *
  * Leave one empty page between vmalloc'ed areas and
  * the start of the fixmap.
  */
 extern unsigned long __FIXADDR_TOP;
+#ifdef CONFIG_COMPAT_VDSO
+#define FIXADDR_USER_START	__fix_to_virt(FIX_VDSO)
+#define FIXADDR_USER_END	__fix_to_virt(FIX_VDSO - 1)
+#endif
 
 #ifndef __ASSEMBLY__
 #include <linux/kernel.h>
--- head.orig/arch/x86/include/mach-xen/asm/highmem.h	2008-10-29 09:55:56.000000000 +0100
+++ head/arch/x86/include/mach-xen/asm/highmem.h	2011-01-31 17:32:16.000000000 +0100
@@ -85,7 +85,7 @@ static inline void clear_user_highpage(s
 
 void copy_highpage(struct page *to, struct page *from);
 static inline void copy_user_highpage(struct page *to, struct page *from,
-	unsigned long vaddr)
+	unsigned long vaddr, struct vm_area_struct *vma)
 {
 	copy_highpage(to, from);
 }
--- head.orig/arch/x86/include/mach-xen/asm/hypervisor.h	2012-05-31 14:39:00.000000000 +0200
+++ head/arch/x86/include/mach-xen/asm/hypervisor.h	2011-01-31 17:32:16.000000000 +0100
@@ -47,15 +47,6 @@
 #include <asm/percpu.h>
 #include <asm/ptrace.h>
 #include <asm/page.h>
-#if defined(__i386__)
-#  ifdef CONFIG_X86_PAE
-#   include <asm-generic/pgtable-nopud.h>
-#  else
-#   include <asm-generic/pgtable-nopmd.h>
-#  endif
-#elif defined(__x86_64__) && LINUX_VERSION_CODE < KERNEL_VERSION(2,6,11)
-#  include <asm-generic/pgtable-nopud.h>
-#endif
 
 extern shared_info_t *HYPERVISOR_shared_info;
 
--- head.orig/arch/x86/include/mach-xen/asm/irqflags_32.h	2007-06-12 13:14:02.000000000 +0200
+++ head/arch/x86/include/mach-xen/asm/irqflags_32.h	2011-01-31 17:32:16.000000000 +0100
@@ -22,9 +22,6 @@
 
 #define __raw_local_save_flags() (current_vcpu_info()->evtchn_upcall_mask)
 
-#define raw_local_save_flags(flags) \
-		do { (flags) = __raw_local_save_flags(); } while (0)
-
 #define raw_local_irq_restore(x)					\
 do {									\
 	vcpu_info_t *_vcpu;						\
@@ -66,18 +63,6 @@ void raw_safe_halt(void);
  */
 void halt(void);
 
-static inline int raw_irqs_disabled_flags(unsigned long flags)
-{
-	return (flags != 0);
-}
-
-#define raw_irqs_disabled()						\
-({									\
-	unsigned long flags = __raw_local_save_flags();			\
-									\
-	raw_irqs_disabled_flags(flags);					\
-})
-
 /*
  * For spinlocks, etc:
  */
@@ -90,9 +75,64 @@ static inline int raw_irqs_disabled_flag
 	flags;								\
 })
 
+#else
+/* Offsets into shared_info_t. */
+#define evtchn_upcall_pending		/* 0 */
+#define evtchn_upcall_mask		1
+
+#define sizeof_vcpu_shift		6
+
+#ifdef CONFIG_SMP
+#define GET_VCPU_INFO		movl TI_cpu(%ebp),%esi			; \
+				shl  $sizeof_vcpu_shift,%esi		; \
+				addl HYPERVISOR_shared_info,%esi
+#else
+#define GET_VCPU_INFO		movl HYPERVISOR_shared_info,%esi
+#endif
+
+#define __DISABLE_INTERRUPTS	movb $1,evtchn_upcall_mask(%esi)
+#define __ENABLE_INTERRUPTS	movb $0,evtchn_upcall_mask(%esi)
+#define __TEST_PENDING		testb $0xFF,evtchn_upcall_pending(%esi)
+#define DISABLE_INTERRUPTS(clb)	GET_VCPU_INFO				; \
+				__DISABLE_INTERRUPTS
+#define ENABLE_INTERRUPTS(clb)	GET_VCPU_INFO				; \
+				__ENABLE_INTERRUPTS
+#define ENABLE_INTERRUPTS_SYSEXIT __ENABLE_INTERRUPTS			; \
+sysexit_scrit:	/**** START OF SYSEXIT CRITICAL REGION ****/		; \
+	__TEST_PENDING							; \
+	jnz  14f	/* process more events if necessary... */	; \
+	movl PT_ESI(%esp), %esi						; \
+	sysexit								; \
+14:	__DISABLE_INTERRUPTS						; \
+	TRACE_IRQS_OFF							; \
+sysexit_ecrit:	/**** END OF SYSEXIT CRITICAL REGION ****/		; \
+	mov  $__KERNEL_PDA, %ecx					; \
+	push %esp							; \
+	mov  %ecx, %gs							; \
+	call evtchn_do_upcall						; \
+	add  $4,%esp							; \
+	jmp  ret_from_intr
+#define INTERRUPT_RETURN	iret
+#endif /* __ASSEMBLY__ */
+
+#ifndef __ASSEMBLY__
+#define raw_local_save_flags(flags) \
+		do { (flags) = __raw_local_save_flags(); } while (0)
+
 #define raw_local_irq_save(flags) \
 		do { (flags) = __raw_local_irq_save(); } while (0)
 
+static inline int raw_irqs_disabled_flags(unsigned long flags)
+{
+	return (flags != 0);
+}
+
+#define raw_irqs_disabled()						\
+({									\
+	unsigned long flags = __raw_local_save_flags();			\
+									\
+	raw_irqs_disabled_flags(flags);					\
+})
 #endif /* __ASSEMBLY__ */
 
 /*
--- head.orig/arch/x86/include/mach-xen/asm/mmu_context_32.h	2007-06-12 13:14:02.000000000 +0200
+++ head/arch/x86/include/mach-xen/asm/mmu_context_32.h	2011-01-31 17:32:16.000000000 +0100
@@ -27,14 +27,13 @@ static inline void enter_lazy_tlb(struct
 static inline void __prepare_arch_switch(void)
 {
 	/*
-	 * Save away %fs and %gs. No need to save %es and %ds, as those
-	 * are always kernel segments while inside the kernel. Must
-	 * happen before reload of cr3/ldt (i.e., not in __switch_to).
+	 * Save away %fs. No need to save %gs, as it was saved on the
+	 * stack on entry.  No need to save %es and %ds, as those are
+	 * always kernel segments while inside the kernel.
 	 */
-	asm volatile ( "mov %%fs,%0 ; mov %%gs,%1"
-		: "=m" (current->thread.fs),
-		  "=m" (current->thread.gs));
-	asm volatile ( "movl %0,%%fs ; movl %0,%%gs"
+	asm volatile ( "mov %%fs,%0"
+		: "=m" (current->thread.fs));
+	asm volatile ( "movl %0,%%fs"
 		: : "r" (0) );
 }
 
@@ -89,14 +88,14 @@ static inline void switch_mm(struct mm_s
 			 * tlb flush IPI delivery. We must reload %cr3.
 			 */
 			load_cr3(next->pgd);
-			load_LDT_nolock(&next->context, cpu);
+			load_LDT_nolock(&next->context);
 		}
 	}
 #endif
 }
 
-#define deactivate_mm(tsk, mm) \
-	asm("movl %0,%%fs ; movl %0,%%gs": :"r" (0))
+#define deactivate_mm(tsk, mm)			\
+	asm("movl %0,%%fs": :"r" (0));
 
 static inline void activate_mm(struct mm_struct *prev, struct mm_struct *next)
 {
--- head.orig/arch/x86/include/mach-xen/asm/pgtable-3level.h	2011-01-31 17:29:16.000000000 +0100
+++ head/arch/x86/include/mach-xen/asm/pgtable-3level.h	2011-01-31 17:32:16.000000000 +0100
@@ -1,8 +1,6 @@
 #ifndef _I386_PGTABLE_3LEVEL_H
 #define _I386_PGTABLE_3LEVEL_H
 
-#include <asm-generic/pgtable-nopud.h>
-
 /*
  * Intel Physical Address Extension (PAE) Mode - three-level page
  * tables on PPro+ CPUs.
@@ -75,6 +73,23 @@ static inline void set_pte(pte_t *ptep, 
 		xen_l3_entry_update((pudptr), (pudval))
 
 /*
+ * For PTEs and PDEs, we must clear the P-bit first when clearing a page table
+ * entry, so clear the bottom half first and enforce ordering with a compiler
+ * barrier.
+ */
+static inline void pte_clear(struct mm_struct *mm, unsigned long addr, pte_t *ptep)
+{
+	if ((mm != current->mm && mm != &init_mm)
+	    || HYPERVISOR_update_va_mapping(addr, __pte(0), 0)) {
+		ptep->pte_low = 0;
+		smp_wmb();
+		ptep->pte_high = 0;
+	}
+}
+
+#define pmd_clear(xp)	do { set_pmd(xp, __pmd(0)); } while (0)
+
+/*
  * Pentium-II erratum A13: in PAE mode we explicitly have to flush
  * the TLB via cr3 if the top-level pgd is changed...
  * We do not let the generic code free and clear pgd entries due to
@@ -93,45 +108,16 @@ static inline void pud_clear (pud_t * pu
 #define pmd_offset(pud, address) ((pmd_t *) pud_page(*(pud)) + \
 			pmd_index(address))
 
-static inline int pte_none(pte_t pte)
-{
-	return !(pte.pte_low | pte.pte_high);
-}
-
-/*
- * For PTEs and PDEs, we must clear the P-bit first when clearing a page table
- * entry, so clear the bottom half first and enforce ordering with a compiler
- * barrier.
- */
-static inline void pte_clear(struct mm_struct *mm, unsigned long addr, pte_t *ptep)
+static inline pte_t raw_ptep_get_and_clear(pte_t *ptep, pte_t res)
 {
-	if ((mm != current->mm && mm != &init_mm)
-	    || HYPERVISOR_update_va_mapping(addr, __pte(0), 0)) {
-		ptep->pte_low = 0;
-		smp_wmb();
+	uint64_t val = __pte_val(res);
+	if (__cmpxchg64(ptep, val, 0) != val) {
+		/* xchg acts as a barrier before the setting of the high bits */
+		res.pte_low = xchg(&ptep->pte_low, 0);
+		res.pte_high = ptep->pte_high;
 		ptep->pte_high = 0;
 	}
-}
-
-#define pmd_clear(xp)	do { set_pmd(xp, __pmd(0)); } while (0)
-
-#define __HAVE_ARCH_PTEP_GET_AND_CLEAR
-static inline pte_t ptep_get_and_clear(struct mm_struct *mm, unsigned long addr, pte_t *ptep)
-{
-	pte_t pte = *ptep;
-	if (!pte_none(pte)) {
-		if ((mm != &init_mm) ||
-		    HYPERVISOR_update_va_mapping(addr, __pte(0), 0)) {
-			uint64_t val = __pte_val(pte);
-			if (__cmpxchg64(ptep, val, 0) != val) {
-				/* xchg acts as a barrier before the setting of the high bits */
-				pte.pte_low = xchg(&ptep->pte_low, 0);
-				pte.pte_high = ptep->pte_high;
-				ptep->pte_high = 0;
-			}
-		}
-	}
-	return pte;
+	return res;
 }
 
 #define __HAVE_ARCH_PTEP_CLEAR_FLUSH
@@ -160,6 +146,11 @@ static inline int pte_same(pte_t a, pte_
 
 #define pte_page(x)	pfn_to_page(pte_pfn(x))
 
+static inline int pte_none(pte_t pte)
+{
+	return !(pte.pte_low | pte.pte_high);
+}
+
 #define __pte_mfn(_pte) (((_pte).pte_low >> PAGE_SHIFT) | \
 			 ((_pte).pte_high << (32-PAGE_SHIFT)))
 #define pte_mfn(_pte) ((_pte).pte_low & _PAGE_PRESENT ? \
--- head.orig/arch/x86/include/mach-xen/asm/pgtable_32.h	2011-02-07 15:37:16.000000000 +0100
+++ head/arch/x86/include/mach-xen/asm/pgtable_32.h	2011-01-31 17:32:16.000000000 +0100
@@ -38,14 +38,14 @@ struct vm_area_struct;
 #define ZERO_PAGE(vaddr) (virt_to_page(empty_zero_page))
 extern unsigned long empty_zero_page[1024];
 extern pgd_t *swapper_pg_dir;
-extern kmem_cache_t *pgd_cache;
-extern kmem_cache_t *pmd_cache;
+extern struct kmem_cache *pgd_cache;
+extern struct kmem_cache *pmd_cache;
 extern spinlock_t pgd_lock;
 extern struct page *pgd_list;
 
-void pmd_ctor(void *, kmem_cache_t *, unsigned long);
-void pgd_ctor(void *, kmem_cache_t *, unsigned long);
-void pgd_dtor(void *, kmem_cache_t *, unsigned long);
+void pmd_ctor(void *, struct kmem_cache *, unsigned long);
+void pgd_ctor(void *, struct kmem_cache *, unsigned long);
+void pgd_dtor(void *, struct kmem_cache *, unsigned long);
 void pgtable_cache_init(void);
 void paging_init(void);
 
@@ -276,7 +276,6 @@ static inline pte_t pte_mkhuge(pte_t pte
 #define pte_update(mm, addr, ptep)		do { } while (0)
 #define pte_update_defer(mm, addr, ptep)	do { } while (0)
 
-
 /*
  * We only update the dirty/accessed state if we set
  * the dirty bit by hand in the kernel, since the hardware
@@ -342,6 +341,19 @@ do {									\
 	__young;							\
 })
 
+#define __HAVE_ARCH_PTEP_GET_AND_CLEAR
+static inline pte_t ptep_get_and_clear(struct mm_struct *mm, unsigned long addr, pte_t *ptep)
+{
+	pte_t pte = *ptep;
+	if (!pte_none(pte)
+	    && (mm != &init_mm
+	        || HYPERVISOR_update_va_mapping(addr, __pte(0), 0))) {
+		pte = raw_ptep_get_and_clear(ptep, pte);
+		pte_update(mm, addr, ptep);
+	}
+	return pte;
+}
+
 #define __HAVE_ARCH_PTEP_GET_AND_CLEAR_FULL
 #define ptep_get_and_clear_full(mm, addr, ptep, full)			\
 	((full) ? ({							\
--- head.orig/arch/x86/include/mach-xen/asm/processor_32.h	2011-01-31 17:29:16.000000000 +0100
+++ head/arch/x86/include/mach-xen/asm/processor_32.h	2011-01-31 17:32:16.000000000 +0100
@@ -20,6 +20,7 @@
 #include <linux/threads.h>
 #include <asm/percpu.h>
 #include <linux/cpumask.h>
+#include <linux/init.h>
 #include <xen/interface/physdev.h>
 
 /* flag for disabling the tsc */
@@ -73,6 +74,7 @@ struct cpuinfo_x86 {
 #endif
 	unsigned char x86_max_cores;	/* cpuid returned max cores value */
 	unsigned char apicid;
+	unsigned short x86_clflush_size;
 #ifdef CONFIG_SMP
 	unsigned char booted_cores;	/* number of cores as seen by OS */
 	__u8 phys_proc_id; 		/* Physical processor id. */
@@ -114,6 +116,8 @@ extern struct cpuinfo_x86 cpu_data[];
 extern	int cpu_llc_id[NR_CPUS];
 extern char ignore_fpu_irq;
 
+void __init cpu_detect(struct cpuinfo_x86 *c);
+
 extern void identify_cpu(struct cpuinfo_x86 *);
 extern void print_cpu_info(struct cpuinfo_x86 *);
 extern unsigned int init_intel_cacheinfo(struct cpuinfo_x86 *c);
@@ -146,8 +150,8 @@ static inline void detect_ht(struct cpui
 #define X86_EFLAGS_VIP	0x00100000 /* Virtual Interrupt Pending */
 #define X86_EFLAGS_ID	0x00200000 /* CPUID detection flag */
 
-static inline void __cpuid(unsigned int *eax, unsigned int *ebx,
-			   unsigned int *ecx, unsigned int *edx)
+static inline fastcall void xen_cpuid(unsigned int *eax, unsigned int *ebx,
+				      unsigned int *ecx, unsigned int *edx)
 {
 	/* ecx is often an input as well as an output. */
 	__asm__(XEN_CPUID
@@ -158,59 +162,6 @@ static inline void __cpuid(unsigned int 
 		: "0" (*eax), "2" (*ecx));
 }
 
-/*
- * Generic CPUID function
- * clear %ecx since some cpus (Cyrix MII) do not set or clear %ecx
- * resulting in stale register contents being returned.
- */
-static inline void cpuid(unsigned int op, unsigned int *eax, unsigned int *ebx, unsigned int *ecx, unsigned int *edx)
-{
-	*eax = op;
-	*ecx = 0;
-	__cpuid(eax, ebx, ecx, edx);
-}
-
-/* Some CPUID calls want 'count' to be placed in ecx */
-static inline void cpuid_count(int op, int count, int *eax, int *ebx, int *ecx,
-			       int *edx)
-{
-	*eax = op;
-	*ecx = count;
-	__cpuid(eax, ebx, ecx, edx);
-}
-
-/*
- * CPUID functions returning a single datum
- */
-static inline unsigned int cpuid_eax(unsigned int op)
-{
-	unsigned int eax, ebx, ecx, edx;
-
-	cpuid(op, &eax, &ebx, &ecx, &edx);
-	return eax;
-}
-static inline unsigned int cpuid_ebx(unsigned int op)
-{
-	unsigned int eax, ebx, ecx, edx;
-
-	cpuid(op, &eax, &ebx, &ecx, &edx);
-	return ebx;
-}
-static inline unsigned int cpuid_ecx(unsigned int op)
-{
-	unsigned int eax, ebx, ecx, edx;
-
-	cpuid(op, &eax, &ebx, &ecx, &edx);
-	return ecx;
-}
-static inline unsigned int cpuid_edx(unsigned int op)
-{
-	unsigned int eax, ebx, ecx, edx;
-
-	cpuid(op, &eax, &ebx, &ecx, &edx);
-	return edx;
-}
-
 #define load_cr3(pgdir) write_cr3(__pa(pgdir))
 
 /*
@@ -480,9 +431,9 @@ struct thread_struct {
 	.vm86_info = NULL,						\
 	.sysenter_cs = __KERNEL_CS,					\
 	.io_bitmap_ptr = NULL,						\
+	.gs = __KERNEL_PDA,						\
 }
 
-#ifndef CONFIG_X86_NO_TSS
 /*
  * Note that the .io_bitmap member must be extra-big. This is because
  * the CPU will access an additional byte beyond the end of the IO
@@ -497,26 +448,9 @@ struct thread_struct {
 	.io_bitmap	= { [ 0 ... IO_BITMAP_LONGS] = ~0 },		\
 }
 
-static inline void __load_esp0(struct tss_struct *tss, struct thread_struct *thread)
-{
-	tss->esp0 = thread->esp0;
-	/* This can only happen when SEP is enabled, no need to test "SEP"arately */
-	if (unlikely(tss->ss1 != thread->sysenter_cs)) {
-		tss->ss1 = thread->sysenter_cs;
-		wrmsr(MSR_IA32_SYSENTER_CS, thread->sysenter_cs, 0);
-	}
-}
-#define load_esp0(tss, thread) \
-	__load_esp0(tss, thread)
-#else
-#define load_esp0(tss, thread) do { \
-	if (HYPERVISOR_stack_switch(__KERNEL_DS, (thread)->esp0)) \
-		BUG(); \
-} while (0)
-#endif
-
 #define start_thread(regs, new_eip, new_esp) do {		\
-	__asm__("movl %0,%%fs ; movl %0,%%gs": :"r" (0));	\
+	__asm__("movl %0,%%fs": :"r" (0));			\
+	regs->xgs = 0;						\
 	set_fs(USER_DS);					\
 	regs->xds = __USER_DS;					\
 	regs->xes = __USER_DS;					\
@@ -526,26 +460,6 @@ static inline void __load_esp0(struct ts
 	regs->esp = new_esp;					\
 } while (0)
 
-/*
- * These special macros can be used to get or set a debugging register
- */
-#define get_debugreg(var, register)				\
-		(var) = HYPERVISOR_get_debugreg((register))
-#define set_debugreg(value, register)			\
-		WARN_ON(HYPERVISOR_set_debugreg((register), (value)))
-
-/*
- * Set IOPL bits in EFLAGS from given mask
- */
-static inline void set_iopl_mask(unsigned mask)
-{
-	struct physdev_set_iopl set_iopl;
-
-	/* Force the change at ring 0. */
-	set_iopl.iopl = (mask == 0) ? 1 : (mask >> 12) & 3;
-	WARN_ON(HYPERVISOR_physdev_op(PHYSDEVOP_set_iopl, &set_iopl));
-}
-
 /* Forward declaration, a strange C thing */
 struct task_struct;
 struct mm_struct;
@@ -637,6 +551,105 @@ static inline void rep_nop(void)
 
 #define cpu_relax()	rep_nop()
 
+#define paravirt_enabled() 1
+#define __cpuid xen_cpuid
+
+#ifndef CONFIG_X86_NO_TSS
+static inline void __load_esp0(struct tss_struct *tss, struct thread_struct *thread)
+{
+	tss->esp0 = thread->esp0;
+	/* This can only happen when SEP is enabled, no need to test "SEP"arately */
+	if (unlikely(tss->ss1 != thread->sysenter_cs)) {
+		tss->ss1 = thread->sysenter_cs;
+		wrmsr(MSR_IA32_SYSENTER_CS, thread->sysenter_cs, 0);
+	}
+}
+#define load_esp0(tss, thread) \
+	__load_esp0(tss, thread)
+#else
+#define load_esp0(tss, thread) do { \
+	if (HYPERVISOR_stack_switch(__KERNEL_DS, (thread)->esp0)) \
+		BUG(); \
+} while (0)
+#endif
+
+
+/*
+ * These special macros can be used to get or set a debugging register
+ */
+#define get_debugreg(var, register)				\
+		(var) = HYPERVISOR_get_debugreg(register)
+#define set_debugreg(value, register)				\
+		WARN_ON(HYPERVISOR_set_debugreg(register, value))
+
+#define set_iopl_mask xen_set_iopl_mask
+
+/*
+ * Set IOPL bits in EFLAGS from given mask
+ */
+static inline void xen_set_iopl_mask(unsigned mask)
+{
+	struct physdev_set_iopl set_iopl;
+
+	/* Force the change at ring 0. */
+	set_iopl.iopl = (mask == 0) ? 1 : (mask >> 12) & 3;
+	WARN_ON(HYPERVISOR_physdev_op(PHYSDEVOP_set_iopl, &set_iopl));
+}
+
+
+/*
+ * Generic CPUID function
+ * clear %ecx since some cpus (Cyrix MII) do not set or clear %ecx
+ * resulting in stale register contents being returned.
+ */
+static inline void cpuid(unsigned int op, unsigned int *eax, unsigned int *ebx, unsigned int *ecx, unsigned int *edx)
+{
+	*eax = op;
+	*ecx = 0;
+	__cpuid(eax, ebx, ecx, edx);
+}
+
+/* Some CPUID calls want 'count' to be placed in ecx */
+static inline void cpuid_count(int op, int count, int *eax, int *ebx, int *ecx,
+			       int *edx)
+{
+	*eax = op;
+	*ecx = count;
+	__cpuid(eax, ebx, ecx, edx);
+}
+
+/*
+ * CPUID functions returning a single datum
+ */
+static inline unsigned int cpuid_eax(unsigned int op)
+{
+	unsigned int eax, ebx, ecx, edx;
+
+	cpuid(op, &eax, &ebx, &ecx, &edx);
+	return eax;
+}
+static inline unsigned int cpuid_ebx(unsigned int op)
+{
+	unsigned int eax, ebx, ecx, edx;
+
+	cpuid(op, &eax, &ebx, &ecx, &edx);
+	return ebx;
+}
+static inline unsigned int cpuid_ecx(unsigned int op)
+{
+	unsigned int eax, ebx, ecx, edx;
+
+	cpuid(op, &eax, &ebx, &ecx, &edx);
+	return ecx;
+}
+static inline unsigned int cpuid_edx(unsigned int op)
+{
+	unsigned int eax, ebx, ecx, edx;
+
+	cpuid(op, &eax, &ebx, &ecx, &edx);
+	return edx;
+}
+
 /* generic versions from gas */
 #define GENERIC_NOP1	".byte 0x90\n"
 #define GENERIC_NOP2    	".byte 0x89,0xf6\n"
@@ -736,4 +749,8 @@ extern unsigned long boot_option_idle_ov
 extern void enable_sep_cpu(void);
 extern int sysenter_setup(void);
 
+extern int init_gdt(int cpu, struct task_struct *idle);
+extern void cpu_set_gdt(int);
+extern void secondary_cpu_init(void);
+
 #endif /* __ASM_I386_PROCESSOR_H */
--- head.orig/arch/x86/include/mach-xen/asm/smp_32.h	2011-01-31 17:29:16.000000000 +0100
+++ head/arch/x86/include/mach-xen/asm/smp_32.h	2011-01-31 17:32:16.000000000 +0100
@@ -8,6 +8,7 @@
 #include <linux/kernel.h>
 #include <linux/threads.h>
 #include <linux/cpumask.h>
+#include <asm/pda.h>
 #endif
 
 #ifdef CONFIG_X86_LOCAL_APIC
@@ -56,7 +57,7 @@ extern void cpu_uninit(void);
  * from the initial startup. We map APIC_BASE very early in page_setup(),
  * so this is correct in the x86 case.
  */
-#define raw_smp_processor_id() (current_thread_info()->cpu)
+#define raw_smp_processor_id() (read_pda(cpu_number))
 
 extern cpumask_t cpu_possible_map;
 #define cpu_callin_map cpu_possible_map
--- head.orig/arch/x86/include/mach-xen/asm/desc_64.h	2008-01-28 12:24:19.000000000 +0100
+++ head/arch/x86/include/mach-xen/asm/desc_64.h	2011-01-31 17:32:16.000000000 +0100
@@ -9,62 +9,11 @@
 
 #include <linux/string.h>
 #include <linux/smp.h>
+#include <asm/desc_defs.h>
 
 #include <asm/segment.h>
 #include <asm/mmu.h>
 
-// 8 byte segment descriptor
-struct desc_struct { 
-	u16 limit0;
-	u16 base0;
-	unsigned base1 : 8, type : 4, s : 1, dpl : 2, p : 1;
-	unsigned limit : 4, avl : 1, l : 1, d : 1, g : 1, base2 : 8;
-} __attribute__((packed)); 
-
-struct n_desc_struct { 
-	unsigned int a,b;
-}; 	
-
-enum { 
-	GATE_INTERRUPT = 0xE, 
-	GATE_TRAP = 0xF, 	
-	GATE_CALL = 0xC,
-}; 	
-
-// 16byte gate
-struct gate_struct {          
-	u16 offset_low;
-	u16 segment; 
-	unsigned ist : 3, zero0 : 5, type : 5, dpl : 2, p : 1;
-	u16 offset_middle;
-	u32 offset_high;
-	u32 zero1; 
-} __attribute__((packed));
-
-#define PTR_LOW(x) ((unsigned long)(x) & 0xFFFF) 
-#define PTR_MIDDLE(x) (((unsigned long)(x) >> 16) & 0xFFFF)
-#define PTR_HIGH(x) ((unsigned long)(x) >> 32)
-
-enum { 
-	DESC_TSS = 0x9,
-	DESC_LDT = 0x2,
-}; 
-
-// LDT or TSS descriptor in the GDT. 16 bytes.
-struct ldttss_desc { 
-	u16 limit0;
-	u16 base0;
-	unsigned base1 : 8, type : 5, dpl : 2, p : 1;
-	unsigned limit1 : 4, zero0 : 3, g : 1, base2 : 8;
-	u32 base3;
-	u32 zero1; 
-} __attribute__((packed)); 
-
-struct desc_ptr {
-	unsigned short size;
-	unsigned long address;
-} __attribute__((packed)) ;
-
 extern struct desc_ptr idt_descr, cpu_gdt_descr[NR_CPUS];
 
 extern struct desc_struct cpu_gdt_table[GDT_ENTRIES];
--- head.orig/arch/x86/include/mach-xen/asm/pgtable_64.h	2011-02-07 15:37:14.000000000 +0100
+++ head/arch/x86/include/mach-xen/asm/pgtable_64.h	2011-01-31 17:32:16.000000000 +0100
@@ -237,19 +237,18 @@ extern unsigned int __kernel_page_user;
 
 static inline unsigned long pgd_bad(pgd_t pgd)
 {
-       unsigned long val = __pgd_val(pgd);
-       val &= ~PTE_MASK;
-       val &= ~(_PAGE_USER | _PAGE_DIRTY);
-       return val & ~(_PAGE_PRESENT | _PAGE_RW | _PAGE_ACCESSED);
+	return __pgd_val(pgd) & ~(PTE_MASK | _KERNPG_TABLE | _PAGE_USER);
 }
 
-static inline unsigned long pud_bad(pud_t pud) 
-{ 
-       unsigned long val = __pud_val(pud);
-       val &= ~PTE_MASK; 
-       val &= ~(_PAGE_USER | _PAGE_DIRTY); 
-       return val & ~(_PAGE_PRESENT | _PAGE_RW | _PAGE_ACCESSED);      
-} 
+static inline unsigned long pud_bad(pud_t pud)
+{
+	return __pud_val(pud) & ~(PTE_MASK | _KERNPG_TABLE | _PAGE_USER);
+}
+
+static inline unsigned long pmd_bad(pmd_t pmd)
+{
+	return __pmd_val(pmd) & ~(PTE_MASK | _KERNPG_TABLE | _PAGE_USER);
+}
 
 #define set_pte_at(_mm,addr,ptep,pteval) do {				\
 	if (((_mm) != current->mm && (_mm) != &init_mm) ||		\
@@ -404,8 +403,6 @@ static inline int pmd_large(pmd_t pte) {
 #define pmd_present(x)	(__pmd_val(x) & _PAGE_PRESENT)
 #endif
 #define pmd_clear(xp)	do { set_pmd(xp, __pmd(0)); } while (0)
-#define pmd_bad(x) ((__pmd_val(x) & ~(PTE_MASK | _PAGE_USER | _PAGE_PRESENT)) \
-		    != (_KERNPG_TABLE & ~(_PAGE_USER | _PAGE_PRESENT)))
 #define pfn_pmd(nr,prot) (__pmd(((nr) << PAGE_SHIFT) | pgprot_val(prot)))
 #define pmd_pfn(x)  ((pmd_val(x) & __PHYSICAL_MASK) >> PAGE_SHIFT)
 
--- head.orig/arch/x86/include/mach-xen/asm/processor_64.h	2011-01-31 17:29:16.000000000 +0100
+++ head/arch/x86/include/mach-xen/asm/processor_64.h	2011-01-31 17:32:16.000000000 +0100
@@ -484,6 +484,14 @@ static inline void __mwait(unsigned long
 		: :"a" (eax), "c" (ecx));
 }
 
+static inline void __sti_mwait(unsigned long eax, unsigned long ecx)
+{
+	/* "mwait %eax,%ecx;" */
+	asm volatile(
+		"sti; .byte 0x0f,0x01,0xc9;"
+		: :"a" (eax), "c" (ecx));
+}
+
 extern void mwait_idle_with_hints(unsigned long eax, unsigned long ecx);
 
 #define stack_current() \
--- head.orig/arch/x86/include/mach-xen/asm/smp_64.h	2011-01-31 17:29:16.000000000 +0100
+++ head/arch/x86/include/mach-xen/asm/smp_64.h	2011-01-31 17:32:16.000000000 +0100
@@ -88,11 +88,6 @@ extern u8 x86_cpu_to_log_apicid[NR_CPUS]
 extern u8 bios_cpu_apicid[];
 
 #ifdef CONFIG_X86_LOCAL_APIC
-static inline unsigned int cpu_mask_to_apicid(cpumask_t cpumask)
-{
-	return cpus_addr(cpumask)[0];
-}
-
 static inline int cpu_present_to_apicid(int mps_cpu)
 {
 	if (mps_cpu < NR_CPUS)
@@ -127,13 +122,6 @@ static __inline int logical_smp_processo
 #define cpu_physical_id(cpu)		x86_cpu_to_apicid[cpu]
 #else
 #define cpu_physical_id(cpu)		boot_cpu_id
-static inline int smp_call_function_single(int cpuid, void (*func) (void *info),
-				void *info, int retry, int wait)
-{
-	/* Disable interrupts here? */
-	func(info);
-	return 0;
-}
 #endif /* !CONFIG_SMP */
 #endif
 
--- head.orig/include/xen/evtchn.h	2011-01-31 17:29:16.000000000 +0100
+++ head/include/xen/evtchn.h	2012-01-26 13:23:47.000000000 +0100
@@ -40,7 +40,7 @@
 #include <linux/interrupt.h>
 #include <asm/hypervisor.h>
 #include <asm/ptrace.h>
-#include <asm/synch_bitops.h>
+#include <asm/sync_bitops.h>
 #include <xen/interface/event_channel.h>
 #include <linux/smp.h>
 
@@ -124,13 +124,13 @@ void rebind_evtchn_to_cpu(int port, unsi
 static inline int test_and_set_evtchn_mask(int port)
 {
 	shared_info_t *s = HYPERVISOR_shared_info;
-	return synch_test_and_set_bit(port, s->evtchn_mask);
+	return sync_test_and_set_bit(port, s->evtchn_mask);
 }
 
 static inline void clear_evtchn(int port)
 {
 	shared_info_t *s = HYPERVISOR_shared_info;
-	synch_clear_bit(port, s->evtchn_pending);
+	sync_clear_bit(port, s->evtchn_pending);
 }
 
 static inline void notify_remote_via_evtchn(int port)
--- head.orig/include/xen/net-util.h	2011-02-09 15:49:42.000000000 +0100
+++ head/include/xen/net-util.h	2011-02-09 15:50:19.000000000 +0100
@@ -39,12 +39,12 @@ static inline int skb_checksum_setup(str
 
 	switch (iph->protocol) {
 	case IPPROTO_TCP:
-		skb->csum = offsetof(struct tcphdr, check);
+		skb->csum_offset = offsetof(struct tcphdr, check);
 		if (csum)
 			csum = &skb->h.th->check;
 		break;
 	case IPPROTO_UDP:
-		skb->csum = offsetof(struct udphdr, check);
+		skb->csum_offset = offsetof(struct udphdr, check);
 		if (csum)
 			csum = &skb->h.uh->check;
 		break;
@@ -56,7 +56,7 @@ static inline int skb_checksum_setup(str
 		goto out;
 	}
 
-	if ((skb->h.raw + skb->csum + sizeof(*csum)) > skb->tail)
+	if ((skb->h.raw + skb->csum_offset + sizeof(*csum)) > skb->tail)
 		goto out;
 
 	if (csum) {
--- head.orig/kernel/kexec.c	2012-04-10 16:06:52.000000000 +0200
+++ head/kernel/kexec.c	2012-04-10 16:14:28.000000000 +0200
@@ -370,7 +370,7 @@ static struct page *kimage_alloc_pages(g
 		if (limit == ~0UL)
 			address_bits = BITS_PER_LONG;
 		else
-			address_bits = long_log2(limit);
+			address_bits = ilog2(limit);
 
 		if (xen_limit_pages_to_max_mfn(pages, order, address_bits) < 0) {
 			__free_pages(pages, order);<|MERGE_RESOLUTION|>--- conflicted
+++ resolved
@@ -4316,11 +4316,7 @@
 -}
 -__setup("call_trace=", call_trace_setup);
 -#endif
-<<<<<<< HEAD
---- head.orig/arch/x86/kernel/vmlinux.lds.S	2012-06-12 15:06:27.000000000 +0200
-=======
 --- head.orig/arch/x86/kernel/vmlinux.lds.S	2012-07-05 09:55:43.000000000 +0200
->>>>>>> 0ac6c274
 +++ head/arch/x86/kernel/vmlinux.lds.S	2011-09-07 15:22:44.000000000 +0200
 @@ -83,6 +83,10 @@ SECTIONS
  {
@@ -4333,11 +4329,7 @@
          phys_startup_32 = startup_32 - LOAD_OFFSET;
  #else
          . = __START_KERNEL;
-<<<<<<< HEAD
---- head.orig/arch/x86/kvm/Kconfig	2012-06-12 15:06:27.000000000 +0200
-=======
 --- head.orig/arch/x86/kvm/Kconfig	2012-07-05 09:55:43.000000000 +0200
->>>>>>> 0ac6c274
 +++ head/arch/x86/kvm/Kconfig	2011-01-31 17:32:16.000000000 +0100
 @@ -7,6 +7,7 @@ source "virt/kvm/Kconfig"
  menuconfig VIRTUALIZATION
