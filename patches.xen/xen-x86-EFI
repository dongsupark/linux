Subject: support booting Xen from EFI
From: jbeulich@novell.com
Patch-mainline: n/a
References: fate#311376, fate#311529, bnc#578927, bnc#628554

--- head.orig/arch/x86/Kconfig	2013-03-25 16:36:53.000000000 +0100
+++ head/arch/x86/Kconfig	2013-04-26 11:39:56.000000000 +0200
@@ -1594,7 +1594,7 @@ config X86_SMAP
 
 config EFI
 	bool "EFI runtime service support"
-	depends on ACPI && !XEN
+	depends on ACPI && !XEN_UNPRIVILEGED_GUEST
 	select UCS2_STRING
 	---help---
 	  This enables the kernel to use EFI runtime services that are
<<<<<<< HEAD
@@ -1563,7 +1563,7 @@ config EFI
=======
@@ -1609,7 +1609,7 @@ config EFI
>>>>>>> b4b0bc4d
 
 config EFI_STUB
        bool "EFI stub support"
-       depends on EFI
+       depends on EFI && !XEN
        ---help---
           This kernel feature allows a bzImage to be loaded directly
 	  by EFI firmware without the use of a bootloader.
--- head.orig/arch/x86/include/mach-xen/asm/setup.h	2011-02-01 14:54:13.000000000 +0100
+++ head/arch/x86/include/mach-xen/asm/setup.h	2011-07-04 12:32:43.000000000 +0200
@@ -3,6 +3,12 @@
 void xen_start_kernel(void);
 void xen_arch_setup(void);
 
+#ifdef CONFIG_EFI
+void efi_probe(void);
+#else
+#define efi_probe() ((void)0)
+#endif
+
 #endif
 
 #include_next <asm/setup.h>
--- head.orig/arch/x86/kernel/setup-xen.c	2013-04-26 11:30:31.000000000 +0200
+++ head/arch/x86/kernel/setup-xen.c	2013-04-26 11:40:00.000000000 +0200
@@ -1095,6 +1095,8 @@ void __init setup_arch(char **cmdline_p)
 		                      xen_start_info->console.dom0.info_size);
 		xen_start_info->console.domU.mfn = 0;
 		xen_start_info->console.domU.evtchn = 0;
+
+		efi_probe();
 	} else
 		screen_info.orig_video_isVGA = 0;
 	copy_edid();
--- head.orig/arch/x86/platform/efi/Makefile	2013-04-26 09:59:50.000000000 +0200
+++ head/arch/x86/platform/efi/Makefile	2012-12-04 14:49:35.000000000 +0100
@@ -1,2 +1,4 @@
 obj-$(CONFIG_EFI) 		+= efi.o efi_$(BITS).o efi_stub_$(BITS).o
 obj-$(CONFIG_ACPI_BGRT) += efi-bgrt.o
+ccflags-$(CONFIG_XEN)		+= -fshort-wchar
+disabled-obj-$(CONFIG_XEN)	:= efi_%$(BITS).o
--- /dev/null	1970-01-01 00:00:00.000000000 +0000
+++ head/arch/x86/platform/efi/efi-xen.c	2013-04-23 16:44:14.000000000 +0200
@@ -0,0 +1,702 @@
+/*
+ * Common EFI (Extensible Firmware Interface) support functions
+ * Based on Extensible Firmware Interface Specification version 1.0
+ *
+ * Copyright (C) 1999 VA Linux Systems
+ * Copyright (C) 1999 Walt Drummond <drummond@valinux.com>
+ * Copyright (C) 1999-2002 Hewlett-Packard Co.
+ *	David Mosberger-Tang <davidm@hpl.hp.com>
+ *	Stephane Eranian <eranian@hpl.hp.com>
+ * Copyright (C) 2005-2008 Intel Co.
+ *	Fenghua Yu <fenghua.yu@intel.com>
+ *	Bibo Mao <bibo.mao@intel.com>
+ *	Chandramouli Narayanan <mouli@linux.intel.com>
+ *	Huang Ying <ying.huang@intel.com>
+ *
+ * Copied from efi_32.c to eliminate the duplicated code between EFI
+ * 32/64 support code. --ying 2007-10-26
+ *
+ * All EFI Runtime Services are not implemented yet as EFI only
+ * supports physical mode addressing on SoftSDV. This is to be fixed
+ * in a future version.  --drummond 1999-07-20
+ *
+ * Implemented EFI runtime services and virtual mode calls.  --davidm
+ *
+ * Goutham Rao: <goutham.rao@intel.com>
+ *	Skip non-WB memory and ignore empty memory ranges.
+ */
+
+#define pr_fmt(fmt) KBUILD_MODNAME ": " fmt
+
+#include <linux/kernel.h>
+#include <linux/init.h>
+#include <linux/efi.h>
+#include <linux/efi-bgrt.h>
+#include <linux/export.h>
+#include <linux/platform_device.h>
+#include <linux/spinlock.h>
+#include <linux/time.h>
+#include <linux/ucs2_string.h>
+
+#include <asm/setup.h>
+#include <asm/efi.h>
+#include <asm/time.h>
+#include <asm/cacheflush.h>
+#include <asm/tlbflush.h>
+#include <asm/x86_init.h>
+
+#include <xen/interface/platform.h>
+
+#define EFI_DEBUG	1
+
+/*
+ * There's some additional metadata associated with each
+ * variable. Intel's reference implementation is 60 bytes - bump that
+ * to account for potential alignment constraints
+ */
+#define VAR_METADATA_SIZE 64
+
+static u64 __initdata efi_var_store_size;
+static u64 __initdata efi_var_remaining_size;
+static u64 __initdata efi_var_max_var_size;
+static u64 boot_used_size;
+static u64 boot_var_size;
+static u64 active_size;
+
+static unsigned long efi_facility;
+
+/*
+ * Returns 1 if 'facility' is enabled, 0 otherwise.
+ */
+int efi_enabled(int facility)
+{
+	return test_bit(facility, &efi_facility) != 0;
+}
+EXPORT_SYMBOL(efi_enabled);
+
+static int __init setup_noefi(char *arg)
+{
+	__clear_bit(EFI_RUNTIME_SERVICES, &efi_facility);
+	return 0;
+}
+early_param("noefi", setup_noefi);
+
+static bool efi_no_storage_paranoia;
+
+static int __init setup_storage_paranoia(char *arg)
+{
+	efi_no_storage_paranoia = true;
+	return 0;
+}
+early_param("efi_no_storage_paranoia", setup_storage_paranoia);
+
+#define call op.u.efi_runtime_call
+#define DECLARE_CALL(what) \
+	struct xen_platform_op op; \
+	op.cmd = XENPF_efi_runtime_call; \
+	call.function = XEN_EFI_##what; \
+	call.misc = 0
+
+static efi_status_t xen_efi_get_time(efi_time_t *tm, efi_time_cap_t *tc)
+{
+	int err;
+	DECLARE_CALL(get_time);
+
+	err = HYPERVISOR_platform_op(&op);
+	if (err)
+		return EFI_UNSUPPORTED;
+
+	if (tm) {
+		BUILD_BUG_ON(sizeof(*tm) != sizeof(call.u.get_time.time));
+		memcpy(tm, &call.u.get_time.time, sizeof(*tm));
+	}
+
+	if (tc) {
+		tc->resolution = call.u.get_time.resolution;
+		tc->accuracy = call.u.get_time.accuracy;
+		tc->sets_to_zero = !!(call.misc &
+				      XEN_EFI_GET_TIME_SET_CLEARS_NS);
+	}
+
+	return call.status;
+}
+
+static efi_status_t xen_efi_set_time(efi_time_t *tm)
+{
+	DECLARE_CALL(set_time);
+
+	BUILD_BUG_ON(sizeof(*tm) != sizeof(call.u.set_time));
+	memcpy(&call.u.set_time, tm, sizeof(*tm));
+
+	return HYPERVISOR_platform_op(&op) ? EFI_UNSUPPORTED : call.status;
+}
+
+static efi_status_t xen_efi_get_wakeup_time(efi_bool_t *enabled,
+					    efi_bool_t *pending,
+					    efi_time_t *tm)
+{
+	int err;
+	DECLARE_CALL(get_wakeup_time);
+
+	err = HYPERVISOR_platform_op(&op);
+	if (err)
+		return EFI_UNSUPPORTED;
+
+	if (tm) {
+		BUILD_BUG_ON(sizeof(*tm) != sizeof(call.u.get_wakeup_time));
+		memcpy(tm, &call.u.get_wakeup_time, sizeof(*tm));
+	}
+
+	if (enabled)
+		*enabled = !!(call.misc & XEN_EFI_GET_WAKEUP_TIME_ENABLED);
+
+	if (pending)
+		*pending = !!(call.misc & XEN_EFI_GET_WAKEUP_TIME_PENDING);
+
+	return call.status;
+}
+
+static efi_status_t xen_efi_set_wakeup_time(efi_bool_t enabled, efi_time_t *tm)
+{
+	DECLARE_CALL(set_wakeup_time);
+
+	BUILD_BUG_ON(sizeof(*tm) != sizeof(call.u.set_wakeup_time));
+	if (enabled)
+		call.misc = XEN_EFI_SET_WAKEUP_TIME_ENABLE;
+	if (tm)
+		memcpy(&call.u.set_wakeup_time, tm, sizeof(*tm));
+	else
+		call.misc |= XEN_EFI_SET_WAKEUP_TIME_ENABLE_ONLY;
+
+	return HYPERVISOR_platform_op(&op) ? EFI_UNSUPPORTED : call.status;
+}
+
+static efi_status_t xen_efi_get_variable(efi_char16_t *name,
+					 efi_guid_t *vendor,
+					 u32 *attr,
+					 unsigned long *data_size,
+					 void *data)
+{
+	int err;
+	DECLARE_CALL(get_variable);
+
+	set_xen_guest_handle(call.u.get_variable.name, name);
+	BUILD_BUG_ON(sizeof(*vendor) !=
+		     sizeof(call.u.get_variable.vendor_guid));
+	memcpy(&call.u.get_variable.vendor_guid, vendor, sizeof(*vendor));
+	call.u.get_variable.size = *data_size;
+	set_xen_guest_handle(call.u.get_variable.data, data);
+	err = HYPERVISOR_platform_op(&op);
+	if (err)
+		return EFI_UNSUPPORTED;
+
+	*data_size = call.u.get_variable.size;
+	if (attr)
+		*attr = call.misc;
+
+	return call.status;
+}
+
+static efi_status_t xen_efi_get_next_variable(unsigned long *name_size,
+					      efi_char16_t *name,
+					      efi_guid_t *vendor)
+{
+	static bool finished = false;
+	static u64 var_size;
+	int err;
+	DECLARE_CALL(get_next_variable_name);
+
+	call.u.get_next_variable_name.size = *name_size;
+	set_xen_guest_handle(call.u.get_next_variable_name.name, name);
+	BUILD_BUG_ON(sizeof(*vendor) !=
+		     sizeof(call.u.get_next_variable_name.vendor_guid));
+	memcpy(&call.u.get_next_variable_name.vendor_guid, vendor,
+	       sizeof(*vendor));
+	err = HYPERVISOR_platform_op(&op);
+	if (err)
+		return EFI_UNSUPPORTED;
+
+	*name_size = call.u.get_next_variable_name.size;
+	memcpy(vendor, &call.u.get_next_variable_name.vendor_guid,
+	       sizeof(*vendor));
+
+	if (call.status == EFI_NOT_FOUND) {
+		finished = true;
+		if (var_size < boot_used_size) {
+			boot_var_size = boot_used_size - var_size;
+			active_size += boot_var_size;
+		} else {
+			pr_warn(FW_BUG "efi: Inconsistent initial sizes\n");
+		}
+	}
+
+	if (boot_used_size && !finished) {
+		unsigned long size;
+		u32 attr;
+		efi_status_t s;
+		void *tmp;
+
+		s = xen_efi_get_variable(name, vendor, &attr, &size, NULL);
+
+		if (s != EFI_BUFFER_TOO_SMALL || !size)
+			return call.status;
+
+		tmp = kmalloc(size, GFP_ATOMIC);
+
+		if (!tmp)
+			return call.status;
+
+		s = xen_efi_get_variable(name, vendor, &attr, &size, tmp);
+
+		if (s == EFI_SUCCESS && (attr & EFI_VARIABLE_NON_VOLATILE)) {
+			var_size += size;
+			var_size += ucs2_strsize(name, 1024);
+			active_size += size;
+			active_size += VAR_METADATA_SIZE;
+			active_size += ucs2_strsize(name, 1024);
+		}
+
+		kfree(tmp);
+	}
+
+	return call.status;
+}
+
+static efi_status_t xen_efi_set_variable(efi_char16_t *name,
+					 efi_guid_t *vendor,
+					 u32 attr,
+					 unsigned long data_size,
+					 void *data)
+{
+	efi_status_t status;
+	u32 orig_attr = 0;
+	unsigned long orig_size = 0;
+	DECLARE_CALL(set_variable);
+
+	status = xen_efi_get_variable(name, vendor, &orig_attr, &orig_size,
+				      NULL);
+
+	if (status != EFI_BUFFER_TOO_SMALL)
+		orig_size = 0;
+
+	set_xen_guest_handle(call.u.set_variable.name, name);
+	call.misc = attr;
+	BUILD_BUG_ON(sizeof(*vendor) !=
+		     sizeof(call.u.set_variable.vendor_guid));
+	memcpy(&call.u.set_variable.vendor_guid, vendor, sizeof(*vendor));
+	call.u.set_variable.size = data_size;
+	set_xen_guest_handle(call.u.set_variable.data, data);
+
+	status = HYPERVISOR_platform_op(&op) ? EFI_UNSUPPORTED : call.status;
+
+	if (status == EFI_SUCCESS) {
+		if (orig_size) {
+			active_size -= orig_size;
+			active_size -= ucs2_strsize(name, 1024);
+			active_size -= VAR_METADATA_SIZE;
+		}
+		if (data_size) {
+			active_size += data_size;
+			active_size += ucs2_strsize(name, 1024);
+			active_size += VAR_METADATA_SIZE;
+		}
+	}
+
+	return status;
+}
+
+static efi_status_t xen_efi_query_variable_info(u32 attr,
+						u64 *storage_space,
+						u64 *remaining_space,
+						u64 *max_variable_size)
+{
+	int err;
+	DECLARE_CALL(query_variable_info);
+
+	if (efi.runtime_version < EFI_2_00_SYSTEM_TABLE_REVISION)
+		return EFI_UNSUPPORTED;
+
+	err = HYPERVISOR_platform_op(&op);
+	if (err)
+		return EFI_UNSUPPORTED;
+
+	*storage_space = call.u.query_variable_info.max_store_size;
+	*remaining_space = call.u.query_variable_info.remain_store_size;
+	*max_variable_size = call.u.query_variable_info.max_size;
+
+	return call.status;
+}
+
+static efi_status_t xen_efi_get_next_high_mono_count(u32 *count)
+{
+	int err;
+	DECLARE_CALL(get_next_high_monotonic_count);
+
+	err = HYPERVISOR_platform_op(&op);
+	if (err)
+		return EFI_UNSUPPORTED;
+
+	*count = call.misc;
+
+	return call.status;
+}
+
+static efi_status_t xen_efi_update_capsule(efi_capsule_header_t **capsules,
+					   unsigned long count,
+					   unsigned long sg_list)
+{
+	DECLARE_CALL(update_capsule);
+
+	if (efi.runtime_version < EFI_2_00_SYSTEM_TABLE_REVISION)
+		return EFI_UNSUPPORTED;
+
+	set_xen_guest_handle(call.u.update_capsule.capsule_header_array,
+			     capsules);
+	call.u.update_capsule.capsule_count = count;
+	call.u.update_capsule.sg_list = sg_list;
+
+	return HYPERVISOR_platform_op(&op) ? EFI_UNSUPPORTED : call.status;
+}
+
+static efi_status_t xen_efi_query_capsule_caps(efi_capsule_header_t **capsules,
+					       unsigned long count,
+					       u64 *max_size,
+					       int *reset_type)
+{
+	int err;
+	DECLARE_CALL(query_capsule_capabilities);
+
+	if (efi.runtime_version < EFI_2_00_SYSTEM_TABLE_REVISION)
+		return EFI_UNSUPPORTED;
+
+	set_xen_guest_handle(call.u.query_capsule_capabilities.capsule_header_array,
+			     capsules);
+	call.u.query_capsule_capabilities.capsule_count = count;
+
+	err = HYPERVISOR_platform_op(&op);
+	if (err)
+		return EFI_UNSUPPORTED;
+
+	*max_size = call.u.query_capsule_capabilities.max_capsule_size;
+	*reset_type = call.u.query_capsule_capabilities.reset_type;
+
+	return call.status;
+}
+
+struct efi __read_mostly efi = {
+	.mps                      = EFI_INVALID_TABLE_ADDR,
+	.acpi                     = EFI_INVALID_TABLE_ADDR,
+	.acpi20                   = EFI_INVALID_TABLE_ADDR,
+	.smbios                   = EFI_INVALID_TABLE_ADDR,
+	.sal_systab               = EFI_INVALID_TABLE_ADDR,
+	.boot_info                = EFI_INVALID_TABLE_ADDR,
+	.hcdp                     = EFI_INVALID_TABLE_ADDR,
+	.uga                      = EFI_INVALID_TABLE_ADDR,
+	.uv_systab                = EFI_INVALID_TABLE_ADDR,
+	.get_time                 = xen_efi_get_time,
+	.set_time                 = xen_efi_set_time,
+	.get_wakeup_time          = xen_efi_get_wakeup_time,
+	.set_wakeup_time          = xen_efi_set_wakeup_time,
+	.get_variable             = xen_efi_get_variable,
+	.get_next_variable        = xen_efi_get_next_variable,
+	.set_variable             = xen_efi_set_variable,
+	.get_next_high_mono_count = xen_efi_get_next_high_mono_count,
+	.query_variable_info      = xen_efi_query_variable_info,
+	.update_capsule           = xen_efi_update_capsule,
+	.query_capsule_caps       = xen_efi_query_capsule_caps,
+};
+EXPORT_SYMBOL(efi);
+
+int efi_set_rtc_mmss(unsigned long nowtime)
+{
+	int real_seconds, real_minutes;
+	efi_status_t 	status;
+	efi_time_t 	eft;
+	efi_time_cap_t 	cap;
+
+	status = efi.get_time(&eft, &cap);
+	if (status != EFI_SUCCESS) {
+		pr_err("Oops: efitime: can't read time!\n");
+		return -1;
+	}
+
+	real_seconds = nowtime % 60;
+	real_minutes = nowtime / 60;
+	if (((abs(real_minutes - eft.minute) + 15)/30) & 1)
+		real_minutes += 30;
+	real_minutes %= 60;
+	eft.minute = real_minutes;
+	eft.second = real_seconds;
+
+	status = efi.set_time(&eft);
+	if (status != EFI_SUCCESS) {
+		pr_err("Oops: efitime: can't write time!\n");
+		return -1;
+	}
+	return 0;
+}
+
+unsigned long efi_get_time(void)
+{
+	efi_status_t status;
+	efi_time_t eft;
+	efi_time_cap_t cap;
+
+	status = efi.get_time(&eft, &cap);
+	if (status != EFI_SUCCESS) {
+		pr_err("Oops: efitime: can't read time!\n");
+		return mach_get_cmos_time();
+	}
+
+	return mktime(eft.year, eft.month, eft.day, eft.hour,
+		      eft.minute, eft.second);
+}
+
+void __init efi_probe(void)
+{
+	static struct xen_platform_op __initdata op = {
+		.cmd = XENPF_firmware_info,
+		.u.firmware_info = {
+			.type = XEN_FW_EFI_INFO,
+			.index = XEN_FW_EFI_CONFIG_TABLE
+		}
+	};
+
+	if (HYPERVISOR_platform_op(&op) == 0) {
+		__set_bit(EFI_BOOT, &efi_facility);
+		__set_bit(EFI_64BIT, &efi_facility);
+		__set_bit(EFI_SYSTEM_TABLES, &efi_facility);
+		__set_bit(EFI_RUNTIME_SERVICES, &efi_facility);
+		__set_bit(EFI_MEMMAP, &efi_facility);
+	}
+}
+
+void __init efi_reserve_boot_services(void) { }
+void __init efi_free_boot_services(void) { }
+
+static int __init efi_config_init(u64 tables, unsigned int nr_tables)
+{
+	void *config_tables, *tablep;
+	unsigned int i, sz = sizeof(efi_config_table_t);
+
+	/*
+	 * Let's see what config tables the firmware passed to us.
+	 */
+	config_tables = early_ioremap(tables, nr_tables * sz);
+	if (config_tables == NULL) {
+		pr_err("Could not map Configuration table!\n");
+		return -ENOMEM;
+	}
+
+	tablep = config_tables;
+	pr_info("");
+	for (i = 0; i < nr_tables; i++) {
+		efi_guid_t guid;
+		unsigned long table;
+
+		guid = ((efi_config_table_t *)tablep)->guid;
+		table = ((efi_config_table_t *)tablep)->table;
+		if (!efi_guidcmp(guid, MPS_TABLE_GUID)) {
+			efi.mps = table;
+			pr_cont(" MPS=0x%lx ", table);
+		} else if (!efi_guidcmp(guid, ACPI_20_TABLE_GUID)) {
+			efi.acpi20 = table;
+			pr_cont(" ACPI 2.0=0x%lx ", table);
+		} else if (!efi_guidcmp(guid, ACPI_TABLE_GUID)) {
+			efi.acpi = table;
+			pr_cont(" ACPI=0x%lx ", table);
+		} else if (!efi_guidcmp(guid, SMBIOS_TABLE_GUID)) {
+			efi.smbios = table;
+			pr_cont(" SMBIOS=0x%lx ", table);
+		} else if (!efi_guidcmp(guid, HCDP_TABLE_GUID)) {
+			efi.hcdp = table;
+			pr_cont(" HCDP=0x%lx ", table);
+		} else if (!efi_guidcmp(guid, UGA_IO_PROTOCOL_GUID)) {
+			efi.uga = table;
+			pr_cont(" UGA=0x%lx ", table);
+		}
+		tablep += sz;
+	}
+	pr_cont("\n");
+	early_iounmap(config_tables, nr_tables * sz);
+	return 0;
+}
+
+void __init efi_init(void)
+{
+	efi_char16_t c16[100];
+	char vendor[ARRAY_SIZE(c16)] = "unknown";
+	int ret, i;
+	struct xen_platform_op op;
+	union xenpf_efi_info *info = &op.u.firmware_info.u.efi_info;
+
+	op.cmd = XENPF_firmware_info;
+	op.u.firmware_info.type = XEN_FW_EFI_INFO;
+
+	/*
+	 * Show what we know for posterity
+	 */
+	op.u.firmware_info.index = XEN_FW_EFI_VENDOR;
+	info->vendor.bufsz = sizeof(c16);
+	set_xen_guest_handle(info->vendor.name, c16);
+	ret = HYPERVISOR_platform_op(&op);
+	if (!ret) {
+		for (i = 0; i < sizeof(vendor) - 1 && c16[i]; ++i)
+			vendor[i] = c16[i];
+		vendor[i] = '\0';
+	} else
+		pr_err("Could not get the firmware vendor!\n");
+
+	op.u.firmware_info.index = XEN_FW_EFI_VERSION;
+	ret = HYPERVISOR_platform_op(&op);
+	if (!ret)
+		pr_info("EFI v%u.%.02u by %s\n",
+			info->version >> 16,
+			info->version & 0xffff, vendor);
+	else
+		pr_err("Could not get EFI revision!\n");
+
+	op.u.firmware_info.index = XEN_FW_EFI_RT_VERSION;
+	ret = HYPERVISOR_platform_op(&op);
+	if (!ret)
+		efi.runtime_version = info->version;
+	else
+		pr_warn("Could not get runtime services revision.\n");
+
+	if (efi.runtime_version >= EFI_2_00_SYSTEM_TABLE_REVISION) {
+		DECLARE_CALL(query_variable_info);
+
+		call.misc = XEN_EFI_VARINFO_BOOT_SNAPSHOT;
+		call.u.query_variable_info.attr =
+			EFI_VARIABLE_NON_VOLATILE |
+			EFI_VARIABLE_BOOTSERVICE_ACCESS |
+			EFI_VARIABLE_RUNTIME_ACCESS;
+		ret = HYPERVISOR_platform_op(&op);
+		if (!ret && call.status == EFI_SUCCESS) {
+			efi_var_store_size =
+				call.u.query_variable_info.max_store_size;
+			efi_var_remaining_size =
+				call.u.query_variable_info.remain_store_size;
+			efi_var_max_var_size =
+				call.u.query_variable_info.max_size;
+		}
+	}
+
+	boot_used_size = efi_var_store_size - efi_var_remaining_size;
+
+	x86_platform.get_wallclock = efi_get_time;
+	x86_platform.set_wallclock = efi_set_rtc_mmss;
+
+	op.u.firmware_info.index = XEN_FW_EFI_CONFIG_TABLE;
+	if (HYPERVISOR_platform_op(&op))
+		BUG();
+	if (efi_config_init(info->cfg.addr, info->cfg.nent))
+		return;
+
+	__set_bit(EFI_CONFIG_TABLES, &efi_facility);
+}
+
+#undef DECLARE_CALL
+#undef call
+
+void __init efi_late_init(void)
+{
+	efi_bgrt_init();
+}
+
+void __iomem *efi_lookup_mapped_addr(u64 phys_addr) { return NULL; }
+
+void __init efi_enter_virtual_mode(void) { }
+
+static struct platform_device rtc_efi_dev = {
+	.name = "rtc-efi",
+	.id = -1,
+};
+
+static int __init rtc_init(void)
+{
+	if (efi_enabled(EFI_RUNTIME_SERVICES)
+	    && platform_device_register(&rtc_efi_dev) < 0)
+		pr_err("unable to register rtc device...\n");
+
+	/* not necessarily an error */
+	return 0;
+}
+arch_initcall(rtc_init);
+
+/*
+ * Convenience functions to obtain memory types and attributes
+ */
+u32 efi_mem_type(unsigned long phys_addr)
+{
+	struct xen_platform_op op;
+	union xenpf_efi_info *info = &op.u.firmware_info.u.efi_info;
+
+	if (!efi_enabled(EFI_MEMMAP))
+		return 0;
+
+	op.cmd = XENPF_firmware_info;
+	op.u.firmware_info.type = XEN_FW_EFI_INFO;
+	op.u.firmware_info.index = XEN_FW_EFI_MEM_INFO;
+	info->mem.addr = phys_addr;
+	info->mem.size = 0;
+	return HYPERVISOR_platform_op(&op) ? 0 : info->mem.type;
+}
+
+u64 efi_mem_attributes(unsigned long phys_addr)
+{
+	struct xen_platform_op op;
+	union xenpf_efi_info *info = &op.u.firmware_info.u.efi_info;
+
+	op.cmd = XENPF_firmware_info;
+	op.u.firmware_info.type = XEN_FW_EFI_INFO;
+	op.u.firmware_info.index = XEN_FW_EFI_MEM_INFO;
+	info->mem.addr = phys_addr;
+	info->mem.size = 0;
+	return HYPERVISOR_platform_op(&op) ? 0 : info->mem.attr;
+}
+
+/*
+ * Some firmware has serious problems when using more than 50% of the EFI
+ * variable store, i.e. it triggers bugs that can brick machines. Ensure that
+ * we never use more than this safe limit.
+ *
+ * Return EFI_SUCCESS if it is safe to write 'size' bytes to the variable
+ * store.
+ */
+efi_status_t efi_query_variable_store(u32 attributes, unsigned long size)
+{
+	efi_status_t status;
+	u64 storage_size, remaining_size, max_size;
+
+	status = xen_efi_query_variable_info(attributes, &storage_size,
+					     &remaining_size, &max_size);
+	if (status != EFI_SUCCESS)
+		return status;
+
+	if (!max_size && remaining_size > size)
+		printk_once(KERN_ERR FW_BUG "Broken EFI implementation"
+			    " is returning MaxVariableSize=0\n");
+	/*
+	 * Some firmware implementations refuse to boot if there's insufficient
+	 * space in the variable store. We account for that by refusing the
+	 * write if permitting it would reduce the available space to under
+	 * 50%. However, some firmware won't reclaim variable space until
+	 * after the used (not merely the actively used) space drops below
+	 * a threshold. We can approximate that case with the value calculated
+	 * above. If both the firmware and our calculations indicate that the
+	 * available space would drop below 50%, refuse the write.
+	 */
+
+	if (!storage_size || size > remaining_size ||
+	    (max_size && size > max_size))
+		return EFI_OUT_OF_RESOURCES;
+
+	if (!efi_no_storage_paranoia &&
+	    ((active_size + size + VAR_METADATA_SIZE > storage_size / 2) &&
+	     (remaining_size - size < storage_size / 2)))
+		return EFI_OUT_OF_RESOURCES;
+
+	return EFI_SUCCESS;
+}
+EXPORT_SYMBOL_GPL(efi_query_variable_store);
--- head.orig/drivers/rtc/Kconfig	2013-04-26 09:59:50.000000000 +0200
+++ head/drivers/rtc/Kconfig	2013-03-25 16:37:24.000000000 +0100
@@ -691,7 +691,7 @@ config RTC_DRV_DA9055
 
 config RTC_DRV_EFI
 	tristate "EFI RTC"
-	depends on IA64
+	depends on IA64 || (XEN && EFI)
 	help
 	  If you say yes here you will get support for the EFI
 	  Real Time Clock.
--- head.orig/drivers/xen/console/console.c	2012-03-22 14:31:13.000000000 +0100
+++ head/drivers/xen/console/console.c	2012-03-22 15:29:12.000000000 +0100
@@ -307,6 +307,7 @@ void __init dom0_init_screen_info(const 
 		break;
 
 	case XEN_VGATYPE_VESA_LFB:
+	case XEN_VGATYPE_EFI_LFB:
 		if (size < offsetof(struct dom0_vga_console_info,
 		                    u.vesa_lfb.gbl_caps))
 			break;
@@ -325,6 +326,10 @@ void __init dom0_init_screen_info(const 
 		screen_info.blue_pos = info->u.vesa_lfb.blue_pos;
 		screen_info.rsvd_size = info->u.vesa_lfb.rsvd_size;
 		screen_info.rsvd_pos = info->u.vesa_lfb.rsvd_pos;
+		if (info->video_type == XEN_VGATYPE_EFI_LFB) {
+			screen_info.orig_video_isVGA = VIDEO_TYPE_EFI;
+			break;
+		}
 		if (size >= offsetof(struct dom0_vga_console_info,
 		                     u.vesa_lfb.gbl_caps)
 		            + sizeof(info->u.vesa_lfb.gbl_caps))
--- head.orig/include/linux/efi.h	2013-04-26 09:59:50.000000000 +0200
+++ head/include/linux/efi.h	2013-04-26 11:40:08.000000000 +0200
@@ -528,7 +528,9 @@ typedef struct {
  * All runtime access to EFI goes through this structure:
  */
 extern struct efi {
+#ifndef CONFIG_XEN
 	efi_system_table_t *systab;	/* EFI system table */
+#endif
 	unsigned int runtime_version;	/* Runtime services version */
 	unsigned long mps;		/* MPS table */
 	unsigned long acpi;		/* ACPI table  (IA64 ext 0.71) */
@@ -550,8 +552,10 @@ extern struct efi {
 	efi_update_capsule_t *update_capsule;
 	efi_query_capsule_caps_t *query_capsule_caps;
 	efi_get_next_high_mono_count_t *get_next_high_mono_count;
+#ifndef CONFIG_XEN
 	efi_reset_system_t *reset_system;
 	efi_set_virtual_address_map_t *set_virtual_address_map;
+#endif
 } efi;
 
 static inline int
--- head.orig/include/xen/interface/platform.h	2013-03-25 16:29:11.000000000 +0100
+++ head/include/xen/interface/platform.h	2013-04-23 16:17:27.000000000 +0200
@@ -184,6 +184,7 @@ struct xenpf_efi_runtime_call {
             struct xenpf_efi_guid vendor_guid;
         } get_next_variable_name;
 
+#define XEN_EFI_VARINFO_BOOT_SNAPSHOT       0x00000001
         struct {
             uint32_t attr;
             uint64_t max_store_size;<|MERGE_RESOLUTION|>--- conflicted
+++ resolved
@@ -14,11 +14,7 @@
  	select UCS2_STRING
  	---help---
  	  This enables the kernel to use EFI runtime services that are
-<<<<<<< HEAD
-@@ -1563,7 +1563,7 @@ config EFI
-=======
 @@ -1609,7 +1609,7 @@ config EFI
->>>>>>> b4b0bc4d
  
  config EFI_STUB
         bool "EFI stub support"
