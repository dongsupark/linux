Subject: kexec: Move asm segment handling code to the assembly file (x86_64)
From: http://xenbits.xensource.com/xen-unstable.hg (tip 13816)
Patch-mainline: n/a

This patch moves the idt, gdt, and segment handling code from machine_kexec.c
to relocate_kernel.S.  The main reason behind this move is to avoid code 
duplication in the Xen hypervisor. With this patch all code required to kexec
is put on the control page.

On top of that this patch also counts as a cleanup - I think it is much
nicer to write assembly directly in assembly files than wrap inline assembly
in C functions for no apparent reason.

Signed-off-by: Magnus Damm <magnus@valinux.co.jp>
Acked-by: jbeulich@novell.com

 Applies to 2.6.19-rc1.
 jb: fixed up register usage for 2.6.30 (bnc#545206)

<<<<<<< HEAD
---
 arch/x86/kernel/machine_kexec_64.c   |   59 -----------------------------------
 arch/x86/kernel/relocate_kernel_64.S |   36 ++++++++++++++++++++-
 2 files changed, 34 insertions(+), 61 deletions(-)

--- a/arch/x86/kernel/machine_kexec_64.c
+++ b/arch/x86/kernel/machine_kexec_64.c
=======
--- head-2011-08-09.orig/arch/x86/kernel/machine_kexec_64.c	2011-08-09 10:21:04.000000000 +0200
+++ head-2011-08-09/arch/x86/kernel/machine_kexec_64.c	2010-04-15 09:38:56.000000000 +0200
>>>>>>> ec0449cb
@@ -203,47 +203,6 @@ static int init_pgtable(struct kimage *i
 	return init_transition_pgtable(image, level4p);
 }
 
-static void set_idt(void *newidt, u16 limit)
-{
-	struct desc_ptr curidt;
-
-	/* x86-64 supports unaliged loads & stores */
-	curidt.size    = limit;
-	curidt.address = (unsigned long)newidt;
-
-	__asm__ __volatile__ (
-		"lidtq %0\n"
-		: : "m" (curidt)
-		);
-};
-
-
-static void set_gdt(void *newgdt, u16 limit)
-{
-	struct desc_ptr curgdt;
-
-	/* x86-64 supports unaligned loads & stores */
-	curgdt.size    = limit;
-	curgdt.address = (unsigned long)newgdt;
-
-	__asm__ __volatile__ (
-		"lgdtq %0\n"
-		: : "m" (curgdt)
-		);
-};
-
-static void load_segments(void)
-{
-	__asm__ __volatile__ (
-		"\tmovl %0,%%ds\n"
-		"\tmovl %0,%%es\n"
-		"\tmovl %0,%%ss\n"
-		"\tmovl %0,%%fs\n"
-		"\tmovl %0,%%gs\n"
-		: : "a" (__KERNEL_DS) : "memory"
-		);
-}
-
 int machine_kexec_prepare(struct kimage *image)
 {
 	unsigned long start_pgtable;
@@ -311,24 +270,6 @@ void machine_kexec(struct kimage *image)
 		page_list[PA_SWAP_PAGE] = (page_to_pfn(image->swap_page)
 						<< PAGE_SHIFT);
 
-	/*
-	 * The segment registers are funny things, they have both a
-	 * visible and an invisible part.  Whenever the visible part is
-	 * set to a specific selector, the invisible part is loaded
-	 * with from a table in memory.  At no other time is the
-	 * descriptor table in memory accessed.
-	 *
-	 * I take advantage of this here by force loading the
-	 * segments, before I zap the gdt with an invalid value.
-	 */
-	load_segments();
-	/*
-	 * The gdt & idt are now invalid.
-	 * If you want to load them you must set up your own idt & gdt.
-	 */
-	set_gdt(phys_to_virt(0), 0);
-	set_idt(phys_to_virt(0), 0);
-
 	/* now call it */
 	image->start = relocate_kernel((unsigned long)image->head,
 				       (unsigned long)page_list,
<<<<<<< HEAD
--- a/arch/x86/kernel/relocate_kernel_64.S
+++ b/arch/x86/kernel/relocate_kernel_64.S
=======
--- head-2011-08-09.orig/arch/x86/kernel/relocate_kernel_64.S	2011-08-09 10:19:07.000000000 +0200
+++ head-2011-08-09/arch/x86/kernel/relocate_kernel_64.S	2011-08-09 10:21:24.000000000 +0200
>>>>>>> ec0449cb
@@ -91,13 +91,30 @@ relocate_kernel:
 	/* Switch to the identity mapped page tables */
 	movq	%r9, %cr3
 
+	/* setup idt */
+	lidtq	idt_80 - relocate_kernel(%r8)
+
+	/* setup gdt */
+	leaq	gdt - relocate_kernel(%r8), %rax
+	movq	%rax, (gdt_80 - relocate_kernel) + 2(%r8)
+	lgdtq	gdt_80 - relocate_kernel(%r8)
+
+	/* setup data segment registers */
+	xorl	%eax, %eax
+	movl	%eax, %ds
+	movl	%eax, %es
+	movl	%eax, %fs
+	movl	%eax, %gs
+	movl	%eax, %ss
+
 	/* setup a new stack at the end of the physical control page */
 	lea	PAGE_SIZE(%r8), %rsp
 
-	/* jump to identity mapped page */
+	/* load new code segment and jump to identity mapped page */
 	addq	$(identity_mapped - relocate_kernel), %r8
+	pushq	$(gdt_cs - gdt)
 	pushq	%r8
-	ret
+	lretq
 
 identity_mapped:
 	/* set return address to 0 if not preserving context */
@@ -264,5 +281,20 @@ swap_pages:
 3:
 	ret
 
+	.align  16
+gdt:
+	.quad	0x0000000000000000	/* NULL descriptor */
+gdt_cs:
+	.quad   0x00af9a000000ffff
+gdt_end:
+
+gdt_80:
+	.word	gdt_end - gdt - 1	/* limit */
+	.quad	0			/* base - filled in by code above */
+
+idt_80:
+	.word	0			/* limit */
+	.quad	0			/* base */
+
 	.globl kexec_control_code_size
 .set kexec_control_code_size, . - relocate_kernel<|MERGE_RESOLUTION|>--- conflicted
+++ resolved
@@ -17,18 +17,8 @@
  Applies to 2.6.19-rc1.
  jb: fixed up register usage for 2.6.30 (bnc#545206)
 
-<<<<<<< HEAD
----
- arch/x86/kernel/machine_kexec_64.c   |   59 -----------------------------------
- arch/x86/kernel/relocate_kernel_64.S |   36 ++++++++++++++++++++-
- 2 files changed, 34 insertions(+), 61 deletions(-)
-
---- a/arch/x86/kernel/machine_kexec_64.c
-+++ b/arch/x86/kernel/machine_kexec_64.c
-=======
 --- head-2011-08-09.orig/arch/x86/kernel/machine_kexec_64.c	2011-08-09 10:21:04.000000000 +0200
 +++ head-2011-08-09/arch/x86/kernel/machine_kexec_64.c	2010-04-15 09:38:56.000000000 +0200
->>>>>>> ec0449cb
 @@ -203,47 +203,6 @@ static int init_pgtable(struct kimage *i
  	return init_transition_pgtable(image, level4p);
  }
@@ -102,13 +92,8 @@
  	/* now call it */
  	image->start = relocate_kernel((unsigned long)image->head,
  				       (unsigned long)page_list,
-<<<<<<< HEAD
---- a/arch/x86/kernel/relocate_kernel_64.S
-+++ b/arch/x86/kernel/relocate_kernel_64.S
-=======
 --- head-2011-08-09.orig/arch/x86/kernel/relocate_kernel_64.S	2011-08-09 10:19:07.000000000 +0200
 +++ head-2011-08-09/arch/x86/kernel/relocate_kernel_64.S	2011-08-09 10:21:24.000000000 +0200
->>>>>>> ec0449cb
 @@ -91,13 +91,30 @@ relocate_kernel:
  	/* Switch to the identity mapped page tables */
  	movq	%r9, %cr3
