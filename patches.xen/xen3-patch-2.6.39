Automatically created from "patch-2.6.39" by xen-port-patches.py

From: Linux Kernel Mailing List <linux-kernel@vger.kernel.org>
Subject: Linux: 2.6.39
Patch-mainline: 2.6.39

 This patch contains the differences between 2.6.38 and 2.6.39.

Acked-by: jbeulich@novell.com

--- head.orig/arch/x86/Kconfig	2012-06-13 15:41:30.000000000 +0200
+++ head/arch/x86/Kconfig	2012-06-13 15:45:06.000000000 +0200
@@ -1197,7 +1197,7 @@ config ARCH_PHYS_ADDR_T_64BIT
 	def_bool X86_64 || X86_PAE
 
 config ARCH_DMA_ADDR_T_64BIT
-	def_bool X86_64 || HIGHMEM64G
+	def_bool X86_64 || XEN || HIGHMEM64G
 
 config DIRECT_GBPAGES
 	bool "Enable 1GB pages for kernel pagetables" if EXPERT
@@ -2052,7 +2052,7 @@ source "drivers/pci/Kconfig"
 
 # x86_64 have no ISA slots, but can have ISA-style DMA.
 config ISA_DMA_API
-	bool "ISA-style DMA support" if (X86_64 && EXPERT)
+	bool "ISA-style DMA support" if ((X86_64 || XEN) && EXPERT) || XEN_UNPRIVILEGED_GUEST
 	default y
 	help
 	  Enables ISA-style DMA support for devices requiring such controllers.
@@ -2111,7 +2111,7 @@ config SCx200HR_TIMER
 
 config OLPC
 	bool "One Laptop Per Child support"
-	depends on !X86_PAE
+	depends on !X86_PAE && !XEN
 	select GPIOLIB
 	select OF
 	select OF_PROMTREE
--- head.orig/arch/x86/ia32/ia32entry-xen.S	2011-02-01 15:04:27.000000000 +0100
+++ head/arch/x86/ia32/ia32entry-xen.S	2011-04-12 16:00:27.000000000 +0200
@@ -20,6 +20,8 @@
 #define AUDIT_ARCH_I386		(EM_386|__AUDIT_ARCH_LE)
 #define __AUDIT_ARCH_LE	   0x40000000
 
+	.section .entry.text, "ax"
+
 #define IA32_NR_syscalls ((ia32_syscall_end - ia32_sys_call_table)/8)
 
 	.macro IA32_ARG_FIXUP noebp=0
@@ -122,8 +124,7 @@ ENTRY(ia32_sysenter_target)
 	CFI_REL_OFFSET	rcx,0
 	movq	8(%rsp),%r11
 	CFI_RESTORE	r11
-	popq	%rcx
-	CFI_ADJUST_CFA_OFFSET -8
+	popq_cfi %rcx
 	CFI_RESTORE	rcx
  	movl	%ebp,%ebp		/* zero extension */
 	movl	%eax,%eax
@@ -293,8 +294,7 @@ ENTRY(ia32_syscall)
 	CFI_REL_OFFSET	rcx,0
 	movq 8(%rsp),%r11
 	CFI_RESTORE	r11
-	popq %rcx
-	CFI_ADJUST_CFA_OFFSET -8
+	popq_cfi %rcx
 	CFI_RESTORE	rcx
 	movl %eax,%eax
 	movq %rax,(%rsp)
@@ -732,4 +732,8 @@ ia32_sys_call_table:
 	.quad sys_fanotify_init
 	.quad sys32_fanotify_mark
 	.quad sys_prlimit64		/* 340 */
+	.quad sys_name_to_handle_at
+	.quad compat_sys_open_by_handle_at
+	.quad compat_sys_clock_adjtime
+	.quad sys_syncfs
 ia32_syscall_end:
--- head.orig/arch/x86/include/asm/acpi.h	2012-06-13 15:18:32.000000000 +0200
+++ head/arch/x86/include/asm/acpi.h	2012-06-13 15:45:17.000000000 +0200
@@ -119,7 +119,11 @@ static inline void acpi_disable_pci(void
 }
 
 /* Low-level suspend routine. */
+#ifdef CONFIG_ACPI_PV_SLEEP
+#define acpi_suspend_lowlevel() acpi_enter_sleep_state(ACPI_STATE_S3)
+#else
 extern int acpi_suspend_lowlevel(void);
+#endif
 
<<<<<<< HEAD
 extern const unsigned char acpi_wakeup_code[];
 #define acpi_wakeup_address (__pa(TRAMPOLINE_SYM(acpi_wakeup_code)))
--- head.orig/arch/x86/include/asm/trampoline.h	2012-06-06 13:23:56.000000000 +0200
+++ head/arch/x86/include/asm/trampoline.h	2011-04-14 14:59:31.000000000 +0200
@@ -1,4 +1,4 @@
-#ifndef _ASM_X86_TRAMPOLINE_H
+#if !defined(_ASM_X86_TRAMPOLINE_H) && !defined(CONFIG_XEN)
 #define _ASM_X86_TRAMPOLINE_H
 
 #ifndef __ASSEMBLY__
=======
 /* Physical address to resume after wakeup */
 #define acpi_wakeup_address ((unsigned long)(real_mode_header->wakeup_start))
>>>>>>> 0ac6c274
--- head.orig/arch/x86/include/mach-xen/asm/io.h	2011-02-01 15:09:47.000000000 +0100
+++ head/arch/x86/include/mach-xen/asm/io.h	2011-04-15 11:26:41.000000000 +0200
@@ -352,6 +352,8 @@ extern void __iomem *early_ioremap(resou
 				   unsigned long size);
 extern void __iomem *early_memremap(resource_size_t phys_addr,
 				    unsigned long size);
+extern void __iomem *early_memremap_ro(resource_size_t phys_addr,
+				       unsigned long size);
 extern void early_iounmap(void __iomem *addr, unsigned long size);
 extern void fixup_early_ioremap(void);
 extern bool is_early_ioremap_ptep(pte_t *ptep);
--- head.orig/arch/x86/include/mach-xen/asm/pgtable-3level.h	2011-03-23 10:10:03.000000000 +0100
+++ head/arch/x86/include/mach-xen/asm/pgtable-3level.h	2011-04-12 15:59:10.000000000 +0200
@@ -63,8 +63,6 @@ static inline void xen_pmd_clear(pmd_t *
 
 static inline void pud_clear(pud_t *pudp)
 {
-	pgdval_t pgd;
-
 	set_pud(pudp, __pud(0));
 
 	/*
@@ -73,13 +71,10 @@ static inline void pud_clear(pud_t *pudp
 	 * section 8.1: in PAE mode we explicitly have to flush the
 	 * TLB via cr3 if the top-level pgd is changed...
 	 *
-	 * Make sure the pud entry we're updating is within the
-	 * current pgd to avoid unnecessary TLB flushes.
+	 * Currently all places where pud_clear() is called either have
+	 * flush_tlb_mm() followed or don't need TLB flush (x86_64 code or
+	 * pud_clear_bad()), so we don't need TLB flush here.
 	 */
-	pgd = read_cr3();
-	if (__pa(pudp) >= pgd && __pa(pudp) <
-	    (pgd + sizeof(pgd_t)*PTRS_PER_PGD))
-		xen_tlb_flush();
 }
 
 #ifdef CONFIG_SMP
--- head.orig/arch/x86/include/mach-xen/asm/pgtable_64.h	2011-03-23 10:10:05.000000000 +0100
+++ head/arch/x86/include/mach-xen/asm/pgtable_64.h	2011-04-12 15:59:10.000000000 +0200
@@ -165,7 +165,6 @@ static inline int pgd_large(pgd_t pgd) {
 #define __swp_entry_to_pte(x)		((pte_t) { .pte = (x).val })
 
 extern int kern_addr_valid(unsigned long addr);
-extern void cleanup_highmap(void);
 
 #define HAVE_ARCH_UNMAPPED_AREA
 #define HAVE_ARCH_UNMAPPED_AREA_TOPDOWN
--- head.orig/arch/x86/include/mach-xen/asm/pgtable_types.h	2011-02-01 15:41:35.000000000 +0100
+++ head/arch/x86/include/mach-xen/asm/pgtable_types.h	2011-05-23 11:27:06.000000000 +0200
@@ -358,6 +358,8 @@ int phys_mem_access_prot_allowed(struct 
 /* Install a pte for a particular vaddr in kernel space. */
 void set_pte_vaddr(unsigned long vaddr, pte_t pte);
 
+extern void xen_pagetable_reserve(u64 start, u64 end);
+
 struct seq_file;
 extern void arch_report_meminfo(struct seq_file *m);
 
--- head.orig/arch/x86/include/mach-xen/asm/processor.h	2011-03-03 16:47:59.000000000 +0100
+++ head/arch/x86/include/mach-xen/asm/processor.h	2011-04-12 15:59:10.000000000 +0200
@@ -103,10 +103,6 @@ struct cpuinfo_x86 {
 	int			x86_power;
 	unsigned long		loops_per_jiffy;
 #ifndef CONFIG_XEN
-#ifdef CONFIG_SMP
-	/* cpus sharing the last level cache: */
-	cpumask_var_t		llc_shared_map;
-#endif
 	/* cpuid returned max cores value: */
 	u16			 x86_max_cores;
 	u16			apicid;
--- head.orig/arch/x86/include/mach-xen/asm/smp.h	2011-03-03 16:12:54.000000000 +0100
+++ head/arch/x86/include/mach-xen/asm/smp.h	2011-04-13 17:01:31.000000000 +0200
@@ -17,12 +17,24 @@
 #endif
 #include <asm/thread_info.h>
 #include <asm/cpumask.h>
+#include <asm/cpufeature.h>
 
 extern unsigned int num_processors;
 
 #ifndef CONFIG_XEN
+static inline bool cpu_has_ht_siblings(void)
+{
+	bool has_siblings = false;
+#ifdef CONFIG_SMP
+	has_siblings = cpu_has_ht && smp_num_siblings > 1;
+#endif
+	return has_siblings;
+}
+
 DECLARE_PER_CPU(cpumask_var_t, cpu_sibling_map);
 DECLARE_PER_CPU(cpumask_var_t, cpu_core_map);
+/* cpus sharing the last level cache: */
+DECLARE_PER_CPU(cpumask_var_t, cpu_llc_shared_map);
 DECLARE_PER_CPU(u16, cpu_llc_id);
 DECLARE_PER_CPU(int, cpu_number);
 #endif
@@ -38,8 +50,16 @@ static inline const struct cpumask *cpu_
 }
 
 #ifndef CONFIG_XEN
+static inline struct cpumask *cpu_llc_shared_mask(int cpu)
+{
+	return per_cpu(cpu_llc_shared_map, cpu);
+}
+
 DECLARE_EARLY_PER_CPU(u16, x86_cpu_to_apicid);
 DECLARE_EARLY_PER_CPU(u16, x86_bios_cpu_apicid);
+#if defined(CONFIG_X86_LOCAL_APIC) && defined(CONFIG_X86_32)
+DECLARE_EARLY_PER_CPU(int, x86_cpu_to_logical_apicid);
+#endif
 #endif
 
 #ifdef CONFIG_SMP
--- head.orig/arch/x86/kernel/Makefile	2012-06-13 15:41:11.000000000 +0200
+++ head/arch/x86/kernel/Makefile	2012-06-13 15:45:27.000000000 +0200
@@ -115,5 +115,6 @@ ifeq ($(CONFIG_X86_64),y)
 endif
 
 disabled-obj-$(CONFIG_XEN) := crash.o early-quirks.o hpet.o i8237.o i8253.o \
-	i8259.o irqinit.o pci-swiotlb.o reboot.o smpboot.o tsc.o tsc_sync.o vsmp_64.o
+	i8259.o irqinit.o pci-swiotlb.o reboot.o smpboot.o trampoline%.o \
+	tsc.o tsc_sync.o vsmp_64.o
 disabled-obj-$(CONFIG_XEN_UNPRIVILEGED_GUEST) += probe_roms_32.o
--- head.orig/arch/x86/kernel/acpi/Makefile	2012-06-13 13:55:05.000000000 +0200
+++ head/arch/x86/kernel/acpi/Makefile	2012-06-13 15:45:33.000000000 +0200
@@ -8,4 +8,4 @@ obj-$(CONFIG_XEN)		+= processor_extcntl_
 endif
 endif
 
-disabled-obj-$(CONFIG_XEN)	:= cstate.o wakeup_%.o
+disabled-obj-$(CONFIG_XEN)	:= cstate.o sleep.o wakeup_%.o
--- head.orig/arch/x86/kernel/amd_nb.c	2011-04-13 13:47:56.000000000 +0200
+++ head/arch/x86/kernel/amd_nb.c	2012-02-08 12:53:26.000000000 +0100
@@ -154,6 +154,7 @@ struct resource *amd_get_mmconfig_range(
 	return res;
 }
 
+#ifndef CONFIG_XEN
 int amd_get_subcaches(int cpu)
 {
 	struct pci_dev *link = node_to_amd_nb(amd_get_nb_id(cpu))->link;
@@ -208,6 +209,7 @@ int amd_set_subcaches(int cpu, int mask)
 
 	return 0;
 }
+#endif
 
 static int amd_cache_gart(void)
 {
--- head.orig/arch/x86/kernel/apic/io_apic-xen.c	2011-02-17 10:30:00.000000000 +0100
+++ head/arch/x86/kernel/apic/io_apic-xen.c	2011-05-09 11:46:50.000000000 +0200
@@ -30,7 +30,7 @@
 #include <linux/compiler.h>
 #include <linux/acpi.h>
 #include <linux/module.h>
-#include <linux/sysdev.h>
+#include <linux/syscore_ops.h>
 #include <linux/freezer.h>
 #include <linux/kthread.h>
 #include <linux/jiffies.h>	/* time_after() */
@@ -120,7 +120,10 @@ DECLARE_BITMAP(mp_bus_not_pci, MAX_MP_BU
 
 int skip_ioapic_setup;
 
-static void __init _arch_disable_smp_support(void)
+/**
+ * disable_ioapic_support() - disables ioapic support at runtime
+ */
+static void __init _disable_ioapic_support(void)
 {
 #ifdef CONFIG_PCI
 	noioapicquirk = 1;
@@ -132,11 +135,14 @@ static void __init _arch_disable_smp_sup
 static int __init parse_noapic(char *str)
 {
 	/* disable IO-APIC */
-	_arch_disable_smp_support();
+	_disable_ioapic_support();
 	return 0;
 }
 early_param("noapic", parse_noapic);
 
+static int io_apic_setup_irq_pin(unsigned int irq, int node,
+				 struct io_apic_irq_attr *attr);
+
 /* Will be called in mpparse/acpi/sfi codes for saving IRQ info */
 void mp_save_irq(struct mpc_intsrc *m)
 {
@@ -194,7 +200,7 @@ int __init arch_early_irq_init(void)
 	irq_reserve_irqs(0, legacy_pic->nr_legacy_irqs);
 
 	for (i = 0; i < count; i++) {
-		set_irq_chip_data(i, &cfg[i]);
+		irq_set_chip_data(i, &cfg[i]);
 		zalloc_cpumask_var_node(&cfg[i].domain, GFP_KERNEL, node);
 		zalloc_cpumask_var_node(&cfg[i].old_domain, GFP_KERNEL, node);
 		/*
@@ -213,7 +219,7 @@ int __init arch_early_irq_init(void)
 #ifdef CONFIG_SPARSE_IRQ
 static struct irq_cfg *irq_cfg(unsigned int irq)
 {
-	return get_irq_chip_data(irq);
+	return irq_get_chip_data(irq);
 }
 
 static struct irq_cfg *alloc_irq_cfg(unsigned int irq, int node)
@@ -239,7 +245,7 @@ static void free_irq_cfg(unsigned int at
 {
 	if (!cfg)
 		return;
-	set_irq_chip_data(at, NULL);
+	irq_set_chip_data(at, NULL);
 	free_cpumask_var(cfg->domain);
 	free_cpumask_var(cfg->old_domain);
 	kfree(cfg);
@@ -269,14 +275,14 @@ static struct irq_cfg *alloc_irq_and_cfg
 	if (res < 0) {
 		if (res != -EEXIST)
 			return NULL;
-		cfg = get_irq_chip_data(at);
+		cfg = irq_get_chip_data(at);
 		if (cfg)
 			return cfg;
 	}
 
 	cfg = alloc_irq_cfg(at, node);
 	if (cfg)
-		set_irq_chip_data(at, cfg);
+		irq_set_chip_data(at, cfg);
 	else
 		irq_free_desc(at);
 	return cfg;
@@ -868,7 +874,7 @@ static int EISA_ELCR(unsigned int irq)
 #define default_MCA_trigger(idx)	(1)
 #define default_MCA_polarity(idx)	default_ISA_polarity(idx)
 
-static int MPBIOS_polarity(int idx)
+static int irq_polarity(int idx)
 {
 	int bus = mp_irqs[idx].srcbus;
 	int polarity;
@@ -910,7 +916,7 @@ static int MPBIOS_polarity(int idx)
 	return polarity;
 }
 
-static int MPBIOS_trigger(int idx)
+static int irq_trigger(int idx)
 {
 	int bus = mp_irqs[idx].srcbus;
 	int trigger;
@@ -982,16 +988,6 @@ static int MPBIOS_trigger(int idx)
 	return trigger;
 }
 
-static inline int irq_polarity(int idx)
-{
-	return MPBIOS_polarity(idx);
-}
-
-static inline int irq_trigger(int idx)
-{
-	return MPBIOS_trigger(idx);
-}
-
 static int pin_2_irq(int idx, int apic, int pin)
 {
 	int irq;
@@ -1244,7 +1240,7 @@ void __setup_vector_irq(int cpu)
 	raw_spin_lock(&vector_lock);
 	/* Mark the inuse vectors */
 	for_each_active_irq(irq) {
-		cfg = get_irq_chip_data(irq);
+		cfg = irq_get_chip_data(irq);
 		if (!cfg)
 			continue;
 		/*
@@ -1275,10 +1271,6 @@ void __setup_vector_irq(int cpu)
 static struct irq_chip ioapic_chip;
 static struct irq_chip ir_ioapic_chip;
 
-#define IOAPIC_AUTO     -1
-#define IOAPIC_EDGE     0
-#define IOAPIC_LEVEL    1
-
 #ifdef CONFIG_X86_32
 static inline int IO_APIC_irq_trigger(int irq)
 {
@@ -1303,39 +1295,35 @@ static inline int IO_APIC_irq_trigger(in
 }
 #endif
 
-static void ioapic_register_intr(unsigned int irq, unsigned long trigger)
+static void ioapic_register_intr(unsigned int irq, struct irq_cfg *cfg,
+				 unsigned long trigger)
 {
+	struct irq_chip *chip = &ioapic_chip;
+	irq_flow_handler_t hdl;
+	bool fasteoi;
 
 	if ((trigger == IOAPIC_AUTO && IO_APIC_irq_trigger(irq)) ||
-	    trigger == IOAPIC_LEVEL)
+	    trigger == IOAPIC_LEVEL) {
 		irq_set_status_flags(irq, IRQ_LEVEL);
-	else
+		fasteoi = true;
+	} else {
 		irq_clear_status_flags(irq, IRQ_LEVEL);
+		fasteoi = false;
+	}
 
-	if (irq_remapped(get_irq_chip_data(irq))) {
+	if (irq_remapped(cfg)) {
 		irq_set_status_flags(irq, IRQ_MOVE_PCNTXT);
-		if (trigger)
-			set_irq_chip_and_handler_name(irq, &ir_ioapic_chip,
-						      handle_fasteoi_irq,
-						     "fasteoi");
-		else
-			set_irq_chip_and_handler_name(irq, &ir_ioapic_chip,
-						      handle_edge_irq, "edge");
-		return;
+		chip = &ir_ioapic_chip;
+		fasteoi = trigger != 0;
 	}
 
-	if ((trigger == IOAPIC_AUTO && IO_APIC_irq_trigger(irq)) ||
-	    trigger == IOAPIC_LEVEL)
-		set_irq_chip_and_handler_name(irq, &ioapic_chip,
-					      handle_fasteoi_irq,
-					      "fasteoi");
-	else
-		set_irq_chip_and_handler_name(irq, &ioapic_chip,
-					      handle_edge_irq, "edge");
+	hdl = fasteoi ? handle_fasteoi_irq : handle_edge_irq;
+	irq_set_chip_and_handler_name(irq, chip, hdl,
+				      fasteoi ? "fasteoi" : "edge");
 }
 #else /* !CONFIG_XEN */
 #define __clear_irq_vector(irq, cfg) ((void)0)
-#define ioapic_register_intr(irq, trigger) evtchn_register_pirq(irq)
+#define ioapic_register_intr(irq, cfg, trigger) evtchn_register_pirq(irq)
 #endif
 
 static int setup_ioapic_entry(int apic_id, int irq,
@@ -1442,7 +1430,7 @@ static void setup_ioapic_irq(int apic_id
 		return;
 	}
 
-	ioapic_register_intr(irq, trigger);
+	ioapic_register_intr(irq, cfg, trigger);
 #ifndef CONFIG_XEN
 	if (irq < legacy_pic->nr_legacy_irqs)
 		legacy_pic->mask(irq);
@@ -1455,33 +1443,26 @@ static struct {
 	DECLARE_BITMAP(pin_programmed, MP_MAX_IOAPIC_PIN + 1);
 } mp_ioapic_routing[MAX_IO_APICS];
 
-static void __init setup_IO_APIC_irqs(void)
+static bool __init io_apic_pin_not_connected(int idx, int apic_id, int pin)
 {
-	int apic_id, pin, idx, irq, notcon = 0;
-	int node = cpu_to_node(0);
-	struct irq_cfg *cfg;
+	if (idx != -1)
+		return false;
 
-	apic_printk(APIC_VERBOSE, KERN_DEBUG "init IO_APIC IRQs\n");
+	apic_printk(APIC_VERBOSE, KERN_DEBUG " apic %d pin %d not connected\n",
+		    mp_ioapics[apic_id].apicid, pin);
+	return true;
+}
+
+static void __init __io_apic_setup_irqs(unsigned int apic_id)
+{
+	int idx, node = cpu_to_node(0);
+	struct io_apic_irq_attr attr;
+	unsigned int pin, irq;
 
-	for (apic_id = 0; apic_id < nr_ioapics; apic_id++)
 	for (pin = 0; pin < nr_ioapic_registers[apic_id]; pin++) {
 		idx = find_irq_entry(apic_id, pin, mp_INT);
-		if (idx == -1) {
-			if (!notcon) {
-				notcon = 1;
-				apic_printk(APIC_VERBOSE,
-					KERN_DEBUG " %d-%d",
-					mp_ioapics[apic_id].apicid, pin);
-			} else
-				apic_printk(APIC_VERBOSE, " %d-%d",
-					mp_ioapics[apic_id].apicid, pin);
+		if (io_apic_pin_not_connected(idx, apic_id, pin))
 			continue;
-		}
-		if (notcon) {
-			apic_printk(APIC_VERBOSE,
-				" (apicid-pin) not connected\n");
-			notcon = 0;
-		}
 
 		irq = pin_2_irq(idx, apic_id, pin);
 
@@ -1497,26 +1478,25 @@ static void __init setup_IO_APIC_irqs(vo
 		 * installed and if it returns 1:
 		 */
 		if (apic->multi_timer_check &&
-				apic->multi_timer_check(apic_id, irq))
+		    apic->multi_timer_check(apic_id, irq))
 			continue;
 #endif
 
-		cfg = alloc_irq_and_cfg_at(irq, node);
-		if (!cfg)
-			continue;
+		set_io_apic_irq_attr(&attr, apic_id, pin, irq_trigger(idx),
+				     irq_polarity(idx));
 
-		add_pin_to_irq_node(cfg, node, apic_id, pin);
-		/*
-		 * don't mark it in pin_programmed, so later acpi could
-		 * set it correctly when irq < 16
-		 */
-		setup_ioapic_irq(apic_id, pin, irq, cfg, irq_trigger(idx),
-				  irq_polarity(idx));
+		io_apic_setup_irq_pin(irq, node, &attr);
 	}
+}
 
-	if (notcon)
-		apic_printk(APIC_VERBOSE,
-			" (apicid-pin) not connected\n");
+static void __init setup_IO_APIC_irqs(void)
+{
+	unsigned int apic_id;
+
+	apic_printk(APIC_VERBOSE, KERN_DEBUG "init IO_APIC IRQs\n");
+
+	for (apic_id = 0; apic_id < nr_ioapics; apic_id++)
+		__io_apic_setup_irqs(apic_id);
 }
 
 /*
@@ -1527,7 +1507,7 @@ static void __init setup_IO_APIC_irqs(vo
 void setup_IO_APIC_irq_extra(u32 gsi)
 {
 	int apic_id = 0, pin, idx, irq, node = cpu_to_node(0);
-	struct irq_cfg *cfg;
+	struct io_apic_irq_attr attr;
 
 	/*
 	 * Convert 'gsi' to 'ioapic.pin'.
@@ -1551,21 +1531,10 @@ void setup_IO_APIC_irq_extra(u32 gsi)
 	if (apic_id == 0 || irq < NR_IRQS_LEGACY)
 		return;
 
-	cfg = alloc_irq_and_cfg_at(irq, node);
-	if (!cfg)
-		return;
-
-	add_pin_to_irq_node(cfg, node, apic_id, pin);
+	set_io_apic_irq_attr(&attr, apic_id, pin, irq_trigger(idx),
+			     irq_polarity(idx));
 
-	if (test_bit(pin, mp_ioapic_routing[apic_id].pin_programmed)) {
-		pr_debug("Pin %d-%d already programmed\n",
-			 mp_ioapics[apic_id].apicid, pin);
-		return;
-	}
-	set_bit(pin, mp_ioapic_routing[apic_id].pin_programmed);
-
-	setup_ioapic_irq(apic_id, pin, irq, cfg,
-			irq_trigger(idx), irq_polarity(idx));
+	io_apic_setup_irq_pin_once(irq, node, &attr);
 }
 
 #ifndef CONFIG_XEN
@@ -1598,7 +1567,8 @@ static void __init setup_timer_IRQ0_pin(
 	 * The timer IRQ doesn't have to know that behind the
 	 * scene we may have a 8259A-master in AEOI mode ...
 	 */
-	set_irq_chip_and_handler_name(0, &ioapic_chip, handle_edge_irq, "edge");
+	irq_set_chip_and_handler_name(0, &ioapic_chip, handle_edge_irq,
+				      "edge");
 
 	/*
 	 * Add it to the IO-APIC irq-routing table:
@@ -1705,7 +1675,7 @@ __apicdebuginit(void) print_IO_APIC(void
 	for_each_active_irq(irq) {
 		struct irq_pin_list *entry;
 
-		cfg = get_irq_chip_data(irq);
+		cfg = irq_get_chip_data(irq);
 		if (!cfg)
 			continue;
 		entry = cfg->irq_2_pin;
@@ -1996,7 +1966,7 @@ void disable_IO_APIC(void)
 	 *
 	 * With interrupt-remapping, for now we will use virtual wire A mode,
 	 * as virtual wire B is little complex (need to configure both
-	 * IOAPIC RTE aswell as interrupt-remapping table entry).
+	 * IOAPIC RTE as well as interrupt-remapping table entry).
 	 * As this gets called during crash dump, keep this simple for now.
 	 */
 	if (ioapic_i8259.pin != -1 && !intr_remapping_enabled) {
@@ -2471,7 +2441,7 @@ static void irq_complete_move(struct irq
 
 void irq_force_complete_move(int irq)
 {
-	struct irq_cfg *cfg = get_irq_chip_data(irq);
+	struct irq_cfg *cfg = irq_get_chip_data(irq);
 
 	if (!cfg)
 		return;
@@ -2485,7 +2455,7 @@ static inline void irq_complete_move(str
 static void ack_apic_edge(struct irq_data *data)
 {
 	irq_complete_move(data->chip_data);
-	move_native_irq(data->irq);
+	irq_move_irq(data);
 	ack_APIC_irq();
 }
 
@@ -2542,7 +2512,7 @@ static void ack_apic_level(struct irq_da
 	irq_complete_move(cfg);
 #ifdef CONFIG_GENERIC_PENDING_IRQ
 	/* If we are moving the irq we need to mask it */
-	if (unlikely(irq_to_desc(irq)->status & IRQ_MOVE_PENDING)) {
+	if (unlikely(irqd_is_setaffinity_pending(data))) {
 		do_unmask_irq = 1;
 		mask_ioapic(cfg);
 	}
@@ -2631,7 +2601,7 @@ static void ack_apic_level(struct irq_da
 		 * and you can go talk to the chipset vendor about it.
 		 */
 		if (!io_apic_level_ack_pending(cfg))
-			move_masked_irq(irq);
+			irq_move_masked_irq(data);
 		unmask_ioapic(cfg);
 	}
 }
@@ -2699,7 +2669,7 @@ static inline void init_IO_APIC_traps(vo
 		if (irq < PIRQ_BASE || irq >= PIRQ_BASE + nr_pirqs)
 			continue;
 #endif
-		cfg = get_irq_chip_data(irq);
+		cfg = irq_get_chip_data(irq);
 		if (IO_APIC_IRQ(irq) && cfg && !cfg->vector) {
 			/*
 			 * Hmm.. We don't have an entry for this,
@@ -2710,7 +2680,7 @@ static inline void init_IO_APIC_traps(vo
 				legacy_pic->make_irq(irq);
 			else
 				/* Strange. Oh, well.. */
-				set_irq_chip(irq, &no_irq_chip);
+				irq_set_chip(irq, &no_irq_chip);
 		}
 	}
 }
@@ -2751,7 +2721,7 @@ static struct irq_chip lapic_chip __read
 static void lapic_register_intr(int irq)
 {
 	irq_clear_status_flags(irq, IRQ_LEVEL);
-	set_irq_chip_and_handler_name(irq, &lapic_chip, handle_edge_irq,
+	irq_set_chip_and_handler_name(irq, &lapic_chip, handle_edge_irq,
 				      "edge");
 }
 
@@ -2835,7 +2805,7 @@ int timer_through_8259 __initdata;
  */
 static inline void __init check_timer(void)
 {
-	struct irq_cfg *cfg = get_irq_chip_data(0);
+	struct irq_cfg *cfg = irq_get_chip_data(0);
 	int node = cpu_to_node(0);
 	int apic1, pin1, apic2, pin2;
 	unsigned long flags;
@@ -3026,7 +2996,7 @@ void __init setup_IO_APIC(void)
 }
 
 /*
- *      Called after all the initialization is done. If we didnt find any
+ *      Called after all the initialization is done. If we didn't find any
  *      APIC bugs then we can allow the modify fast path
  */
 
@@ -3048,89 +3018,84 @@ static int __init io_apic_bug_finalize(v
 late_initcall(io_apic_bug_finalize);
 
 #ifndef CONFIG_XEN
-struct sysfs_ioapic_data {
-	struct sys_device dev;
-	struct IO_APIC_route_entry entry[0];
-};
-static struct sysfs_ioapic_data * mp_ioapic_data[MAX_IO_APICS];
+static struct IO_APIC_route_entry *ioapic_saved_data[MAX_IO_APICS];
 
-static int ioapic_suspend(struct sys_device *dev, pm_message_t state)
+static void suspend_ioapic(int ioapic_id)
 {
-	struct IO_APIC_route_entry *entry;
-	struct sysfs_ioapic_data *data;
+	struct IO_APIC_route_entry *saved_data = ioapic_saved_data[ioapic_id];
 	int i;
 
-	data = container_of(dev, struct sysfs_ioapic_data, dev);
-	entry = data->entry;
-	for (i = 0; i < nr_ioapic_registers[dev->id]; i ++, entry ++ )
-		*entry = ioapic_read_entry(dev->id, i);
+	if (!saved_data)
+		return;
+
+	for (i = 0; i < nr_ioapic_registers[ioapic_id]; i++)
+		saved_data[i] = ioapic_read_entry(ioapic_id, i);
+}
+
+static int ioapic_suspend(void)
+{
+	int ioapic_id;
+
+	for (ioapic_id = 0; ioapic_id < nr_ioapics; ioapic_id++)
+		suspend_ioapic(ioapic_id);
 
 	return 0;
 }
 
-static int ioapic_resume(struct sys_device *dev)
+static void resume_ioapic(int ioapic_id)
 {
-	struct IO_APIC_route_entry *entry;
-	struct sysfs_ioapic_data *data;
+	struct IO_APIC_route_entry *saved_data = ioapic_saved_data[ioapic_id];
 	unsigned long flags;
 	union IO_APIC_reg_00 reg_00;
 	int i;
 
-	data = container_of(dev, struct sysfs_ioapic_data, dev);
-	entry = data->entry;
+	if (!saved_data)
+		return;
 
 	raw_spin_lock_irqsave(&ioapic_lock, flags);
-	reg_00.raw = io_apic_read(dev->id, 0);
-	if (reg_00.bits.ID != mp_ioapics[dev->id].apicid) {
-		reg_00.bits.ID = mp_ioapics[dev->id].apicid;
-		io_apic_write(dev->id, 0, reg_00.raw);
+	reg_00.raw = io_apic_read(ioapic_id, 0);
+	if (reg_00.bits.ID != mp_ioapics[ioapic_id].apicid) {
+		reg_00.bits.ID = mp_ioapics[ioapic_id].apicid;
+		io_apic_write(ioapic_id, 0, reg_00.raw);
 	}
 	raw_spin_unlock_irqrestore(&ioapic_lock, flags);
-	for (i = 0; i < nr_ioapic_registers[dev->id]; i++)
-		ioapic_write_entry(dev->id, i, entry[i]);
+	for (i = 0; i < nr_ioapic_registers[ioapic_id]; i++)
+		ioapic_write_entry(ioapic_id, i, saved_data[i]);
+}
 
-	return 0;
+static void ioapic_resume(void)
+{
+	int ioapic_id;
+
+	for (ioapic_id = nr_ioapics - 1; ioapic_id >= 0; ioapic_id--)
+		resume_ioapic(ioapic_id);
 }
 
-static struct sysdev_class ioapic_sysdev_class = {
-	.name = "ioapic",
+static struct syscore_ops ioapic_syscore_ops = {
 	.suspend = ioapic_suspend,
 	.resume = ioapic_resume,
 };
 
-static int __init ioapic_init_sysfs(void)
+static int __init ioapic_init_ops(void)
 {
-	struct sys_device * dev;
-	int i, size, error;
+	int i;
 
-	error = sysdev_class_register(&ioapic_sysdev_class);
-	if (error)
-		return error;
+	for (i = 0; i < nr_ioapics; i++) {
+		unsigned int size;
 
-	for (i = 0; i < nr_ioapics; i++ ) {
-		size = sizeof(struct sys_device) + nr_ioapic_registers[i]
+		size = nr_ioapic_registers[i]
 			* sizeof(struct IO_APIC_route_entry);
-		mp_ioapic_data[i] = kzalloc(size, GFP_KERNEL);
-		if (!mp_ioapic_data[i]) {
-			printk(KERN_ERR "Can't suspend/resume IOAPIC %d\n", i);
-			continue;
-		}
-		dev = &mp_ioapic_data[i]->dev;
-		dev->id = i;
-		dev->cls = &ioapic_sysdev_class;
-		error = sysdev_register(dev);
-		if (error) {
-			kfree(mp_ioapic_data[i]);
-			mp_ioapic_data[i] = NULL;
-			printk(KERN_ERR "Can't suspend/resume IOAPIC %d\n", i);
-			continue;
-		}
+		ioapic_saved_data[i] = kzalloc(size, GFP_KERNEL);
+		if (!ioapic_saved_data[i])
+			pr_err("IOAPIC %d: suspend/resume impossible!\n", i);
 	}
 
+	register_syscore_ops(&ioapic_syscore_ops);
+
 	return 0;
 }
 
-device_initcall(ioapic_init_sysfs);
+device_initcall(ioapic_init_ops);
 
 /*
  * Dynamic irq allocate and deallocation
@@ -3160,7 +3125,7 @@ unsigned int create_irq_nr(unsigned int 
 	raw_spin_unlock_irqrestore(&vector_lock, flags);
 
 	if (ret) {
-		set_irq_chip_data(irq, cfg);
+		irq_set_chip_data(irq, cfg);
 		irq_clear_status_flags(irq, IRQ_NOREQUEST);
 	} else {
 		free_irq_at(irq, cfg);
@@ -3185,7 +3150,7 @@ int create_irq(void)
 
 void destroy_irq(unsigned int irq)
 {
-	struct irq_cfg *cfg = get_irq_chip_data(irq);
+	struct irq_cfg *cfg = irq_get_chip_data(irq);
 	unsigned long flags;
 
 	irq_set_status_flags(irq, IRQ_NOREQUEST|IRQ_NOPROBE);
@@ -3220,7 +3185,7 @@ static int msi_compose_msg(struct pci_de
 
 	dest = apic->cpu_mask_to_apicid_and(cfg->domain, apic->target_cpus());
 
-	if (irq_remapped(get_irq_chip_data(irq))) {
+	if (irq_remapped(cfg)) {
 		struct irte irte;
 		int ir_index;
 		u16 sub_handle;
@@ -3392,6 +3357,7 @@ static int msi_alloc_irte(struct pci_dev
 
 static int setup_msi_irq(struct pci_dev *dev, struct msi_desc *msidesc, int irq)
 {
+	struct irq_chip *chip = &msi_chip;
 	struct msi_msg msg;
 	int ret;
 
@@ -3399,14 +3365,15 @@ static int setup_msi_irq(struct pci_dev 
 	if (ret < 0)
 		return ret;
 
-	set_irq_msi(irq, msidesc);
+	irq_set_msi_desc(irq, msidesc);
 	write_msi_msg(irq, &msg);
 
-	if (irq_remapped(get_irq_chip_data(irq))) {
+	if (irq_remapped(irq_get_chip_data(irq))) {
 		irq_set_status_flags(irq, IRQ_MOVE_PCNTXT);
-		set_irq_chip_and_handler_name(irq, &msi_ir_chip, handle_edge_irq, "edge");
-	} else
-		set_irq_chip_and_handler_name(irq, &msi_chip, handle_edge_irq, "edge");
+		chip = &msi_ir_chip;
+	}
+
+	irq_set_chip_and_handler_name(irq, chip, handle_edge_irq, "edge");
 
 	dev_printk(KERN_DEBUG, &dev->dev, "irq %d for MSI/MSI-X\n", irq);
 
@@ -3524,8 +3491,8 @@ int arch_setup_dmar_msi(unsigned int irq
 	if (ret < 0)
 		return ret;
 	dmar_msi_write(irq, &msg);
-	set_irq_chip_and_handler_name(irq, &dmar_msi_type, handle_edge_irq,
-		"edge");
+	irq_set_chip_and_handler_name(irq, &dmar_msi_type, handle_edge_irq,
+				      "edge");
 	return 0;
 }
 #endif
@@ -3583,6 +3550,7 @@ static struct irq_chip hpet_msi_type = {
 
 int arch_setup_hpet_msi(unsigned int irq, unsigned int id)
 {
+	struct irq_chip *chip = &hpet_msi_type;
 	struct msi_msg msg;
 	int ret;
 
@@ -3602,15 +3570,12 @@ int arch_setup_hpet_msi(unsigned int irq
 	if (ret < 0)
 		return ret;
 
-	hpet_msi_write(get_irq_data(irq), &msg);
+	hpet_msi_write(irq_get_handler_data(irq), &msg);
 	irq_set_status_flags(irq, IRQ_MOVE_PCNTXT);
-	if (irq_remapped(get_irq_chip_data(irq)))
-		set_irq_chip_and_handler_name(irq, &ir_hpet_msi_type,
-					      handle_edge_irq, "edge");
-	else
-		set_irq_chip_and_handler_name(irq, &hpet_msi_type,
-					      handle_edge_irq, "edge");
+	if (irq_remapped(irq_get_chip_data(irq)))
+		chip = &ir_hpet_msi_type;
 
+	irq_set_chip_and_handler_name(irq, chip, handle_edge_irq, "edge");
 	return 0;
 }
 #endif
@@ -3697,7 +3662,7 @@ int arch_setup_ht_irq(unsigned int irq, 
 
 		write_ht_irq_msg(irq, &msg);
 
-		set_irq_chip_and_handler_name(irq, &ht_irq_chip,
+		irq_set_chip_and_handler_name(irq, &ht_irq_chip,
 					      handle_edge_irq, "edge");
 
 		dev_printk(KERN_DEBUG, &dev->dev, "irq %d for HT\n", irq);
@@ -3706,7 +3671,40 @@ int arch_setup_ht_irq(unsigned int irq, 
 }
 #endif /* CONFIG_HT_IRQ */
 
-int __init io_apic_get_redir_entries (int ioapic)
+static int
+io_apic_setup_irq_pin(unsigned int irq, int node, struct io_apic_irq_attr *attr)
+{
+	struct irq_cfg *cfg = alloc_irq_and_cfg_at(irq, node);
+	int ret;
+
+	if (!cfg)
+		return -EINVAL;
+	ret = __add_pin_to_irq_node(cfg, node, attr->ioapic, attr->ioapic_pin);
+	if (!ret)
+		setup_ioapic_irq(attr->ioapic, attr->ioapic_pin, irq, cfg,
+				 attr->trigger, attr->polarity);
+	return ret;
+}
+
+int io_apic_setup_irq_pin_once(unsigned int irq, int node,
+			       struct io_apic_irq_attr *attr)
+{
+	unsigned int id = attr->ioapic, pin = attr->ioapic_pin;
+	int ret;
+
+	/* Avoid redundant programming */
+	if (test_bit(pin, mp_ioapic_routing[id].pin_programmed)) {
+		pr_debug("Pin %d-%d already programmed\n",
+			 mp_ioapics[id].apicid, pin);
+		return 0;
+	}
+	ret = io_apic_setup_irq_pin(irq, node, attr);
+	if (!ret)
+		set_bit(pin, mp_ioapic_routing[id].pin_programmed);
+	return ret;
+}
+
+static int __init io_apic_get_redir_entries(int ioapic)
 {
 	union IO_APIC_reg_01	reg_01;
 	unsigned long flags;
@@ -3762,105 +3760,32 @@ int __init arch_probe_nr_irqs(void)
 #endif
 #endif /* CONFIG_XEN */
 
-static int __io_apic_set_pci_routing(struct device *dev, int irq,
-				struct io_apic_irq_attr *irq_attr)
+int io_apic_set_pci_routing(struct device *dev, int irq,
+			    struct io_apic_irq_attr *irq_attr)
 {
-	struct irq_cfg *cfg;
 	int node;
-	int ioapic, pin;
-	int trigger, polarity;
 
-	ioapic = irq_attr->ioapic;
 #ifdef CONFIG_XEN
 	if (irq < PIRQ_BASE || irq >= PIRQ_BASE + nr_pirqs) {
 		apic_printk(APIC_QUIET,KERN_ERR "IOAPIC[%d]: Invalid reference to IRQ %d\n",
-			    ioapic, irq);
+			    irq_attr->ioapic, irq);
 		return -EINVAL;
 	}
 #endif
 	if (!IO_APIC_IRQ(irq)) {
 		apic_printk(APIC_QUIET,KERN_ERR "IOAPIC[%d]: Invalid reference to IRQ 0\n",
-			ioapic);
+			    irq_attr->ioapic);
 		return -EINVAL;
 	}
 
-	if (dev)
-		node = dev_to_node(dev);
-	else
-		node = cpu_to_node(0);
-
-	cfg = alloc_irq_and_cfg_at(irq, node);
-	if (!cfg)
-		return 0;
-
-	pin = irq_attr->ioapic_pin;
-	trigger = irq_attr->trigger;
-	polarity = irq_attr->polarity;
-
-	/*
-	 * IRQs < 16 are already in the irq_2_pin[] map
-	 */
-	if (irq >= legacy_pic->nr_legacy_irqs) {
-		if (__add_pin_to_irq_node(cfg, node, ioapic, pin)) {
-			printk(KERN_INFO "can not add pin %d for irq %d\n",
-				pin, irq);
-			return 0;
-		}
-	}
-
-	setup_ioapic_irq(ioapic, pin, irq, cfg, trigger, polarity);
+	node = dev ? dev_to_node(dev) : cpu_to_node(0);
 
-	return 0;
-}
-
-int io_apic_set_pci_routing(struct device *dev, int irq,
-				struct io_apic_irq_attr *irq_attr)
-{
-	int ioapic, pin;
-	/*
-	 * Avoid pin reprogramming.  PRTs typically include entries
-	 * with redundant pin->gsi mappings (but unique PCI devices);
-	 * we only program the IOAPIC on the first.
-	 */
-	ioapic = irq_attr->ioapic;
-	pin = irq_attr->ioapic_pin;
-	if (test_bit(pin, mp_ioapic_routing[ioapic].pin_programmed)) {
-		pr_debug("Pin %d-%d already programmed\n",
-			 mp_ioapics[ioapic].apicid, pin);
-		return 0;
-	}
-	set_bit(pin, mp_ioapic_routing[ioapic].pin_programmed);
-
-	return __io_apic_set_pci_routing(dev, irq, irq_attr);
+	return io_apic_setup_irq_pin_once(irq, node, irq_attr);
 }
 
-u8 __init io_apic_unique_id(u8 id)
-{
 #ifdef CONFIG_X86_32
 #ifndef CONFIG_XEN
-	if ((boot_cpu_data.x86_vendor == X86_VENDOR_INTEL) &&
-	    !APIC_XAPIC(apic_version[boot_cpu_physical_apicid]))
-		return io_apic_get_unique_id(nr_ioapics, id);
-	else
-#endif
-		return id;
-#else
-	int i;
-	DECLARE_BITMAP(used, 256);
-
-	bitmap_zero(used, 256);
-	for (i = 0; i < nr_ioapics; i++) {
-		struct mpc_ioapic *ia = &mp_ioapics[i];
-		__set_bit(ia->apicid, used);
-	}
-	if (!test_bit(id, used))
-		return id;
-	return find_first_zero_bit(used, 256);
-#endif
-}
-
-#if defined(CONFIG_X86_32) && !defined(CONFIG_XEN)
-int __init io_apic_get_unique_id(int ioapic, int apic_id)
+static int __init io_apic_get_unique_id(int ioapic, int apic_id)
 {
 	union IO_APIC_reg_00 reg_00;
 	static physid_mask_t apic_id_map = PHYSID_MASK_NONE;
@@ -3935,7 +3860,34 @@ int __init io_apic_get_unique_id(int ioa
 }
 #endif
 
-int __init io_apic_get_version(int ioapic)
+static u8 __init io_apic_unique_id(u8 id)
+{
+#ifndef CONFIG_XEN
+	if ((boot_cpu_data.x86_vendor == X86_VENDOR_INTEL) &&
+	    !APIC_XAPIC(apic_version[boot_cpu_physical_apicid]))
+		return io_apic_get_unique_id(nr_ioapics, id);
+	else
+#endif
+		return id;
+}
+#else
+static u8 __init io_apic_unique_id(u8 id)
+{
+	int i;
+	DECLARE_BITMAP(used, 256);
+
+	bitmap_zero(used, 256);
+	for (i = 0; i < nr_ioapics; i++) {
+		struct mpc_ioapic *ia = &mp_ioapics[i];
+		__set_bit(ia->apicid, used);
+	}
+	if (!test_bit(id, used))
+		return id;
+	return find_first_zero_bit(used, 256);
+}
+#endif
+
+static int __init io_apic_get_version(int ioapic)
 {
 	union IO_APIC_reg_01	reg_01;
 	unsigned long flags;
@@ -3981,8 +3933,8 @@ int acpi_get_override_irq(u32 gsi, int *
 void __init setup_ioapic_dest(void)
 {
 	int pin, ioapic, irq, irq_entry;
-	struct irq_desc *desc;
 	const struct cpumask *mask;
+	struct irq_data *idata;
 
 	if (skip_ioapic_setup == 1)
 		return;
@@ -3997,21 +3949,20 @@ void __init setup_ioapic_dest(void)
 		if ((ioapic > 0) && (irq > 16))
 			continue;
 
-		desc = irq_to_desc(irq);
+		idata = irq_get_irq_data(irq);
 
 		/*
 		 * Honour affinities which have been set in early boot
 		 */
-		if (desc->status &
-		    (IRQ_NO_BALANCING | IRQ_AFFINITY_SET))
-			mask = desc->irq_data.affinity;
+		if (!irqd_can_balance(idata) || irqd_affinity_was_set(idata))
+			mask = idata->affinity;
 		else
 			mask = apic->target_cpus();
 
 		if (intr_remapping_enabled)
-			ir_ioapic_set_affinity(&desc->irq_data, mask, false);
+			ir_ioapic_set_affinity(idata, mask, false);
 		else
-			ioapic_set_affinity(&desc->irq_data, mask, false);
+			ioapic_set_affinity(idata, mask, false);
 	}
 
 }
@@ -4140,10 +4091,10 @@ int mp_find_ioapic_pin(int ioapic, u32 g
 	return gsi - mp_gsi_routing[ioapic].gsi_base;
 }
 
-static int bad_ioapic(unsigned long address)
+static __init int bad_ioapic(unsigned long address)
 {
 	if (nr_ioapics >= MAX_IO_APICS) {
-		printk(KERN_WARNING "WARING: Max # of I/O APICs (%d) exceeded "
+		printk(KERN_WARNING "WARNING: Max # of I/O APICs (%d) exceeded "
 		       "(found %d), skipping\n", MAX_IO_APICS, nr_ioapics);
 		return 1;
 	}
@@ -4203,21 +4154,17 @@ void __init mp_register_ioapic(int id, u
 /* Enable IOAPIC early just for system timer */
 void __init pre_init_apic_IRQ0(void)
 {
-	struct irq_cfg *cfg;
+	struct io_apic_irq_attr attr = { 0, 0, 0, 0 };
 
 	printk(KERN_INFO "Early APIC setup for system timer0\n");
 #ifndef CONFIG_SMP
 	physid_set_mask_of_physid(boot_cpu_physical_apicid,
 					 &phys_cpu_present_map);
 #endif
-	/* Make sure the irq descriptor is set up */
-	cfg = alloc_irq_and_cfg_at(0, 0);
-
 	setup_local_APIC();
 
-	add_pin_to_irq_node(cfg, 0, 0, 0);
-	set_irq_chip_and_handler_name(0, &ioapic_chip, handle_edge_irq, "edge");
-
-	setup_ioapic_irq(0, 0, 0, cfg, 0, 0);
+	io_apic_setup_irq_pin(0, 0, &attr);
+	irq_set_chip_and_handler_name(0, &ioapic_chip, handle_edge_irq,
+				      "edge");
 }
 #endif
--- head.orig/arch/x86/kernel/cpu/amd.c	2012-05-08 10:52:17.000000000 +0200
+++ head/arch/x86/kernel/cpu/amd.c	2012-05-08 10:52:53.000000000 +0200
@@ -671,6 +671,7 @@ static void __cpuinit init_amd(struct cp
 	if (c->x86 > 0x11)
 		set_cpu_cap(c, X86_FEATURE_ARAT);
 
+#ifndef CONFIG_XEN
 	/*
 	 * Disable GART TLB Walk Errors on Fam10h. We do this here
 	 * because this is always needed when GART is enabled, even in a
@@ -694,6 +695,7 @@ static void __cpuinit init_amd(struct cp
 	}
 
 	rdmsr_safe(MSR_AMD64_PATCH_LEVEL, &c->microcode, &dummy);
+#endif
 }
 
 #ifdef CONFIG_X86_32
--- head.orig/arch/x86/kernel/cpu/common-xen.c	2012-07-05 11:58:17.000000000 +0200
+++ head/arch/x86/kernel/cpu/common-xen.c	2012-07-05 11:58:24.000000000 +0200
@@ -921,7 +921,7 @@ static void __cpuinit identify_cpu(struc
 
 	select_idle_routine(c);
 
-#if defined(CONFIG_NUMA) && defined(CONFIG_X86_64)
+#ifdef CONFIG_NUMA
 	numa_add_cpu(smp_processor_id());
 #endif
 }
--- head.orig/arch/x86/kernel/e820-xen.c	2011-04-26 09:19:42.000000000 +0200
+++ head/arch/x86/kernel/e820-xen.c	2011-09-23 16:02:14.000000000 +0200
@@ -11,6 +11,7 @@
 #include <linux/kernel.h>
 #include <linux/types.h>
 #include <linux/init.h>
+#include <linux/crash_dump.h>
 #include <linux/bootmem.h>
 #include <linux/pfn.h>
 #include <linux/suspend.h>
@@ -722,21 +723,15 @@ __init void e820_setup_gap(void)
  * boot_params.e820_map, others are passed via SETUP_E820_EXT node of
  * linked list of struct setup_data, which is parsed here.
  */
-void __init parse_e820_ext(struct setup_data *sdata, unsigned long pa_data)
+void __init parse_e820_ext(struct setup_data *sdata)
 {
-	u32 map_len;
 	int entries;
 	struct e820entry *extmap;
 
 	entries = sdata->len / sizeof(struct e820entry);
-	map_len = sdata->len + sizeof(struct setup_data);
-	if (map_len > PAGE_SIZE)
-		sdata = early_ioremap(pa_data, map_len);
 	extmap = (struct e820entry *)(sdata->data);
 	__append_e820_map(extmap, entries);
 	sanitize_e820_map(e820.map, ARRAY_SIZE(e820.map), &e820.nr_map);
-	if (map_len > PAGE_SIZE)
-		early_iounmap(sdata, map_len);
 	printk(KERN_INFO "extended physical RAM map:\n");
 	_e820_print_map(&e820, "extended");
 }
@@ -946,15 +941,23 @@ static int __init parse_memopt(char *p)
 	if (!p)
 		return -EINVAL;
 
-#ifdef CONFIG_X86_32
+#ifndef CONFIG_XEN
 	if (!strcmp(p, "nopentium")) {
+#ifdef CONFIG_X86_32
 		setup_clear_cpu_cap(X86_FEATURE_PSE);
 		return 0;
+#else
+		printk(KERN_WARNING "mem=nopentium ignored! (only supported on x86_32)\n");
+		return -EINVAL;
+#endif
 	}
 #endif
 
 	userdef = 1;
 	mem_size = memparse(p, &p);
+	/* don't remove all of memory when handling "mem={invalid}" param */
+	if (mem_size == 0)
+		return -EINVAL;
 	e820_remove_range(mem_size, ULLONG_MAX - mem_size, E820_RAM, 1);
 
 	i = e820.nr_map - 1;
--- head.orig/arch/x86/kernel/entry_32-xen.S	2012-02-29 14:18:49.000000000 +0100
+++ head/arch/x86/kernel/entry_32-xen.S	2012-02-29 14:19:12.000000000 +0100
@@ -66,6 +66,8 @@
 #define sysexit_audit	syscall_exit_work
 #endif
 
+	.section .entry.text, "ax"
+
 /*
  * We use macros for low-level operations which need to be overridden
  * for paravirtualization.  The following will never clobber any registers:
@@ -399,7 +401,7 @@ sysenter_past_esp:
 	 * A tiny bit of offset fixup is necessary - 4*4 means the 4 words
 	 * pushed above; +8 corresponds to copy_thread's esp0 setting.
 	 */
-	pushl_cfi ((TI_sysenter_return)-THREAD_SIZE_asm+8+4*4)(%esp)
+	pushl_cfi ((TI_sysenter_return)-THREAD_SIZE+8+4*4)(%esp)
 	CFI_REL_OFFSET eip, 0
 
 	pushl_cfi %eax
@@ -858,7 +860,7 @@ ENDPROC(ptregs_clone)
  */
 .section .init.rodata,"a"
 ENTRY(interrupt)
-.text
+.section .entry.text, "ax"
 	.p2align 5
 	.p2align CONFIG_X86_L1_CACHE_SHIFT
 ENTRY(irq_entries_start)
@@ -877,7 +879,7 @@ vector=FIRST_EXTERNAL_VECTOR
       .endif
       .previous
 	.long 1b
-      .text
+      .section .entry.text, "ax"
 vector=vector+1
     .endif
   .endr
@@ -1685,11 +1687,10 @@ END(general_protection)
 #ifdef CONFIG_KVM_GUEST
 ENTRY(async_page_fault)
 	RING0_EC_FRAME
-	pushl $do_async_page_fault
-	CFI_ADJUST_CFA_OFFSET 4
+	pushl_cfi $do_async_page_fault
 	jmp error_code
 	CFI_ENDPROC
-END(apf_page_fault)
+END(async_page_fault)
 #endif
 
 /*
--- head.orig/arch/x86/kernel/entry_64-xen.S	2011-10-07 11:41:33.000000000 +0200
+++ head/arch/x86/kernel/entry_64-xen.S	2011-10-07 11:41:39.000000000 +0200
@@ -21,7 +21,7 @@
  * A note on terminology:
  * - top of stack: Architecture defined interrupt frame from SS to RIP
  * at the top of the kernel process stack.
- * - partial stack frame: partially saved registers upto R11.
+ * - partial stack frame: partially saved registers up to R11.
  * - full stack frame: Like partial stack frame, but all register saved.
  *
  * Some macro usage:
@@ -66,6 +66,8 @@
 #define __AUDIT_ARCH_LE	   0x40000000
 
 	.code64
+	.section .entry.text, "ax"
+
 #ifdef CONFIG_FUNCTION_TRACER
 #ifdef CONFIG_DYNAMIC_FTRACE
 ENTRY(mcount)
@@ -457,7 +459,7 @@ ENTRY(ret_from_fork)
 END(ret_from_fork)
 
 /*
- * System call entry. Upto 6 arguments in registers are supported.
+ * System call entry. Up to 6 arguments in registers are supported.
  *
  * SYSCALL does not save anything on the stack and does not change the
  * stack pointer.
@@ -858,9 +860,12 @@ apicinterrupt X86_PLATFORM_IPI_VECTOR \
 	x86_platform_ipi smp_x86_platform_ipi
 
 #ifdef CONFIG_SMP
-.irpc idx, "01234567"
+.irp idx,0,1,2,3,4,5,6,7,8,9,10,11,12,13,14,15, \
+	16,17,18,19,20,21,22,23,24,25,26,27,28,29,30,31
+.if NUM_INVALIDATE_TLB_VECTORS > \idx
 apicinterrupt (INVALIDATE_TLB_VECTOR_START)+\idx \
 	invalidate_interrupt\idx smp_invalidate_interrupt
+.endif
 .endr
 #endif
 
--- head.orig/arch/x86/kernel/head32-xen.c	2011-05-09 11:42:46.000000000 +0200
+++ head/arch/x86/kernel/head32-xen.c	2011-05-09 11:43:03.000000000 +0200
@@ -51,15 +51,6 @@ void __init i386_start_kernel(void)
 
 	memblock_init();
 
-#ifdef CONFIG_X86_TRAMPOLINE
-	/*
-	 * But first pinch a few for the stack/trampoline stuff
-	 * FIXME: Don't need the extra page at 4K, but need to fix
-	 * trampoline before removing it. (see the GDT stuff)
-	 */
-	memblock_x86_reserve_range(PAGE_SIZE, PAGE_SIZE + PAGE_SIZE, "EX TRAMPOLINE");
-#endif
-
 	memblock_x86_reserve_range(__pa_symbol(&_text), __pa_symbol(&__bss_stop), "TEXT DATA BSS");
 
 #ifndef CONFIG_XEN
--- head.orig/arch/x86/kernel/head64-xen.c	2011-02-01 15:09:47.000000000 +0100
+++ head/arch/x86/kernel/head64-xen.c	2011-04-12 15:59:10.000000000 +0200
@@ -95,9 +95,6 @@ void __init x86_64_start_kernel(char * r
 	/* Make NULL pointers segfault */
 	zap_identity_mappings();
 
-	/* Cleanup the over mapped high alias */
-	cleanup_highmap();
-
 	for (i = 0; i < NUM_EXCEPTION_VECTORS; i++) {
 #ifdef CONFIG_EARLY_PRINTK
 		set_intr_gate(i, &early_idt_handlers[i]);
--- head.orig/arch/x86/kernel/head_32-xen.S	2011-08-09 11:07:43.000000000 +0200
+++ head/arch/x86/kernel/head_32-xen.S	2011-08-09 11:10:21.000000000 +0200
@@ -92,7 +92,7 @@ ENTRY(startup_32)
 	movl $__HYPERVISOR_update_va_mapping, %eax
 	int $0x82
 
-	movl $(PAGE_SIZE_asm / 8), %ecx
+	movl $(PAGE_SIZE / 8), %ecx
 	movl %esp, %ebx
 	movl $__HYPERVISOR_set_gdt, %eax
 	int $0x82
@@ -121,7 +121,7 @@ ENTRY(hypercall_page)
  * BSS section
  */
 __PAGE_ALIGNED_BSS
-	.align PAGE_SIZE_asm
+	.align PAGE_SIZE
 ENTRY(swapper_pg_fixmap)
 	.fill 1024,4,0
 ENTRY(empty_zero_page)
--- head.orig/arch/x86/kernel/ioport-xen.c	2011-02-01 14:55:46.000000000 +0100
+++ head/arch/x86/kernel/ioport-xen.c	2011-04-12 16:53:32.000000000 +0200
@@ -14,23 +14,10 @@
 #include <linux/slab.h>
 #include <linux/thread_info.h>
 #include <linux/syscalls.h>
+#include <linux/bitmap.h>
 #include <asm/syscalls.h>
 #include <xen/interface/physdev.h>
 
-/* Set EXTENT bits starting at BASE in BITMAP to value TURN_ON. */
-static void set_bitmap(unsigned long *bitmap, unsigned int base,
-		       unsigned int extent, int new_value)
-{
-	unsigned int i;
-
-	for (i = base; i < base + extent; i++) {
-		if (new_value)
-			__set_bit(i, bitmap);
-		else
-			__clear_bit(i, bitmap);
-	}
-}
-
 /*
  * this changes the io permissions bitmap in the current task.
  */
@@ -65,7 +52,10 @@ asmlinkage long sys_ioperm(unsigned long
 					      &set_iobitmap));
 	}
 
-	set_bitmap(t->io_bitmap_ptr, from, num, !turn_on);
+	if (turn_on)
+		bitmap_clear(t->io_bitmap_ptr, from, num);
+	else
+		bitmap_set(t->io_bitmap_ptr, from, num);
 
 	return 0;
 }
--- head.orig/arch/x86/kernel/irq-xen.c	2011-02-18 15:17:23.000000000 +0100
+++ head/arch/x86/kernel/irq-xen.c	2011-04-13 17:01:32.000000000 +0200
@@ -8,6 +8,7 @@
 #include <linux/seq_file.h>
 #include <linux/smp.h>
 #include <linux/ftrace.h>
+#include <linux/delay.h>
 
 #include <asm/apic.h>
 #include <asm/io_apic.h>
@@ -48,9 +49,9 @@ void ack_bad_irq(unsigned int irq)
 
 #define irq_stats(x)		(&per_cpu(irq_stat, x))
 /*
- * /proc/interrupts printing:
+ * /proc/interrupts printing for arch specific interrupts
  */
-static int show_other_interrupts(struct seq_file *p, int prec)
+int arch_show_interrupts(struct seq_file *p, int prec)
 {
 	int j;
 
@@ -135,59 +136,6 @@ static int show_other_interrupts(struct 
 	return 0;
 }
 
-int show_interrupts(struct seq_file *p, void *v)
-{
-	unsigned long flags, any_count = 0;
-	int i = *(loff_t *) v, j, prec;
-	struct irqaction *action;
-	struct irq_desc *desc;
-
-	if (i > nr_irqs)
-		return 0;
-
-	for (prec = 3, j = 1000; prec < 10 && j <= nr_irqs; ++prec)
-		j *= 10;
-
-	if (i == nr_irqs)
-		return show_other_interrupts(p, prec);
-
-	/* print header */
-	if (i == 0) {
-		seq_printf(p, "%*s", prec + 8, "");
-		for_each_online_cpu(j)
-			seq_printf(p, "CPU%-8d", j);
-		seq_putc(p, '\n');
-	}
-
-	desc = irq_to_desc(i);
-	if (!desc)
-		return 0;
-
-	raw_spin_lock_irqsave(&desc->lock, flags);
-	for_each_online_cpu(j)
-		any_count |= kstat_irqs_cpu(i, j);
-	action = desc->action;
-	if (!action && !any_count)
-		goto out;
-
-	seq_printf(p, "%*d: ", prec, i);
-	for_each_online_cpu(j)
-		seq_printf(p, "%10u ", kstat_irqs_cpu(i, j));
-	seq_printf(p, " %8s", desc->irq_data.chip->name);
-	seq_printf(p, "-%-8s", desc->name);
-
-	if (action) {
-		seq_printf(p, "  %s", action->name);
-		while ((action = action->next) != NULL)
-			seq_printf(p, ", %s", action->name);
-	}
-
-	seq_putc(p, '\n');
-out:
-	raw_spin_unlock_irqrestore(&desc->lock, flags);
-	return 0;
-}
-
 /*
  * /proc/stat helpers
  */
@@ -295,15 +243,6 @@ void smp_x86_platform_ipi(struct pt_regs
 }
 #endif
 
-#ifdef CONFIG_OF
-unsigned int irq_create_of_mapping(struct device_node *controller,
-		const u32 *intspec, unsigned int intsize)
-{
-	return intspec[0];
-}
-EXPORT_SYMBOL_GPL(irq_create_of_mapping);
-#endif
-
 #ifdef CONFIG_HOTPLUG_CPU
 #include <xen/evtchn.h>
 /* A cpu has been removed from cpu_online_mask.  Reset irq affinities. */
@@ -313,6 +252,7 @@ void fixup_irqs(void)
 	static int warned;
 	struct irq_desc *desc;
 	struct irq_data *data;
+	struct irq_chip *chip;
 	static DECLARE_BITMAP(irqs_used, NR_IRQS);
 
 	for_each_irq_desc(irq, desc) {
@@ -328,7 +268,7 @@ void fixup_irqs(void)
 		/* interrupt's are disabled at this point */
 		raw_spin_lock(&desc->lock);
 
-		data = &desc->irq_data;
+		data = irq_desc_get_irq_data(desc);
 		affinity = data->affinity;
 		if (!irq_has_action(irq) ||
 		    cpumask_subset(affinity, cpu_online_mask)) {
@@ -344,16 +284,17 @@ void fixup_irqs(void)
 			affinity = cpu_all_mask;
 		}
 
-		if (!(desc->status & IRQ_MOVE_PCNTXT) && data->chip->irq_mask)
-			data->chip->irq_mask(data);
+		chip = irq_data_get_irq_chip(data);
+		if (!irqd_can_move_in_process_context(data) && chip->irq_mask)
+			chip->irq_mask(data);
 
-		if (data->chip->irq_set_affinity)
-			data->chip->irq_set_affinity(data, affinity, true);
+		if (chip->irq_set_affinity)
+			chip->irq_set_affinity(data, affinity, true);
 		else if (data->chip != &no_irq_chip && !(warned++))
 			set_affinity = 0;
 
-		if (!(desc->status & IRQ_MOVE_PCNTXT) && data->chip->irq_unmask)
-			data->chip->irq_unmask(data);
+		if (!irqd_can_move_in_process_context(data) && chip->irq_unmask)
+			chip->irq_unmask(data);
 
 		raw_spin_unlock(&desc->lock);
 
@@ -380,10 +321,11 @@ void fixup_irqs(void)
 
 		if (xen_test_irq_pending(irq)) {
 			desc = irq_to_desc(irq);
-			data = &desc->irq_data;
+			data = irq_desc_get_irq_data(desc);
+			chip = irq_data_get_irq_chip(data);
 			raw_spin_lock(&desc->lock);
-			if (data->chip->irq_retrigger)
-				data->chip->irq_retrigger(data);
+			if (chip->irq_retrigger)
+				chip->irq_retrigger(data);
 			raw_spin_unlock(&desc->lock);
 		}
 	}
--- head.orig/arch/x86/kernel/mpparse-xen.c	2011-02-01 16:09:24.000000000 +0100
+++ head/arch/x86/kernel/mpparse-xen.c	2011-04-12 15:59:10.000000000 +0200
@@ -752,10 +752,6 @@ static void __init check_irq_src(struct 
 		*nr_m_spare += 1;
 	}
 }
-#else /* CONFIG_X86_IO_APIC */
-static
-inline void __init check_irq_src(struct mpc_intsrc *m, int *nr_m_spare) {}
-#endif /* CONFIG_X86_IO_APIC */
 
 static int
 check_slot(unsigned long mpc_new_phys, unsigned long mpc_new_length, int count)
@@ -769,6 +765,10 @@ check_slot(unsigned long mpc_new_phys, u
 
 	return ret;
 }
+#else /* CONFIG_X86_IO_APIC */
+static
+inline void __init check_irq_src(struct mpc_intsrc *m, int *nr_m_spare) {}
+#endif /* CONFIG_X86_IO_APIC */
 
 static int  __init replace_intsrc_all(struct mpc_table *mpc,
 					unsigned long mpc_new_phys,
@@ -921,7 +921,7 @@ static int __init update_mp_table(void)
 
 	if (!mpc_new_phys) {
 		unsigned char old, new;
-		/* check if we can change the postion */
+		/* check if we can change the position */
 		mpc->checksum = 0;
 		old = mpf_checksum((unsigned char *)mpc, mpc->length);
 		mpc->checksum = 0xff;
@@ -930,7 +930,7 @@ static int __init update_mp_table(void)
 			printk(KERN_INFO "mpc is readonly, please try alloc_mptable instead\n");
 			return 0;
 		}
-		printk(KERN_INFO "use in-positon replacing\n");
+		printk(KERN_INFO "use in-position replacing\n");
 	} else {
 		maddr_t mpc_new_bus;
 
--- head.orig/arch/x86/kernel/process-xen.c	2011-03-03 16:13:18.000000000 +0100
+++ head/arch/x86/kernel/process-xen.c	2011-04-13 17:01:32.000000000 +0200
@@ -89,7 +89,7 @@ void exit_thread(void)
 void show_regs(struct pt_regs *regs)
 {
 	show_registers(regs);
-	show_trace(NULL, regs, (unsigned long *)kernel_stack_pointer(regs));
+	show_trace(NULL, regs, (unsigned long *)kernel_stack_pointer(regs), 0);
 }
 
 void show_regs_common(void)
@@ -112,12 +112,9 @@ void show_regs_common(void)
 		init_utsname()->release,
 		(int)strcspn(init_utsname()->version, " "),
 		init_utsname()->version);
-	printk(KERN_CONT " ");
-	printk(KERN_CONT "%s %s", vendor, product);
-	if (board) {
-		printk(KERN_CONT "/");
-		printk(KERN_CONT "%s", board);
-	}
+	printk(KERN_CONT " %s %s", vendor, product);
+	if (board)
+		printk(KERN_CONT "/%s", board);
 	printk(KERN_CONT "\n");
 }
 
--- head.orig/arch/x86/kernel/process_64-xen.c	2011-02-02 08:48:24.000000000 +0100
+++ head/arch/x86/kernel/process_64-xen.c	2012-07-05 11:58:28.000000000 +0200
@@ -578,6 +578,10 @@ void set_personality_64bit(void)
 	/* Make sure to be in 64bit mode */
 	clear_thread_flag(TIF_IA32);
 
+	/* Ensure the corresponding mm is not marked. */
+	if (current->mm)
+		current->mm->context.ia32_compat = 0;
+
 	/* TBD: overwrites user setup. Should have two bits.
 	   But 64bit processes have always behaved this way,
 	   so it's not too bad. The main problem is just that
@@ -593,6 +597,10 @@ void set_personality_ia32(void)
 	set_thread_flag(TIF_IA32);
 	current->personality |= force_personality32;
 
+	/* Mark the associated mm as containing 32-bit tasks. */
+	if (current->mm)
+		current->mm->context.ia32_compat = 1;
+
 	/* Prepare the first "return" to user space */
 	current_thread_info()->status |= TS_COMPAT;
 }
--- head.orig/arch/x86/kernel/setup-xen.c	2012-06-08 10:35:55.000000000 +0200
+++ head/arch/x86/kernel/setup-xen.c	2012-06-08 10:36:10.000000000 +0200
@@ -113,6 +113,7 @@
 #endif
 #include <asm/mce.h>
 #include <asm/alternative.h>
+#include <asm/prom.h>
 
 #ifdef CONFIG_XEN
 #include <asm/hypervisor.h>
@@ -332,6 +333,9 @@ static void __init init_gbpages(void)
 static inline void init_gbpages(void)
 {
 }
+static void __init cleanup_highmap(void)
+{
+}
 #endif
 
 static void __init reserve_brk(void)
@@ -486,16 +490,30 @@ static void __init parse_setup_data(void
 		return;
 	pa_data = boot_params.hdr.setup_data;
 	while (pa_data) {
-		data = early_memremap(pa_data, PAGE_SIZE);
+		u32 data_len, map_len;
+
+		map_len = max(PAGE_SIZE - (pa_data & ~PAGE_MASK),
+			      (u64)sizeof(struct setup_data));
+		data = early_memremap(pa_data, map_len);
+		data_len = data->len + sizeof(struct setup_data);
+		if (data_len > map_len) {
+			early_iounmap(data, map_len);
+			data = early_memremap(pa_data, data_len);
+			map_len = data_len;
+		}
+
 		switch (data->type) {
 		case SETUP_E820_EXT:
-			parse_e820_ext(data, pa_data);
+			parse_e820_ext(data);
+			break;
+		case SETUP_DTB:
+			add_dtb(pa_data);
 			break;
 		default:
 			break;
 		}
 		pa_data = data->next;
-		early_iounmap(data, PAGE_SIZE);
+		early_iounmap(data, map_len);
 	}
 #endif
 }
@@ -669,28 +687,6 @@ void __init reserve_standard_io_resource
 
 }
 
-/*
- * Note: elfcorehdr_addr is not just limited to vmcore. It is also used by
- * is_kdump_kernel() to determine if we are booting after a panic. Hence
- * ifdef it under CONFIG_CRASH_DUMP and not CONFIG_PROC_VMCORE.
- */
-
-#ifdef CONFIG_CRASH_DUMP
-/* elfcorehdr= specifies the location of elf core header
- * stored by the crashed kernel. This option will be passed
- * by kexec loader to the capture kernel.
- */
-static int __init setup_elfcorehdr(char *arg)
-{
-	char *end;
-	if (!arg)
-		return -EINVAL;
-	elfcorehdr_addr = memparse(arg, &end);
-	return end > arg ? 0 : -EINVAL;
-}
-early_param("elfcorehdr", setup_elfcorehdr);
-#endif
-
 static __init void reserve_ibft_region(void)
 {
 	unsigned long addr, size = 0;
@@ -752,15 +748,6 @@ static int __init parse_reservelow(char 
 early_param("reservelow", parse_reservelow);
 #endif
 
-static u64 __init get_max_mapped(void)
-{
-	u64 end = max_pfn_mapped;
-
-	end <<= PAGE_SHIFT;
-
-	return end;
-}
-
 /*
  * Determine if we were loaded by an EFI loader.  If so, then we have also been
  * passed the efi memmap, systab, etc., so we should use these data structures
@@ -776,11 +763,8 @@ static u64 __init get_max_mapped(void)
 
 void __init setup_arch(char **cmdline_p)
 {
-	int acpi = 0;
-	int amd = 0;
 	unsigned long flags;
 #ifdef CONFIG_XEN
-	unsigned int i;
 	unsigned long p2m_pages;
 	struct physdev_set_iopl set_iopl;
 
@@ -1047,6 +1031,8 @@ void __init setup_arch(char **cmdline_p)
 	 */
 	reserve_brk();
 
+	cleanup_highmap();
+
 	memblock.current_limit = get_max_mapped();
 	memblock_x86_fill();
 
@@ -1060,15 +1046,10 @@ void __init setup_arch(char **cmdline_p)
 	printk(KERN_DEBUG "initial memory mapped : 0 - %08lx\n",
 			max_pfn_mapped<<PAGE_SHIFT);
 
-	reserve_trampoline_memory();
-
-#ifdef CONFIG_ACPI_SLEEP
-	/*
-	 * Reserve low memory region for sleep support.
-	 * even before init_memory_mapping
-	 */
-	acpi_reserve_wakeup_memory();
+#ifndef CONFIG_XEN
+	setup_trampolines();
 #endif
+
 	init_gbpages();
 
 	/* max_pfn_mapped is updated here */
@@ -1118,19 +1099,7 @@ void __init setup_arch(char **cmdline_p)
 
 	early_acpi_boot_init();
 
-#ifdef CONFIG_ACPI_NUMA
-	/*
-	 * Parse SRAT to discover nodes.
-	 */
-	acpi = acpi_numa_init();
-#endif
-
-#ifdef CONFIG_AMD_NUMA
-	if (!acpi)
-		amd = !amd_numa_init(0, max_pfn);
-#endif
-
-	initmem_init(0, max_pfn, acpi, amd);
+	initmem_init();
 	memblock_find_dma_reserve();
 	dma32_reserve_bootmem();
 
@@ -1142,6 +1111,11 @@ void __init setup_arch(char **cmdline_p)
 	paging_init();
 	x86_init.paging.pagetable_setup_done(swapper_pg_dir);
 
+	if (boot_cpu_data.cpuid_level >= 0) {
+		/* A CPU has %cr4 if and only if it has CPUID */
+		mmu_cr4_features = read_cr4();
+	}
+
 #if defined(CONFIG_X86_32) && !defined(CONFIG_XEN)
 	/* sync back kernel address range */
 	clone_pgd_range(initial_page_table + KERNEL_PGD_BOUNDARY,
@@ -1224,10 +1198,14 @@ void __init setup_arch(char **cmdline_p)
 			virt_to_mfn(pfn_to_mfn_frame_list_list);
 	}
 
+#ifdef CONFIG_ISA_DMA_API
+# define ch p2m_pages
 	/* Mark all ISA DMA channels in-use - using them wouldn't work. */
-	for (i = 0; i < MAX_DMA_CHANNELS; ++i)
-		if (i != 4 && request_dma(i, "xen") != 0)
+	for (ch = 0; ch < MAX_DMA_CHANNELS; ++ch)
+		if (ch != 4 && request_dma(ch, "xen") != 0)
 			BUG();
+# undef ch
+#endif
 #else /* CONFIG_XEN */
 	generic_apic_probe();
 
@@ -1238,8 +1216,8 @@ void __init setup_arch(char **cmdline_p)
 	 * Read APIC and some other early information from ACPI tables.
 	 */
 	acpi_boot_init();
-
 	sfi_init();
+	x86_dtb_init();
 
 	/*
 	 * get boot-time SMP configuration:
@@ -1249,9 +1227,7 @@ void __init setup_arch(char **cmdline_p)
 
 	prefill_possible_map();
 
-#ifdef CONFIG_X86_64
 	init_cpu_to_node();
-#endif
 
 #ifndef CONFIG_XEN
 	init_apic_mappings();
@@ -1289,6 +1265,8 @@ void __init setup_arch(char **cmdline_p)
 #endif
 	x86_init.oem.banner();
 
+	x86_init.timers.wallclock_init();
+
 	mcheck_init();
 
 	local_irq_save(flags);
--- head.orig/arch/x86/kernel/setup_percpu.c	2012-05-23 13:34:18.000000000 +0200
+++ head/arch/x86/kernel/setup_percpu.c	2012-05-23 13:38:58.000000000 +0200
@@ -231,7 +231,8 @@ void __init setup_per_cpu_areas(void)
 		 * are zeroed indicating that the static arrays are
 		 * gone.
 		 */
-#if defined(CONFIG_X86_LOCAL_APIC) && !defined(CONFIG_XEN)
+#ifndef CONFIG_XEN
+#ifdef CONFIG_X86_LOCAL_APIC
 		per_cpu(x86_cpu_to_apicid, cpu) =
 			early_per_cpu_map(x86_cpu_to_apicid, cpu);
 		per_cpu(x86_bios_cpu_apicid, cpu) =
@@ -241,6 +242,7 @@ void __init setup_per_cpu_areas(void)
 		per_cpu(x86_cpu_to_logical_apicid, cpu) =
 			early_per_cpu_map(x86_cpu_to_logical_apicid, cpu);
 #endif
+#endif
 #ifdef CONFIG_X86_64
 		per_cpu(irq_stack_ptr, cpu) =
 			per_cpu(irq_stack_union.irq_stack, cpu) +
@@ -268,13 +270,15 @@ void __init setup_per_cpu_areas(void)
 	}
 
 	/* indicate the early static arrays will soon be gone */
-#if defined(CONFIG_X86_LOCAL_APIC) && !defined(CONFIG_XEN)
+#ifndef CONFIG_XEN
+#ifdef CONFIG_X86_LOCAL_APIC
 	early_per_cpu_ptr(x86_cpu_to_apicid) = NULL;
 	early_per_cpu_ptr(x86_bios_cpu_apicid) = NULL;
 #endif
 #ifdef CONFIG_X86_32
 	early_per_cpu_ptr(x86_cpu_to_logical_apicid) = NULL;
 #endif
+#endif
 #ifdef CONFIG_NUMA
 	early_per_cpu_ptr(x86_cpu_to_node_map) = NULL;
 #endif
--- head.orig/arch/x86/kernel/time-xen.c	2012-02-10 13:29:07.000000000 +0100
+++ head/arch/x86/kernel/time-xen.c	2012-02-10 13:29:28.000000000 +0100
@@ -19,6 +19,9 @@
 #include <linux/cpufreq.h>
 #include <linux/clocksource.h>
 
+extern seqlock_t xtime_lock;
+extern void do_timer(unsigned long ticks);
+
 #include <asm/vsyscall.h>
 #include <asm/delay.h>
 #include <asm/time.h>
@@ -269,19 +272,14 @@ static void sync_xen_wallclock(unsigned 
 static DEFINE_TIMER(sync_xen_wallclock_timer, sync_xen_wallclock, 0, 0);
 static void sync_xen_wallclock(unsigned long dummy)
 {
-	struct timespec now;
-	unsigned long seq;
+	struct timespec now, ignore;
 	struct xen_platform_op op;
 
 	BUG_ON(!is_initial_xendomain());
 	if (!ntp_synced() || independent_wallclock)
 		return;
 
-	do {
-		seq = read_seqbegin(&xtime_lock);
-		now = __current_kernel_time();
-	} while (read_seqretry(&xtime_lock, seq));
-
+	get_xtime_and_monotonic_and_sleep_offset(&now, &ignore, &ignore);
 	set_normalized_timespec(&now, now.tv_sec, now.tv_nsec);
 
 	op.cmd = XENPF_settime;
--- head.orig/arch/x86/kernel/x86_init-xen.c	2011-07-11 13:00:38.000000000 +0200
+++ head/arch/x86/kernel/x86_init-xen.c	2011-07-11 13:01:21.000000000 +0200
@@ -59,6 +59,10 @@ struct x86_init_ops x86_init __initdata 
 		.banner			= x86_init_noop,
 	},
 
+	.mapping = {
+		.pagetable_reserve		= xen_pagetable_reserve,
+	},
+
 	.paging = {
 		.pagetable_setup_start	= x86_init_pgd_noop,
 		.pagetable_setup_done	= x86_init_pgd_noop,
@@ -68,6 +72,7 @@ struct x86_init_ops x86_init __initdata 
 		.setup_percpu_clockev	= NULL,
 		.tsc_pre_init		= x86_init_noop,
 		.timer_init		= x86_init_noop,
+		.wallclock_init		= x86_init_noop,
 	},
 
 	.iommu = {
--- head.orig/arch/x86/mm/init-xen.c	2011-02-01 15:41:35.000000000 +0100
+++ head/arch/x86/mm/init-xen.c	2011-05-23 11:32:36.000000000 +0200
@@ -19,9 +19,9 @@
 
 DEFINE_PER_CPU(struct mmu_gather, mmu_gathers);
 
-unsigned long __meminitdata e820_table_start;
-unsigned long __meminitdata e820_table_end;
-unsigned long __meminitdata e820_table_top;
+unsigned long __meminitdata pgt_buf_start;
+unsigned long __meminitdata pgt_buf_end;
+unsigned long __meminitdata pgt_buf_top;
 
 int after_bootmem;
 
@@ -72,21 +72,14 @@ static void __init find_early_table_spac
 #ifdef CONFIG_X86_32
 	/* for fixmap */
 	tables += roundup(__end_of_fixed_addresses * sizeof(pte_t), PAGE_SIZE);
-#endif
 
-	/*
-	 * RED-PEN putting page tables only on node 0 could
-	 * cause a hotspot and fill up ZONE_DMA. The page tables
-	 * need roughly 0.5KB per GB.
-	 */
-#ifdef CONFIG_X86_32
-	e820_table_start = extend_init_mapping(tables);
-	e820_table_end = e820_table_start;
+	pgt_buf_start = extend_init_mapping(tables);
+	pgt_buf_end = pgt_buf_start;
 #else /* CONFIG_X86_64 */
-	if (!e820_table_top) {
-		e820_table_start = (__pa(xen_start_info->pt_base) >> PAGE_SHIFT) +
+	if (!pgt_buf_top) {
+		pgt_buf_start = (__pa(xen_start_info->pt_base) >> PAGE_SHIFT) +
 			xen_start_info->nr_pt_frames;
-		e820_table_end = e820_table_start;
+		pgt_buf_end = pgt_buf_start;
 	} else {
 		/*
 		 * [table_start, table_top) gets passed to reserve_early(),
@@ -94,16 +87,21 @@ static void __init find_early_table_spac
 		 * to allocate from there. table_end possibly being below
 		 * table_start is otoh not a problem.
 		 */
-		e820_table_start = e820_table_top;
+		pgt_buf_start = pgt_buf_top;
 	}
 #endif
-	if (e820_table_start == -1UL)
+	if (pgt_buf_start == -1UL)
 		panic("Cannot find space for the kernel page tables");
 
-	e820_table_top = e820_table_start + (tables >> PAGE_SHIFT);
+	pgt_buf_top = pgt_buf_start + (tables >> PAGE_SHIFT);
 
 	printk(KERN_DEBUG "kernel direct mapping tables up to %lx @ %lx-%lx\n",
-		end, e820_table_start << PAGE_SHIFT, e820_table_top << PAGE_SHIFT);
+		end, pgt_buf_start << PAGE_SHIFT, pgt_buf_top << PAGE_SHIFT);
+}
+
+void __init xen_pagetable_reserve(u64 start, u64 end)
+{
+	memblock_x86_reserve_range(start, end, "PGTABLE");
 }
 
 struct map_range {
@@ -303,7 +301,7 @@ unsigned long __init_refok init_memory_m
 		}
 
 		/* Blow away any spurious initial mappings. */
-		va = __START_KERNEL_map + (e820_table_start << PAGE_SHIFT);
+		va = __START_KERNEL_map + (pgt_buf_start << PAGE_SHIFT);
 
 		addr = page[pgd_index(va)];
 		page = addr_to_page(addr);
@@ -329,20 +327,35 @@ unsigned long __init_refok init_memory_m
 #endif
 
 #ifdef CONFIG_X86_64
-	BUG_ON(e820_table_end > e820_table_top);
+	BUG_ON(pgt_buf_end > pgt_buf_top);
 	if (!start)
 		xen_finish_init_mapping();
 	else
 #endif
-	if (e820_table_end < e820_table_top)
+	if (pgt_buf_end < pgt_buf_top)
 		/* Disable the 'table_end' allocator. */
-		e820_table_top = e820_table_end;
+		pgt_buf_top = pgt_buf_end;
 
 	__flush_tlb_all();
 
-	if (!after_bootmem && e820_table_top > e820_table_start)
-		memblock_x86_reserve_range(e820_table_start << PAGE_SHIFT,
-			      e820_table_top << PAGE_SHIFT, "PGTABLE");
+	/*
+	 * Reserve the kernel pagetable pages we used (pgt_buf_start -
+	 * pgt_buf_end) and free the other ones (pgt_buf_end - pgt_buf_top)
+	 * so that they can be reused for other purposes.
+	 *
+	 * On native it just means calling memblock_x86_reserve_range, on Xen it
+	 * also means marking RW the pagetable pages that we allocated before
+	 * but that haven't been used.
+	 *
+	 * In fact on xen we mark RO the whole range pgt_buf_start -
+	 * pgt_buf_top, because we have to make sure that when
+	 * init_memory_mapping reaches the pagetable pages area, it maps
+	 * RO all the pagetable pages, including the ones that are beyond
+	 * pgt_buf_end at that time.
+	 */
+	if (!after_bootmem && pgt_buf_top > pgt_buf_start)
+		x86_init.mapping.pagetable_reserve(PFN_PHYS(pgt_buf_start),
+				PFN_PHYS(pgt_buf_top));
 
 	if (!after_bootmem)
 		early_memtest(start, end);
--- head.orig/arch/x86/mm/init_32-xen.c	2011-02-01 15:41:35.000000000 +0100
+++ head/arch/x86/mm/init_32-xen.c	2011-04-13 17:01:32.000000000 +0200
@@ -65,10 +65,10 @@ bool __read_mostly __vmalloc_start_set =
 
 static __init void *alloc_low_page(void)
 {
-	unsigned long pfn = e820_table_end++;
+	unsigned long pfn = pgt_buf_end++;
 	void *adr;
 
-	if (pfn >= e820_table_top)
+	if (pfn >= pgt_buf_top)
 		panic("alloc_low_page: ran out of memory");
 
 	adr = __va(pfn * PAGE_SIZE);
@@ -173,8 +173,8 @@ static pte_t *__init page_table_kmap_che
 	if (pmd_idx_kmap_begin != pmd_idx_kmap_end
 	    && (vaddr >> PMD_SHIFT) >= pmd_idx_kmap_begin
 	    && (vaddr >> PMD_SHIFT) <= pmd_idx_kmap_end
-	    && ((__pa(pte) >> PAGE_SHIFT) < e820_table_start
-		|| (__pa(pte) >> PAGE_SHIFT) >= e820_table_end)) {
+	    && ((__pa(pte) >> PAGE_SHIFT) < pgt_buf_start
+		|| (__pa(pte) >> PAGE_SHIFT) >= pgt_buf_end)) {
 		pte_t *newpte;
 		int i;
 
@@ -646,8 +646,7 @@ void __init find_low_pfn_range(void)
 }
 
 #ifndef CONFIG_NEED_MULTIPLE_NODES
-void __init initmem_init(unsigned long start_pfn, unsigned long end_pfn,
-				int acpi, int k8)
+void __init initmem_init(void)
 {
 #ifdef CONFIG_HIGHMEM
 	highstart_pfn = highend_pfn = max_pfn;
@@ -986,7 +985,7 @@ static void mark_nxdata_nx(void)
 {
 	/*
 	 * When this called, init has already been executed and released,
-	 * so everything past _etext sould be NX.
+	 * so everything past _etext should be NX.
 	 */
 	unsigned long start = PFN_ALIGN(_etext);
 	/*
--- head.orig/arch/x86/mm/init_64-xen.c	2011-03-17 14:22:21.000000000 +0100
+++ head/arch/x86/mm/init_64-xen.c	2011-11-03 12:51:20.000000000 +0100
@@ -210,9 +210,9 @@ static __ref void *spp_getpage(void)
 
 	if (after_bootmem)
 		ptr = (void *) get_zeroed_page(GFP_ATOMIC | __GFP_NOTRACK);
-	else if (e820_table_end < e820_table_top) {
-		ptr = __va(e820_table_end << PAGE_SHIFT);
-		e820_table_end++;
+	else if (pgt_buf_end < pgt_buf_top) {
+		ptr = __va(pgt_buf_end << PAGE_SHIFT);
+		pgt_buf_end++;
 		clear_page(ptr);
 	} else
 		ptr = alloc_bootmem_pages(PAGE_SIZE);
@@ -369,18 +369,18 @@ void __init init_extra_mapping_uc(unsign
  * to the compile time generated pmds. This results in invalid pmds up
  * to the point where we hit the physaddr 0 mapping.
  *
- * We limit the mappings to the region from _text to _end.  _end is
- * rounded up to the 2MB boundary. This catches the invalid pmds as
+ * We limit the mappings to the region from _text to _brk_end.  _brk_end
+ * is rounded up to the 2MB boundary. This catches the invalid pmds as
  * well, as they are located before _text:
  */
 void __init cleanup_highmap(void)
 {
 	unsigned long vaddr = __START_KERNEL_map;
-	unsigned long end = roundup((unsigned long)_end, PMD_SIZE) - 1;
+	unsigned long vaddr_end = __START_KERNEL_map + (max_pfn_mapped << PAGE_SHIFT);
+	unsigned long end = roundup((unsigned long)_brk_end, PMD_SIZE) - 1;
 	pmd_t *pmd = level2_kernel_pgt;
-	pmd_t *last_pmd = pmd + PTRS_PER_PMD;
 
-	for (; pmd < last_pmd; pmd++, vaddr += PMD_SIZE) {
+	for (; vaddr + PMD_SIZE - 1 < vaddr_end; pmd++, vaddr += PMD_SIZE) {
 		if (pmd_none(*pmd))
 			continue;
 		if (vaddr < (unsigned long) _text || vaddr > end)
@@ -401,9 +401,9 @@ static __ref void *alloc_low_page(unsign
 		return adr;
 	}
 
-	BUG_ON(!e820_table_end);
-	pfn = e820_table_end++;
-	if (pfn >= e820_table_top)
+	BUG_ON(!pgt_buf_end);
+	pfn = pgt_buf_end++;
+	if (pfn >= pgt_buf_top)
 		panic("alloc_low_page: ran out of memory");
 
 	adr = early_memremap(pfn * PAGE_SIZE, PAGE_SIZE);
@@ -412,12 +412,28 @@ static __ref void *alloc_low_page(unsign
 	return adr;
 }
 
+static __ref void *map_low_page(void *virt)
+{
+	void *adr;
+	unsigned long phys, left;
+
+	if (after_bootmem)
+		return virt;
+
+	phys = __pa(virt);
+	left = phys & (PAGE_SIZE - 1);
+	adr = early_memremap_ro(phys & PAGE_MASK, PAGE_SIZE);
+	adr = (void *)(((unsigned long)adr) | left);
+
+	return adr;
+}
+
 static __ref void unmap_low_page(void *adr)
 {
 	if (after_bootmem)
 		return;
 
-	early_iounmap(adr, PAGE_SIZE);
+	early_iounmap((void *)((unsigned long)adr & PAGE_MASK), PAGE_SIZE);
 }
 
 static inline int __meminit make_readonly(unsigned long paddr)
@@ -428,13 +444,13 @@ static inline int __meminit make_readonl
 	/* Make new page tables read-only on the first pass. */
 	if (!xen_feature(XENFEAT_writable_page_tables)
 	    && !max_pfn_mapped
-	    && (paddr >= (e820_table_start << PAGE_SHIFT))
-	    && (paddr < (e820_table_top << PAGE_SHIFT)))
+	    && (paddr >= (pgt_buf_start << PAGE_SHIFT))
+	    && (paddr < (pgt_buf_top << PAGE_SHIFT)))
 		readonly = 1;
 	/* Make old page tables read-only. */
 	if (!xen_feature(XENFEAT_writable_page_tables)
 	    && (paddr >= (xen_start_info->pt_base - __START_KERNEL_map))
-	    && (paddr < (e820_table_end << PAGE_SHIFT)))
+	    && (paddr < (pgt_buf_end << PAGE_SHIFT)))
 		readonly = 1;
 
 	/*
@@ -503,16 +519,6 @@ phys_pte_init(pte_t *pte_page, unsigned 
 }
 
 static unsigned long __meminit
-phys_pte_update(pmd_t *pmd, unsigned long address, unsigned long end,
-		pgprot_t prot)
-{
-	pte_t *pte = (pte_t *)pmd_page_vaddr(*pmd);
-
-	BUG_ON(!max_pfn_mapped);
-	return phys_pte_init(pte, address, end, prot);
-}
-
-static unsigned long __meminit
 phys_pmd_init(pmd_t *pmd_page, unsigned long address, unsigned long end,
 	      unsigned long page_size_mask, pgprot_t prot)
 {
@@ -533,8 +539,10 @@ phys_pmd_init(pmd_t *pmd_page, unsigned 
 		if (__pmd_val(*pmd)) {
 			if (!pmd_large(*pmd)) {
 				spin_lock(&init_mm.page_table_lock);
-				last_map_addr = phys_pte_update(pmd, address,
+				pte = map_low_page((pte_t *)pmd_page_vaddr(*pmd));
+				last_map_addr = phys_pte_init(pte, address,
 								end, prot);
+				unmap_low_page(pte);
 				spin_unlock(&init_mm.page_table_lock);
 				continue;
 			}
@@ -576,9 +584,15 @@ phys_pmd_init(pmd_t *pmd_page, unsigned 
 			if (max_pfn_mapped)
 				make_page_readonly(__va(pte_phys),
 						   XENFEAT_writable_page_tables);
-			if (page_size_mask & (1 << PG_LEVEL_NUM))
-				xen_l2_entry_update(pmd, __pmd(pte_phys | _PAGE_TABLE));
-			else
+			if (page_size_mask & (1 << PG_LEVEL_NUM)) {
+				mmu_update_t u;
+
+				u.ptr = arbitrary_virt_to_machine(pmd);
+				u.val = phys_to_machine(pte_phys) | _PAGE_TABLE;
+				if (HYPERVISOR_mmu_update(&u, 1, NULL,
+							  DOMID_SELF) < 0)
+					BUG();
+			} else
 				*pmd = __pmd(pte_phys | _PAGE_TABLE);
 		} else {
 			make_page_readonly(pte, XENFEAT_writable_page_tables);
@@ -592,21 +606,6 @@ phys_pmd_init(pmd_t *pmd_page, unsigned 
 }
 
 static unsigned long __meminit
-phys_pmd_update(pud_t *pud, unsigned long address, unsigned long end,
-		unsigned long page_size_mask, pgprot_t prot)
-{
-	pmd_t *pmd = pmd_offset(pud, 0);
-	unsigned long last_map_addr;
-
-	BUG_ON(!max_pfn_mapped);
-	last_map_addr = phys_pmd_init(pmd, address, end,
-				      page_size_mask | (1 << PG_LEVEL_NUM),
-				      prot);
-	__flush_tlb_all();
-	return last_map_addr;
-}
-
-static unsigned long __meminit
 phys_pud_init(pud_t *pud_page, unsigned long addr, unsigned long end,
 			 unsigned long page_size_mask)
 {
@@ -625,8 +624,12 @@ phys_pud_init(pud_t *pud_page, unsigned 
 
 		if (__pud_val(*pud)) {
 			if (!pud_large(*pud)) {
-				last_map_addr = phys_pmd_update(pud, addr, end,
-							 page_size_mask, prot);
+				pmd = map_low_page(pmd_offset(pud, 0));
+				last_map_addr = phys_pmd_init(pmd, addr, end,
+					page_size_mask | (1 << PG_LEVEL_NUM),
+					prot);
+				unmap_low_page(pmd);
+				__flush_tlb_all();
 				continue;
 			}
 			/*
@@ -668,9 +671,15 @@ phys_pud_init(pud_t *pud_page, unsigned 
 			if (max_pfn_mapped)
 				make_page_readonly(__va(pmd_phys),
 						   XENFEAT_writable_page_tables);
-			if (page_size_mask & (1 << PG_LEVEL_NUM))
-				xen_l3_entry_update(pud, __pud(pmd_phys | _PAGE_TABLE));
-			else
+			if (page_size_mask & (1 << PG_LEVEL_NUM)) {
+				mmu_update_t u;
+
+				u.ptr = arbitrary_virt_to_machine(pud);
+				u.val = phys_to_machine(pmd_phys) | _PAGE_TABLE;
+				if (HYPERVISOR_mmu_update(&u, 1, NULL,
+							  DOMID_SELF) < 0)
+					BUG();
+			} else
 				*pud = __pud(pmd_phys | _PAGE_TABLE);
 		} else {
 			make_page_readonly(pmd, XENFEAT_writable_page_tables);
@@ -686,17 +695,6 @@ phys_pud_init(pud_t *pud_page, unsigned 
 	return last_map_addr;
 }
 
-static unsigned long __meminit
-phys_pud_update(pgd_t *pgd, unsigned long addr, unsigned long end,
-		 unsigned long page_size_mask)
-{
-	pud_t *pud;
-
-	pud = (pud_t *)pgd_page_vaddr(*pgd);
-
-	return phys_pud_init(pud, addr, end, page_size_mask | (1 << PG_LEVEL_NUM));
-}
-
 void __init xen_init_pt(void)
 {
 	unsigned long addr, *page;
@@ -799,15 +797,15 @@ void __init xen_finish_init_mapping(void
 
 	/* Destroy the Xen-created mappings beyond the kernel image. */
 	start = PAGE_ALIGN(_brk_end);
-	end   = __START_KERNEL_map + (e820_table_start << PAGE_SHIFT);
+	end   = __START_KERNEL_map + (pgt_buf_start << PAGE_SHIFT);
 	for (; start < end; start += PAGE_SIZE)
 		if (HYPERVISOR_update_va_mapping(start, __pte_ma(0), 0))
 			BUG();
 
-	WARN(e820_table_end != e820_table_top, "start=%lx cur=%lx top=%lx\n",
-	     e820_table_start, e820_table_end, e820_table_top);
-	if (e820_table_end > e820_table_top)
-		e820_table_top = e820_table_end;
+	WARN(pgt_buf_end != pgt_buf_top, "start=%lx cur=%lx top=%lx\n",
+	     pgt_buf_start, pgt_buf_end, pgt_buf_top);
+	if (pgt_buf_end > pgt_buf_top)
+		pgt_buf_top = pgt_buf_end;
 }
 
 unsigned long __meminit
@@ -833,8 +831,10 @@ kernel_physical_mapping_init(unsigned lo
 			next = end;
 
 		if (__pgd_val(*pgd)) {
-			last_map_addr = phys_pud_update(pgd, __pa(start),
-						 __pa(end), page_size_mask);
+			pud = map_low_page((pud_t *)pgd_page_vaddr(*pgd));
+			last_map_addr = phys_pud_init(pud, __pa(start),
+				__pa(end), page_size_mask | (1 << PG_LEVEL_NUM));
+			unmap_low_page(pud);
 			continue;
 		}
 
@@ -864,14 +864,13 @@ kernel_physical_mapping_init(unsigned lo
 }
 
 #ifndef CONFIG_NUMA
-void __init initmem_init(unsigned long start_pfn, unsigned long end_pfn,
-				int acpi, int k8)
+void __init initmem_init(void)
 {
-	memblock_x86_register_active_regions(0, start_pfn, end_pfn);
+	memblock_x86_register_active_regions(0, 0, max_pfn);
 #ifdef CONFIG_XEN
-	if (end_pfn > xen_start_info->nr_pages)
+	if (max_pfn > xen_start_info->nr_pages)
 		memblock_x86_reserve_range(xen_start_info->nr_pages << PAGE_SHIFT,
-					   end_pfn << PAGE_SHIFT, "BALLOON");
+					   max_pfn << PAGE_SHIFT, "BALLOON");
 #endif
 }
 #endif
@@ -1149,18 +1148,18 @@ static struct vm_area_struct gate_vma = 
 	.vm_flags	= VM_READ | VM_EXEC
 };
 
-struct vm_area_struct *get_gate_vma(struct task_struct *tsk)
+struct vm_area_struct *get_gate_vma(struct mm_struct *mm)
 {
 #ifdef CONFIG_IA32_EMULATION
-	if (test_tsk_thread_flag(tsk, TIF_IA32))
+	if (!mm || mm->context.ia32_compat)
 		return NULL;
 #endif
 	return &gate_vma;
 }
 
-int in_gate_area(struct task_struct *task, unsigned long addr)
+int in_gate_area(struct mm_struct *mm, unsigned long addr)
 {
-	struct vm_area_struct *vma = get_gate_vma(task);
+	struct vm_area_struct *vma = get_gate_vma(mm);
 
 	if (!vma)
 		return 0;
@@ -1169,11 +1168,11 @@ int in_gate_area(struct task_struct *tas
 }
 
 /*
- * Use this when you have no reliable task/vma, typically from interrupt
- * context. It is less reliable than using the task's vma and may give
- * false positives:
+ * Use this when you have no reliable mm, typically from interrupt
+ * context. It is less reliable than using a task's mm and may give
+ * false positives.
  */
-int in_gate_area_no_task(unsigned long addr)
+int in_gate_area_no_mm(unsigned long addr)
 {
 	return (addr >= VSYSCALL_START) && (addr < VSYSCALL_END);
 }
@@ -1187,6 +1186,19 @@ const char *arch_vma_name(struct vm_area
 	return NULL;
 }
 
+#ifdef CONFIG_X86_UV
+#define MIN_MEMORY_BLOCK_SIZE   (1 << SECTION_SIZE_BITS)
+
+unsigned long memory_block_size_bytes(void)
+{
+	if (is_uv_system()) {
+		printk(KERN_INFO "UV: memory block size 2GB\n");
+		return 2UL * 1024 * 1024 * 1024;
+	}
+	return MIN_MEMORY_BLOCK_SIZE;
+}
+#endif
+
 #ifdef CONFIG_SPARSEMEM_VMEMMAP
 /*
  * Initialise the sparsemem vmemmap using huge-pages at the PMD level.
--- head.orig/arch/x86/mm/ioremap-xen.c	2011-05-09 11:42:49.000000000 +0200
+++ head/arch/x86/mm/ioremap-xen.c	2011-05-09 11:42:57.000000000 +0200
@@ -758,6 +758,12 @@ early_memremap(resource_size_t phys_addr
 	return __early_ioremap(phys_to_machine(phys_addr), size, PAGE_KERNEL);
 }
 
+void __init __iomem *
+early_memremap_ro(resource_size_t phys_addr, unsigned long size)
+{
+	return __early_ioremap(phys_to_machine(phys_addr), size, PAGE_KERNEL_RO);
+}
+
 void __init early_iounmap(void __iomem *addr, unsigned long size)
 {
 	unsigned long virt_addr;
--- head.orig/arch/x86/mm/pageattr-xen.c	2011-03-23 10:10:15.000000000 +0100
+++ head/arch/x86/mm/pageattr-xen.c	2011-04-13 17:01:32.000000000 +0200
@@ -310,7 +310,7 @@ static inline pgprot_t static_protection
 		 * these shared mappings are made of small page mappings.
 		 * Thus this don't enforce !RW mapping for small page kernel
 		 * text mapping logic will help Linux Xen parvirt guest boot
-		 * aswell.
+		 * as well.
 		 */
 		if (lookup_address(address, &level) && (level != PG_LEVEL_4K))
 			pgprot_val(forbidden) |= _PAGE_RW;
--- head.orig/arch/x86/mm/pgtable-xen.c	2011-03-17 14:26:03.000000000 +0100
+++ head/arch/x86/mm/pgtable-xen.c	2011-04-12 15:59:10.000000000 +0200
@@ -528,8 +528,7 @@ void pud_populate(struct mm_struct *mm, 
 	 * section 8.1: in PAE mode we explicitly have to flush the
 	 * TLB via cr3 if the top-level pgd is changed...
 	 */
-	if (mm == current->active_mm)
-		xen_tlb_flush();
+	flush_tlb_mm(mm);
 }
 #else  /* !CONFIG_X86_PAE */
 
--- head.orig/arch/x86/vdso/vdso32-setup-xen.c	2012-02-29 14:18:20.000000000 +0100
+++ head/arch/x86/vdso/vdso32-setup-xen.c	2012-02-29 14:19:15.000000000 +0100
@@ -465,24 +465,25 @@ const char *arch_vma_name(struct vm_area
 	return NULL;
 }
 
-struct vm_area_struct *get_gate_vma(struct task_struct *tsk)
+struct vm_area_struct *get_gate_vma(struct mm_struct *mm)
 {
-	struct mm_struct *mm = tsk->mm;
-
-	/* Check to see if this task was created in compat vdso mode */
+	/*
+	 * Check to see if the corresponding task was created in compat vdso
+	 * mode.
+	 */
 	if (mm && mm->context.vdso == (void *)VDSO_HIGH_BASE)
 		return &gate_vma;
 	return NULL;
 }
 
-int in_gate_area(struct task_struct *task, unsigned long addr)
+int in_gate_area(struct mm_struct *mm, unsigned long addr)
 {
-	const struct vm_area_struct *vma = get_gate_vma(task);
+	const struct vm_area_struct *vma = get_gate_vma(mm);
 
 	return vma && addr >= vma->vm_start && addr < vma->vm_end;
 }
 
-int in_gate_area_no_task(unsigned long addr)
+int in_gate_area_no_mm(unsigned long addr)
 {
 	return 0;
 }
--- head.orig/drivers/net/Kconfig	2012-06-13 15:36:36.000000000 +0200
+++ head/drivers/net/Kconfig	2012-06-13 15:44:47.000000000 +0200
@@ -301,15 +301,15 @@ config PARAVIRT_XEN_NETDEV_FRONTEND
 	  domain 0).
 
 	  The corresponding Linux backend driver is enabled by the
-	  CONFIG_XEN_NETDEV_BACKEND option.
+	  PARAVIRT_XEN_NETDEV_BACKEND option.
 
 	  If you are compiling a kernel for use as Xen guest, you
 	  should say Y here. To compile this driver as a module, chose
 	  M here: the module will be called xen-netfront.
 
-config XEN_NETDEV_BACKEND
+config PARAVIRT_XEN_NETDEV_BACKEND
 	tristate "Xen backend network device"
-	depends on XEN_BACKEND
+	depends on PARAVIRT_XEN_BACKEND
 	help
 	  This driver allows the kernel to act as a Xen network driver
 	  domain which exports paravirtual network devices to other
@@ -317,7 +317,7 @@ config XEN_NETDEV_BACKEND
 	  system that implements a compatible front end.
 
 	  The corresponding Linux frontend driver is enabled by the
-	  CONFIG_XEN_NETDEV_FRONTEND configuration option.
+	  PARAVIRT_XEN_NETDEV_FRONTEND configuration option.
 
 	  The backend driver presents a standard network device
 	  endpoint for each paravirtual network device to the driver
--- head.orig/drivers/net/Makefile	2012-06-13 15:13:19.000000000 +0200
+++ head/drivers/net/Makefile	2012-06-13 15:44:52.000000000 +0200
@@ -56,7 +56,7 @@ obj-$(CONFIG_WIMAX) += wimax/
 
 obj-$(CONFIG_VMXNET3) += vmxnet3/
 obj-$(CONFIG_PARAVIRT_XEN_NETDEV_FRONTEND) += xen-netfront.o
-obj-$(CONFIG_XEN_NETDEV_BACKEND) += xen-netback/
+obj-$(CONFIG_PARAVIRT_XEN_NETDEV_BACKEND) += xen-netback/
 
 obj-$(CONFIG_USB_CATC)          += usb/
 obj-$(CONFIG_USB_KAWETH)        += usb/
<<<<<<< HEAD
--- head.orig/drivers/net/xen-netback/Makefile	2012-06-06 13:23:56.000000000 +0200
=======
--- head.orig/drivers/net/xen-netback/Makefile	2012-07-05 09:55:42.000000000 +0200
>>>>>>> 0ac6c274
+++ head/drivers/net/xen-netback/Makefile	2011-04-13 14:42:19.000000000 +0200
@@ -1,3 +1,3 @@
-obj-$(CONFIG_XEN_NETDEV_BACKEND) := xen-netback.o
+obj-$(CONFIG_PARAVIRT_XEN_NETDEV_BACKEND) := xen-netback.o
 
 xen-netback-y := netback.o xenbus.o interface.o
<<<<<<< HEAD
--- head.orig/drivers/watchdog/Kconfig	2012-06-06 13:23:56.000000000 +0200
+++ head/drivers/watchdog/Kconfig	2012-04-10 17:11:45.000000000 +0200
@@ -1184,7 +1184,7 @@ config WATCHDOG_RIO
=======
--- head.orig/drivers/watchdog/Kconfig	2012-07-05 09:55:42.000000000 +0200
+++ head/drivers/watchdog/Kconfig	2012-06-13 15:44:58.000000000 +0200
@@ -1206,7 +1206,7 @@ config WATCHDOG_RIO
>>>>>>> 0ac6c274
 
 config XEN_WDT
 	tristate "Xen Watchdog support"
-	depends on XEN
+	depends on XEN || PARAVIRT_XEN
 	help
 	  Say Y here to support the hypervisor watchdog capability provided
 	  by Xen 4.0 and newer.  The watchdog timeout period is normally one
<<<<<<< HEAD
--- head.orig/drivers/watchdog/xen_wdt.c	2012-06-06 13:23:56.000000000 +0200
=======
--- head.orig/drivers/watchdog/xen_wdt.c	2012-07-05 09:55:42.000000000 +0200
>>>>>>> 0ac6c274
+++ head/drivers/watchdog/xen_wdt.c	2012-04-10 17:11:39.000000000 +0200
@@ -1,7 +1,8 @@
 /*
  *	Xen Watchdog Driver
  *
- *	(c) Copyright 2010 Novell, Inc.
+ *	(c) Copyright 2010,2011 Novell, Inc.
+ *	(c) Copyright 2011,2012 SuSE
  *
  *	This program is free software; you can redistribute it and/or
  *	modify it under the terms of the GNU General Public License
@@ -28,8 +29,10 @@
 #include <linux/spinlock.h>
 #include <linux/uaccess.h>
 #include <linux/watchdog.h>
+#ifdef CONFIG_PARAVIRT_XEN
 #include <xen/xen.h>
 #include <asm/xen/hypercall.h>
+#endif
 #include <xen/interface/sched.h>
 
 static struct platform_device *platform_device;
@@ -329,17 +332,19 @@ static int __init xen_wdt_init_module(vo
 {
 	int err;
 
+#ifdef CONFIG_PARAVIRT_XEN
 	if (!xen_domain())
 		return -ENODEV;
+#endif
 
-	pr_info("Xen WatchDog Timer Driver v%s\n", DRV_VERSION);
+	printk(KERN_INFO "Xen WatchDog Timer Driver v%s\n", DRV_VERSION);
 
 	err = platform_driver_register(&xen_wdt_driver);
 	if (err)
 		return err;
 
 	platform_device = platform_device_register_simple(DRV_NAME,
-								  -1, NULL, 0);
+							  -1, NULL, 0);
 	if (IS_ERR(platform_device)) {
 		err = PTR_ERR(platform_device);
 		platform_driver_unregister(&xen_wdt_driver);
--- head.orig/drivers/xen/Kconfig	2012-04-03 13:15:48.000000000 +0200
+++ head/drivers/xen/Kconfig	2012-04-03 13:15:53.000000000 +0200
@@ -503,7 +503,7 @@ config XEN_GNTDEV
 
 config XEN_GRANT_DEV_ALLOC
 	tristate "User-space grant reference allocator driver"
-	depends on XEN
+	depends on PARAVIRT_XEN
 	default m
 	help
 	  Allows userspace processes to create pages with access granted
--- head.orig/drivers/xen/Makefile	2011-08-18 11:16:13.000000000 +0200
+++ head/drivers/xen/Makefile	2011-08-18 11:16:19.000000000 +0200
@@ -1,10 +1,10 @@
-obj-$(CONFIG_PARAVIRT_XEN)	+= grant-table.o features.o events.o manage.o
+obj-$(CONFIG_PARAVIRT_XEN)	+= grant-table.o features.o events.o manage.o balloon.o
 xen-biomerge-$(CONFIG_PARAVIRT_XEN) := biomerge.o
 xen-hotplug-$(CONFIG_PARAVIRT_XEN) := cpu_hotplug.o
-xen-balloon-$(CONFIG_PARAVIRT_XEN) := balloon.o
+xen-balloon_$(CONFIG_PARAVIRT_XEN) := xen-balloon.o
 xen-evtchn-name-$(CONFIG_PARAVIRT_XEN) := xen-evtchn
 
-xen-balloon-$(CONFIG_XEN)	:= balloon/
+xen-balloon_$(CONFIG_XEN)	:= balloon/
 obj-$(CONFIG_XEN)		+= core/
 obj-$(CONFIG_XEN)		+= console/
 obj-y				+= xenbus/
@@ -25,10 +25,11 @@ obj-$(CONFIG_XEN_PRIVILEGED_GUEST)	+= $(
 obj-$(CONFIG_BLOCK)			+= $(xen-biomerge-y)
 obj-$(CONFIG_HOTPLUG_CPU)		+= $(xen-hotplug-y)
 obj-$(CONFIG_XEN_XENCOMM)		+= xencomm.o
-obj-$(CONFIG_XEN_BALLOON)		+= $(xen-balloon-y)
+obj-$(CONFIG_XEN_BALLOON)		+= $(xen-balloon_y)
 obj-$(CONFIG_XEN_DEV_EVTCHN)		+= $(xen-evtchn-name-y).o
 obj-$(CONFIG_XEN_GNTDEV)		+= xen-gntdev.o
 obj-$(CONFIG_XENFS)			+= xenfs/
+obj-$(CONFIG_XEN_GRANT_DEV_ALLOC)	+= xen-gntalloc.o
 obj-$(CONFIG_XEN_SYS_HYPERVISOR)	+= sys-hypervisor.o
 obj-$(CONFIG_XEN_PLATFORM_PCI)		+= xen-platform-pci.o
 obj-$(CONFIG_SWIOTLB_XEN)		+= swiotlb-xen.o
@@ -36,6 +37,7 @@ obj-$(CONFIG_XEN_DOM0)			+= pci.o
 
 xen-evtchn-y				:= evtchn.o
 xen-gntdev-y				:= gntdev.o
+xen-gntalloc-y				:= gntalloc.o
 
 xen-platform-pci-y			:= platform-pci.o
 
--- head.orig/drivers/xen/blkback/blkback.c	2012-04-04 10:26:03.000000000 +0200
+++ head/drivers/xen/blkback/blkback.c	2012-03-26 12:28:48.000000000 +0200
@@ -149,8 +149,6 @@ static void unplug_queue(blkif_t *blkif)
 {
 	if (blkif->plug == NULL)
 		return;
-	if (blkif->plug->unplug_fn)
-		blkif->plug->unplug_fn(blkif->plug);
 	kobject_put(&blkif->plug->kobj);
 	blkif->plug = NULL;
 }
--- head.orig/drivers/xen/blktap2-new/device.c	2012-02-16 16:38:28.000000000 +0100
+++ head/drivers/xen/blktap2-new/device.c	2012-02-16 16:38:39.000000000 +0100
@@ -527,10 +527,9 @@ blktap_device_debug(struct blktap *tap, 
 		      queue_logical_block_size(q));
 
 	s += snprintf(s, end - s,
-		      "queue flags:%#lx plugged:%d stopped:%d empty:%d\n",
+		      "queue flags:%#lx stopped:%d\n",
 		      q->queue_flags,
-		      blk_queue_plugged(q), blk_queue_stopped(q),
-		      elv_queue_empty(q));
+		      blk_queue_stopped(q));
 
 	bdev = bdget_disk(disk, 0);
 	if (bdev) {
--- head.orig/drivers/xen/core/evtchn.c	2012-04-03 17:02:16.000000000 +0200
+++ head/drivers/xen/core/evtchn.c	2012-06-08 10:36:16.000000000 +0200
@@ -33,7 +33,6 @@
 #include <linux/module.h>
 #include <linux/slab.h>
 #include <linux/irq.h>
-#include <linux/irqdesc.h>
 #include <linux/interrupt.h>
 #include <linux/sched.h>
 #include <linux/kernel_stat.h>
@@ -47,6 +46,7 @@
 #include <xen/interface/physdev.h>
 #include <asm/hypervisor.h>
 #include <linux/mc146818rtc.h> /* RTC_IRQ */
+#include "../../../kernel/irq/internals.h" /* IRQS_AUTODETECT, IRQS_PENDING */
 
 /*
  * This lock protects updates to the following mapping and reference-count
@@ -89,7 +89,7 @@ static struct irq_cfg _irq_cfg[] = {
 static inline struct irq_cfg *__pure irq_cfg(unsigned int irq)
 {
 #ifdef CONFIG_SPARSE_IRQ
-	return get_irq_chip_data(irq);
+	return irq_get_chip_data(irq);
 #else
 	return irq < NR_IRQS ? _irq_cfg + irq : NULL;
 #endif
@@ -420,18 +420,18 @@ static int find_unbound_irq(unsigned int
 
 	for (irq = DYNIRQ_BASE; irq < nr_irqs; irq++) {
 		struct irq_cfg *cfg = alloc_irq_and_cfg_at(irq, node);
-		struct irq_desc *desc = irq_to_desc(irq);
+		struct irq_data *data = irq_get_irq_data(irq);
 
 		if (unlikely(!cfg))
 			return -ENOMEM;
-		if (desc->irq_data.chip != &no_irq_chip &&
-		    desc->irq_data.chip != chip)
+		if (data->chip != &no_irq_chip &&
+		    data->chip != chip)
 			continue;
 
 		if (!cfg->bindcount) {
 			*pcfg = cfg;
-			desc->status |= IRQ_NOPROBE;
-			set_irq_chip_and_handler_name(irq, chip,
+			irq_set_noprobe(irq);
+			irq_set_chip_and_handler_name(irq, chip,
 						      handle_fasteoi_irq,
 						      "fasteoi");
 			return irq;
@@ -600,7 +600,7 @@ static int bind_ipi_to_irq(unsigned int 
 static void unbind_from_irq(unsigned int irq)
 {
 	struct irq_cfg *cfg = irq_cfg(irq);
-	unsigned int cpu, evtchn = evtchn_from_irq_cfg(cfg);
+	unsigned int evtchn = evtchn_from_irq_cfg(cfg);
 
 	spin_lock(&irq_mapping_update_lock);
 
@@ -628,17 +628,7 @@ static void unbind_from_irq(unsigned int
 		evtchn_to_irq[evtchn] = -1;
 		cfg->info = IRQ_UNBOUND;
 
-		/* Zap stats across IRQ changes of use. */
-		for_each_possible_cpu(cpu) {
-#ifdef CONFIG_GENERIC_HARDIRQS
-			struct irq_desc *desc = irq_to_desc(irq);
-
-			if (desc->kstat_irqs)
-				*per_cpu_ptr(desc->kstat_irqs, cpu) = 0;
-#else
-			kstat_cpu(cpu).irqs[irq] = 0;
-#endif
-		}
+		dynamic_irq_cleanup(irq);
 	}
 
 	spin_unlock(&irq_mapping_update_lock);
@@ -785,8 +775,11 @@ static int set_affinity_irq(struct irq_d
 
 	masked = test_and_set_evtchn_mask(port);
 	rc = HYPERVISOR_event_channel_op(EVTCHNOP_bind_vcpu, &ebv);
-	if (rc == 0)
+	if (rc == 0) {
 		bind_evtchn_to_cpu(port, cpu);
+		rc = evtchn_to_irq[port] != -1 ? IRQ_SET_MASK_OK_NOCOPY
+					       : IRQ_SET_MASK_OK;
+	}
 	if (!masked)
 		unmask_evtchn(port);
 
@@ -840,8 +833,8 @@ static unsigned int startup_dynirq(struc
 
 static void end_dynirq(struct irq_data *data)
 {
-	if (!(irq_to_desc(data->irq)->status & IRQ_DISABLED)) {
-		move_masked_irq(data->irq);
+	if (!irqd_irq_disabled(data)) {
+		irq_move_masked_irq(data);
 		unmask_dynirq(data);
 	}
 }
@@ -936,7 +929,7 @@ static void enable_pirq(struct irq_data 
 	/* NB. We are happy to share unless we are probing. */
 	bind_pirq.flags = (pirq < nr_pirqs
 			   && test_and_clear_bit(pirq, probing_pirq))
-			  || (irq_to_desc(irq)->status & IRQ_AUTODETECT)
+			  || (irq_to_desc(irq)->istate & IRQS_AUTODETECT)
 			  ? 0 : BIND_PIRQ__WILL_SHARE;
 	if (HYPERVISOR_event_channel_op(EVTCHNOP_bind_pirq, &bind_pirq) != 0) {
 		if (bind_pirq.flags)
@@ -993,14 +986,13 @@ static void unmask_pirq(struct irq_data 
 
 static void end_pirq(struct irq_data *data)
 {
-	const struct irq_desc *desc = irq_to_desc(data->irq);
+	bool disabled = irqd_irq_disabled(data);
 
-	if ((desc->status & (IRQ_DISABLED|IRQ_PENDING)) ==
-	    (IRQ_DISABLED|IRQ_PENDING))
+	if (disabled && (irq_to_desc(data->irq)->istate & IRQS_PENDING))
 		shutdown_pirq(data);
 	else {
-		if (!(desc->status & IRQ_DISABLED))
-			move_masked_irq(data->irq);
+		if (!disabled)
+			irq_move_masked_irq(data);
 		unmask_pirq(data);
 	}
 }
@@ -1134,10 +1126,13 @@ static void restore_cpu_ipis(unsigned in
 	int ipi, irq, evtchn;
 
 	for (ipi = 0; ipi < NR_IPIS; ipi++) {
+		struct irq_data *data;
+
 		if ((irq = per_cpu(ipi_to_irq, cpu)[ipi]) == -1)
 			continue;
 
-		BUG_ON(irq_cfg(irq)->info != mk_irq_info(IRQT_IPI, ipi, 0));
+		data = irq_get_irq_data(irq);
+		BUG_ON(irq_data_cfg(data)->info != mk_irq_info(IRQT_IPI, ipi, 0));
 
 		/* Get a new binding from Xen. */
 		bind_ipi.vcpu = cpu;
@@ -1148,11 +1143,11 @@ static void restore_cpu_ipis(unsigned in
 
 		/* Record the new mapping. */
 		evtchn_to_irq[evtchn] = irq;
-		irq_cfg(irq)->info = mk_irq_info(IRQT_IPI, ipi, evtchn);
+		irq_data_cfg(data)->info = mk_irq_info(IRQT_IPI, ipi, evtchn);
 		bind_evtchn_to_cpu(evtchn, cpu);
 
 		/* Ready for use. */
-		if (!(irq_to_desc(irq)->status & IRQ_DISABLED))
+		if (!irqd_irq_disabled(data))
 			unmask_evtchn(evtchn);
 	}
 }
@@ -1209,7 +1204,7 @@ int __init arch_early_irq_init(void)
 	unsigned int i;
 
 	for (i = 0; i < ARRAY_SIZE(_irq_cfg); i++)
-		set_irq_chip_data(i, _irq_cfg + i);
+		irq_set_chip_data(i, _irq_cfg + i);
 
 	return 0;
 }
@@ -1222,7 +1217,7 @@ struct irq_cfg *alloc_irq_and_cfg_at(uns
 	if (res < 0) {
 		if (res != -EEXIST)
 			return NULL;
-		cfg = get_irq_chip_data(at);
+		cfg = irq_get_chip_data(at);
 		if (cfg)
 			return cfg;
 	}
@@ -1235,7 +1230,7 @@ struct irq_cfg *alloc_irq_and_cfg_at(uns
 
 	cfg = kzalloc(sizeof(*cfg), GFP_KERNEL);
 	if (cfg)
-		set_irq_chip_data(at, cfg);
+		irq_set_chip_data(at, cfg);
 	else
 		irq_free_desc(at);
 
@@ -1318,7 +1313,7 @@ void evtchn_register_pirq(int irq)
 	if (identity_mapped_irq(irq) || type_from_irq_cfg(cfg) != IRQT_UNBOUND)
 		return;
 	cfg->info = mk_irq_info(IRQT_PIRQ, irq, 0);
-	set_irq_chip_and_handler_name(irq, &pirq_chip, handle_fasteoi_irq,
+	irq_set_chip_and_handler_name(irq, &pirq_chip, handle_fasteoi_irq,
 				      "fasteoi");
 }
 
@@ -1366,7 +1361,7 @@ int evtchn_map_pirq(int irq, int xen_pir
 		spin_unlock(&irq_alloc_lock);
 		if (irq < PIRQ_BASE)
 			return -ENOSPC;
-		set_irq_chip_and_handler_name(irq, &pirq_chip,
+		irq_set_chip_and_handler_name(irq, &pirq_chip,
 					      handle_fasteoi_irq, "fasteoi");
 #endif
 	} else if (!xen_pirq) {
@@ -1380,7 +1375,7 @@ int evtchn_map_pirq(int irq, int xen_pir
 		 * when a driver didn't free_irq() its MSI(-X) IRQ(s), which
 		 * then causes a warning in dynamic_irq_cleanup().
 		 */
-		set_irq_chip_and_handler(irq, NULL, NULL);
+		irq_set_chip_and_handler(irq, NULL, NULL);
 		cfg->info = IRQ_UNBOUND;
 #ifdef CONFIG_SPARSE_IRQ
 		cfg->bindcount--;
@@ -1431,8 +1426,8 @@ void __init xen_init_IRQ(void)
 
 #ifndef CONFIG_SPARSE_IRQ
 	for (i = DYNIRQ_BASE; i < (DYNIRQ_BASE + NR_DYNIRQS); i++) {
-		irq_to_desc(i)->status |= IRQ_NOPROBE;
-		set_irq_chip_and_handler_name(i, &dynirq_chip,
+		irq_set_noprobe(i);
+		irq_set_chip_and_handler_name(i, &dynirq_chip,
 					      handle_fasteoi_irq, "fasteoi");
 	}
 
@@ -1449,7 +1444,7 @@ void __init xen_init_IRQ(void)
 			continue;
 #endif
 
-		set_irq_chip_and_handler_name(i, &pirq_chip,
+		irq_set_chip_and_handler_name(i, &pirq_chip,
 					      handle_fasteoi_irq, "fasteoi");
 	}
 }
--- head.orig/drivers/xen/netback/netback.c	2011-04-11 15:05:22.000000000 +0200
+++ head/drivers/xen/netback/netback.c	2012-06-08 10:36:23.000000000 +0200
@@ -514,7 +514,7 @@ static int netbk_check_gop(int nr_frags,
 	multicall_entry_t *mcl;
 	gnttab_transfer_t *gop;
 	gnttab_copy_t     *copy_op;
-	int status = NETIF_RSP_OKAY;
+	int status = XEN_NETIF_RSP_OKAY;
 	int i;
 
 	for (i = 0; i <= nr_frags; i++) {
@@ -525,7 +525,7 @@ static int netbk_check_gop(int nr_frags,
 			if (unlikely(copy_op->status != GNTST_okay)) {
 				DPRINTK("Bad status %d from copy to DOM%d.\n",
 					copy_op->status, domid);
-				status = NETIF_RSP_ERROR;
+				status = XEN_NETIF_RSP_ERROR;
 			}
 		} else {
 			if (!xen_feature(XENFEAT_auto_translated_physmap)) {
@@ -545,7 +545,7 @@ static int netbk_check_gop(int nr_frags,
 				 * a fatal error anyway.
 				 */
 				BUG_ON(gop->status == GNTST_bad_page);
-				status = NETIF_RSP_ERROR;
+				status = XEN_NETIF_RSP_ERROR;
 			}
 		}
 	}
@@ -561,7 +561,7 @@ static void netbk_add_frag_responses(net
 
 	for (i = 0; i < nr_frags; i++) {
 		int id = meta[i].id;
-		int flags = (i == nr_frags - 1) ? 0 : NETRXF_more_data;
+		int flags = (i == nr_frags - 1) ? 0 : XEN_NETRXF_more_data;
 
 		if (meta[i].copy)
 			offset = 0;
@@ -702,14 +702,15 @@ static void net_rx_action(unsigned long 
 		skb->dev->stats.tx_packets++;
 
 		id = meta[npo.meta_cons].id;
-		flags = nr_frags ? NETRXF_more_data : 0;
+		flags = nr_frags ? XEN_NETRXF_more_data : 0;
 
 		switch (skb->ip_summed) {
 		case CHECKSUM_PARTIAL: /* local packet? */
-			flags |= NETRXF_csum_blank | NETRXF_data_validated;
+			flags |= XEN_NETRXF_csum_blank |
+				 XEN_NETRXF_data_validated;
 			break;
 		case CHECKSUM_UNNECESSARY: /* remote but checksummed? */
-			flags |= NETRXF_data_validated;
+			flags |= XEN_NETRXF_data_validated;
 			break;
 		}
 
@@ -726,7 +727,7 @@ static void net_rx_action(unsigned long 
 				RING_GET_RESPONSE(&netif->rx,
 						  netif->rx.rsp_prod_pvt++);
 
-			resp->flags |= NETRXF_extra_info;
+			resp->flags |= XEN_NETRXF_extra_info;
 
 			gso->u.gso.size = meta[npo.meta_cons].frag.size;
 			gso->u.gso.type = XEN_NETIF_GSO_TYPE_TCPV4;
@@ -994,7 +995,7 @@ inline static void net_tx_action_dealloc
 		netif = pending_tx_info[pending_idx].netif;
 
 		make_tx_response(netif, &pending_tx_info[pending_idx].req, 
-				 NETIF_RSP_OKAY);
+				 XEN_NETIF_RSP_OKAY);
 
 		/* Ready for next use. */
 		gnttab_reset_grant_page(mmap_pages[pending_idx]);
@@ -1012,7 +1013,7 @@ static void netbk_tx_err(netif_t *netif,
 	RING_IDX cons = netif->tx.req_cons;
 
 	do {
-		make_tx_response(netif, txp, NETIF_RSP_ERROR);
+		make_tx_response(netif, txp, XEN_NETIF_RSP_ERROR);
 		if (cons >= end)
 			break;
 		txp = RING_GET_REQUEST(&netif->tx, cons++);
@@ -1028,7 +1029,7 @@ static int netbk_count_requests(netif_t 
 	RING_IDX cons = netif->tx.req_cons;
 	int frags = 0;
 
-	if (!(first->flags & NETTXF_more_data))
+	if (!(first->flags & XEN_NETTXF_more_data))
 		return 0;
 
 	do {
@@ -1057,7 +1058,7 @@ static int netbk_count_requests(netif_t 
 				txp->offset, txp->size);
 			return -frags;
 		}
-	} while ((txp++)->flags & NETTXF_more_data);
+	} while ((txp++)->flags & XEN_NETTXF_more_data);
 
 	return frags;
 }
@@ -1106,7 +1107,7 @@ static int netbk_tx_check_mop(struct sk_
 	err = mop->status;
 	if (unlikely(err != GNTST_okay)) {
 		txp = &pending_tx_info[pending_idx].req;
-		make_tx_response(netif, txp, NETIF_RSP_ERROR);
+		make_tx_response(netif, txp, XEN_NETIF_RSP_ERROR);
 		pending_ring[MASK_PEND_IDX(pending_prod++)] = pending_idx;
 		netif_put(netif);
 	} else {
@@ -1137,7 +1138,7 @@ static int netbk_tx_check_mop(struct sk_
 
 		/* Error on this fragment: respond to client with an error. */
 		txp = &pending_tx_info[pending_idx].req;
-		make_tx_response(netif, txp, NETIF_RSP_ERROR);
+		make_tx_response(netif, txp, XEN_NETIF_RSP_ERROR);
 		pending_ring[MASK_PEND_IDX(pending_prod++)] = pending_idx;
 		netif_put(netif);
 
@@ -1310,7 +1311,7 @@ static void net_tx_action(unsigned long 
 		netif->tx.req_cons = ++i;
 
 		memset(extras, 0, sizeof(extras));
-		if (txreq.flags & NETTXF_extra_info) {
+		if (txreq.flags & XEN_NETTXF_extra_info) {
 			work_to_do = netbk_get_extras(netif, extras,
 						      work_to_do);
 			i = netif->tx.req_cons;
@@ -1449,9 +1450,9 @@ static void net_tx_action(unsigned long 
 			netif_idx_release(pending_idx);
 		}
 
-		if (txp->flags & NETTXF_csum_blank)
+		if (txp->flags & XEN_NETTXF_csum_blank)
 			skb->ip_summed = CHECKSUM_PARTIAL;
-		else if (txp->flags & NETTXF_data_validated)
+		else if (txp->flags & XEN_NETTXF_data_validated)
 			skb->ip_summed = CHECKSUM_UNNECESSARY;
 		else
 			skb->ip_summed = CHECKSUM_NONE;
@@ -1549,8 +1550,8 @@ static void make_tx_response(netif_t *ne
 	resp->id     = txp->id;
 	resp->status = st;
 
-	if (txp->flags & NETTXF_extra_info)
-		RING_GET_RESPONSE(&netif->tx, ++i)->status = NETIF_RSP_NULL;
+	if (txp->flags & XEN_NETTXF_extra_info)
+		RING_GET_RESPONSE(&netif->tx, ++i)->status = XEN_NETIF_RSP_NULL;
 
 	netif->tx.rsp_prod_pvt = ++i;
 	RING_PUSH_RESPONSES_AND_CHECK_NOTIFY(&netif->tx, notify);
--- head.orig/drivers/xen/netfront/netfront.c	2012-03-12 13:53:17.000000000 +0100
+++ head/drivers/xen/netfront/netfront.c	2012-06-08 10:36:26.000000000 +0200
@@ -651,7 +651,7 @@ static void network_tx_buf_gc(struct net
 			struct netif_tx_response *txrsp;
 
 			txrsp = RING_GET_RESPONSE(&np->tx, cons);
-			if (txrsp->status == NETIF_RSP_NULL)
+			if (txrsp->status == XEN_NETIF_RSP_NULL)
 				continue;
 
 			id  = txrsp->id;
@@ -875,7 +875,7 @@ static void xennet_make_frags(struct sk_
 
 	while (len > PAGE_SIZE - offset) {
 		tx->size = PAGE_SIZE - offset;
-		tx->flags |= NETTXF_more_data;
+		tx->flags |= XEN_NETTXF_more_data;
 		len -= tx->size;
 		data += tx->size;
 		offset = 0;
@@ -900,7 +900,7 @@ static void xennet_make_frags(struct sk_
 	for (i = 0; i < frags; i++) {
 		skb_frag_t *frag = skb_shinfo(skb)->frags + i;
 
-		tx->flags |= NETTXF_more_data;
+		tx->flags |= XEN_NETTXF_more_data;
 
 		id = get_id_from_freelist(np->tx_skbs);
 		np->tx_skbs[id] = skb_get(skb);
@@ -981,9 +981,9 @@ static int network_start_xmit(struct sk_
 	extra = NULL;
 
 	if (skb->ip_summed == CHECKSUM_PARTIAL) /* local packet? */
-		tx->flags |= NETTXF_csum_blank | NETTXF_data_validated;
+		tx->flags |= XEN_NETTXF_csum_blank | XEN_NETTXF_data_validated;
 	else if (skb->ip_summed == CHECKSUM_UNNECESSARY)
-		tx->flags |= NETTXF_data_validated;
+		tx->flags |= XEN_NETTXF_data_validated;
 
 #if HAVE_TSO
 	if (skb_shinfo(skb)->gso_size) {
@@ -993,7 +993,7 @@ static int network_start_xmit(struct sk_
 		if (extra)
 			extra->flags |= XEN_NETIF_EXTRA_FLAG_MORE;
 		else
-			tx->flags |= NETTXF_extra_info;
+			tx->flags |= XEN_NETTXF_extra_info;
 
 		gso->u.gso.size = skb_shinfo(skb)->gso_size;
 		gso->u.gso.type = XEN_NETIF_GSO_TYPE_TCPV4;
@@ -1131,7 +1131,7 @@ static int xennet_get_responses(struct n
 	int err = 0;
 	unsigned long ret;
 
-	if (rx->flags & NETRXF_extra_info) {
+	if (rx->flags & XEN_NETRXF_extra_info) {
 		err = xennet_get_extras(np, extras, rp);
 		cons = np->rx.rsp_cons;
 	}
@@ -1206,7 +1206,7 @@ static int xennet_get_responses(struct n
 		__skb_queue_tail(list, skb);
 
 next:
-		if (!(rx->flags & NETRXF_more_data))
+		if (!(rx->flags & XEN_NETRXF_more_data))
 			break;
 
 		if (cons + frags == rp) {
@@ -1407,9 +1407,9 @@ err:	
 		skb->truesize += skb->data_len - (RX_COPY_THRESHOLD - len);
 		skb->len += skb->data_len;
 
-		if (rx->flags & NETRXF_csum_blank)
+		if (rx->flags & XEN_NETRXF_csum_blank)
 			skb->ip_summed = CHECKSUM_PARTIAL;
-		else if (rx->flags & NETRXF_data_validated)
+		else if (rx->flags & XEN_NETRXF_data_validated)
 			skb->ip_summed = CHECKSUM_UNNECESSARY;
 		else
 			skb->ip_summed = CHECKSUM_NONE;
--- head.orig/drivers/xen/usbfront/usbfront-hub.c	2009-10-15 11:45:41.000000000 +0200
+++ head/drivers/xen/usbfront/usbfront-hub.c	2011-04-14 17:50:18.000000000 +0200
@@ -271,8 +271,8 @@ static void xenhcd_hub_descriptor(struct
 	desc->bDescLength = 7 + 2 * temp;
 
 	/* bitmaps for DeviceRemovable and PortPwrCtrlMask */
-	memset(&desc->bitmap[0], 0, temp);
-	memset(&desc->bitmap[temp], 0xff, temp);
+	memset(&desc->u.hs.DeviceRemovable[0], 0, temp);
+	memset(&desc->u.hs.DeviceRemovable[temp], 0xff, temp);
 
 	/* per-port over current reporting and no power switching */
 	temp = 0x000a;
--- head.orig/drivers/xen/xenbus/xenbus_probe.c	2012-03-22 14:19:07.000000000 +0100
+++ head/drivers/xen/xenbus/xenbus_probe.c	2012-03-22 14:22:22.000000000 +0100
@@ -809,7 +809,7 @@ static struct xenbus_watch fe_watch = {
 
 static int __maybe_unused suspend_dev(struct device *dev, void *data)
 #else
-int xenbus_dev_suspend(struct device *dev, pm_message_t state)
+int xenbus_dev_suspend(struct device *dev)
 #endif
 {
 	int err = 0;
@@ -823,11 +823,7 @@ int xenbus_dev_suspend(struct device *de
 		return 0;
 	drv = to_xenbus_driver(dev->driver);
 	if (drv->suspend)
-#if !defined(CONFIG_XEN) && !defined(MODULE)
-		err = drv->suspend(xdev, state);
-#else
 		err = drv->suspend(xdev);
-#endif
 	if (err)
 		pr_warning("xenbus: suspend %s failed: %i\n",
 			   dev_name(dev), err);
@@ -900,7 +896,15 @@ int xenbus_dev_resume(struct device *dev
 }
 PARAVIRT_EXPORT_SYMBOL(xenbus_dev_resume);
 
-#if (defined(CONFIG_XEN) && defined(CONFIG_PM_SLEEP)) || defined(MODULE)
+#if !defined(CONFIG_XEN) && !defined(MODULE)
+int xenbus_dev_cancel(struct device *dev)
+{
+	/* Do nothing */
+	DPRINTK("cancel");
+	return 0;
+}
+PARAVIRT_EXPORT_SYMBOL(xenbus_dev_cancel);
+#elif defined(CONFIG_PM_SLEEP) || defined(MODULE)
 void xenbus_suspend(void)
 {
 	DPRINTK("");
--- head.orig/drivers/xen/xenbus/xenbus_probe.h	2011-12-21 11:24:56.000000000 +0100
+++ head/drivers/xen/xenbus/xenbus_probe.h	2011-12-21 11:28:53.000000000 +0100
@@ -91,8 +91,9 @@ extern void xenbus_dev_changed(const cha
 
 extern void xenbus_dev_shutdown(struct device *_dev);
 
-extern int xenbus_dev_suspend(struct device *dev, pm_message_t state);
+extern int xenbus_dev_suspend(struct device *dev);
 extern int xenbus_dev_resume(struct device *dev);
+extern int xenbus_dev_cancel(struct device *dev);
 
 extern void xenbus_otherend_changed(struct xenbus_watch *watch,
 				    const char **vec, unsigned int len,
--- head.orig/drivers/xen/xenoprof/xenoprofile.c	2012-02-16 12:36:22.000000000 +0100
+++ head/drivers/xen/xenoprof/xenoprofile.c	2011-04-15 12:46:57.000000000 +0200
@@ -19,7 +19,7 @@
 #include <linux/notifier.h>
 #include <linux/smp.h>
 #include <linux/oprofile.h>
-#include <linux/sysdev.h>
+#include <linux/syscore_ops.h>
 #include <linux/slab.h>
 #include <linux/interrupt.h>
 #include <linux/vmalloc.h>
@@ -58,9 +58,9 @@ static int ovf_irq[NR_CPUS];
 /* cpu model type string - copied from Xen on XENOPROF_init command */
 static char cpu_type[XENOPROF_CPU_TYPE_SIZE];
 
-#ifdef CONFIG_PM
+#ifdef CONFIG_PM_SLEEP
 
-static int xenoprof_suspend(struct sys_device * dev, pm_message_t state)
+static int xenoprof_suspend(void)
 {
 	if (xenoprof_enabled == 1)
 		xenoprof_stop();
@@ -68,46 +68,35 @@ static int xenoprof_suspend(struct sys_d
 }
 
 
-static int xenoprof_resume(struct sys_device * dev)
+static void xenoprof_resume(void)
 {
 	if (xenoprof_enabled == 1)
 		xenoprof_start();
-	return 0;
 }
 
 
-static struct sysdev_class oprofile_sysclass = {
-	.name		= "oprofile",
+static struct syscore_ops oprofile_syscore_ops = {
 	.resume		= xenoprof_resume,
 	.suspend	= xenoprof_suspend
 };
 
 
-static struct sys_device device_oprofile = {
-	.id	= 0,
-	.cls	= &oprofile_sysclass,
-};
-
-
 static int __init init_driverfs(void)
 {
-	int error;
-	if (!(error = sysdev_class_register(&oprofile_sysclass)))
-		error = sysdev_register(&device_oprofile);
-	return error;
+	register_syscore_ops(&oprofile_syscore_ops);
+	return 0;
 }
 
 
 static void exit_driverfs(void)
 {
-	sysdev_unregister(&device_oprofile);
-	sysdev_class_unregister(&oprofile_sysclass);
+	unregister_syscore_ops(&oprofile_syscore_ops);
 }
 
 #else
 #define init_driverfs() do { } while (0)
 #define exit_driverfs() do { } while (0)
-#endif /* CONFIG_PM */
+#endif /* CONFIG_PM_SLEEP */
 
 static unsigned long long oprofile_samples;
 static unsigned long long p_oprofile_samples;
--- head.orig/include/xen/balloon.h	2011-01-31 18:07:35.000000000 +0100
+++ head/include/xen/balloon.h	2011-04-13 17:01:31.000000000 +0200
@@ -56,6 +56,31 @@ void balloon_release_driver_page(struct 
 extern spinlock_t balloon_lock;
 #define balloon_lock(__flags)   spin_lock_irqsave(&balloon_lock, __flags)
 #define balloon_unlock(__flags) spin_unlock_irqrestore(&balloon_lock, __flags)
-#endif
+
+#else /* CONFIG_PARAVIRT_XEN */
+
+#define RETRY_UNLIMITED	0
+
+struct balloon_stats {
+	/* We aim for 'current allocation' == 'target allocation'. */
+	unsigned long current_pages;
+	unsigned long target_pages;
+	/* Number of pages in high- and low-memory balloons. */
+	unsigned long balloon_low;
+	unsigned long balloon_high;
+	unsigned long schedule_delay;
+	unsigned long max_schedule_delay;
+	unsigned long retry_count;
+	unsigned long max_retry_count;
+};
+
+extern struct balloon_stats balloon_stats;
+
+void balloon_set_new_target(unsigned long target);
+
+int alloc_xenballooned_pages(int nr_pages, struct page** pages);
+void free_xenballooned_pages(int nr_pages, struct page** pages);
+
+#endif /* CONFIG_PARAVIRT_XEN */
 
 #endif /* __XEN_BALLOON_H__ */
--- head.orig/include/xen/interface/io/blkif.h	2012-04-04 08:57:09.000000000 +0200
+++ head/include/xen/interface/io/blkif.h	2012-04-04 10:26:18.000000000 +0200
@@ -431,8 +431,17 @@ struct blkif_request {
     uint8_t        nr_segments;  /* number of segments                   */
     blkif_vdev_t   handle;       /* only for read/write requests         */
     uint64_t       id;           /* private guest value, echoed in resp  */
+#if !defined(CONFIG_PARAVIRT_XEN) || defined(HAVE_XEN_PLATFORM_COMPAT_H)
     blkif_sector_t sector_number;/* start sector idx on disk (r/w only)  */
     struct blkif_request_segment seg[BLKIF_MAX_SEGMENTS_PER_REQUEST];
+#else
+    union {
+        struct blkif_request_rw {
+            blkif_sector_t sector_number;/* start sector idx on disk (r/w only) */
+            struct blkif_request_segment seg[BLKIF_MAX_SEGMENTS_PER_REQUEST];
+        } rw;
+    } u;
+#endif
 };
 typedef struct blkif_request blkif_request_t;
 
--- head.orig/include/xen/interface/io/netif.h	2011-01-31 17:49:31.000000000 +0100
+++ head/include/xen/interface/io/netif.h	2011-04-13 15:41:23.000000000 +0200
@@ -50,20 +50,20 @@
  */
 
 /* Protocol checksum field is blank in the packet (hardware offload)? */
-#define _NETTXF_csum_blank     (0)
-#define  NETTXF_csum_blank     (1U<<_NETTXF_csum_blank)
+#define _XEN_NETTXF_csum_blank		(0)
+#define  XEN_NETTXF_csum_blank		(1U<<_XEN_NETTXF_csum_blank)
 
 /* Packet data has been validated against protocol checksum. */
-#define _NETTXF_data_validated (1)
-#define  NETTXF_data_validated (1U<<_NETTXF_data_validated)
+#define _XEN_NETTXF_data_validated	(1)
+#define  XEN_NETTXF_data_validated	(1U<<_XEN_NETTXF_data_validated)
 
 /* Packet continues in the next request descriptor. */
-#define _NETTXF_more_data      (2)
-#define  NETTXF_more_data      (1U<<_NETTXF_more_data)
+#define _XEN_NETTXF_more_data		(2)
+#define  XEN_NETTXF_more_data		(1U<<_XEN_NETTXF_more_data)
 
 /* Packet to be followed by extra descriptor(s). */
-#define _NETTXF_extra_info     (3)
-#define  NETTXF_extra_info     (1U<<_NETTXF_extra_info)
+#define _XEN_NETTXF_extra_info		(3)
+#define  XEN_NETTXF_extra_info		(1U<<_XEN_NETTXF_extra_info)
 
 struct netif_tx_request {
     grant_ref_t gref;      /* Reference to buffer page */
@@ -160,20 +160,24 @@ struct netif_rx_request {
 typedef struct netif_rx_request netif_rx_request_t;
 
 /* Packet data has been validated against protocol checksum. */
-#define _NETRXF_data_validated (0)
-#define  NETRXF_data_validated (1U<<_NETRXF_data_validated)
+#define _XEN_NETRXF_data_validated	(0)
+#define  XEN_NETRXF_data_validated	(1U<<_XEN_NETRXF_data_validated)
 
 /* Protocol checksum field is blank in the packet (hardware offload)? */
-#define _NETRXF_csum_blank     (1)
-#define  NETRXF_csum_blank     (1U<<_NETRXF_csum_blank)
+#define _XEN_NETRXF_csum_blank		(1)
+#define  XEN_NETRXF_csum_blank		(1U<<_XEN_NETRXF_csum_blank)
 
 /* Packet continues in the next request descriptor. */
-#define _NETRXF_more_data      (2)
-#define  NETRXF_more_data      (1U<<_NETRXF_more_data)
+#define _XEN_NETRXF_more_data		(2)
+#define  XEN_NETRXF_more_data		(1U<<_XEN_NETRXF_more_data)
 
 /* Packet to be followed by extra descriptor(s). */
-#define _NETRXF_extra_info     (3)
-#define  NETRXF_extra_info     (1U<<_NETRXF_extra_info)
+#define _XEN_NETRXF_extra_info		(3)
+#define  XEN_NETRXF_extra_info		(1U<<_XEN_NETRXF_extra_info)
+
+/* GSO Prefix descriptor. */
+#define _XEN_NETRXF_gso_prefix		(4)
+#define  XEN_NETRXF_gso_prefix		(1U<<_XEN_NETRXF_gso_prefix)
 
 struct netif_rx_response {
     uint16_t id;
@@ -204,10 +208,10 @@ DEFINE_RING_TYPES(xen_netif_rx,
 #define xen_netif_extra_info netif_extra_info
 #endif
 
-#define NETIF_RSP_DROPPED         -2
-#define NETIF_RSP_ERROR           -1
-#define NETIF_RSP_OKAY             0
+#define XEN_NETIF_RSP_DROPPED	-2
+#define XEN_NETIF_RSP_ERROR	-1
+#define XEN_NETIF_RSP_OKAY	 0
 /* No response: used for auxiliary requests (e.g., netif_tx_extra). */
-#define NETIF_RSP_NULL             1
+#define XEN_NETIF_RSP_NULL	 1
 
 #endif
--- head.orig/include/xen/public/gntdev.h	2011-02-03 13:52:28.000000000 +0100
+++ head/include/xen/public/gntdev.h	2011-04-13 15:21:38.000000000 +0200
@@ -116,4 +116,35 @@ struct ioctl_gntdev_set_max_grants {
 	uint32_t count;
 };
 
+/*
+ * Sets up an unmap notification within the page, so that the other side can do
+ * cleanup if this side crashes. Required to implement cross-domain robust
+ * mutexes or close notification on communication channels.
+ *
+ * Each mapped page only supports one notification; multiple calls referring to
+ * the same page overwrite the previous notification. You must clear the
+ * notification prior to the IOCTL_GNTALLOC_DEALLOC_GREF if you do not want it
+ * to occur.
+ */
+#define IOCTL_GNTDEV_SET_UNMAP_NOTIFY \
+_IOC(_IOC_NONE, 'G', 7, sizeof(struct ioctl_gntdev_unmap_notify))
+struct ioctl_gntdev_unmap_notify {
+	/* IN parameters */
+	/* Offset in the file descriptor for a byte within the page (same as
+	 * used in mmap). If using UNMAP_NOTIFY_CLEAR_BYTE, this is the byte to
+	 * be cleared. Otherwise, it can be any byte in the page whose
+	 * notification we are adjusting.
+	 */
+	uint64_t index;
+	/* Action(s) to take on unmap */
+	uint32_t action;
+	/* Event channel to notify */
+	uint32_t event_channel_port;
+};
+
+/* Clear (set to zero) the byte specified by index */
+#define UNMAP_NOTIFY_CLEAR_BYTE 0x1
+/* Send an interrupt on the indicated event channel */
+#define UNMAP_NOTIFY_SEND_EVENT 0x2
+
 #endif /* __LINUX_PUBLIC_GNTDEV_H__ */
--- head.orig/include/xen/xenbus.h	2011-12-21 11:17:37.000000000 +0100
+++ head/include/xen/xenbus.h	2011-04-13 15:43:04.000000000 +0200
@@ -105,10 +105,8 @@ struct xenbus_driver {
 	void (*otherend_changed)(struct xenbus_device *dev,
 				 enum xenbus_state backend_state);
 	int (*remove)(struct xenbus_device *dev);
-#if !defined(CONFIG_XEN) && !defined(HAVE_XEN_PLATFORM_COMPAT_H)
-	int (*suspend)(struct xenbus_device *dev, pm_message_t state);
-#else
 	int (*suspend)(struct xenbus_device *dev);
+#if defined(CONFIG_XEN) || defined(HAVE_XEN_PLATFORM_COMPAT_H)
 	int (*suspend_cancel)(struct xenbus_device *dev);
 #endif
 	int (*resume)(struct xenbus_device *dev);<|MERGE_RESOLUTION|>--- conflicted
+++ resolved
@@ -89,21 +89,8 @@
  extern int acpi_suspend_lowlevel(void);
 +#endif
  
-<<<<<<< HEAD
- extern const unsigned char acpi_wakeup_code[];
- #define acpi_wakeup_address (__pa(TRAMPOLINE_SYM(acpi_wakeup_code)))
---- head.orig/arch/x86/include/asm/trampoline.h	2012-06-06 13:23:56.000000000 +0200
-+++ head/arch/x86/include/asm/trampoline.h	2011-04-14 14:59:31.000000000 +0200
-@@ -1,4 +1,4 @@
--#ifndef _ASM_X86_TRAMPOLINE_H
-+#if !defined(_ASM_X86_TRAMPOLINE_H) && !defined(CONFIG_XEN)
- #define _ASM_X86_TRAMPOLINE_H
- 
- #ifndef __ASSEMBLY__
-=======
  /* Physical address to resume after wakeup */
  #define acpi_wakeup_address ((unsigned long)(real_mode_header->wakeup_start))
->>>>>>> 0ac6c274
 --- head.orig/arch/x86/include/mach-xen/asm/io.h	2011-02-01 15:09:47.000000000 +0100
 +++ head/arch/x86/include/mach-xen/asm/io.h	2011-04-15 11:26:41.000000000 +0200
 @@ -352,6 +352,8 @@ extern void __iomem *early_ioremap(resou
@@ -2637,26 +2624,16 @@
  
  obj-$(CONFIG_USB_CATC)          += usb/
  obj-$(CONFIG_USB_KAWETH)        += usb/
-<<<<<<< HEAD
---- head.orig/drivers/net/xen-netback/Makefile	2012-06-06 13:23:56.000000000 +0200
-=======
 --- head.orig/drivers/net/xen-netback/Makefile	2012-07-05 09:55:42.000000000 +0200
->>>>>>> 0ac6c274
 +++ head/drivers/net/xen-netback/Makefile	2011-04-13 14:42:19.000000000 +0200
 @@ -1,3 +1,3 @@
 -obj-$(CONFIG_XEN_NETDEV_BACKEND) := xen-netback.o
 +obj-$(CONFIG_PARAVIRT_XEN_NETDEV_BACKEND) := xen-netback.o
  
  xen-netback-y := netback.o xenbus.o interface.o
-<<<<<<< HEAD
---- head.orig/drivers/watchdog/Kconfig	2012-06-06 13:23:56.000000000 +0200
-+++ head/drivers/watchdog/Kconfig	2012-04-10 17:11:45.000000000 +0200
-@@ -1184,7 +1184,7 @@ config WATCHDOG_RIO
-=======
 --- head.orig/drivers/watchdog/Kconfig	2012-07-05 09:55:42.000000000 +0200
 +++ head/drivers/watchdog/Kconfig	2012-06-13 15:44:58.000000000 +0200
 @@ -1206,7 +1206,7 @@ config WATCHDOG_RIO
->>>>>>> 0ac6c274
  
  config XEN_WDT
  	tristate "Xen Watchdog support"
@@ -2665,11 +2642,7 @@
  	help
  	  Say Y here to support the hypervisor watchdog capability provided
  	  by Xen 4.0 and newer.  The watchdog timeout period is normally one
-<<<<<<< HEAD
---- head.orig/drivers/watchdog/xen_wdt.c	2012-06-06 13:23:56.000000000 +0200
-=======
 --- head.orig/drivers/watchdog/xen_wdt.c	2012-07-05 09:55:42.000000000 +0200
->>>>>>> 0ac6c274
 +++ head/drivers/watchdog/xen_wdt.c	2012-04-10 17:11:39.000000000 +0200
 @@ -1,7 +1,8 @@
  /*
