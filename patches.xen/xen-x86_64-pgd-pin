--- conflicted
+++ resolved
@@ -2,15 +2,9 @@
 Subject: make pinning of pgd pairs transparent to callers
 Patch-mainline: obsolete
 
-<<<<<<< HEAD
---- head.orig/arch/x86/include/mach-xen/asm/hypervisor.h	2012-05-11 16:49:26.000000000 +0200
-+++ head/arch/x86/include/mach-xen/asm/hypervisor.h	2012-05-31 14:50:21.000000000 +0200
-@@ -111,8 +111,8 @@ void xen_l1_entry_update(pte_t *ptr, pte
-=======
 --- head.orig/arch/x86/include/mach-xen/asm/hypervisor.h	2012-06-15 11:18:35.000000000 +0200
 +++ head/arch/x86/include/mach-xen/asm/hypervisor.h	2012-06-15 11:21:28.000000000 +0200
 @@ -106,8 +106,8 @@ void xen_l1_entry_update(pte_t *ptr, pte
->>>>>>> 0ac6c274
  void xen_l2_entry_update(pmd_t *ptr, pmd_t val);
  void xen_l3_entry_update(pud_t *ptr, pud_t val); /* x86_64/PAE */
  void xen_l4_entry_update(pgd_t *ptr, int user, pgd_t val); /* x86_64 only */
