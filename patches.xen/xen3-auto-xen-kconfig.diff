From http://xenbits.xen.org/linux-2.6.18-xen.hg (tip 1263:52f54ddbf449)
Subject: xen3 xen-kconfig
From: xen-devel@lists.xen.org
Patch-mainline: n/a
Acked-by: jbeulich@suse.com

--- head.orig/arch/x86/Kconfig	2014-07-29 10:33:36.000000000 +0200
+++ head/arch/x86/Kconfig	2014-06-26 13:51:07.000000000 +0200
@@ -249,7 +249,17 @@ config X86_64_SMP
 
 config X86_HT
 	def_bool y
-	depends on SMP
+	depends on SMP && !XEN
+
+config X86_NO_TSS
+	bool
+	depends on X86_XEN || X86_64_XEN
+	default y
+
+config X86_NO_IDT
+	bool
+	depends on X86_XEN || X86_64_XEN
+	default y
 
 config X86_32_LAZY_GS
 	def_bool y
@@ -328,6 +338,15 @@ config X86_MPPARSE
 	  For old smp systems that do not have proper acpi support. Newer systems
 	  (esp with 64bit cpus) with acpi support, MADT and DSDT will override it
 
+config X86_XEN
+	bool "Xen-compatible"
+	select XEN
+	select X86_PAE
+	select SWIOTLB
+	help
+	  Choose this option if you plan to run this kernel on top of the
+	  Xen Hypervisor.
+
 config X86_BIGSMP
 	bool "Support for big SMP systems with more than 8 CPUs"
 	depends on X86_32 && SMP
@@ -360,6 +379,13 @@ config X86_EXTENDED_PLATFORM
 	  generic distribution kernel, say Y here - otherwise say N.
 endif
 
+config X86_64_XEN
+	bool "Enable Xen compatible kernel"
+	select XEN
+	select SWIOTLB
+	help
+	  This option will compile a kernel compatible with Xen hypervisor
+
 if X86_64
 config X86_EXTENDED_PLATFORM
 	bool "Support for extended (non-PC) x86 platforms"
@@ -649,6 +675,7 @@ source "arch/x86/Kconfig.cpu"
 config HPET_TIMER
 	def_bool X86_64
 	prompt "HPET Timer Support" if X86_32
+	depends on !X86_XEN && !X86_64_XEN
 	---help---
 	  Use the IA-PC HPET (High Precision Event Timer) to manage
 	  time in preference to the PIT and RTC, if a HPET is
@@ -696,7 +723,7 @@ config DMI
 config GART_IOMMU
 	bool "Old AMD GART IOMMU support"
 	select SWIOTLB
-	depends on X86_64 && PCI && AMD_NB
+	depends on X86_64 && PCI && AMD_NB && !X86_64_XEN
 	---help---
 	  Provides a driver for older AMD Athlon64/Opteron/Turion/Sempron
 	  GART based hardware IOMMUs.
@@ -717,7 +744,7 @@ config GART_IOMMU
 config CALGARY_IOMMU
 	bool "IBM Calgary IOMMU support"
 	select SWIOTLB
-	depends on X86_64 && PCI
+	depends on X86_64 && PCI && !X86_64_XEN
 	---help---
 	  Support for hardware IOMMUs in IBM's xSeries x366 and x460
 	  systems. Needed to run systems with more than 3GB of memory
@@ -773,6 +800,7 @@ config NR_CPUS
 	default "1" if !SMP
 	default "8192" if MAXSMP
 	default "32" if SMP && X86_BIGSMP
+	default "16" if X86_64_XEN
 	default "8" if SMP
 	---help---
 	  This allows you to specify the maximum number of CPUs which this
@@ -805,7 +833,7 @@ source "kernel/Kconfig.preempt"
 
 config X86_UP_APIC
 	bool "Local APIC support on uniprocessors"
-	depends on X86_32 && !SMP && !X86_32_NON_STANDARD && !PCI_MSI
+	depends on X86_32 && !SMP && !X86_32_NON_STANDARD && !PCI_MSI && !XEN_UNPRIVILEGED_GUEST
 	---help---
 	  A local APIC (Advanced Programmable Interrupt Controller) is an
 	  integrated interrupt controller in the CPU. If you have a single-CPU
@@ -831,12 +859,19 @@ config X86_UP_IOAPIC
 config X86_LOCAL_APIC
 	def_bool y
 	depends on X86_64 || SMP || X86_32_NON_STANDARD || X86_UP_APIC || PCI_MSI
+	depends on !XEN_UNPRIVILEGED_GUEST
 
 config X86_IO_APIC
 	def_bool y
 	depends on X86_64 || SMP || X86_32_NON_STANDARD || X86_UP_IOAPIC || PCI_MSI
+	depends on !XEN_UNPRIVILEGED_GUEST
 	select GENERIC_IRQ_LEGACY_ALLOC_HWIRQ
 
+config X86_XEN_GENAPIC
+	bool
+	depends on X86_64_XEN
+	default y
+
 config X86_REROUTE_FOR_BROKEN_BOOT_IRQS
 	bool "Reroute for broken boot IRQs"
 	depends on X86_IO_APIC
@@ -863,6 +898,7 @@ config X86_REROUTE_FOR_BROKEN_BOOT_IRQS
 config X86_MCE
 	bool "Machine Check / overheating reporting"
 	default y
+	depends on !X86_XEN && !XEN_UNPRIVILEGED_GUEST
 	---help---
 	  Machine Check support allows the processor to notify the
 	  kernel if it detects a problem (e.g. overheating, data corruption).
@@ -872,7 +908,7 @@ config X86_MCE
 config X86_MCE_INTEL
 	def_bool y
 	prompt "Intel MCE features"
-	depends on X86_MCE && X86_LOCAL_APIC
+	depends on X86_MCE && X86_LOCAL_APIC && !XEN
 	---help---
 	   Additional support for intel specific MCE features such as
 	   the thermal monitor.
@@ -880,7 +916,7 @@ config X86_MCE_INTEL
 config X86_MCE_AMD
 	def_bool y
 	prompt "AMD MCE features"
-	depends on X86_MCE && X86_LOCAL_APIC
+	depends on X86_MCE && X86_LOCAL_APIC && !XEN
 	---help---
 	   Additional support for AMD specific MCE features such as
 	   the DRAM Error Threshold.
@@ -905,6 +941,10 @@ config X86_MCE_INJECT
 	  If you don't know what a machine check is and you don't do kernel
 	  QA it is safe to say n.
 
+config X86_XEN_MCE
+	def_bool y
+	depends on XEN && X86_MCE
+
 config X86_THERMAL_VECTOR
 	def_bool y
 	depends on X86_MCE_INTEL
@@ -975,7 +1015,7 @@ config I8K
 
 config X86_REBOOTFIXUPS
 	bool "Enable X86 board specific fixups for reboot"
-	depends on X86_32
+	depends on X86_32 && !X86_XEN
 	---help---
 	  This enables chipset and/or board specific fixups to be done
 	  in order to get reboot to work correctly. This is only needed on
@@ -993,6 +1033,7 @@ config X86_REBOOTFIXUPS
 config MICROCODE
 	tristate "CPU microcode loading support"
 	depends on CPU_SUP_AMD || CPU_SUP_INTEL
+	depends on !XEN_UNPRIVILEGED_GUEST
 	select FW_LOADER
 	---help---
 
@@ -1202,7 +1243,7 @@ config DIRECT_GBPAGES
 # Common NUMA Features
 config NUMA
 	bool "Numa Memory Allocation and Scheduler Support"
-	depends on SMP
+	depends on SMP && !XEN
 	depends on X86_64 || (X86_32 && HIGHMEM64G && X86_BIGSMP)
 	default y if X86_BIGSMP
 	---help---
@@ -1290,6 +1331,7 @@ config ARCH_DISCONTIGMEM_DEFAULT
 config ARCH_SPARSEMEM_ENABLE
 	def_bool y
 	depends on X86_64 || NUMA || X86_32 || X86_32_NON_STANDARD
+	depends on !XEN
 	select SPARSEMEM_STATIC if X86_32
 	select SPARSEMEM_VMEMMAP_ENABLE if X86_64
 
@@ -1391,6 +1433,7 @@ config X86_RESERVE_LOW
 config MATH_EMULATION
 	bool
 	prompt "Math emulation" if X86_32
+	depends on !X86_XEN
 	---help---
 	  Linux can emulate a math coprocessor (used for floating point
 	  operations) if you don't have one. 486DX and Pentium processors have
@@ -1417,6 +1460,7 @@ config MATH_EMULATION
 config MTRR
 	def_bool y
 	prompt "MTRR (Memory Type Range Register) support" if EXPERT
+	depends on !XEN_UNPRIVILEGED_GUEST
 	---help---
 	  On Intel P6 family processors (Pentium Pro, Pentium II and later)
 	  the Memory Type Range Registers (MTRRs) may be used to control
@@ -1521,7 +1565,7 @@ config X86_SMAP
 
 config EFI
 	bool "EFI runtime service support"
-	depends on ACPI
+	depends on ACPI && !XEN
 	select UCS2_STRING
 	---help---
 	  This enables the kernel to use EFI runtime services that are
@@ -1577,6 +1621,7 @@ source kernel/Kconfig.hz
 
 config KEXEC
 	bool "kexec system call"
+	depends on !XEN_UNPRIVILEGED_GUEST
 	---help---
 	  kexec is a system call that implements the ability to shutdown your
 	  current kernel, and to start another kernel.  It is like a reboot
@@ -1594,6 +1639,7 @@ config KEXEC
 config CRASH_DUMP
 	bool "kernel crash dumps"
 	depends on X86_64 || (X86_32 && HIGHMEM)
+	depends on !XEN
 	---help---
 	  Generate crash dump after being started by kexec.
 	  This should be normally only set in special crash dump kernels
@@ -1810,6 +1856,7 @@ config COMPAT_VDSO
 	def_bool n
 	prompt "Disable the 32-bit vDSO (needed for glibc 2.3.3)"
 	depends on X86_32 || IA32_EMULATION
+	depends on !X86_XEN
 	---help---
 	  Certain buggy versions of glibc will crash if they are
 	  presented with a 32-bit vDSO that is not mapped at the address
<<<<<<< HEAD
@@ -1872,6 +1919,7 @@ config ARCH_ENABLE_SPLIT_PMD_PTLOCK
=======
@@ -1897,6 +1944,7 @@ config ARCH_ENABLE_HUGEPAGE_MIGRATION
>>>>>>> 9353bcb4
 	depends on X86_64 && HUGETLB_PAGE && MIGRATION
 
 menu "Power management and ACPI options"
+	depends on !XEN_UNPRIVILEGED_GUEST
 
 config ARCH_HIBERNATION_HEADER
 	def_bool y
@@ -1914,7 +1962,7 @@ config X86_APM_BOOT
 
 menuconfig APM
 	tristate "APM (Advanced Power Management) BIOS support"
-	depends on X86_32 && PM_SLEEP
+	depends on X86_32 && PM_SLEEP && !XEN
 	---help---
 	  APM is a BIOS specification for saving power using several different
 	  techniques. This is mostly useful for battery powered laptops with
@@ -2075,6 +2123,7 @@ choice
 
 config PCI_GOBIOS
 	bool "BIOS"
+	depends on !X86_XEN
 
 config PCI_GOMMCONFIG
 	bool "MMConfig"
@@ -2086,6 +2135,13 @@ config PCI_GOOLPC
 	bool "OLPC XO-1"
 	depends on OLPC
 
+config PCI_GOXEN_FE
+	bool "Xen PCI Frontend"
+	depends on X86_XEN
+	help
+	  The PCI device frontend driver allows the kernel to import arbitrary
+	  PCI devices from a PCI backend to support PCI driver domains.
+
 config PCI_GOANY
 	bool "Any"
 
@@ -2093,7 +2149,7 @@ endchoice
 
 config PCI_BIOS
 	def_bool y
-	depends on X86_32 && PCI && (PCI_GOBIOS || PCI_GOANY)
+	depends on X86_32 && PCI && !XEN && (PCI_GOBIOS || PCI_GOANY)
 
 # x86-64 doesn't support PCI BIOS access from long mode so always go direct.
 config PCI_DIRECT
@@ -2134,6 +2190,22 @@ config PCI_CNB20LE_QUIRK
 
 	  You should say N unless you know you need this.
 
+config XEN_PCIDEV_FRONTEND
+	bool "Xen PCI Frontend" if X86_64
+	depends on PCI && ((X86_XEN && (PCI_GOXEN_FE || PCI_GOANY)) || X86_64_XEN)
+	select HOTPLUG
+	default y
+	help
+	  The PCI device frontend driver allows the kernel to import arbitrary
+	  PCI devices from a PCI backend to support PCI driver domains.
+
+config XEN_PCIDEV_FE_DEBUG
+	bool "Xen PCI Frontend Debugging"
+	depends on XEN_PCIDEV_FRONTEND
+	default n
+	help
+	  Enables some debug statements within the PCI Frontend.
+
 source "drivers/pci/pcie/Kconfig"
 
 source "drivers/pci/Kconfig"
@@ -2150,6 +2222,7 @@ if X86_32
 
 config ISA
 	bool "ISA support"
+	depends on !XEN
 	---help---
 	  Find out whether you have ISA slots on your motherboard.  ISA is the
 	  name of a bus system, i.e. the way the CPU talks to the other stuff
@@ -2408,7 +2481,9 @@ source "net/Kconfig"
 
 source "drivers/Kconfig"
 
+if !XEN_UNPRIVILEGED_GUEST
 source "drivers/firmware/Kconfig"
+endif
 
 source "fs/Kconfig"
 
@@ -2420,4 +2495,6 @@ source "crypto/Kconfig"
 
 source "arch/x86/kvm/Kconfig"
 
+source "drivers/xen/Kconfig"
+
 source "lib/Kconfig"
--- head.orig/arch/x86/Kconfig.cpu	2014-06-08 20:19:54.000000000 +0200
+++ head/arch/x86/Kconfig.cpu	2014-04-30 09:47:28.000000000 +0200
@@ -319,7 +319,7 @@ config X86_PPRO_FENCE
 
 config X86_F00F_BUG
 	def_bool y
-	depends on M586MMX || M586TSC || M586 || M486
+	depends on (M586MMX || M586TSC || M586 || M486) && !X86_NO_IDT
 
 config X86_INVD_BUG
 	def_bool y
@@ -360,6 +360,7 @@ config X86_P6_NOP
 config X86_TSC
 	def_bool y
 	depends on (MWINCHIP3D || MCRUSOE || MEFFICEON || MCYRIXIII || MK7 || MK6 || MPENTIUM4 || MPENTIUMM || MPENTIUMIII || MPENTIUMII || M686 || M586MMX || M586TSC || MK8 || MVIAC3_2 || MVIAC7 || MGEODEGX1 || MGEODE_LX || MCORE2 || MATOM) || X86_64
+	depends on !XEN
 
 config X86_CMPXCHG64
 	def_bool y
--- head.orig/arch/x86/Kconfig.debug	2014-06-08 20:19:54.000000000 +0200
+++ head/arch/x86/Kconfig.debug	2013-12-02 16:21:45.000000000 +0100
@@ -131,6 +131,7 @@ config DEBUG_NX_TEST
 config DOUBLEFAULT
 	default y
 	bool "Enable doublefault exception handler" if EXPERT
+	depends on !X86_NO_TSS
 	---help---
 	  This option allows trapping of rare doublefault exceptions that
 	  would otherwise cause a system to silently reboot. Disabling this
--- head.orig/drivers/acpi/Kconfig	2014-06-08 20:19:54.000000000 +0200
+++ head/drivers/acpi/Kconfig	2014-01-07 16:09:06.000000000 +0100
@@ -268,6 +268,7 @@ config ACPI_PCI_SLOT
 config X86_PM_TIMER
 	bool "Power Management Timer Support" if EXPERT
 	depends on X86
+	depends on !XEN
 	default y
 	help
 	  The Power Management Timer is available on all ACPI-capable,
@@ -386,4 +387,13 @@ config ACPI_EXTLOG
 	  information to system software, synchronous with MCE or CMCI. This
 	  driver adds support for that functionality.
 
+config ACPI_PV_SLEEP
+	bool
+	depends on X86 && XEN && ACPI_SLEEP
+	default y
+
+config PROCESSOR_EXTERNAL_CONTROL
+	bool
+	depends on (X86 || IA64) && XEN
+	default y
 endif	# ACPI
--- head.orig/drivers/char/Kconfig	2014-04-30 09:29:07.000000000 +0200
+++ head/drivers/char/Kconfig	2013-08-09 11:01:02.000000000 +0200
@@ -509,7 +509,7 @@ config MAX_RAW_DEVS
 config HPET
 	bool "HPET - High Precision Event Timer" if (X86 || IA64)
 	default n
-	depends on ACPI
+	depends on ACPI && !XEN
 	help
 	  If you say Y here, you will have a miscdevice named "/dev/hpet/".  Each
 	  open selects one of the timers supported by the HPET.  The timers are
--- head.orig/drivers/char/tpm/Kconfig	2014-06-08 20:19:54.000000000 +0200
+++ head/drivers/char/tpm/Kconfig	2013-12-02 16:22:32.000000000 +0100
@@ -122,4 +122,13 @@ config TCG_XEN
 	  To compile this driver as a module, choose M here; the module
 	  will be called xen-tpmfront.
 
+config TCG_XEN
+	tristate "XEN TPM Interface"
+	depends on XEN
+	---help---
+	  If you want to make TPM support available to a Xen user domain,
+	  say Yes and it will be accessible from within Linux.
+	  To compile this driver as a module, choose M here; the module
+	  will be called tpm_xenu.
+
 endif # TCG_TPM
--- head.orig/drivers/cpufreq/Kconfig	2014-06-26 11:20:12.000000000 +0200
+++ head/drivers/cpufreq/Kconfig	2011-06-30 15:36:01.000000000 +0200
@@ -2,6 +2,7 @@ menu "CPU Frequency scaling"
 
 config CPU_FREQ
 	bool "CPU Frequency scaling"
+	depends on !PROCESSOR_EXTERNAL_CONTROL
 	help
 	  CPU Frequency scaling allows you to change the clock speed of 
 	  CPUs on the fly. This is a nice method to save power, because 
--- head.orig/drivers/tty/serial/8250/Kconfig	2014-06-26 11:21:01.000000000 +0200
+++ head/drivers/tty/serial/8250/Kconfig	2012-02-08 10:28:04.000000000 +0100
@@ -5,6 +5,7 @@
 
 config SERIAL_8250
 	tristate "8250/16550 and compatible serial support"
+	depends on !XEN_DISABLE_SERIAL
 	select SERIAL_CORE
 	---help---
 	  This selects whether you want to include the driver for the standard
--- head.orig/drivers/xen/Kconfig	2014-03-31 05:40:15.000000000 +0200
+++ head/drivers/xen/Kconfig	2014-02-17 17:54:06.000000000 +0100
@@ -1,8 +1,389 @@
+#
+# This Kconfig describe xen options
+#
+
+mainmenu "Xen Configuration"
+
+config XEN
+	bool
+
+if XEN
+config XEN_INTERFACE_VERSION
+	hex
+	default 0x00040400
+
+menu "XEN"
+
+config XEN_PRIVILEGED_GUEST
+	bool "Privileged Guest (domain 0)"
+	select PCI_REASSIGN if PCI
+	help
+	  Support for privileged operation (domain 0)
+
+config XEN_UNPRIVILEGED_GUEST
+	def_bool !XEN_PRIVILEGED_GUEST
+
+config XEN_PRIVCMD
+	def_bool y
+	depends on PROC_FS
+
+config XEN_XENBUS_DEV
+	def_bool y
+	depends on PROC_FS
+
+config XEN_NETDEV_ACCEL_SFC_UTIL
+    	depends on X86
+	tristate
+
+config XEN_BACKEND
+        tristate "Backend driver support"
+        default XEN_PRIVILEGED_GUEST
+        help
+          Support for backend device drivers that provide I/O services
+          to other virtual machines.
+
+config XEN_BLKDEV_BACKEND
+	tristate "Block-device backend driver"
+        depends on XEN_BACKEND
+	default XEN_BACKEND
+	help
+	  The block-device backend driver allows the kernel to export its
+	  block devices to other guests via a high-performance shared-memory
+	  interface.
+
+config XEN_BLKDEV_TAP
+	tristate "Block-device tap backend driver"
+	depends on XEN_BACKEND
+	default XEN_BACKEND
+	help
+	  The block tap driver is an alternative to the block back driver
+	  and allows VM block requests to be redirected to userspace through
+	  a device interface.  The tap allows user-space development of
+	  high-performance block backends, where disk images may be implemented
+	  as files, in memory, or on other hosts across the network.  This
+	  driver can safely coexist with the existing blockback driver.
+
+config XEN_BLKDEV_TAP2
+	tristate "Block-device tap backend driver 2"
+	depends on XEN_BACKEND
+	default XEN_BACKEND
+	help
+	  The block tap driver is an alternative to the block back driver
+	  and allows VM block requests to be redirected to userspace through
+	  a device interface.  The tap allows user-space development of
+	  high-performance block backends, where disk images may be implemented
+	  as files, in memory, or on other hosts across the network.  This
+	  driver can safely coexist with the existing blockback driver.
+
+config XEN_BLKBACK_PAGEMAP
+	tristate
+	depends on XEN_BLKDEV_BACKEND != n && XEN_BLKDEV_TAP2 != n
+	default XEN_BLKDEV_BACKEND || XEN_BLKDEV_TAP2
+
+config XEN_NETDEV_BACKEND
+	tristate "Network-device backend driver"
+        depends on XEN_BACKEND && NET
+	default XEN_BACKEND
+	help
+	  The network-device backend driver allows the kernel to export its
+	  network devices to other guests via a high-performance shared-memory
+	  interface.
+
+config XEN_NETDEV_PIPELINED_TRANSMITTER
+	bool "Pipelined transmitter (DANGEROUS)"
+	depends on XEN_NETDEV_BACKEND
+	help
+	  If the net backend is a dumb domain, such as a transparent Ethernet
+	  bridge with no local IP interface, it is safe to say Y here to get
+	  slightly lower network overhead.
+	  If the backend has a local IP interface; or may be doing smart things
+	  like reassembling packets to perform firewall filtering; or if you
+	  are unsure; or if you experience network hangs when this option is
+	  enabled; then you must say N here.
+
+config XEN_NETDEV_ACCEL_SFC_BACKEND
+	tristate "Network-device backend driver acceleration for Solarflare NICs"
+	depends on XEN_NETDEV_BACKEND && SFC && SFC_RESOURCE && X86
+	select XEN_NETDEV_ACCEL_SFC_UTIL
+	default m
+
+config XEN_NETDEV_LOOPBACK
+	tristate "Network-device loopback driver"
+	depends on XEN_NETDEV_BACKEND
+	help
+	  A two-interface loopback device to emulate a local netfront-netback
+	  connection. If unsure, it is probably safe to say N here.
+
+config XEN_PCIDEV_BACKEND
+	tristate "PCI-device backend driver"
+	depends on PCI && XEN_BACKEND
+	default XEN_BACKEND
+	help
+	  The PCI device backend driver allows the kernel to export arbitrary
+	  PCI devices to other guests. If you select this to be a module, you
+	  will need to make sure no other driver has bound to the device(s)
+	  you want to make visible to other guests.
+
+choice
+	prompt "PCI Backend Mode"
+	depends on XEN_PCIDEV_BACKEND
+	default XEN_PCIDEV_BACKEND_VPCI if !IA64
+	default XEN_PCIDEV_BACKEND_CONTROLLER if IA64
+
+config XEN_PCIDEV_BACKEND_VPCI
+	bool "Virtual PCI"
+	---help---
+	  This PCI Backend hides the true PCI topology and makes the frontend
+	  think there is a single PCI bus with only the exported devices on it.
+	  For example, a device at 03:05.0 will be re-assigned to 00:00.0. A
+	  second device at 02:1a.1 will be re-assigned to 00:01.1.
+
+config XEN_PCIDEV_BACKEND_PASS
+	bool "Passthrough"
+	---help---
+	  This PCI Backend provides a real view of the PCI topology to the
+	  frontend (for example, a device at 06:01.b will still appear at
+	  06:01.b to the frontend). This is similar to how Xen 2.0.x exposed
+	  PCI devices to its driver domains. This may be required for drivers
+	  which depend on finding their hardward in certain bus/slot
+	  locations.
+
+config XEN_PCIDEV_BACKEND_SLOT
+	bool "Slot"
+	---help---
+	  This PCI Backend hides the true PCI topology and makes the frontend
+	  think there is a single PCI bus with only the exported devices on it.
+	  Contrary to the virtual PCI backend, a function becomes a new slot.
+	  For example, a device at 03:05.2 will be re-assigned to 00:00.0. A
+	  second device at 02:1a.1 will be re-assigned to 00:01.0.
+
+config XEN_PCIDEV_BACKEND_CONTROLLER
+	bool "Controller"
+	depends on IA64
+	---help---
+	  This PCI backend virtualizes the PCI bus topology by providing a
+	  virtual bus per PCI root device.  Devices which are physically under
+	  the same root bus will appear on the same virtual bus.  For systems
+	  with complex I/O addressing, this is the only backend which supports
+	  extended I/O port spaces and MMIO translation offsets.  This backend
+	  also supports slot virtualization.  For example, a device at
+	  0000:01:02.1 will be re-assigned to 0000:00:00.0.  A second device
+	  at 0000:02:05.0 (behind a P2P bridge on bus 0000:01) will be
+	  re-assigned to 0000:00:01.0.  A third device at 0000:16:05.0 (under
+	  a different PCI root bus) will be re-assigned to 0000:01:00.0.
+
+endchoice
+
+config XEN_PCIDEV_BE_DEBUG
+	bool "PCI Backend Debugging"
+	depends on XEN_PCIDEV_BACKEND
+
+config XEN_TPMDEV_BACKEND
+	tristate "TPM-device backend driver"
+        depends on XEN_BACKEND
+	help
+	  The TPM-device backend driver
+
+config XEN_SCSI_BACKEND
+	tristate "SCSI backend driver"
+	depends on SCSI && XEN_BACKEND
+	default m
+	help
+	  The SCSI backend driver allows the kernel to export its SCSI Devices
+	  to other guests via a high-performance shared-memory interface.
+
+config XEN_USB_BACKEND
+	tristate "USB backend driver"
+	depends on USB && XEN_BACKEND
+	default m
+	help
+	  The USB backend driver allows the kernel to export its USB Devices
+	  to other guests.
+
+config XEN_BLKDEV_FRONTEND
+	tristate "Block-device frontend driver"
+	default y
+	help
+	  The block-device frontend driver allows the kernel to access block
+	  devices mounted within another guest OS. Unless you are building a
+	  dedicated device-driver domain, or your master control domain
+	  (domain 0), then you almost certainly want to say Y here.
+
+config XEN_NETDEV_FRONTEND
+	tristate "Network-device frontend driver"
+	depends on NET
+	default y
+	help
+	  The network-device frontend driver allows the kernel to access
+	  network interfaces within another guest OS. Unless you are building a
+	  dedicated device-driver domain, or your master control domain
+	  (domain 0), then you almost certainly want to say Y here.
+
+config XEN_NETDEV_ACCEL_SFC_FRONTEND
+	tristate "Network-device frontend driver acceleration for Solarflare NICs"
+	depends on XEN_NETDEV_FRONTEND && X86
+	select XEN_NETDEV_ACCEL_SFC_UTIL
+	default m
+
+config XEN_SCSI_FRONTEND
+	tristate "SCSI frontend driver"
+	depends on SCSI
+	default m
+	help
+	  The SCSI frontend driver allows the kernel to access SCSI Devices
+	  within another guest OS.
+
+config XEN_USB_FRONTEND
+	tristate "USB frontend driver"
+	depends on USB
+	default m
+	help
+	  The USB frontend driver allows the kernel to access USB Devices
+	  within another guest OS.
+
+config XEN_USB_FRONTEND_HCD_STATS
+	bool "Taking the HCD statistics (for debug)"
+	depends on XEN_USB_FRONTEND
+	default y
+	help
+	  Count the transferred urb status and the RING_FULL occurrence.
+
+config XEN_USB_FRONTEND_HCD_PM
+	bool "HCD suspend/resume support (DO NOT USE)"
+	depends on XEN_USB_FRONTEND
+	default n
+	help
+	  Experimental bus suspend/resume feature support.
+
+config XEN_GRANT_DEV
+	tristate "User-space granted page access driver"
+	default XEN_PRIVILEGED_GUEST
+	help
+	  Device for accessing (in user-space) pages that have been granted
+	  by other domains.
+
+config XEN_FRAMEBUFFER
+	tristate "Framebuffer-device frontend driver"
+	depends on FB
+	select FB_CFB_FILLRECT
+	select FB_CFB_COPYAREA
+	select FB_CFB_IMAGEBLIT
+	default y
+	help
+	  The framebuffer-device frontend drivers allows the kernel to create a
+	  virtual framebuffer.  This framebuffer can be viewed in another
+	  domain.  Unless this domain has access to a real video card, you
+	  probably want to say Y here.
+
+config XEN_KEYBOARD
+	tristate "Keyboard-device frontend driver"
+	depends on XEN_FRAMEBUFFER && INPUT
+	default y
+	help
+	  The keyboard-device frontend driver allows the kernel to create a
+	  virtual keyboard.  This keyboard can then be driven by another
+	  domain.  If you've said Y to CONFIG_XEN_FRAMEBUFFER, you probably
+	  want to say Y here.
+
+config XEN_DISABLE_SERIAL
+	bool "Disable serial port drivers"
+	default y
+	help
+	  Disable serial port drivers, allowing the Xen console driver
+	  to provide a serial console at ttyS0.
+
+config XEN_SYSFS
+	tristate "Export Xen attributes in sysfs"
+	depends on SYSFS
+	select SYS_HYPERVISOR
+	default y
+	help
+	  Xen hypervisor attributes will show up under /sys/hypervisor/.
+
+choice
+	prompt "Xen version compatibility"
+	default XEN_COMPAT_030002_AND_LATER
+
+	config XEN_COMPAT_030002_AND_LATER
+		bool "3.0.2 and later"
+
+	config XEN_COMPAT_030004_AND_LATER
+		bool "3.0.4 and later"
+
+	config XEN_COMPAT_030100_AND_LATER
+		bool "3.1.0 and later"
+
+	config XEN_COMPAT_030200_AND_LATER
+		bool "3.2.0 and later"
+
+	config XEN_COMPAT_030300_AND_LATER
+		bool "3.3.0 and later"
+
+	config XEN_COMPAT_030400_AND_LATER
+		bool "3.4.0 and later"
+
+	config XEN_COMPAT_040000_AND_LATER
+		bool "4.0.0 and later"
+
+	config XEN_COMPAT_040100_AND_LATER
+		bool "4.1.0 and later"
+
+	config XEN_COMPAT_040200_AND_LATER
+		bool "4.2.0 and later"
+
+	config XEN_COMPAT_040300_AND_LATER
+		bool "4.3.0 and later"
+
+	config XEN_COMPAT_040400_AND_LATER
+		bool "4.4.0 and later"
+
+	config XEN_COMPAT_LATEST_ONLY
+		bool "no compatibility code"
+
+endchoice
+
+config XEN_COMPAT
+	hex
+	default 0xffffff if XEN_COMPAT_LATEST_ONLY
+	default 0x040400 if XEN_COMPAT_040400_AND_LATER
+	default 0x040300 if XEN_COMPAT_040300_AND_LATER
+	default 0x040200 if XEN_COMPAT_040200_AND_LATER
+	default 0x040100 if XEN_COMPAT_040100_AND_LATER
+	default 0x040000 if XEN_COMPAT_040000_AND_LATER
+	default 0x030400 if XEN_COMPAT_030400_AND_LATER
+	default 0x030300 if XEN_COMPAT_030300_AND_LATER
+	default 0x030200 if XEN_COMPAT_030200_AND_LATER
+	default 0x030100 if XEN_COMPAT_030100_AND_LATER
+	default 0x030004 if XEN_COMPAT_030004_AND_LATER
+	default 0x030002 if XEN_COMPAT_030002_AND_LATER
+	default 0
+
+endmenu
+
+config HAVE_IRQ_IGNORE_UNHANDLED
+	def_bool y
+
+config NO_IDLE_HZ
+	def_bool y
+
+config XEN_SMPBOOT
+	def_bool y
+	depends on SMP && !PPC_XEN
+
+config XEN_XENCOMM
+	bool
+
+config XEN_DEVMEM
+	def_bool y
+
+endif
+
 menu "Xen driver support"
-	depends on XEN
+	depends on XEN || PARAVIRT_XEN
 
 config XEN_BALLOON
-	bool "Xen memory balloon driver"
+	bool "Xen memory balloon driver" if PARAVIRT_XEN
+	depends on PARAVIRT_XEN || !PPC_XEN
 	default y
 	help
 	  The balloon driver allows the Xen domain to request more memory from
@@ -56,14 +437,16 @@ config XEN_BALLOON_MEMORY_HOTPLUG
 	  In that case step 3 should be omitted.
 
 config XEN_SCRUB_PAGES
-	bool "Scrub pages before returning them to system"
-	depends on XEN_BALLOON
+	bool "Scrub memory before freeing it to Xen"
+	depends on XEN || XEN_BALLOON
 	default y
 	help
-	  Scrub pages before returning them to the system for reuse by
-	  other domains.  This makes sure that any confidential data
-	  is not accidentally visible to other domains.  Is it more
-	  secure, but slightly less efficient.
+	  Erase memory contents before freeing it back to Xen's global
+	  pool. This ensures that any secrets contained within that
+	  memory (e.g., private keys) cannot be found by other guests that
+	  may be running on the machine. Most people will want to say Y here.
+	  If security is not a concern then you may increase performance by
+	  saying N.
 	  If in doubt, say yes.
 
 config XEN_DEV_EVTCHN
--- head.orig/fs/Kconfig	2014-04-30 09:29:06.000000000 +0200
+++ head/fs/Kconfig	2013-01-30 10:32:38.000000000 +0100
@@ -157,6 +157,7 @@ config HUGETLBFS
 	bool "HugeTLB file system support"
 	depends on X86 || IA64 || SPARC64 || (S390 && 64BIT) || \
 		   SYS_SUPPORTS_HUGETLBFS || BROKEN
+	depends on !XEN
 	help
 	  hugetlbfs is a filesystem backing for HugeTLB pages, based on
 	  ramfs. For architectures that support it, say Y here and read
--- head.orig/kernel/Kconfig.preempt	2013-09-26 10:46:38.000000000 +0200
+++ head/kernel/Kconfig.preempt	2012-04-10 15:16:13.000000000 +0200
@@ -36,6 +36,7 @@ config PREEMPT_VOLUNTARY
 
 config PREEMPT
 	bool "Preemptible Kernel (Low-Latency Desktop)"
+	depends on !XEN
 	select PREEMPT_COUNT
 	select UNINLINE_SPIN_UNLOCK if !ARCH_INLINE_SPIN_UNLOCK
 	help<|MERGE_RESOLUTION|>--- conflicted
+++ resolved
@@ -238,11 +238,7 @@
  	---help---
  	  Certain buggy versions of glibc will crash if they are
  	  presented with a 32-bit vDSO that is not mapped at the address
-<<<<<<< HEAD
-@@ -1872,6 +1919,7 @@ config ARCH_ENABLE_SPLIT_PMD_PTLOCK
-=======
 @@ -1897,6 +1944,7 @@ config ARCH_ENABLE_HUGEPAGE_MIGRATION
->>>>>>> 9353bcb4
  	depends on X86_64 && HUGETLB_PAGE && MIGRATION
  
  menu "Power management and ACPI options"
