--- conflicted
+++ resolved
@@ -1,22 +1,12 @@
-<<<<<<< HEAD
-From http://xenbits.xen.org/linux-2.6.18-xen.hg (tip 1182:7b36058ce050)
-=======
 From http://xenbits.xen.org/linux-2.6.18-xen.hg (tip 1184:d5afea2ab44f)
->>>>>>> 0ac6c274
 Subject: xen3 xen-kconfig
 From: xen-devel@lists.xen.org
 Patch-mainline: n/a
 Acked-by: jbeulich@suse.com
 
-<<<<<<< HEAD
---- head.orig/arch/x86/Kconfig	2012-04-10 14:24:56.000000000 +0200
-+++ head/arch/x86/Kconfig	2012-04-10 15:16:42.000000000 +0200
-@@ -225,7 +225,17 @@ config X86_64_SMP
-=======
 --- head.orig/arch/x86/Kconfig	2012-06-13 12:14:27.000000000 +0200
 +++ head/arch/x86/Kconfig	2012-06-13 12:40:43.000000000 +0200
 @@ -214,7 +214,17 @@ config X86_64_SMP
->>>>>>> 0ac6c274
  
  config X86_HT
  	def_bool y
@@ -448,13 +438,8 @@
  	select SERIAL_CORE
  	---help---
  	  This selects whether you want to include the driver for the standard
-<<<<<<< HEAD
---- head.orig/drivers/xen/Kconfig	2012-04-10 14:24:26.000000000 +0200
-+++ head/drivers/xen/Kconfig	Wed Jun 06 13:16:59 2012 +0200
-=======
 --- head.orig/drivers/xen/Kconfig	2012-06-13 12:14:09.000000000 +0200
 +++ head/drivers/xen/Kconfig	2012-06-06 13:16:59.000000000 +0200
->>>>>>> 0ac6c274
 @@ -1,8 +1,357 @@
 +#
 +# This Kconfig describe xen options
