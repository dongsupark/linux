From http://xenbits.xen.org/linux-2.6.18-xen.hg (tip 1229:874725c5afa1)
Subject: xen3 xen-kconfig
From: xen-devel@lists.xen.org
Patch-mainline: n/a
Acked-by: jbeulich@suse.com

--- head.orig/arch/x86/Kconfig	2013-04-26 09:59:53.000000000 +0200
+++ head/arch/x86/Kconfig	2013-04-26 10:04:17.000000000 +0200
@@ -240,7 +240,17 @@ config X86_64_SMP
 
 config X86_HT
 	def_bool y
-	depends on SMP
+	depends on SMP && !XEN
+
+config X86_NO_TSS
+	bool
+	depends on X86_XEN || X86_64_XEN
+	default y
+
+config X86_NO_IDT
+	bool
+	depends on X86_XEN || X86_64_XEN
+	default y
 
 config X86_32_LAZY_GS
 	def_bool y
@@ -320,6 +330,15 @@ config X86_MPPARSE
 	  For old smp systems that do not have proper acpi support. Newer systems
 	  (esp with 64bit cpus) with acpi support, MADT and DSDT will override it
 
+config X86_XEN
+	bool "Xen-compatible"
+	select XEN
+	select X86_PAE
+	select SWIOTLB
+	help
+	  Choose this option if you plan to run this kernel on top of the
+	  Xen Hypervisor.
+
 config X86_BIGSMP
 	bool "Support for big SMP systems with more than 8 CPUs"
 	depends on X86_32 && SMP
@@ -354,6 +373,13 @@ config X86_EXTENDED_PLATFORM
 	  generic distribution kernel, say Y here - otherwise say N.
 endif
 
+config X86_64_XEN
+	bool "Enable Xen compatible kernel"
+	select XEN
+	select SWIOTLB
+	help
+	  This option will compile a kernel compatible with Xen hypervisor
+
 if X86_64
 config X86_EXTENDED_PLATFORM
 	bool "Support for extended (non-PC) x86 platforms"
@@ -695,6 +721,7 @@ source "arch/x86/Kconfig.cpu"
 config HPET_TIMER
 	def_bool X86_64
 	prompt "HPET Timer Support" if X86_32
+	depends on !X86_XEN && !X86_64_XEN
 	---help---
 	  Use the IA-PC HPET (High Precision Event Timer) to manage
 	  time in preference to the PIT and RTC, if a HPET is
@@ -742,7 +769,7 @@ config GART_IOMMU
 	bool "GART IOMMU support" if EXPERT
 	default y
 	select SWIOTLB
-	depends on X86_64 && PCI && AMD_NB
+	depends on X86_64 && PCI && AMD_NB && !X86_64_XEN
 	---help---
 	  Support for full DMA access of devices with 32bit memory access only
 	  on systems with more than 3GB. This is usually needed for USB,
@@ -757,7 +784,7 @@ config GART_IOMMU
 config CALGARY_IOMMU
 	bool "IBM Calgary IOMMU support"
 	select SWIOTLB
-	depends on X86_64 && PCI
+	depends on X86_64 && PCI && !X86_64_XEN
 	---help---
 	  Support for hardware IOMMUs in IBM's xSeries x366 and x460
 	  systems. Needed to run systems with more than 3GB of memory
@@ -812,6 +839,7 @@ config NR_CPUS
 	default "1" if !SMP
 	default "4096" if MAXSMP
 	default "32" if SMP && (X86_NUMAQ || X86_SUMMIT || X86_BIGSMP || X86_ES7000)
+	default "16" if X86_64_XEN
 	default "8" if SMP
 	---help---
 	  This allows you to specify the maximum number of CPUs which this
@@ -843,7 +871,7 @@ source "kernel/Kconfig.preempt"
 
 config X86_UP_APIC
 	bool "Local APIC support on uniprocessors"
-	depends on X86_32 && !SMP && !X86_32_NON_STANDARD
+	depends on X86_32 && !SMP && !X86_32_NON_STANDARD && !XEN_UNPRIVILEGED_GUEST
 	---help---
 	  A local APIC (Advanced Programmable Interrupt Controller) is an
 	  integrated interrupt controller in the CPU. If you have a single-CPU
@@ -869,15 +897,22 @@ config X86_UP_IOAPIC
 config X86_LOCAL_APIC
 	def_bool y
 	depends on X86_64 || SMP || X86_32_NON_STANDARD || X86_UP_APIC
+	depends on !XEN_UNPRIVILEGED_GUEST
 
 config X86_IO_APIC
 	def_bool y
 	depends on X86_64 || SMP || X86_32_NON_STANDARD || X86_UP_IOAPIC
+	depends on !XEN_UNPRIVILEGED_GUEST
 
 config X86_VISWS_APIC
 	def_bool y
 	depends on X86_32 && X86_VISWS
 
+config X86_XEN_GENAPIC
+	bool
+	depends on X86_64_XEN
+	default y
+
 config X86_REROUTE_FOR_BROKEN_BOOT_IRQS
 	bool "Reroute for broken boot IRQs"
 	depends on X86_IO_APIC
@@ -904,6 +939,7 @@ config X86_REROUTE_FOR_BROKEN_BOOT_IRQS
 config X86_MCE
 	bool "Machine Check / overheating reporting"
 	default y
+	depends on !X86_XEN && !XEN_UNPRIVILEGED_GUEST
 	---help---
 	  Machine Check support allows the processor to notify the
 	  kernel if it detects a problem (e.g. overheating, data corruption).
@@ -913,7 +949,7 @@ config X86_MCE
 config X86_MCE_INTEL
 	def_bool y
 	prompt "Intel MCE features"
-	depends on X86_MCE && X86_LOCAL_APIC
+	depends on X86_MCE && X86_LOCAL_APIC && !XEN
 	---help---
 	   Additional support for intel specific MCE features such as
 	   the thermal monitor.
@@ -921,7 +957,7 @@ config X86_MCE_INTEL
 config X86_MCE_AMD
 	def_bool y
 	prompt "AMD MCE features"
-	depends on X86_MCE && X86_LOCAL_APIC
+	depends on X86_MCE && X86_LOCAL_APIC && !XEN
 	---help---
 	   Additional support for AMD specific MCE features such as
 	   the DRAM Error Threshold.
@@ -946,6 +982,10 @@ config X86_MCE_INJECT
 	  If you don't know what a machine check is and you don't do kernel
 	  QA it is safe to say n.
 
+config X86_XEN_MCE
+	def_bool y
+	depends on XEN && X86_MCE
+
 config X86_THERMAL_VECTOR
 	def_bool y
 	depends on X86_MCE_INTEL
@@ -999,7 +1039,7 @@ config I8K
 
 config X86_REBOOTFIXUPS
 	bool "Enable X86 board specific fixups for reboot"
-	depends on X86_32
+	depends on X86_32 && !X86_XEN
 	---help---
 	  This enables chipset and/or board specific fixups to be done
 	  in order to get reboot to work correctly. This is only needed on
@@ -1016,6 +1056,7 @@ config X86_REBOOTFIXUPS
 
 config MICROCODE
 	tristate "CPU microcode loading support"
+	depends on !XEN_UNPRIVILEGED_GUEST
 	select FW_LOADER
 	---help---
 
@@ -1228,7 +1269,7 @@ config DIRECT_GBPAGES
 # Common NUMA Features
 config NUMA
 	bool "Numa Memory Allocation and Scheduler Support"
-	depends on SMP
+	depends on SMP && !XEN
 	depends on X86_64 || (X86_32 && HIGHMEM64G && (X86_NUMAQ || X86_BIGSMP || X86_SUMMIT && ACPI))
 	default y if (X86_NUMAQ || X86_SUMMIT || X86_BIGSMP)
 	---help---
@@ -1321,6 +1362,7 @@ config ARCH_DISCONTIGMEM_DEFAULT
 config ARCH_SPARSEMEM_ENABLE
 	def_bool y
 	depends on X86_64 || NUMA || X86_32 || X86_32_NON_STANDARD
+	depends on !XEN
 	select SPARSEMEM_STATIC if X86_32
 	select SPARSEMEM_VMEMMAP_ENABLE if X86_64
 
@@ -1418,6 +1460,7 @@ config X86_RESERVE_LOW
 config MATH_EMULATION
 	bool
 	prompt "Math emulation" if X86_32
+	depends on !X86_XEN
 	---help---
 	  Linux can emulate a math coprocessor (used for floating point
 	  operations) if you don't have one. 486DX and Pentium processors have
@@ -1444,6 +1487,7 @@ config MATH_EMULATION
 config MTRR
 	def_bool y
 	prompt "MTRR (Memory Type Range Register) support" if EXPERT
+	depends on !XEN_UNPRIVILEGED_GUEST
 	---help---
 	  On Intel P6 family processors (Pentium Pro, Pentium II and later)
 	  the Memory Type Range Registers (MTRRs) may be used to control
@@ -1548,7 +1592,7 @@ config X86_SMAP
 
 config EFI
 	bool "EFI runtime service support"
-	depends on ACPI
+	depends on ACPI && !XEN
 	select UCS2_STRING
 	---help---
 	  This enables the kernel to use EFI runtime services that are
<<<<<<< HEAD
@@ -1560,6 +1604,7 @@ source kernel/Kconfig.hz
=======
@@ -1606,6 +1650,7 @@ source kernel/Kconfig.hz
>>>>>>> b4b0bc4d
 
 config KEXEC
 	bool "kexec system call"
+	depends on !XEN_UNPRIVILEGED_GUEST
 	---help---
 	  kexec is a system call that implements the ability to shutdown your
 	  current kernel, and to start another kernel.  It is like a reboot
@@ -1623,6 +1668,7 @@ config KEXEC
 config CRASH_DUMP
 	bool "kernel crash dumps"
 	depends on X86_64 || (X86_32 && HIGHMEM)
+	depends on !XEN
 	---help---
 	  Generate crash dump after being started by kexec.
 	  This should be normally only set in special crash dump kernels
@@ -1785,6 +1831,7 @@ config COMPAT_VDSO
 	def_bool y
 	prompt "Compat VDSO support"
 	depends on X86_32 || IA32_EMULATION
+	depends on !X86_XEN
 	---help---
 	  Map the 32-bit VDSO to the predictable old-style address too.
 
@@ -1852,6 +1899,7 @@ config USE_PERCPU_NUMA_NODE_ID
 	depends on NUMA
 
 menu "Power management and ACPI options"
+	depends on !XEN_UNPRIVILEGED_GUEST
 
 config ARCH_HIBERNATION_HEADER
 	def_bool y
@@ -1869,7 +1917,7 @@ config X86_APM_BOOT
 
 menuconfig APM
 	tristate "APM (Advanced Power Management) BIOS support"
-	depends on X86_32 && PM_SLEEP
+	depends on X86_32 && PM_SLEEP && !XEN
 	---help---
 	  APM is a BIOS specification for saving power using several different
 	  techniques. This is mostly useful for battery powered laptops with
@@ -2031,6 +2079,7 @@ choice
 
 config PCI_GOBIOS
 	bool "BIOS"
+	depends on !X86_XEN
 
 config PCI_GOMMCONFIG
 	bool "MMConfig"
@@ -2042,6 +2091,13 @@ config PCI_GOOLPC
 	bool "OLPC XO-1"
 	depends on OLPC
 
+config PCI_GOXEN_FE
+	bool "Xen PCI Frontend"
+	depends on X86_XEN
+	help
+	  The PCI device frontend driver allows the kernel to import arbitrary
+	  PCI devices from a PCI backend to support PCI driver domains.
+
 config PCI_GOANY
 	bool "Any"
 
@@ -2049,7 +2105,7 @@ endchoice
 
 config PCI_BIOS
 	def_bool y
-	depends on X86_32 && PCI && (PCI_GOBIOS || PCI_GOANY)
+	depends on X86_32 && PCI && !XEN && (PCI_GOBIOS || PCI_GOANY)
 
 # x86-64 doesn't support PCI BIOS access from long mode so always go direct.
 config PCI_DIRECT
@@ -2090,6 +2146,22 @@ config PCI_CNB20LE_QUIRK
 
 	  You should say N unless you know you need this.
 
+config XEN_PCIDEV_FRONTEND
+	bool "Xen PCI Frontend" if X86_64
+	depends on PCI && ((X86_XEN && (PCI_GOXEN_FE || PCI_GOANY)) || X86_64_XEN)
+	select HOTPLUG
+	default y
+	help
+	  The PCI device frontend driver allows the kernel to import arbitrary
+	  PCI devices from a PCI backend to support PCI driver domains.
+
+config XEN_PCIDEV_FE_DEBUG
+	bool "Xen PCI Frontend Debugging"
+	depends on XEN_PCIDEV_FRONTEND
+	default n
+	help
+	  Enables some debug statements within the PCI Frontend.
+
 source "drivers/pci/pcie/Kconfig"
 
 source "drivers/pci/Kconfig"
@@ -2106,6 +2178,7 @@ if X86_32
 
 config ISA
 	bool "ISA support"
+	depends on !XEN
 	---help---
 	  Find out whether you have ISA slots on your motherboard.  ISA is the
 	  name of a bus system, i.e. the way the CPU talks to the other stuff
@@ -2336,7 +2409,9 @@ source "net/Kconfig"
 
 source "drivers/Kconfig"
 
+if !XEN_UNPRIVILEGED_GUEST
 source "drivers/firmware/Kconfig"
+endif
 
 source "fs/Kconfig"
 
@@ -2348,4 +2423,6 @@ source "crypto/Kconfig"
 
 source "arch/x86/kvm/Kconfig"
 
+source "drivers/xen/Kconfig"
+
 source "lib/Kconfig"
--- head.orig/arch/x86/Kconfig.cpu	2013-04-26 09:59:53.000000000 +0200
+++ head/arch/x86/Kconfig.cpu	2013-01-08 09:10:04.000000000 +0100
@@ -319,7 +319,7 @@ config X86_PPRO_FENCE
 
 config X86_F00F_BUG
 	def_bool y
-	depends on M586MMX || M586TSC || M586 || M486
+	depends on (M586MMX || M586TSC || M586 || M486) && !X86_NO_IDT
 
 config X86_INVD_BUG
 	def_bool y
@@ -364,6 +364,7 @@ config X86_P6_NOP
 config X86_TSC
 	def_bool y
 	depends on ((MWINCHIP3D || MCRUSOE || MEFFICEON || MCYRIXIII || MK7 || MK6 || MPENTIUM4 || MPENTIUMM || MPENTIUMIII || MPENTIUMII || M686 || M586MMX || M586TSC || MK8 || MVIAC3_2 || MVIAC7 || MGEODEGX1 || MGEODE_LX || MCORE2 || MATOM) && !X86_NUMAQ) || X86_64
+	depends on !XEN
 
 config X86_CMPXCHG64
 	def_bool y
--- head.orig/arch/x86/Kconfig.debug	2013-04-26 09:59:53.000000000 +0200
+++ head/arch/x86/Kconfig.debug	2012-02-08 10:28:21.000000000 +0100
@@ -122,7 +122,7 @@ config DEBUG_NX_TEST
 config DOUBLEFAULT
 	default y
 	bool "Enable doublefault exception handler" if EXPERT
-	depends on X86_32
+	depends on X86_32 && !X86_NO_TSS
 	---help---
 	  This option allows trapping of rare doublefault exceptions that
 	  would otherwise cause a system to silently reboot. Disabling this
--- head.orig/drivers/acpi/Kconfig	2013-04-26 09:59:53.000000000 +0200
+++ head/drivers/acpi/Kconfig	2013-03-21 11:52:45.000000000 +0100
@@ -319,6 +319,7 @@ config ACPI_PCI_SLOT
 config X86_PM_TIMER
 	bool "Power Management Timer Support" if EXPERT
 	depends on X86
+	depends on !XEN
 	default y
 	help
 	  The Power Management Timer is available on all ACPI-capable,
@@ -405,4 +406,13 @@ config ACPI_BGRT
 
 source "drivers/acpi/apei/Kconfig"
 
+config ACPI_PV_SLEEP
+	bool
+	depends on X86 && XEN && ACPI_SLEEP
+	default y
+
+config PROCESSOR_EXTERNAL_CONTROL
+	bool
+	depends on (X86 || IA64) && XEN
+	default y
 endif	# ACPI
--- head.orig/drivers/char/Kconfig	2013-04-26 09:59:53.000000000 +0200
+++ head/drivers/char/Kconfig	2013-03-21 11:52:40.000000000 +0100
@@ -520,7 +520,7 @@ config MAX_RAW_DEVS
 config HPET
 	bool "HPET - High Precision Event Timer" if (X86 || IA64)
 	default n
-	depends on ACPI
+	depends on ACPI && !XEN
 	help
 	  If you say Y here, you will have a miscdevice named "/dev/hpet/".  Each
 	  open selects one of the timers supported by the HPET.  The timers are
--- head.orig/drivers/char/tpm/Kconfig	2013-04-26 09:59:53.000000000 +0200
+++ head/drivers/char/tpm/Kconfig	2013-03-21 11:52:29.000000000 +0100
@@ -91,4 +91,13 @@ config TCG_ST33_I2C
         To compile this driver as a module, choose M here; the module will be
         called tpm_stm_st33_i2c.
 
+config TCG_XEN
+	tristate "XEN TPM Interface"
+	depends on XEN
+	---help---
+	  If you want to make TPM support available to a Xen user domain,
+	  say Yes and it will be accessible from within Linux.
+	  To compile this driver as a module, choose M here; the module
+	  will be called tpm_xenu.
+
 endif # TCG_TPM
--- head.orig/drivers/cpufreq/Kconfig	2013-04-26 09:59:53.000000000 +0200
+++ head/drivers/cpufreq/Kconfig	2011-06-30 15:36:01.000000000 +0200
@@ -2,6 +2,7 @@ menu "CPU Frequency scaling"
 
 config CPU_FREQ
 	bool "CPU Frequency scaling"
+	depends on !PROCESSOR_EXTERNAL_CONTROL
 	help
 	  CPU Frequency scaling allows you to change the clock speed of 
 	  CPUs on the fly. This is a nice method to save power, because 
--- head.orig/drivers/tty/serial/8250/Kconfig	2013-04-26 09:59:53.000000000 +0200
+++ head/drivers/tty/serial/8250/Kconfig	2012-02-08 10:28:04.000000000 +0100
@@ -5,6 +5,7 @@
 
 config SERIAL_8250
 	tristate "8250/16550 and compatible serial support"
+	depends on !XEN_DISABLE_SERIAL
 	select SERIAL_CORE
 	---help---
 	  This selects whether you want to include the driver for the standard
--- head.orig/drivers/xen/Kconfig	2013-04-26 09:59:53.000000000 +0200
+++ head/drivers/xen/Kconfig	2012-10-31 10:43:26.000000000 +0100
@@ -1,9 +1,381 @@
+#
+# This Kconfig describe xen options
+#
+
+mainmenu "Xen Configuration"
+
+config XEN
+	bool
+
+if XEN
+config XEN_INTERFACE_VERSION
+	hex
+	default 0x00040200
+
+menu "XEN"
+
+config XEN_PRIVILEGED_GUEST
+	bool "Privileged Guest (domain 0)"
+	select PCI_REASSIGN if PCI
+	help
+	  Support for privileged operation (domain 0)
+
+config XEN_UNPRIVILEGED_GUEST
+	def_bool !XEN_PRIVILEGED_GUEST
+
+config XEN_PRIVCMD
+	def_bool y
+	depends on PROC_FS
+
+config XEN_XENBUS_DEV
+	def_bool y
+	depends on PROC_FS
+
+config XEN_NETDEV_ACCEL_SFC_UTIL
+    	depends on X86
+	tristate
+
+config XEN_BACKEND
+        tristate "Backend driver support"
+        default XEN_PRIVILEGED_GUEST
+        help
+          Support for backend device drivers that provide I/O services
+          to other virtual machines.
+
+config XEN_BLKDEV_BACKEND
+	tristate "Block-device backend driver"
+        depends on XEN_BACKEND
+	default XEN_BACKEND
+	help
+	  The block-device backend driver allows the kernel to export its
+	  block devices to other guests via a high-performance shared-memory
+	  interface.
+
+config XEN_BLKDEV_TAP
+	tristate "Block-device tap backend driver"
+	depends on XEN_BACKEND
+	default XEN_BACKEND
+	help
+	  The block tap driver is an alternative to the block back driver
+	  and allows VM block requests to be redirected to userspace through
+	  a device interface.  The tap allows user-space development of
+	  high-performance block backends, where disk images may be implemented
+	  as files, in memory, or on other hosts across the network.  This
+	  driver can safely coexist with the existing blockback driver.
+
+config XEN_BLKDEV_TAP2
+	tristate "Block-device tap backend driver 2"
+	depends on XEN_BACKEND
+	default XEN_BACKEND
+	help
+	  The block tap driver is an alternative to the block back driver
+	  and allows VM block requests to be redirected to userspace through
+	  a device interface.  The tap allows user-space development of
+	  high-performance block backends, where disk images may be implemented
+	  as files, in memory, or on other hosts across the network.  This
+	  driver can safely coexist with the existing blockback driver.
+
+config XEN_BLKBACK_PAGEMAP
+	tristate
+	depends on XEN_BLKDEV_BACKEND != n && XEN_BLKDEV_TAP2 != n
+	default XEN_BLKDEV_BACKEND || XEN_BLKDEV_TAP2
+
+config XEN_NETDEV_BACKEND
+	tristate "Network-device backend driver"
+        depends on XEN_BACKEND && NET
+	default XEN_BACKEND
+	help
+	  The network-device backend driver allows the kernel to export its
+	  network devices to other guests via a high-performance shared-memory
+	  interface.
+
+config XEN_NETDEV_PIPELINED_TRANSMITTER
+	bool "Pipelined transmitter (DANGEROUS)"
+	depends on XEN_NETDEV_BACKEND
+	help
+	  If the net backend is a dumb domain, such as a transparent Ethernet
+	  bridge with no local IP interface, it is safe to say Y here to get
+	  slightly lower network overhead.
+	  If the backend has a local IP interface; or may be doing smart things
+	  like reassembling packets to perform firewall filtering; or if you
+	  are unsure; or if you experience network hangs when this option is
+	  enabled; then you must say N here.
+
+config XEN_NETDEV_ACCEL_SFC_BACKEND
+	tristate "Network-device backend driver acceleration for Solarflare NICs"
+	depends on XEN_NETDEV_BACKEND && SFC && SFC_RESOURCE && X86
+	select XEN_NETDEV_ACCEL_SFC_UTIL
+	default m
+
+config XEN_NETDEV_LOOPBACK
+	tristate "Network-device loopback driver"
+	depends on XEN_NETDEV_BACKEND
+	help
+	  A two-interface loopback device to emulate a local netfront-netback
+	  connection. If unsure, it is probably safe to say N here.
+
+config XEN_PCIDEV_BACKEND
+	tristate "PCI-device backend driver"
+	depends on PCI && XEN_BACKEND
+	default XEN_BACKEND
+	help
+	  The PCI device backend driver allows the kernel to export arbitrary
+	  PCI devices to other guests. If you select this to be a module, you
+	  will need to make sure no other driver has bound to the device(s)
+	  you want to make visible to other guests.
+
+choice
+	prompt "PCI Backend Mode"
+	depends on XEN_PCIDEV_BACKEND
+	default XEN_PCIDEV_BACKEND_VPCI if !IA64
+	default XEN_PCIDEV_BACKEND_CONTROLLER if IA64
+
+config XEN_PCIDEV_BACKEND_VPCI
+	bool "Virtual PCI"
+	---help---
+	  This PCI Backend hides the true PCI topology and makes the frontend
+	  think there is a single PCI bus with only the exported devices on it.
+	  For example, a device at 03:05.0 will be re-assigned to 00:00.0. A
+	  second device at 02:1a.1 will be re-assigned to 00:01.1.
+
+config XEN_PCIDEV_BACKEND_PASS
+	bool "Passthrough"
+	---help---
+	  This PCI Backend provides a real view of the PCI topology to the
+	  frontend (for example, a device at 06:01.b will still appear at
+	  06:01.b to the frontend). This is similar to how Xen 2.0.x exposed
+	  PCI devices to its driver domains. This may be required for drivers
+	  which depend on finding their hardward in certain bus/slot
+	  locations.
+
+config XEN_PCIDEV_BACKEND_SLOT
+	bool "Slot"
+	---help---
+	  This PCI Backend hides the true PCI topology and makes the frontend
+	  think there is a single PCI bus with only the exported devices on it.
+	  Contrary to the virtual PCI backend, a function becomes a new slot.
+	  For example, a device at 03:05.2 will be re-assigned to 00:00.0. A
+	  second device at 02:1a.1 will be re-assigned to 00:01.0.
+
+config XEN_PCIDEV_BACKEND_CONTROLLER
+	bool "Controller"
+	depends on IA64
+	---help---
+	  This PCI backend virtualizes the PCI bus topology by providing a
+	  virtual bus per PCI root device.  Devices which are physically under
+	  the same root bus will appear on the same virtual bus.  For systems
+	  with complex I/O addressing, this is the only backend which supports
+	  extended I/O port spaces and MMIO translation offsets.  This backend
+	  also supports slot virtualization.  For example, a device at
+	  0000:01:02.1 will be re-assigned to 0000:00:00.0.  A second device
+	  at 0000:02:05.0 (behind a P2P bridge on bus 0000:01) will be
+	  re-assigned to 0000:00:01.0.  A third device at 0000:16:05.0 (under
+	  a different PCI root bus) will be re-assigned to 0000:01:00.0.
+
+endchoice
+
+config XEN_PCIDEV_BE_DEBUG
+	bool "PCI Backend Debugging"
+	depends on XEN_PCIDEV_BACKEND
+
+config XEN_TPMDEV_BACKEND
+	tristate "TPM-device backend driver"
+        depends on XEN_BACKEND
+	help
+	  The TPM-device backend driver
+
+config XEN_SCSI_BACKEND
+	tristate "SCSI backend driver"
+	depends on SCSI && XEN_BACKEND
+	default m
+	help
+	  The SCSI backend driver allows the kernel to export its SCSI Devices
+	  to other guests via a high-performance shared-memory interface.
+
+config XEN_USB_BACKEND
+	tristate "USB backend driver"
+	depends on USB && XEN_BACKEND
+	default m
+	help
+	  The USB backend driver allows the kernel to export its USB Devices
+	  to other guests.
+
+config XEN_BLKDEV_FRONTEND
+	tristate "Block-device frontend driver"
+	default y
+	help
+	  The block-device frontend driver allows the kernel to access block
+	  devices mounted within another guest OS. Unless you are building a
+	  dedicated device-driver domain, or your master control domain
+	  (domain 0), then you almost certainly want to say Y here.
+
+config XEN_NETDEV_FRONTEND
+	tristate "Network-device frontend driver"
+	depends on NET
+	default y
+	help
+	  The network-device frontend driver allows the kernel to access
+	  network interfaces within another guest OS. Unless you are building a
+	  dedicated device-driver domain, or your master control domain
+	  (domain 0), then you almost certainly want to say Y here.
+
+config XEN_NETDEV_ACCEL_SFC_FRONTEND
+	tristate "Network-device frontend driver acceleration for Solarflare NICs"
+	depends on XEN_NETDEV_FRONTEND && X86
+	select XEN_NETDEV_ACCEL_SFC_UTIL
+	default m
+
+config XEN_SCSI_FRONTEND
+	tristate "SCSI frontend driver"
+	depends on SCSI
+	default m
+	help
+	  The SCSI frontend driver allows the kernel to access SCSI Devices
+	  within another guest OS.
+
+config XEN_USB_FRONTEND
+	tristate "USB frontend driver"
+	depends on USB
+	default m
+	help
+	  The USB frontend driver allows the kernel to access USB Devices
+	  within another guest OS.
+
+config XEN_USB_FRONTEND_HCD_STATS
+	bool "Taking the HCD statistics (for debug)"
+	depends on XEN_USB_FRONTEND
+	default y
+	help
+	  Count the transferred urb status and the RING_FULL occurrence.
+
+config XEN_USB_FRONTEND_HCD_PM
+	bool "HCD suspend/resume support (DO NOT USE)"
+	depends on XEN_USB_FRONTEND
+	default n
+	help
+	  Experimental bus suspend/resume feature support.
+
+config XEN_GRANT_DEV
+	tristate "User-space granted page access driver"
+	default XEN_PRIVILEGED_GUEST
+	help
+	  Device for accessing (in user-space) pages that have been granted
+	  by other domains.
+
+config XEN_FRAMEBUFFER
+	tristate "Framebuffer-device frontend driver"
+	depends on FB
+	select FB_CFB_FILLRECT
+	select FB_CFB_COPYAREA
+	select FB_CFB_IMAGEBLIT
+	default y
+	help
+	  The framebuffer-device frontend drivers allows the kernel to create a
+	  virtual framebuffer.  This framebuffer can be viewed in another
+	  domain.  Unless this domain has access to a real video card, you
+	  probably want to say Y here.
+
+config XEN_KEYBOARD
+	tristate "Keyboard-device frontend driver"
+	depends on XEN_FRAMEBUFFER && INPUT
+	default y
+	help
+	  The keyboard-device frontend driver allows the kernel to create a
+	  virtual keyboard.  This keyboard can then be driven by another
+	  domain.  If you've said Y to CONFIG_XEN_FRAMEBUFFER, you probably
+	  want to say Y here.
+
+config XEN_DISABLE_SERIAL
+	bool "Disable serial port drivers"
+	default y
+	help
+	  Disable serial port drivers, allowing the Xen console driver
+	  to provide a serial console at ttyS0.
+
+config XEN_SYSFS
+	tristate "Export Xen attributes in sysfs"
+	depends on SYSFS
+	select SYS_HYPERVISOR
+	default y
+	help
+	  Xen hypervisor attributes will show up under /sys/hypervisor/.
+
+choice
+	prompt "Xen version compatibility"
+	default XEN_COMPAT_030002_AND_LATER
+
+	config XEN_COMPAT_030002_AND_LATER
+		bool "3.0.2 and later"
+
+	config XEN_COMPAT_030004_AND_LATER
+		bool "3.0.4 and later"
+
+	config XEN_COMPAT_030100_AND_LATER
+		bool "3.1.0 and later"
+
+	config XEN_COMPAT_030200_AND_LATER
+		bool "3.2.0 and later"
+
+	config XEN_COMPAT_030300_AND_LATER
+		bool "3.3.0 and later"
+
+	config XEN_COMPAT_030400_AND_LATER
+		bool "3.4.0 and later"
+
+	config XEN_COMPAT_040000_AND_LATER
+		bool "4.0.0 and later"
+
+	config XEN_COMPAT_040100_AND_LATER
+		bool "4.1.0 and later"
+
+	config XEN_COMPAT_040200_AND_LATER
+		bool "4.2.0 and later"
+
+	config XEN_COMPAT_LATEST_ONLY
+		bool "no compatibility code"
+
+endchoice
+
+config XEN_COMPAT
+	hex
+	default 0xffffff if XEN_COMPAT_LATEST_ONLY
+	default 0x040200 if XEN_COMPAT_040200_AND_LATER
+	default 0x040100 if XEN_COMPAT_040100_AND_LATER
+	default 0x040000 if XEN_COMPAT_040000_AND_LATER
+	default 0x030400 if XEN_COMPAT_030400_AND_LATER
+	default 0x030300 if XEN_COMPAT_030300_AND_LATER
+	default 0x030200 if XEN_COMPAT_030200_AND_LATER
+	default 0x030100 if XEN_COMPAT_030100_AND_LATER
+	default 0x030004 if XEN_COMPAT_030004_AND_LATER
+	default 0x030002 if XEN_COMPAT_030002_AND_LATER
+	default 0
+
+endmenu
+
+config HAVE_IRQ_IGNORE_UNHANDLED
+	def_bool y
+
+config NO_IDLE_HZ
+	def_bool y
+
+config XEN_SMPBOOT
+	def_bool y
+	depends on SMP && !PPC_XEN
+
+config XEN_XENCOMM
+	bool
+
+config XEN_DEVMEM
+	def_bool y
+
+endif
+
 menu "Xen driver support"
-	depends on XEN
+	depends on XEN || PARAVIRT_XEN
 
 config XEN_BALLOON
-	bool "Xen memory balloon driver"
-	depends on !ARM
+	bool "Xen memory balloon driver" if PARAVIRT_XEN
+	depends on (PARAVIRT_XEN && !ARM) || !PPC_XEN
 	default y
 	help
 	  The balloon driver allows the Xen domain to request more memory from
@@ -58,14 +430,16 @@ config XEN_BALLOON_MEMORY_HOTPLUG
 	  In that case step 3 should be omitted.
 
 config XEN_SCRUB_PAGES
-	bool "Scrub pages before returning them to system"
-	depends on XEN_BALLOON
+	bool "Scrub memory before freeing it to Xen"
+	depends on XEN || XEN_BALLOON
 	default y
 	help
-	  Scrub pages before returning them to the system for reuse by
-	  other domains.  This makes sure that any confidential data
-	  is not accidentally visible to other domains.  Is it more
-	  secure, but slightly less efficient.
+	  Erase memory contents before freeing it back to Xen's global
+	  pool. This ensures that any secrets contained within that
+	  memory (e.g., private keys) cannot be found by other guests that
+	  may be running on the machine. Most people will want to say Y here.
+	  If security is not a concern then you may increase performance by
+	  saying N.
 	  If in doubt, say yes.
 
 config XEN_DEV_EVTCHN
--- head.orig/fs/Kconfig	2013-04-26 09:59:53.000000000 +0200
+++ head/fs/Kconfig	2013-01-30 10:32:38.000000000 +0100
@@ -160,6 +160,7 @@ config HUGETLBFS
 	bool "HugeTLB file system support"
 	depends on X86 || IA64 || SPARC64 || (S390 && 64BIT) || \
 		   SYS_SUPPORTS_HUGETLBFS || BROKEN
+	depends on !XEN
 	help
 	  hugetlbfs is a filesystem backing for HugeTLB pages, based on
 	  ramfs. For architectures that support it, say Y here and read
--- head.orig/kernel/Kconfig.preempt	2013-04-26 09:59:53.000000000 +0200
+++ head/kernel/Kconfig.preempt	2012-04-10 15:16:13.000000000 +0200
@@ -36,6 +36,7 @@ config PREEMPT_VOLUNTARY
 
 config PREEMPT
 	bool "Preemptible Kernel (Low-Latency Desktop)"
+	depends on !XEN
 	select PREEMPT_COUNT
 	select UNINLINE_SPIN_UNLOCK if !ARCH_INLINE_SPIN_UNLOCK
 	help<|MERGE_RESOLUTION|>--- conflicted
+++ resolved
@@ -217,11 +217,7 @@
  	select UCS2_STRING
  	---help---
  	  This enables the kernel to use EFI runtime services that are
-<<<<<<< HEAD
-@@ -1560,6 +1604,7 @@ source kernel/Kconfig.hz
-=======
 @@ -1606,6 +1650,7 @@ source kernel/Kconfig.hz
->>>>>>> b4b0bc4d
  
  config KEXEC
  	bool "kexec system call"
