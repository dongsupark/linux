Automatically created from "patch-3.1" by xen-port-patches.py

From: Linux Kernel Mailing List <linux-kernel@vger.kernel.org>
Subject: Linux: 3.1
Patch-mainline: 3.1

 This patch contains the differences between 3.0 and 3.1.

Acked-by: jbeulich@suse.com

3.4/arch/x86/vdso/vclock_gettime.c (done differently)

--- head.orig/arch/x86/Kconfig	2011-09-12 10:54:53.000000000 +0200
+++ head/arch/x86/Kconfig	2012-06-13 15:54:19.000000000 +0200
@@ -21,7 +21,7 @@ config X86
 	select HAVE_UNSTABLE_SCHED_CLOCK
 	select HAVE_IDE
 	select HAVE_OPROFILE
-	select HAVE_PCSPKR_PLATFORM
+	select HAVE_PCSPKR_PLATFORM if !XEN_UNPRIVILEGED_GUEST
 	select HAVE_PERF_EVENTS
 	select HAVE_IRQ_WORK
 	select HAVE_IOREMAP_PROT
@@ -79,7 +79,7 @@ config X86
 	select IRQ_FORCED_THREADING
 	select USE_GENERIC_SMP_HELPERS if SMP
 	select HAVE_BPF_JIT if X86_64
-	select CLKEVT_I8253
+	select CLKEVT_I8253 if !XEN
 	select ARCH_HAVE_NMI_SAFE_CMPXCHG
 	select GENERIC_IOMAP
 	select DCACHE_WORD_ACCESS
@@ -89,7 +89,7 @@ config X86
 	select GENERIC_CMOS_UPDATE
 	select CLOCKSOURCE_WATCHDOG if !XEN
 	select GENERIC_CLOCKEVENTS if !XEN
-	select ARCH_CLOCKSOURCE_DATA if X86_64
+	select ARCH_CLOCKSOURCE_DATA if X86_64 && !XEN
 	select GENERIC_CLOCKEVENTS_BROADCAST if (X86_64 || (X86_32 && X86_LOCAL_APIC)) && !XEN
 	select GENERIC_TIME_VSYSCALL if X86_64
 	select KTIME_SCALAR if X86_32
--- head.orig/arch/x86/ia32/ia32entry-xen.S	2011-07-01 15:19:34.000000000 +0200
+++ head/arch/x86/ia32/ia32entry-xen.S	2011-09-08 16:54:08.000000000 +0200
@@ -135,7 +135,7 @@ ENTRY(ia32_sysenter_target)
 	movq	%r10,8(%rsp)
 	movq	%rax,(%rsp)
 	cld
-	SAVE_ARGS 0,0,1
+	SAVE_ARGS 0,1,0
  	/* no need to do an access_ok check here because rbp has been
  	   32bit zero extended */ 
 1:	movl	(%rbp),%ebp
@@ -206,7 +206,7 @@ ENTRY(ia32_cstar_target)
 	CFI_REL_OFFSET	rip,RIP-RIP+16
 	movl 	%eax,%eax	/* zero extension */
 	movl	RSP-RIP+16(%rsp),%r8d
-	SAVE_ARGS -8,1,1
+	SAVE_ARGS -8,0,0
 	movq	%rax,ORIG_RAX-ARGOFFSET(%rsp)
 	movq	%rbp,RCX-ARGOFFSET(%rsp) /* this lies slightly to ptrace */
 	movl	%ebp,%ecx
@@ -301,7 +301,7 @@ ENTRY(ia32_syscall)
 	cld
 	/* note the registers are not zero extended to the sf.
 	   this could be a problem. */
-	SAVE_ARGS 0,0,1
+	SAVE_ARGS 0,1,0
 	GET_THREAD_INFO(%r10)
 	orl   $TS_COMPAT,TI_status(%r10)
 	testl $_TIF_WORK_SYSCALL_ENTRY,TI_flags(%r10)
@@ -560,7 +560,7 @@ ia32_sys_call_table:
 	.quad sys32_vm86_warning	/* vm86 */ 
 	.quad quiet_ni_syscall	/* query_module */
 	.quad sys_poll
-	.quad compat_sys_nfsservctl
+	.quad quiet_ni_syscall /* old nfsservctl */
 	.quad sys_setresgid16	/* 170 */
 	.quad sys_getresgid16
 	.quad sys_prctl
--- head.orig/arch/x86/include/asm/ptrace.h	2012-04-10 16:42:31.000000000 +0200
+++ head/arch/x86/include/asm/ptrace.h	2012-04-10 17:22:10.000000000 +0200
@@ -133,6 +133,8 @@ struct pt_regs {
 #include <linux/init.h>
 #ifdef CONFIG_PARAVIRT
 #include <asm/paravirt_types.h>
+#elif defined(CONFIG_X86_64_XEN)
+#include <xen/interface/xen.h>
 #endif
 
 struct cpuinfo_x86;
@@ -192,7 +194,13 @@ static inline int v8086_mode(struct pt_r
 #ifdef CONFIG_X86_64
 static inline bool user_64bit_mode(struct pt_regs *regs)
 {
-#ifndef CONFIG_PARAVIRT
+#if defined(CONFIG_XEN)
+	/*
+	 * On Xen, these are the only long mode CPL 3 selectors.
+	 * We do not allow long mode selectors in the LDT.
+	 */
+	return regs->cs == __USER_CS || regs->cs == FLAT_USER_CS64;
+#elif !defined(CONFIG_PARAVIRT)
 	/*
 	 * On non-paravirt systems, this is the only long mode CPL 3
 	 * selector.  We do not allow long mode selectors in the LDT.
--- head.orig/arch/x86/include/mach-xen/asm/desc.h	2011-07-01 15:21:58.000000000 +0200
+++ head/arch/x86/include/mach-xen/asm/desc.h	2011-09-08 16:54:08.000000000 +0200
@@ -27,8 +27,8 @@ static inline void fill_ldt(struct desc_
 
 	desc->base2		= (info->base_addr & 0xff000000) >> 24;
 	/*
-	 * Don't allow setting of the lm bit. It is useless anyway
-	 * because 64bit system calls require __USER_CS:
+	 * Don't allow setting of the lm bit. It would confuse
+	 * user_64bit_mode and would get overridden by sysret anyway.
 	 */
 	desc->l			= 0;
 }
--- head.orig/arch/x86/include/mach-xen/asm/fixmap.h	2011-02-01 15:41:35.000000000 +0100
+++ head/arch/x86/include/mach-xen/asm/fixmap.h	2011-09-08 16:54:08.000000000 +0200
@@ -78,6 +78,7 @@ enum fixed_addresses {
 	VSYSCALL_LAST_PAGE,
 	VSYSCALL_FIRST_PAGE = VSYSCALL_LAST_PAGE
 			    + ((VSYSCALL_END-VSYSCALL_START) >> PAGE_SHIFT) - 1,
+	VVAR_PAGE,
 	VSYSCALL_HPET,
 #endif
 	FIX_DBGP_BASE,
--- head.orig/arch/x86/include/mach-xen/asm/irqflags.h	2012-05-24 09:12:20.000000000 +0200
+++ head/arch/x86/include/mach-xen/asm/irqflags.h	2011-09-08 16:54:08.000000000 +0200
@@ -4,6 +4,7 @@
 #include <asm/smp-processor-id.h>
 
 #ifndef __ASSEMBLY__
+#include <linux/types.h>
 /*
  * The use of 'barrier' in the following reflects their use as local-lock
  * operations. Reentrancy must be prevented (e.g., __cli()) /before/ following
--- head.orig/arch/x86/include/mach-xen/asm/mmu_context.h	2011-02-08 10:25:49.000000000 +0100
+++ head/arch/x86/include/mach-xen/asm/mmu_context.h	2011-09-08 16:54:08.000000000 +0200
@@ -2,7 +2,7 @@
 #define _ASM_X86_MMU_CONTEXT_H
 
 #include <asm/desc.h>
-#include <asm/atomic.h>
+#include <linux/atomic.h>
 #include <asm/pgalloc.h>
 #include <asm/tlbflush.h>
 
--- head.orig/arch/x86/include/mach-xen/asm/perf_event.h	2011-02-01 15:41:55.000000000 +0100
+++ head/arch/x86/include/mach-xen/asm/perf_event.h	2011-09-08 16:54:08.000000000 +0200
@@ -30,6 +30,11 @@
 	(regs)->bp = caller_frame_pointer();			\
 	(regs)->cs = __KERNEL_CS;				\
 	regs->flags = 0;					\
+	asm volatile(						\
+		_ASM_MOV "%%"_ASM_SP ", %0\n"			\
+		: "=m" ((regs)->sp)				\
+		:: "memory"					\
+	);							\
 }
 
 #endif
--- head.orig/arch/x86/include/mach-xen/asm/pgtable_types.h	2011-05-23 11:27:06.000000000 +0200
+++ head/arch/x86/include/mach-xen/asm/pgtable_types.h	2011-09-08 16:54:08.000000000 +0200
@@ -121,7 +121,8 @@ extern unsigned int __kernel_page_user;
 #define __PAGE_KERNEL_NOCACHE		(__PAGE_KERNEL | _PAGE_PCD | _PAGE_PWT)
 #define __PAGE_KERNEL_UC_MINUS		(__PAGE_KERNEL | _PAGE_PCD)
 #define __PAGE_KERNEL_VSYSCALL		(__PAGE_KERNEL_RX | _PAGE_USER)
-#define __PAGE_KERNEL_VSYSCALL_NOCACHE	(__PAGE_KERNEL_VSYSCALL | _PAGE_PCD | _PAGE_PWT)
+#define __PAGE_KERNEL_VVAR		(__PAGE_KERNEL_RO | _PAGE_USER)
+#define __PAGE_KERNEL_VVAR_NOCACHE	(__PAGE_KERNEL_VVAR | _PAGE_PCD | _PAGE_PWT)
 #define __PAGE_KERNEL_LARGE		(__PAGE_KERNEL | _PAGE_PSE)
 #define __PAGE_KERNEL_LARGE_NOCACHE	(__PAGE_KERNEL | _PAGE_CACHE_UC | _PAGE_PSE)
 #define __PAGE_KERNEL_LARGE_EXEC	(__PAGE_KERNEL_EXEC | _PAGE_PSE)
@@ -143,7 +144,8 @@ extern unsigned int __kernel_page_user;
 #define PAGE_KERNEL_LARGE_NOCACHE	__pgprot(__PAGE_KERNEL_LARGE_NOCACHE)
 #define PAGE_KERNEL_LARGE_EXEC		__pgprot(__PAGE_KERNEL_LARGE_EXEC)
 #define PAGE_KERNEL_VSYSCALL		__pgprot(__PAGE_KERNEL_VSYSCALL)
-#define PAGE_KERNEL_VSYSCALL_NOCACHE	__pgprot(__PAGE_KERNEL_VSYSCALL_NOCACHE)
+#define PAGE_KERNEL_VVAR		__pgprot(__PAGE_KERNEL_VVAR)
+#define PAGE_KERNEL_VVAR_NOCACHE	__pgprot(__PAGE_KERNEL_VVAR_NOCACHE)
 
 #define PAGE_KERNEL_IO			__pgprot(__PAGE_KERNEL_IO)
 #define PAGE_KERNEL_IO_NOCACHE		__pgprot(__PAGE_KERNEL_IO_NOCACHE)
--- head.orig/arch/x86/include/mach-xen/asm/processor.h	2011-07-01 15:19:34.000000000 +0200
+++ head/arch/x86/include/mach-xen/asm/processor.h	2011-09-08 16:54:08.000000000 +0200
@@ -705,8 +705,6 @@ static inline void __sti_mwait(unsigned 
 		     :: "a" (eax), "c" (ecx));
 }
 
-extern void mwait_idle_with_hints(unsigned long eax, unsigned long ecx);
-
 extern void select_idle_routine(const struct cpuinfo_x86 *c);
 extern void init_amd_e400_c1e_mask(void);
 
--- head.orig/arch/x86/include/mach-xen/asm/spinlock.h	2012-01-31 18:08:35.000000000 +0100
+++ head/arch/x86/include/mach-xen/asm/spinlock.h	2012-04-03 08:29:07.000000000 +0200
@@ -1,8 +1,7 @@
 #ifndef _ASM_X86_SPINLOCK_H
 #define _ASM_X86_SPINLOCK_H
 
-#include <asm/atomic.h>
-#include <asm/rwlock.h>
+#include <linux/atomic.h>
 #include <asm/page.h>
 #include <asm/processor.h>
 #include <linux/compiler.h>
@@ -377,7 +376,7 @@ static inline void arch_spin_unlock_wait
  */
 static inline int arch_read_can_lock(arch_rwlock_t *lock)
 {
-	return (int)(lock)->lock > 0;
+	return lock->lock > 0;
 }
 
 /**
@@ -386,12 +385,12 @@ static inline int arch_read_can_lock(arc
  */
 static inline int arch_write_can_lock(arch_rwlock_t *lock)
 {
-	return (lock)->lock == RW_LOCK_BIAS;
+	return lock->write == WRITE_LOCK_CMP;
 }
 
 static inline void arch_read_lock(arch_rwlock_t *rw)
 {
-	asm volatile(LOCK_PREFIX " subl $1,(%0)\n\t"
+	asm volatile(LOCK_PREFIX READ_LOCK_SIZE(dec) " (%0)\n\t"
 		     "jns 1f\n"
 		     "call __read_lock_failed\n\t"
 		     "1:\n"
@@ -400,47 +399,55 @@ static inline void arch_read_lock(arch_r
 
 static inline void arch_write_lock(arch_rwlock_t *rw)
 {
-	asm volatile(LOCK_PREFIX " subl %1,(%0)\n\t"
+	asm volatile(LOCK_PREFIX WRITE_LOCK_SUB(%1) "(%0)\n\t"
 		     "jz 1f\n"
 		     "call __write_lock_failed\n\t"
 		     "1:\n"
-		     ::LOCK_PTR_REG (rw), "i" (RW_LOCK_BIAS) : "memory");
+		     ::LOCK_PTR_REG (&rw->write), "i" (RW_LOCK_BIAS)
+		     : "memory");
 }
 
 static inline int arch_read_trylock(arch_rwlock_t *lock)
 {
-	atomic_t *count = (atomic_t *)lock;
+	READ_LOCK_ATOMIC(t) *count = (READ_LOCK_ATOMIC(t) *)lock;
 
-	if (atomic_dec_return(count) >= 0)
+	if (READ_LOCK_ATOMIC(dec_return)(count) >= 0)
 		return 1;
-	atomic_inc(count);
+	READ_LOCK_ATOMIC(inc)(count);
 	return 0;
 }
 
 static inline int arch_write_trylock(arch_rwlock_t *lock)
 {
-	atomic_t *count = (atomic_t *)lock;
+	atomic_t *count = (atomic_t *)&lock->write;
 
-	if (atomic_sub_and_test(RW_LOCK_BIAS, count))
+	if (atomic_sub_and_test(WRITE_LOCK_CMP, count))
 		return 1;
-	atomic_add(RW_LOCK_BIAS, count);
+	atomic_add(WRITE_LOCK_CMP, count);
 	return 0;
 }
 
 static inline void arch_read_unlock(arch_rwlock_t *rw)
 {
-	asm volatile(LOCK_PREFIX "incl %0" :"+m" (rw->lock) : : "memory");
+	asm volatile(LOCK_PREFIX READ_LOCK_SIZE(inc) " %0"
+		     :"+m" (rw->lock) : : "memory");
 }
 
 static inline void arch_write_unlock(arch_rwlock_t *rw)
 {
-	asm volatile(LOCK_PREFIX "addl %1, %0"
-		     : "+m" (rw->lock) : "i" (RW_LOCK_BIAS) : "memory");
+	asm volatile(LOCK_PREFIX WRITE_LOCK_ADD(%1) "%0"
+		     : "+m" (rw->write) : "i" (RW_LOCK_BIAS) : "memory");
 }
 
 #define arch_read_lock_flags(lock, flags) arch_read_lock(lock)
 #define arch_write_lock_flags(lock, flags) arch_write_lock(lock)
 
+#undef READ_LOCK_SIZE
+#undef READ_LOCK_ATOMIC
+#undef WRITE_LOCK_ADD
+#undef WRITE_LOCK_SUB
+#undef WRITE_LOCK_CMP
+
 #define arch_spin_relax(lock)	cpu_relax()
 #define arch_read_relax(lock)	cpu_relax()
 #define arch_write_relax(lock)	cpu_relax()
--- head.orig/arch/x86/include/mach-xen/asm/spinlock_types.h	2012-01-31 18:04:48.000000000 +0100
+++ head/arch/x86/include/mach-xen/asm/spinlock_types.h	2012-01-31 18:19:49.000000000 +0100
@@ -45,10 +45,6 @@ typedef union {
 
 #define __ARCH_SPIN_LOCK_UNLOCKED	{ 0 }
 
-typedef struct {
-	unsigned int lock;
-} arch_rwlock_t;
-
-#define __ARCH_RW_LOCK_UNLOCKED		{ RW_LOCK_BIAS }
+#include <asm/rwlock.h>
 
 #endif /* _ASM_X86_SPINLOCK_TYPES_H */
--- head.orig/arch/x86/kernel/apic/io_apic-xen.c	2011-07-04 14:54:36.000000000 +0200
+++ head/arch/x86/kernel/apic/io_apic-xen.c	2011-09-08 16:54:08.000000000 +0200
@@ -1357,6 +1357,16 @@ static int setup_ioapic_entry(int apic_i
 		 * irq handler will do the explicit EOI to the io-apic.
 		 */
 		ir_entry->vector = pin;
+
+		apic_printk(APIC_VERBOSE, KERN_DEBUG "IOAPIC[%d]: "
+			"Set IRTE entry (P:%d FPD:%d Dst_Mode:%d "
+			"Redir_hint:%d Trig_Mode:%d Dlvry_Mode:%X "
+			"Avail:%X Vector:%02X Dest:%08X "
+			"SID:%04X SQ:%X SVT:%X)\n",
+			apic_id, irte.present, irte.fpd, irte.dst_mode,
+			irte.redir_hint, irte.trigger_mode, irte.dlvry_mode,
+			irte.avail, irte.vector, irte.dest_id,
+			irte.sid, irte.sq, irte.svt);
 	} else
 #endif
 	{
@@ -1407,9 +1417,9 @@ static void setup_ioapic_irq(int apic_id
 
 	apic_printk(APIC_VERBOSE,KERN_DEBUG
 		    "IOAPIC[%d]: Set routing entry (%d-%d -> 0x%x -> "
-		    "IRQ %d Mode:%i Active:%i)\n",
+		    "IRQ %d Mode:%i Active:%i Dest:%d)\n",
 		    apic_id, mpc_ioapic_id(apic_id), pin, cfg->vector,
-		    irq, trigger, polarity);
+		    irq, trigger, polarity, dest);
 
 
 	if (setup_ioapic_entry(mpc_ioapic_id(apic_id), irq, &entry,
@@ -1604,10 +1614,12 @@ __apicdebuginit(void) print_IO_APIC(void
 	printk(KERN_DEBUG ".......    : LTS          : %X\n", reg_00.bits.LTS);
 
 	printk(KERN_DEBUG ".... register #01: %08X\n", *(int *)&reg_01);
-	printk(KERN_DEBUG ".......     : max redirection entries: %04X\n", reg_01.bits.entries);
+	printk(KERN_DEBUG ".......     : max redirection entries: %02X\n",
+		reg_01.bits.entries);
 
 	printk(KERN_DEBUG ".......     : PRQ implemented: %X\n", reg_01.bits.PRQ);
-	printk(KERN_DEBUG ".......     : IO APIC version: %04X\n", reg_01.bits.version);
+	printk(KERN_DEBUG ".......     : IO APIC version: %02X\n",
+		reg_01.bits.version);
 
 	/*
 	 * Some Intel chipsets with IO APIC VERSION of 0x1? don't have reg_02,
@@ -1632,31 +1644,60 @@ __apicdebuginit(void) print_IO_APIC(void
 
 	printk(KERN_DEBUG ".... IRQ redirection table:\n");
 
-	printk(KERN_DEBUG " NR Dst Mask Trig IRR Pol"
-			  " Stat Dmod Deli Vect:\n");
+	if (intr_remapping_enabled) {
+		printk(KERN_DEBUG " NR Indx Fmt Mask Trig IRR"
+			" Pol Stat Indx2 Zero Vect:\n");
+	} else {
+		printk(KERN_DEBUG " NR Dst Mask Trig IRR Pol"
+			" Stat Dmod Deli Vect:\n");
+	}
 
 	for (i = 0; i <= reg_01.bits.entries; i++) {
-		struct IO_APIC_route_entry entry;
+		if (intr_remapping_enabled) {
+			struct IO_APIC_route_entry entry;
+			struct IR_IO_APIC_route_entry *ir_entry;
 
-		entry = ioapic_read_entry(apic, i);
+			entry = ioapic_read_entry(apic, i);
+			ir_entry = (struct IR_IO_APIC_route_entry *) &entry;
+			printk(KERN_DEBUG " %02x %04X ",
+				i,
+				ir_entry->index
+			);
+			printk("%1d   %1d    %1d    %1d   %1d   "
+				"%1d    %1d     %X    %02X\n",
+				ir_entry->format,
+				ir_entry->mask,
+				ir_entry->trigger,
+				ir_entry->irr,
+				ir_entry->polarity,
+				ir_entry->delivery_status,
+				ir_entry->index2,
+				ir_entry->zero,
+				ir_entry->vector
+			);
+		} else {
+			struct IO_APIC_route_entry entry;
 
-		printk(KERN_DEBUG " %02x %03X ",
-			i,
-			entry.dest
-		);
-
-		printk("%1d    %1d    %1d   %1d   %1d    %1d    %1d    %02X\n",
-			entry.mask,
-			entry.trigger,
-			entry.irr,
-			entry.polarity,
-			entry.delivery_status,
-			entry.dest_mode,
-			entry.delivery_mode,
-			entry.vector
-		);
+			entry = ioapic_read_entry(apic, i);
+			printk(KERN_DEBUG " %02x %02X  ",
+				i,
+				entry.dest
+			);
+			printk("%1d    %1d    %1d   %1d   %1d    "
+				"%1d    %1d    %02X\n",
+				entry.mask,
+				entry.trigger,
+				entry.irr,
+				entry.polarity,
+				entry.delivery_status,
+				entry.dest_mode,
+				entry.delivery_mode,
+				entry.vector
+			);
+		}
 	}
 	}
+
 	printk(KERN_DEBUG "IRQ to pin mappings:\n");
 	for_each_active_irq(irq) {
 		struct irq_pin_list *entry;
@@ -1874,7 +1915,7 @@ __apicdebuginit(int) print_ICs(void)
 	return 0;
 }
 
-fs_initcall(print_ICs);
+late_initcall(print_ICs);
 
 
 /* Where if anywhere is the i8259 connect in external int mode */
--- head.orig/arch/x86/kernel/cpu/common-xen.c	2011-07-01 15:19:34.000000000 +0200
+++ head/arch/x86/kernel/cpu/common-xen.c	2011-09-08 16:54:08.000000000 +0200
@@ -21,7 +21,7 @@
 #include <linux/topology.h>
 #include <linux/cpumask.h>
 #include <asm/pgtable.h>
-#include <asm/atomic.h>
+#include <linux/atomic.h>
 #include <asm/proto.h>
 #include <asm/setup.h>
 #include <asm/apic.h>
--- head.orig/arch/x86/kernel/entry_32-xen.S	2012-02-29 14:19:12.000000000 +0100
+++ head/arch/x86/kernel/entry_32-xen.S	2012-02-29 14:20:19.000000000 +0100
@@ -54,6 +54,7 @@
 #include <asm/ftrace.h>
 #include <asm/irq_vectors.h>
 #include <asm/cpufeature.h>
+#include <asm/alternative-asm.h>
 #include <xen/interface/xen.h>
 
 /* Avoid __ASSEMBLER__'ifying <linux/audit.h> just for this.  */
@@ -1089,12 +1090,7 @@ ENTRY(simd_coprocessor_error)
 661:	pushl_cfi $do_general_protection
 662:
 .section .altinstructions,"a"
-	.balign 4
-	.long 661b
-	.long 663f
-	.word X86_FEATURE_XMM
-	.byte 662b-661b
-	.byte 664f-663f
+	altinstruction_entry 661b, 663f, X86_FEATURE_XMM, 662b-661b, 664f-663f
 .previous
 .section .altinstr_replacement,"ax"
 663:	pushl $do_simd_coprocessor_error
@@ -1345,8 +1341,6 @@ return_to_handler:
 #endif
 
 #ifdef TIF_CSTAR
-#include <asm/alternative-asm.h>
-
 	# pv syscall call handler stub
 ENTRY(ia32pv_cstar_target)
 	RING0_INT_FRAME
--- head.orig/arch/x86/kernel/entry_64-xen.S	2011-10-07 11:41:39.000000000 +0200
+++ head/arch/x86/kernel/entry_64-xen.S	2011-10-07 11:45:32.000000000 +0200
@@ -12,6 +12,8 @@
 /*
  * entry.S contains the system-call and fault low-level handling routines.
  *
+ * Some of this is documented in Documentation/x86/entry_64.txt
+ *
  * NOTE: This code handles signal-recognition, which happens every time
  * after an interrupt and after each system call.
  *
@@ -331,27 +333,26 @@ NMI_MASK = 0x80000000
 
 #ifndef CONFIG_XEN
 /* save partial stack frame */
-	.pushsection .kprobes.text, "ax"
-ENTRY(save_args)
-	XCPT_FRAME
+	.macro SAVE_ARGS_IRQ
 	cld
-	/*
-	 * start from rbp in pt_regs and jump over
-	 * return address.
-	 */
-	movq_cfi rdi, RDI+8-RBP
-	movq_cfi rsi, RSI+8-RBP
-	movq_cfi rdx, RDX+8-RBP
-	movq_cfi rcx, RCX+8-RBP
-	movq_cfi rax, RAX+8-RBP
-	movq_cfi  r8,  R8+8-RBP
-	movq_cfi  r9,  R9+8-RBP
-	movq_cfi r10, R10+8-RBP
-	movq_cfi r11, R11+8-RBP
-
-	leaq -RBP+8(%rsp),%rdi	/* arg1 for handler */
-	movq_cfi rbp, 8		/* push %rbp */
-	leaq 8(%rsp), %rbp		/* mov %rsp, %ebp */
+	/* start from rbp in pt_regs and jump over */
+	movq_cfi rdi, RDI-RBP
+	movq_cfi rsi, RSI-RBP
+	movq_cfi rdx, RDX-RBP
+	movq_cfi rcx, RCX-RBP
+	movq_cfi rax, RAX-RBP
+	movq_cfi  r8,  R8-RBP
+	movq_cfi  r9,  R9-RBP
+	movq_cfi r10, R10-RBP
+	movq_cfi r11, R11-RBP
+
+	/* Save rbp so that we can unwind from get_irq_regs() */
+	movq_cfi rbp, 0
+
+	/* Save previous stack value */
+	movq %rsp, %rsi
+
+	leaq -RBP(%rsp),%rdi	/* arg1 for handler */
 	testl $3, CS(%rdi)
 	je 1f
 	SWAPGS
@@ -363,19 +364,14 @@ ENTRY(save_args)
 	 */
 1:	incl PER_CPU_VAR(irq_count)
 	jne 2f
-	popq_cfi %rax			/* move return address... */
 	mov PER_CPU_VAR(irq_stack_ptr),%rsp
 	EMPTY_FRAME 0
-	pushq_cfi %rbp			/* backlink for unwinder */
-	pushq_cfi %rax			/* ... to the new stack */
-	/*
-	 * We entered an interrupt context - irqs are off:
-	 */
-2:	TRACE_IRQS_OFF
-	ret
-	CFI_ENDPROC
-END(save_args)
-	.popsection
+
+2:	/* Store previous stack value */
+	pushq %rsi
+	/* We entered an interrupt context - irqs are off: */
+	TRACE_IRQS_OFF
+	.endm
 #endif
 
 ENTRY(save_rest)
@@ -491,7 +487,7 @@ END(ret_from_fork)
 
 ENTRY(system_call)
 	INTR_FRAME start=2 offset=2*8
-	SAVE_ARGS -8,1
+	SAVE_ARGS -8,0
 	movq  %rax,ORIG_RAX-ARGOFFSET(%rsp)
 	GET_THREAD_INFO(%rcx)
 	testl $_TIF_WORK_SYSCALL_ENTRY,TI_flags(%rcx)
@@ -522,7 +518,7 @@ sysret_check:
 	 * sysretq will re-enable interrupts:
 	 */
 	TRACE_IRQS_ON
-	RESTORE_ARGS 0,8,1,1
+	RESTORE_ARGS 1,8,0,0
 	xor %ecx,%ecx
 	xor %r11,%r11
         HYPERVISOR_IRET VGCF_IN_SYSCALL
@@ -778,7 +774,7 @@ retint_restore_args:	/* return to kernel
 	andb $1,%al			# EAX[0] == IRET_EFLAGS.IF & event_mask
 	jnz restore_all_enable_events	#        != 0 => enable event delivery
 		
-	RESTORE_ARGS 0,8,0
+	RESTORE_ARGS 1,8,1
 	HYPERVISOR_IRET 0
 	
 	/* edi: workmask, edx: work */
@@ -874,11 +870,6 @@ apicinterrupt THRESHOLD_APIC_VECTOR \
 apicinterrupt THERMAL_APIC_VECTOR \
 	thermal_interrupt smp_thermal_interrupt
 
-#ifdef CONFIG_X86_MCE
-apicinterrupt MCE_SELF_VECTOR \
-	mce_self_interrupt smp_mce_self_interrupt
-#endif
-
 #ifdef CONFIG_SMP
 apicinterrupt CALL_FUNCTION_SINGLE_VECTOR \
 	call_function_single_interrupt smp_call_function_single_interrupt
@@ -999,7 +990,7 @@ scrit:	/**** START OF CRITICAL REGION **
 	__TEST_PENDING
 	CFI_REMEMBER_STATE
 	jnz  14f			# process more events if necessary...
-        RESTORE_ARGS 0,8,0
+        RESTORE_ARGS 1,8,1
         HYPERVISOR_IRET 0
         
 	CFI_RESTORE_STATE
--- head.orig/arch/x86/kernel/process-xen.c	2011-07-01 15:45:35.000000000 +0200
+++ head/arch/x86/kernel/process-xen.c	2011-09-08 16:54:08.000000000 +0200
@@ -391,29 +391,6 @@ void cpu_idle_wait(void)
 EXPORT_SYMBOL_GPL(cpu_idle_wait);
 
 #ifndef CONFIG_XEN
-/*
- * This uses new MONITOR/MWAIT instructions on P4 processors with PNI,
- * which can obviate IPI to trigger checking of need_resched.
- * We execute MONITOR against need_resched and enter optimized wait state
- * through MWAIT. Whenever someone changes need_resched, we would be woken
- * up from MWAIT (without an IPI).
- *
- * New with Core Duo processors, MWAIT can take some hints based on CPU
- * capability.
- */
-void mwait_idle_with_hints(unsigned long ax, unsigned long cx)
-{
-	if (!need_resched()) {
-		if (this_cpu_has(X86_FEATURE_CLFLUSH_MONITOR))
-			clflush((void *)&current_thread_info()->flags);
-
-		__monitor((void *)&current_thread_info()->flags, 0, 0);
-		smp_mb();
-		if (!need_resched())
-			__mwait(ax, cx);
-	}
-}
-
 /* Default MONITOR/MWAIT with no hints, used for default C1 state */
 static void mwait_idle(void)
 {
--- head.orig/arch/x86/kernel/process_32-xen.c	2012-02-29 14:19:29.000000000 +0100
+++ head/arch/x86/kernel/process_32-xen.c	2012-02-29 14:20:17.000000000 +0100
@@ -38,6 +38,7 @@
 #include <linux/uaccess.h>
 #include <linux/io.h>
 #include <linux/kdebug.h>
+#include <linux/cpuidle.h>
 
 #include <asm/pgtable.h>
 #include <asm/system.h>
@@ -112,7 +113,8 @@ void cpu_idle(void)
 			local_irq_disable();
 			/* Don't trace irqs off for idle */
 			stop_critical_timings();
-			xen_idle();
+			if (cpuidle_idle_call())
+				xen_idle();
 			start_critical_timings();
 		}
 		tick_nohz_restart_sched_tick();
--- head.orig/arch/x86/kernel/process_64-xen.c	2011-07-01 15:19:35.000000000 +0200
+++ head/arch/x86/kernel/process_64-xen.c	2011-09-08 16:54:08.000000000 +0200
@@ -40,6 +40,7 @@
 #include <linux/uaccess.h>
 #include <linux/io.h>
 #include <linux/ftrace.h>
+#include <linux/cpuidle.h>
 
 #include <asm/pgtable.h>
 #include <asm/system.h>
@@ -140,7 +141,8 @@ void cpu_idle(void)
 			enter_idle();
 			/* Don't trace irqs off for idle */
 			stop_critical_timings();
-			xen_idle();
+			if (cpuidle_idle_call())
+				xen_idle();
 			start_critical_timings();
 
 			/* In many cases the interrupt that ended idle
--- head.orig/arch/x86/kernel/time-xen.c	2012-02-10 13:29:33.000000000 +0100
+++ head/arch/x86/kernel/time-xen.c	2012-02-10 13:29:44.000000000 +0100
@@ -31,10 +31,6 @@ extern void do_timer(unsigned long ticks
 #include <xen/sysctl.h>
 #include <xen/interface/vcpu.h>
 
-#include <asm/i8253.h>
-DEFINE_RAW_SPINLOCK(i8253_lock);
-EXPORT_SYMBOL(i8253_lock);
-
 #ifdef CONFIG_X86_64
 DEFINE_VVAR(volatile unsigned long, jiffies) = INITIAL_JIFFIES;
 #endif
--- head.orig/arch/x86/kernel/traps-xen.c	2011-07-21 12:21:48.000000000 +0200
+++ head/arch/x86/kernel/traps-xen.c	2011-09-08 16:54:08.000000000 +0200
@@ -49,7 +49,7 @@
 #include <asm/stacktrace.h>
 #include <asm/processor.h>
 #include <asm/debugreg.h>
-#include <asm/atomic.h>
+#include <linux/atomic.h>
 #include <asm/system.h>
 #include <asm/traps.h>
 #include <asm/desc.h>
--- head.orig/arch/x86/kernel/vsyscall_64-xen.c	2011-07-01 15:19:35.000000000 +0200
+++ head/arch/x86/kernel/vsyscall_64-xen.c	2011-11-03 12:58:44.000000000 +0100
@@ -2,6 +2,8 @@
  *  Copyright (C) 2001 Andrea Arcangeli <andrea@suse.de> SuSE
  *  Copyright 2003 Andi Kleen, SuSE Labs.
  *
+ *  [ NOTE: this mechanism is now deprecated in favor of the vDSO. ]
+ *
  *  Thanks to hpa@transmeta.com for some useful hint.
  *  Special thanks to Ingo Molnar for his early experience with
  *  a different vsyscall implementation for Linux/IA32 and for the name.
@@ -11,15 +13,11 @@
  *  vsyscalls. One vsyscall can reserve more than 1 slot to avoid
  *  jumping out of line if necessary. We cannot add more with this
  *  mechanism because older kernels won't return -ENOSYS.
- *  If we want more than four we need a vDSO.
  *
- *  Note: the concept clashes with user mode linux. If you use UML and
- *  want per guest time just set the kernel.vsyscall64 sysctl to 0.
+ *  Note: the concept clashes with user mode linux.  UML users should
+ *  use the vDSO.
  */
 
-/* Disable profiling for userspace code: */
-#define DISABLE_BRANCH_PROFILING
-
 #include <linux/time.h>
 #include <linux/init.h>
 #include <linux/kernel.h>
@@ -32,9 +30,12 @@
 #include <linux/cpu.h>
 #include <linux/smp.h>
 #include <linux/notifier.h>
+#include <linux/syscalls.h>
+#include <linux/ratelimit.h>
 
 #include <asm/vsyscall.h>
 #include <asm/pgtable.h>
+#include <asm/compat.h>
 #include <asm/page.h>
 #include <asm/unistd.h>
 #include <asm/fixmap.h>
@@ -44,18 +45,38 @@
 #include <asm/desc.h>
 #include <asm/topology.h>
 #include <asm/vgtod.h>
+#include <asm/traps.h>
 
-#define __vsyscall(nr) \
-		__attribute__ ((unused, __section__(".vsyscall_" #nr))) notrace
-#define __syscall_clobber "r11","cx","memory"
+#define CREATE_TRACE_POINTS
+#include "vsyscall_trace.h"
 
 DEFINE_VVAR(int, vgetcpu_mode);
 DEFINE_VVAR(struct vsyscall_gtod_data, vsyscall_gtod_data) =
 {
 	.lock = __SEQLOCK_UNLOCKED(__vsyscall_gtod_data.lock),
-	.sysctl_enabled = 1,
 };
 
+static enum { EMULATE, NATIVE, NONE } vsyscall_mode = NATIVE;
+
+static int __init vsyscall_setup(char *str)
+{
+	if (str) {
+		if (!strcmp("emulate", str))
+			vsyscall_mode = EMULATE;
+		else if (!strcmp("native", str))
+			vsyscall_mode = NATIVE;
+		else if (!strcmp("none", str))
+			vsyscall_mode = NONE;
+		else
+			return -EINVAL;
+
+		return 0;
+	}
+
+	return -EINVAL;
+}
+early_param("vsyscall", vsyscall_setup);
+
 void update_vsyscall_tz(void)
 {
 	unsigned long flags;
@@ -72,179 +93,145 @@ void update_vsyscall(struct timespec *wa
 	unsigned long flags;
 
 	write_seqlock_irqsave(&vsyscall_gtod_data.lock, flags);
+
 	/* copy vsyscall data */
-	vsyscall_gtod_data.clock.vread = clock->vread;
-	vsyscall_gtod_data.clock.cycle_last = clock->cycle_last;
-	vsyscall_gtod_data.clock.mask = clock->mask;
-	vsyscall_gtod_data.clock.mult = mult;
-	vsyscall_gtod_data.clock.shift = clock->shift;
-	vsyscall_gtod_data.wall_time_sec = wall_time->tv_sec;
-	vsyscall_gtod_data.wall_time_nsec = wall_time->tv_nsec;
-	vsyscall_gtod_data.wall_to_monotonic = *wtm;
-	vsyscall_gtod_data.wall_time_coarse = __current_kernel_time();
+#ifndef CONFIG_XEN
+	vsyscall_gtod_data.clock.vclock_mode	= clock->archdata.vclock_mode;
+#endif
+	vsyscall_gtod_data.clock.cycle_last	= clock->cycle_last;
+	vsyscall_gtod_data.clock.mask		= clock->mask;
+	vsyscall_gtod_data.clock.mult		= mult;
+	vsyscall_gtod_data.clock.shift		= clock->shift;
+	vsyscall_gtod_data.wall_time_sec	= wall_time->tv_sec;
+	vsyscall_gtod_data.wall_time_nsec	= wall_time->tv_nsec;
+	vsyscall_gtod_data.wall_to_monotonic	= *wtm;
+	vsyscall_gtod_data.wall_time_coarse	= __current_kernel_time();
+
 	write_sequnlock_irqrestore(&vsyscall_gtod_data.lock, flags);
 }
 
-/* RED-PEN may want to readd seq locking, but then the variable should be
- * write-once.
- */
-static __always_inline void do_get_tz(struct timezone * tz)
+static void warn_bad_vsyscall(const char *level, struct pt_regs *regs,
+			      const char *message)
 {
-	*tz = VVAR(vsyscall_gtod_data).sys_tz;
-}
+	static DEFINE_RATELIMIT_STATE(rs, DEFAULT_RATELIMIT_INTERVAL, DEFAULT_RATELIMIT_BURST);
+	struct task_struct *tsk;
 
-static __always_inline int gettimeofday(struct timeval *tv, struct timezone *tz)
-{
-	int ret;
-	asm volatile("syscall"
-		: "=a" (ret)
-		: "0" (__NR_gettimeofday),"D" (tv),"S" (tz)
-		: __syscall_clobber );
-	return ret;
+	if (!show_unhandled_signals || !__ratelimit(&rs))
+		return;
+
+	tsk = current;
+
+	printk("%s%s[%d] %s ip:%lx cs:%lx sp:%lx ax:%lx si:%lx di:%lx\n",
+	       level, tsk->comm, task_pid_nr(tsk),
+	       message, regs->ip, regs->cs,
+	       regs->sp, regs->ax, regs->si, regs->di);
 }
 
-static __always_inline long time_syscall(long *t)
+static int addr_to_vsyscall_nr(unsigned long addr)
 {
-	long secs;
-	asm volatile("syscall"
-		: "=a" (secs)
-		: "0" (__NR_time),"D" (t) : __syscall_clobber);
-	return secs;
+	int nr;
+
+	if ((addr & ~0xC00UL) != VSYSCALL_START)
+		return -EINVAL;
+
+	nr = (addr & 0xC00UL) >> 10;
+	if (nr >= 3)
+		return -EINVAL;
+
+	return nr;
 }
 
-static __always_inline void do_vgettimeofday(struct timeval * tv)
+bool emulate_vsyscall(struct pt_regs *regs, unsigned long address)
 {
-	cycle_t now, base, mask, cycle_delta;
-	unsigned seq;
-	unsigned long mult, shift, nsec;
-	cycle_t (*vread)(void);
-	do {
-		seq = read_seqbegin(&VVAR(vsyscall_gtod_data).lock);
+	struct task_struct *tsk;
+	unsigned long caller;
+	int vsyscall_nr;
+	long ret;
+
+	/*
+	 * No point in checking CS -- the only way to get here is a user mode
+	 * trap to a high address, which means that we're in 64-bit user code.
+	 */
 
-		vread = VVAR(vsyscall_gtod_data).clock.vread;
-		if (unlikely(!VVAR(vsyscall_gtod_data).sysctl_enabled ||
-			     !vread)) {
-			gettimeofday(tv,NULL);
-			return;
-		}
+	WARN_ON_ONCE(address != regs->ip);
 
-		now = vread();
-		base = VVAR(vsyscall_gtod_data).clock.cycle_last;
-		mask = VVAR(vsyscall_gtod_data).clock.mask;
-		mult = VVAR(vsyscall_gtod_data).clock.mult;
-		shift = VVAR(vsyscall_gtod_data).clock.shift;
+	if (vsyscall_mode == NONE) {
+		warn_bad_vsyscall(KERN_INFO, regs,
+				  "vsyscall attempted with vsyscall=none");
+		return false;
+	}
 
-		tv->tv_sec = VVAR(vsyscall_gtod_data).wall_time_sec;
-		nsec = VVAR(vsyscall_gtod_data).wall_time_nsec;
-	} while (read_seqretry(&VVAR(vsyscall_gtod_data).lock, seq));
+	vsyscall_nr = addr_to_vsyscall_nr(address);
 
-	/* calculate interval: */
-	cycle_delta = (now - base) & mask;
-	/* convert to nsecs: */
-	nsec += (cycle_delta * mult) >> shift;
+	trace_emulate_vsyscall(vsyscall_nr);
 
-	while (nsec >= NSEC_PER_SEC) {
-		tv->tv_sec += 1;
-		nsec -= NSEC_PER_SEC;
+	if (vsyscall_nr < 0) {
+		warn_bad_vsyscall(KERN_WARNING, regs,
+				  "misaligned vsyscall (exploit attempt or buggy program) -- look up the vsyscall kernel parameter if you need a workaround");
+		goto sigsegv;
 	}
-	tv->tv_usec = nsec / NSEC_PER_USEC;
-}
 
-int __vsyscall(0) vgettimeofday(struct timeval * tv, struct timezone * tz)
-{
-	if (tv)
-		do_vgettimeofday(tv);
-	if (tz)
-		do_get_tz(tz);
-	return 0;
-}
+	if (get_user(caller, (unsigned long __user *)regs->sp) != 0) {
+		warn_bad_vsyscall(KERN_WARNING, regs,
+				  "vsyscall with bad stack (exploit attempt?)");
+		goto sigsegv;
+	}
 
-/* This will break when the xtime seconds get inaccurate, but that is
- * unlikely */
-time_t __vsyscall(1) vtime(time_t *t)
-{
-	unsigned seq;
-	time_t result;
-	if (unlikely(!VVAR(vsyscall_gtod_data).sysctl_enabled))
-		return time_syscall(t);
-
-	do {
-		seq = read_seqbegin(&VVAR(vsyscall_gtod_data).lock);
-
-		result = VVAR(vsyscall_gtod_data).wall_time_sec;
-
-	} while (read_seqretry(&VVAR(vsyscall_gtod_data).lock, seq));
-
-	if (t)
-		*t = result;
-	return result;
-}
-
-/* Fast way to get current CPU and node.
-   This helps to do per node and per CPU caches in user space.
-   The result is not guaranteed without CPU affinity, but usually
-   works out because the scheduler tries to keep a thread on the same
-   CPU.
-
-   tcache must point to a two element sized long array.
-   All arguments can be NULL. */
-long __vsyscall(2)
-vgetcpu(unsigned *cpu, unsigned *node, struct getcpu_cache *tcache)
-{
-	unsigned int p;
-	unsigned long j = 0;
-
-	/* Fast cache - only recompute value once per jiffies and avoid
-	   relatively costly rdtscp/cpuid otherwise.
-	   This works because the scheduler usually keeps the process
-	   on the same CPU and this syscall doesn't guarantee its
-	   results anyways.
-	   We do this here because otherwise user space would do it on
-	   its own in a likely inferior way (no access to jiffies).
-	   If you don't like it pass NULL. */
-	if (tcache && tcache->blob[0] == (j = VVAR(jiffies))) {
-		p = tcache->blob[1];
-	} else if (VVAR(vgetcpu_mode) == VGETCPU_RDTSCP) {
-		/* Load per CPU data from RDTSCP */
-		native_read_tscp(&p);
-	} else {
-		/* Load per CPU data from GDT */
-		asm("lsl %1,%0" : "=r" (p) : "r" (__PER_CPU_SEG));
+	tsk = current;
+	if (seccomp_mode(&tsk->seccomp))
+		do_exit(SIGKILL);
+
+	switch (vsyscall_nr) {
+	case 0:
+		ret = sys_gettimeofday(
+			(struct timeval __user *)regs->di,
+			(struct timezone __user *)regs->si);
+		break;
+
+	case 1:
+		ret = sys_time((time_t __user *)regs->di);
+		break;
+
+	case 2:
+		ret = sys_getcpu((unsigned __user *)regs->di,
+				 (unsigned __user *)regs->si,
+				 0);
+		break;
+	default:
+		ret = -ENOSYS;
+		break;
 	}
-	if (tcache) {
-		tcache->blob[0] = j;
-		tcache->blob[1] = p;
+
+	if (ret == -EFAULT) {
+		/*
+		 * Bad news -- userspace fed a bad pointer to a vsyscall.
+		 *
+		 * With a real vsyscall, that would have caused SIGSEGV.
+		 * To make writing reliable exploits using the emulated
+		 * vsyscalls harder, generate SIGSEGV here as well.
+		 */
+		warn_bad_vsyscall(KERN_INFO, regs,
+				  "vsyscall fault (exploit attempt?)");
+		goto sigsegv;
 	}
-	if (cpu)
-		*cpu = p & 0xfff;
-	if (node)
-		*node = p >> 12;
-	return 0;
-}
 
-static long __vsyscall(3) venosys_1(void)
-{
-	return -ENOSYS;
-}
+	regs->ax = ret;
 
-#ifdef CONFIG_SYSCTL
-static ctl_table kernel_table2[] = {
-	{ .procname = "vsyscall64",
-	  .data = &vsyscall_gtod_data.sysctl_enabled, .maxlen = sizeof(int),
-	  .mode = 0644,
-	  .proc_handler = proc_dointvec },
-	{}
-};
+	/* Emulate a ret instruction. */
+	regs->ip = caller;
+	regs->sp += 8;
 
-static ctl_table kernel_root_table2[] = {
-	{ .procname = "kernel", .mode = 0555,
-	  .child = kernel_table2 },
-	{}
-};
-#endif
+	return true;
 
-/* Assume __initcall executes before all user space. Hopefully kmod
-   doesn't violate that. We'll find out if it does. */
+sigsegv:
+	force_sig(SIGSEGV, current);
+	return true;
+}
+
+/*
+ * Assume __initcall executes before all user space. Hopefully kmod
+ * doesn't violate that. We'll find out if it does.
+ */
 static void __cpuinit vsyscall_set_cpu(int cpu)
 {
 	unsigned long d;
@@ -255,13 +242,15 @@ static void __cpuinit vsyscall_set_cpu(i
 	if (cpu_has(&cpu_data(cpu), X86_FEATURE_RDTSCP))
 		write_rdtscp_aux((node << 12) | cpu);
 
-	/* Store cpu number in limit so that it can be loaded quickly
-	   in user space in vgetcpu.
-	   12 bits for the CPU and 8 bits for the node. */
+	/*
+	 * Store cpu number in limit so that it can be loaded quickly
+	 * in user space in vgetcpu. (12 bits for the CPU and 8 bits for the node)
+	 */
 	d = 0x0f40000000000ULL;
 	d |= cpu;
 	d |= (node & 0xf) << 12;
 	d |= (node >> 4) << 48;
+
 	write_gdt_entry(get_cpu_gdt_table(cpu), GDT_ENTRY_PER_CPU, &d, DESCTYPE_S);
 }
 
@@ -275,37 +264,40 @@ static int __cpuinit
 cpu_vsyscall_notifier(struct notifier_block *n, unsigned long action, void *arg)
 {
 	long cpu = (long)arg;
+
 	if (action == CPU_ONLINE || action == CPU_ONLINE_FROZEN)
 		smp_call_function_single(cpu, cpu_vsyscall_init, NULL, 1);
+
 	return NOTIFY_DONE;
 }
 
 void __init map_vsyscall(void)
 {
-	extern char __vsyscall_0;
-	unsigned long physaddr_page0 = __pa_symbol(&__vsyscall_0);
-
-	/* Note that VSYSCALL_MAPPED_PAGES must agree with the code below. */
-	__set_fixmap(VSYSCALL_FIRST_PAGE, physaddr_page0, PAGE_KERNEL_VSYSCALL);
+	extern char __vsyscall_page;
+	unsigned long physaddr_vsyscall = __pa_symbol(&__vsyscall_page);
+	extern char __vvar_page;
+	unsigned long physaddr_vvar_page = __pa_symbol(&__vvar_page);
+
+	__set_fixmap(VSYSCALL_FIRST_PAGE, physaddr_vsyscall,
+		     vsyscall_mode == NATIVE
+		     ? PAGE_KERNEL_VSYSCALL
+		     : PAGE_KERNEL_VVAR);
+	BUILD_BUG_ON((unsigned long)__fix_to_virt(VSYSCALL_FIRST_PAGE) !=
+		     (unsigned long)VSYSCALL_START);
+
+	__set_fixmap(VVAR_PAGE, physaddr_vvar_page, PAGE_KERNEL_VVAR);
+	BUILD_BUG_ON((unsigned long)__fix_to_virt(VVAR_PAGE) !=
+		     (unsigned long)VVAR_ADDRESS);
 }
 
 static int __init vsyscall_init(void)
 {
-	BUG_ON(((unsigned long) &vgettimeofday !=
-			VSYSCALL_ADDR(__NR_vgettimeofday)));
-	BUG_ON((unsigned long) &vtime != VSYSCALL_ADDR(__NR_vtime));
-	BUG_ON((VSYSCALL_ADDR(0) != __fix_to_virt(VSYSCALL_FIRST_PAGE)));
-	BUG_ON((unsigned long) &vgetcpu != VSYSCALL_ADDR(__NR_vgetcpu));
-#ifdef CONFIG_XEN
-	vsyscall_gtod_data.sysctl_enabled = 0; /* disable vgettimeofay() */
-#endif
-#ifdef CONFIG_SYSCTL
-	register_sysctl_table(kernel_root_table2);
-#endif
+	BUG_ON(VSYSCALL_ADDR(0) != __fix_to_virt(VSYSCALL_FIRST_PAGE));
+
 	on_each_cpu(cpu_vsyscall_init, NULL, 1);
 	/* notifier priority > KVM */
 	hotcpu_notifier(cpu_vsyscall_notifier, 30);
+
 	return 0;
 }
-
 __initcall(vsyscall_init);
--- head.orig/arch/x86/mm/fault-xen.c	2011-08-15 11:06:42.000000000 +0200
+++ head/arch/x86/mm/fault-xen.c	2011-09-08 16:54:08.000000000 +0200
@@ -17,6 +17,7 @@
 #include <asm/traps.h>			/* dotraplinkage, ...		*/
 #include <asm/pgalloc.h>		/* pgd_*(), ...			*/
 #include <asm/kmemcheck.h>		/* kmemcheck_*(), ...		*/
+#include <asm/vsyscall.h>
 
 /*
  * Page fault error code bits:
@@ -105,8 +106,7 @@ check_prefetch_opcode(struct pt_regs *re
 		 * but for now it's good enough to assume that long
 		 * mode only uses well known segments or kernel.
 		 */
-		return (!user_mode(regs)) || (regs->cs == __USER_CS)
-		       || (regs->cs == FLAT_USER_CS64);
+		return (!user_mode(regs) || user_64bit_mode(regs));
 #endif
 	case 0x60:
 		/* 0x64 thru 0x67 are valid prefixes in all modes. */
@@ -730,6 +730,18 @@ __bad_area_nosemaphore(struct pt_regs *r
 		if (is_errata100(regs, address))
 			return;
 
+#ifdef CONFIG_X86_64
+		/*
+		 * Instruction fetch faults in the vsyscall page might need
+		 * emulation.
+		 */
+		if (unlikely((error_code & PF_INSTR) &&
+			     ((address & ~0xfff) == VSYSCALL_START))) {
+			if (emulate_vsyscall(regs, address))
+				return;
+		}
+#endif
+
 		if (unlikely(show_unhandled_signals))
 			show_signal_msg(regs, error_code, address, tsk);
 
@@ -1086,7 +1098,7 @@ do_page_fault(struct pt_regs *regs, unsi
 	if (unlikely(error_code & PF_RSVD))
 		pgtable_bad(regs, error_code, address);
 
-	perf_sw_event(PERF_COUNT_SW_PAGE_FAULTS, 1, 0, regs, address);
+	perf_sw_event(PERF_COUNT_SW_PAGE_FAULTS, 1, regs, address);
 
 	/*
 	 * If we're in an interrupt, have no user context or are running
@@ -1188,11 +1200,11 @@ good_area:
 	if (flags & FAULT_FLAG_ALLOW_RETRY) {
 		if (fault & VM_FAULT_MAJOR) {
 			tsk->maj_flt++;
-			perf_sw_event(PERF_COUNT_SW_PAGE_FAULTS_MAJ, 1, 0,
+			perf_sw_event(PERF_COUNT_SW_PAGE_FAULTS_MAJ, 1,
 				      regs, address);
 		} else {
 			tsk->min_flt++;
-			perf_sw_event(PERF_COUNT_SW_PAGE_FAULTS_MIN, 1, 0,
+			perf_sw_event(PERF_COUNT_SW_PAGE_FAULTS_MIN, 1,
 				      regs, address);
 		}
 		if (fault & VM_FAULT_RETRY) {
--- head.orig/arch/x86/mm/init_64-xen.c	2011-08-09 11:14:57.000000000 +0200
+++ head/arch/x86/mm/init_64-xen.c	2011-09-12 13:55:43.000000000 +0200
@@ -439,7 +439,6 @@ static __ref void unmap_low_page(void *a
 
 static inline int __meminit make_readonly(unsigned long paddr)
 {
-	extern char __vsyscall_0;
 	int readonly = 0;
 
 	/* Make new page tables read-only on the first pass. */
@@ -457,16 +456,12 @@ static inline int __meminit make_readonl
 	/*
 	 * No need for writable mapping of kernel image. This also ensures that
 	 * page and descriptor tables embedded inside don't have writable
-	 * mappings. Exclude the vsyscall area here, allowing alternative
-	 * instruction patching to work. The range must be in sync with that
-	 * passed to reserve_early() (as "TEXT DATA BSS"), since all other
-	 * regions can be allocated from under CONFIG_NO_BOOTMEM and thus must
-	 * be writable.
+	 * mappings. The range must be in sync with that passed to
+	 * reserve_early() (as "TEXT DATA BSS"), since all other regions can be
+	 * allocated from under CONFIG_NO_BOOTMEM and thus must be writable.
 	 */
 	if ((paddr >= __pa_symbol(&_text))
-            && (paddr < (__pa_symbol(__bss_stop) & PAGE_MASK))
-	    && !(paddr >= __pa_symbol(&__vsyscall_0)
-	         && paddr < __pa_symbol(&__vsyscall_0) + PAGE_SIZE))
+            && (paddr < (__pa_symbol(__bss_stop) & PAGE_MASK)))
 		readonly = 1;
 
 	return readonly;
--- head.orig/arch/x86/mm/pgtable-xen.c	2011-04-12 15:59:10.000000000 +0200
+++ head/arch/x86/mm/pgtable-xen.c	2011-09-08 17:12:17.000000000 +0200
@@ -861,6 +861,7 @@ void xen_set_fixmap(enum fixed_addresses
 	extern pte_t level1_fixmap_pgt[PTRS_PER_PTE];
 
 	case VSYSCALL_LAST_PAGE ... VSYSCALL_FIRST_PAGE:
+	case VVAR_PAGE:
 		pte = pfn_pte(phys >> PAGE_SHIFT, flags);
 		set_pte_vaddr_pud(level3_user_pgt, address, pte);
 		break;
<<<<<<< HEAD
--- head.orig/drivers/gpu/drm/i915/intel_display.c	2012-06-06 13:26:52.000000000 +0200
+++ head/drivers/gpu/drm/i915/intel_display.c	2012-06-08 10:37:08.000000000 +0200
@@ -8441,7 +8441,11 @@ void gen6_update_ring_freq(struct drm_i9
=======
--- head.orig/drivers/gpu/drm/i915/intel_pm.c	2012-06-13 12:13:55.000000000 +0200
+++ head/drivers/gpu/drm/i915/intel_pm.c	2012-06-13 15:54:29.000000000 +0200
@@ -2504,7 +2504,11 @@ void gen6_update_ring_freq(struct drm_i9
>>>>>>> 0ac6c274
 	 * over
 	 */
 	if (!max_ia_freq)
+#ifndef CONFIG_XEN
 		max_ia_freq = tsc_khz;
+#else
+		max_ia_freq = cpu_khz;
+#endif
 
 	/* Convert from kHz to MHz */
 	max_ia_freq /= 1000;
--- head.orig/drivers/hwmon/coretemp-xen.c	2011-10-07 14:02:01.000000000 +0200
+++ head/drivers/hwmon/coretemp-xen.c	2011-11-03 13:59:03.000000000 +0100
@@ -33,18 +33,29 @@
 #include <linux/mutex.h>
 #include <linux/list.h>
 #include <linux/platform_device.h>
+#include <linux/cpu.h>
 #include <linux/pci.h>
 #include <linux/smp.h>
+#include <linux/moduleparam.h>
 #include <asm/msr.h>
 #include <xen/pcpu.h>
 #include "../xen/core/domctl.h"
 
 #define DRVNAME	"coretemp"
 
+/*
+ * force_tjmax only matters when TjMax can't be read from the CPU itself.
+ * When set, it replaces the driver's suboptimal heuristic.
+ */
+static int force_tjmax;
+module_param_named(tjmax, force_tjmax, int, 0444);
+MODULE_PARM_DESC(tjmax, "TjMax value in degrees Celsius");
+
 #define BASE_SYSFS_ATTR_NO	2	/* Sysfs Base attr no for coretemp */
 #define NUM_REAL_CORES		16	/* Number of Real cores per cpu */
 #define CORETEMP_NAME_LENGTH	17	/* String Length of attrs */
-#define MAX_ATTRS		5	/* Maximum no of per-core attrs */
+#define MAX_CORE_ATTRS		4	/* Maximum no of basic attrs */
+#define TOTAL_ATTRS		(MAX_CORE_ATTRS + 1)
 #define MAX_CORE_DATA		(NUM_REAL_CORES + BASE_SYSFS_ATTR_NO)
 
 #define TO_PHYS_ID(cpu)		({ \
@@ -61,6 +72,7 @@
  *		This value is passed as "id" field to rdmsr/wrmsr functions.
  * @status_reg: One of IA32_THERM_STATUS or IA32_PACKAGE_THERM_STATUS,
  *		from where the temperature values should be read.
+ * @attr_size:  Total number of pre-core attrs displayed in the sysfs.
  * @is_pkg_data: If this is 1, the temp_data holds pkgtemp data.
  *		Otherwise, temp_data holds coretemp data.
  * @valid: If this is 1, the current temperature is valid.
@@ -73,10 +85,11 @@ struct temp_data {
 	unsigned int cpu;
 	u32 cpu_core_id;
 	u32 status_reg;
+	int attr_size;
 	bool is_pkg_data;
 	bool valid;
-	struct sensor_device_attribute sd_attrs[MAX_ATTRS];
-	char attr_name[MAX_ATTRS][CORETEMP_NAME_LENGTH];
+	struct sensor_device_attribute sd_attrs[TOTAL_ATTRS];
+	char attr_name[TOTAL_ATTRS][CORETEMP_NAME_LENGTH];
 	struct mutex update_lock;
 };
 
@@ -85,7 +98,6 @@ struct platform_data {
 	struct device *hwmon_dev;
 	u16 phys_proc_id;
 	u8 x86_model, x86_mask;
-	u32 ucode_rev;
 	struct temp_data *core_data[MAX_CORE_DATA];
 	struct device_attribute name_attr;
 };
@@ -282,7 +294,6 @@ static int adjust_tjmax(struct platform_
 
 static int get_tjmax(struct platform_data *c, u32 id, struct device *dev)
 {
-	/* The 100C is default for both mobile and non mobile CPUs */
 	int err;
 	u32 eax, edx;
 	u32 val;
@@ -293,7 +304,8 @@ static int get_tjmax(struct platform_dat
 	 */
 	err = rdmsr_safe_on_pcpu(id, MSR_IA32_TEMPERATURE_TARGET, &eax, &edx);
 	if (err < 0) {
-		dev_warn(dev, "Unable to read TjMax from CPU.\n");
+		if (c->x86_model > 0xe && c->x86_model != 0x1c)
+			dev_warn(dev, "Unable to read TjMax from CPU %u\n", id);
 	} else {
 		val = (eax >> 16) & 0xff;
 		/*
@@ -301,11 +313,17 @@ static int get_tjmax(struct platform_dat
 		 * will be used
 		 */
 		if (val) {
-			dev_info(dev, "TjMax is %d C.\n", val);
+			dev_dbg(dev, "TjMax is %d degrees C\n", val);
 			return val * 1000;
 		}
 	}
 
+	if (force_tjmax) {
+		dev_notice(dev, "TjMax forced to %d degrees C by user\n",
+			   force_tjmax);
+		return force_tjmax * 1000;
+	}
+
 	/*
 	 * An assumption is made for early CPUs and unreadable MSR.
 	 * NOTE: the calculated value may not be correct.
@@ -313,21 +331,6 @@ static int get_tjmax(struct platform_dat
 	return adjust_tjmax(c, id, dev);
 }
 
-static int get_pkg_tjmax(unsigned int cpu, struct device *dev)
-{
-	int err;
-	u32 eax, edx, val;
-
-	err = rdmsr_safe_on_pcpu(cpu, MSR_IA32_TEMPERATURE_TARGET, &eax, &edx);
-	if (err >= 0) {
-		val = (eax >> 16) & 0xff;
-		if (val)
-			return val * 1000;
-	}
-	dev_warn(dev, "Unable to read Pkg-TjMax from CPU:%u\n", cpu);
-	return 100000; /* Default TjMax: 100 degree celsius */
-}
-
 static int create_name_attr(struct platform_data *pdata, struct device *dev)
 {
 	sysfs_attr_init(&pdata->name_attr.attr);
@@ -341,23 +344,22 @@ static int create_core_attrs(struct temp
 				int attr_no)
 {
 	int err, i;
-	static ssize_t (*const rd_ptr[MAX_ATTRS]) (struct device *dev,
+	static ssize_t (*const rd_ptr[TOTAL_ATTRS]) (struct device *dev,
 			struct device_attribute *devattr, char *buf) = {
-			show_label, show_crit_alarm, show_ttarget,
-			show_temp, show_tjmax };
-	static const char *const names[MAX_ATTRS] = {
+			show_label, show_crit_alarm, show_temp, show_tjmax,
+			show_ttarget };
+	static const char *const names[TOTAL_ATTRS] = {
 					"temp%d_label", "temp%d_crit_alarm",
-					"temp%d_max", "temp%d_input",
-					"temp%d_crit" };
+					"temp%d_input", "temp%d_crit",
+					"temp%d_max" };
 
-	for (i = 0; i < MAX_ATTRS; i++) {
+	for (i = 0; i < tdata->attr_size; i++) {
 		snprintf(tdata->attr_name[i], CORETEMP_NAME_LENGTH, names[i],
 			attr_no);
 		sysfs_attr_init(&tdata->sd_attrs[i].dev_attr.attr);
 		tdata->sd_attrs[i].dev_attr.attr.name = tdata->attr_name[i];
 		tdata->sd_attrs[i].dev_attr.attr.mode = S_IRUGO;
 		tdata->sd_attrs[i].dev_attr.show = rd_ptr[i];
-		tdata->sd_attrs[i].dev_attr.store = NULL;
 		tdata->sd_attrs[i].index = attr_no;
 		err = device_create_file(dev, &tdata->sd_attrs[i].dev_attr);
 		if (err)
@@ -371,43 +373,9 @@ exit_free:
 	return err;
 }
 
-static void update_ttarget(__u8 cpu_model, struct temp_data *tdata,
-				struct device *dev)
-{
-	int err;
-	u32 eax, edx;
-
-	/*
-	 * Initialize ttarget value. Eventually this will be
-	 * initialized with the value from MSR_IA32_THERM_INTERRUPT
-	 * register. If IA32_TEMPERATURE_TARGET is supported, this
-	 * value will be over written below.
-	 * To Do: Patch to initialize ttarget from MSR_IA32_THERM_INTERRUPT
-	 */
-	tdata->ttarget = tdata->tjmax - 20000;
 
-	/*
-	 * Read the still undocumented IA32_TEMPERATURE_TARGET. It exists
-	 * on older CPUs but not in this register,
-	 * Atoms don't have it either.
-	 */
-	if (cpu_model > 0xe && cpu_model != 0x1c) {
-		err = rdmsr_safe_on_pcpu(tdata->cpu,
-				MSR_IA32_TEMPERATURE_TARGET, &eax, &edx);
-		if (err < 0) {
-			dev_warn(dev,
-			"Unable to read IA32_TEMPERATURE_TARGET MSR\n");
-		} else {
-			tdata->ttarget = tdata->tjmax -
-					((eax >> 8) & 0xff) * 1000;
-		}
-	}
-}
-
-static int chk_ucode_version(struct platform_device *pdev)
+static int chk_ucode_version(unsigned int cpu, const struct cpu_info *c)
 {
-	struct platform_data *c = platform_get_drvdata(pdev);
-
 	/*
 	 * Check if we have problem with errata AE18 of Core processors:
 	 * Readings might stop update when processor visited too deep sleep,
@@ -416,14 +384,12 @@ static int chk_ucode_version(struct plat
 	if (c->x86_model == 0xe && c->x86_mask < 0xc) {
 		/* check for microcode update */
 		if (!(c->ucode_rev + 1)) {
-			dev_err(&pdev->dev,
-				"Cannot determine microcode revision of "
-				"PKG#%u!\n", pdev->id);
+			pr_err("Cannot determine microcode revision of "
+			       "CPU#%u!\n", cpu);
 			return -ENODEV;
 		} else if (c->ucode_rev < 0x39) {
-			dev_err(&pdev->dev,
-				"Errata AE18 not fixed, update BIOS or "
-				"microcode of the CPU!\n");
+			pr_err("Errata AE18 not fixed, update BIOS or "
+			       "microcode of the CPU!\n");
 			return -ENODEV;
 		}
 	}
@@ -462,6 +428,7 @@ static struct temp_data *init_temp_data(
 	tdata->is_pkg_data = pkg_flag;
 	tdata->cpu = cpu;
 	tdata->cpu_core_id = c->cpu_core_id;
+	tdata->attr_size = MAX_CORE_ATTRS;
 	mutex_init(&tdata->update_lock);
 	return tdata;
 }
@@ -506,12 +473,23 @@ static int create_core_data(struct platf
 		goto exit_free;
 
 	/* We can access status register. Get Critical Temperature */
-	if (pkg_flag)
-		tdata->tjmax = get_pkg_tjmax(cpu, &pdev->dev);
-	else
-		tdata->tjmax = get_tjmax(pdata, cpu, &pdev->dev);
+	tdata->tjmax = get_tjmax(pdata, cpu, &pdev->dev);
+
+	/*
+	 * Read the still undocumented bits 8:15 of IA32_TEMPERATURE_TARGET.
+	 * The target temperature is available on older CPUs but not in this
+	 * register. Atoms don't have the register at all.
+	 */
+	if (c->x86_model > 0xe && c->x86_model != 0x1c) {
+		err = rdmsr_safe_on_pcpu(cpu, MSR_IA32_TEMPERATURE_TARGET,
+					 &eax, &edx);
+		if (err >= 0) {
+			tdata->ttarget
+			  = tdata->tjmax - ((eax >> 8) & 0xff) * 1000;
+			tdata->attr_size++;
+		}
+	}
 
-	update_ttarget(pdata->x86_model, tdata, &pdev->dev);
 	pdata->core_data[attr_no] = tdata;
 
 	/* Create sysfs interfaces */
@@ -544,7 +522,7 @@ static void coretemp_remove_core(struct 
 	struct temp_data *tdata = pdata->core_data[indx];
 
 	/* Remove the sysfs attributes */
-	for (i = 0; i < MAX_ATTRS; i++)
+	for (i = 0; i < tdata->attr_size; i++)
 		device_remove_file(dev, &tdata->sd_attrs[i].dev_attr);
 
 	kfree(pdata->core_data[indx]);
@@ -556,11 +534,6 @@ static int coretemp_probe(struct platfor
 	struct platform_data *pdata = platform_get_drvdata(pdev);
 	int err;
 
-	/* Check the microcode version of the CPU */
-	err = chk_ucode_version(pdev);
-	if (err)
-		return err;
-
 	/* Initialize the per-package data structures */
 	err = create_name_attr(pdata, &pdev->dev);
 	if (err)
@@ -629,7 +602,6 @@ static int coretemp_device_add(unsigned 
 	pdata->phys_proc_id = c->phys_proc_id;
 	pdata->x86_model = c->x86_model;
 	pdata->x86_mask = c->x86_mask;
-	pdata->ucode_rev = c->ucode_rev;
 	platform_set_drvdata(pdev, pdata);
 
 	pdev_entry = kzalloc(sizeof(struct pdev_entry), GFP_KERNEL);
@@ -750,6 +722,10 @@ static void get_core_online(unsigned int
 		return;
 
 	if (!pdev) {
+		/* Check the microcode version of the CPU */
+		if (chk_ucode_version(cpu, &info))
+			return;
+
 		/*
 		 * Alright, we have DTS support.
 		 * We are bringing the _first_ core in this pkg
--- head.orig/drivers/hwmon/via-cputemp-xen.c	2011-02-01 16:40:53.000000000 +0100
+++ head/drivers/hwmon/via-cputemp-xen.c	2011-09-12 11:45:20.000000000 +0200
@@ -27,12 +27,14 @@
 #include <linux/init.h>
 #include <linux/slab.h>
 #include <linux/hwmon.h>
+#include <linux/hwmon-vid.h>
 #include <linux/sysfs.h>
 #include <linux/hwmon-sysfs.h>
 #include <linux/err.h>
 #include <linux/mutex.h>
 #include <linux/list.h>
 #include <linux/platform_device.h>
+#include <linux/cpu.h>
 #include <asm/msr.h>
 #include <xen/pcpu.h>
 #include "../xen/core/domctl.h"
@@ -51,7 +53,9 @@ struct pdev_entry {
 	struct device *hwmon_dev;
 	const char *name;
 	u8 x86_model;
-	u32 msr;
+	u8 vrm;
+	u32 msr_temp;
+	u32 msr_vid;
 };
 #define via_cputemp_data pdev_entry
 
@@ -80,13 +84,27 @@ static ssize_t show_temp(struct device *
 	u32 eax, edx;
 	int err;
 
-	err = rdmsr_safe_on_pcpu(data->pdev->id, data->msr, &eax, &edx);
+	err = rdmsr_safe_on_pcpu(data->pdev->id, data->msr_temp, &eax, &edx);
 	if (err < 0)
 		return -EAGAIN;
 
 	return sprintf(buf, "%lu\n", ((unsigned long)eax & 0xffffff) * 1000);
 }
 
+static ssize_t show_cpu_vid(struct device *dev,
+			    struct device_attribute *devattr, char *buf)
+{
+	struct via_cputemp_data *data = dev_get_drvdata(dev);
+	u32 eax, edx;
+	int err;
+
+	err = rdmsr_safe_on_pcpu(data->pdev->id, data->msr_vid, &eax, &edx);
+	if (err < 0)
+		return -EAGAIN;
+
+	return sprintf(buf, "%d\n", vid_from_reg(~edx & 0x7f, data->vrm));
+}
+
 static SENSOR_DEVICE_ATTR(temp1_input, S_IRUGO, show_temp, NULL,
 			  SHOW_TEMP);
 static SENSOR_DEVICE_ATTR(temp1_label, S_IRUGO, show_name, NULL, SHOW_LABEL);
@@ -103,6 +121,9 @@ static const struct attribute_group via_
 	.attrs = via_cputemp_attributes,
 };
 
+/* Optional attributes */
+static DEVICE_ATTR(cpu0_vid, S_IRUGO, show_cpu_vid, NULL);
+
 static int via_cputemp_probe(struct platform_device *pdev)
 {
 	struct via_cputemp_data *data = platform_get_drvdata(pdev);
@@ -116,18 +137,19 @@ static int via_cputemp_probe(struct plat
 		/* C7 A */
 	case 0xD:
 		/* C7 D */
-		data->msr = 0x1169;
+		data->msr_temp = 0x1169;
+		data->msr_vid = 0x198;
 		break;
 	case 0xF:
 		/* Nano */
-		data->msr = 0x1423;
+		data->msr_temp = 0x1423;
 		break;
 	default:
 		return -ENODEV;
 	}
 
 	/* test if we can access the TEMPERATURE MSR */
-	err = rdmsr_safe_on_pcpu(pdev->id, data->msr, &eax, &edx);
+	err = rdmsr_safe_on_pcpu(pdev->id, data->msr_temp, &eax, &edx);
 	if (err < 0) {
 		dev_err(&pdev->dev,
 			"Unable to access TEMPERATURE MSR, giving up\n");
@@ -138,6 +160,15 @@ static int via_cputemp_probe(struct plat
 	if (err)
 		return err;
 
+	if (data->msr_vid)
+		data->vrm = vid_which_vrm();
+
+	if (data->vrm) {
+		err = device_create_file(&pdev->dev, &dev_attr_cpu0_vid);
+		if (err)
+			goto exit_remove;
+	}
+
 	data->hwmon_dev = hwmon_device_register(&pdev->dev);
 	if (IS_ERR(data->hwmon_dev)) {
 		err = PTR_ERR(data->hwmon_dev);
@@ -149,6 +180,8 @@ static int via_cputemp_probe(struct plat
 	return 0;
 
 exit_remove:
+	if (data->vrm)
+		device_remove_file(&pdev->dev, &dev_attr_cpu0_vid);
 	sysfs_remove_group(&pdev->dev.kobj, &via_cputemp_group);
 	return err;
 }
@@ -158,6 +191,8 @@ static int via_cputemp_remove(struct pla
 	struct via_cputemp_data *data = platform_get_drvdata(pdev);
 
 	hwmon_device_unregister(data->hwmon_dev);
+	if (data->vrm)
+		device_remove_file(&pdev->dev, &dev_attr_cpu0_vid);
 	sysfs_remove_group(&pdev->dev.kobj, &via_cputemp_group);
 	return 0;
 }
<<<<<<< HEAD
--- head.orig/drivers/iommu/Kconfig	2012-06-12 15:05:53.000000000 +0200
=======
--- head.orig/drivers/iommu/Kconfig	2012-06-13 12:13:55.000000000 +0200
>>>>>>> 0ac6c274
+++ head/drivers/iommu/Kconfig	2011-09-09 17:53:01.000000000 +0200
@@ -4,6 +4,7 @@ config IOMMU_API
 
 menuconfig IOMMU_SUPPORT
 	bool "IOMMU Hardware Support"
+	depends on !XEN
 	default y
 	---help---
 	  Say Y here if you want to compile device drivers for IO Memory
<<<<<<< HEAD
--- head.orig/drivers/virtio/Kconfig	2012-06-12 15:05:53.000000000 +0200
=======
--- head.orig/drivers/virtio/Kconfig	2012-06-13 12:14:09.000000000 +0200
>>>>>>> 0ac6c274
+++ head/drivers/virtio/Kconfig	2011-09-09 17:52:44.000000000 +0200
@@ -8,6 +8,7 @@ config VIRTIO_RING
 	depends on VIRTIO
 
 menu "Virtio drivers"
+	depends on !XEN
 
 config VIRTIO_PCI
 	tristate "PCI driver for virtio devices (EXPERIMENTAL)"
--- head.orig/drivers/xen/Kconfig	2012-04-03 13:15:53.000000000 +0200
+++ head/drivers/xen/Kconfig	2012-04-03 13:16:00.000000000 +0200
@@ -125,70 +125,6 @@ config XEN_NETDEV_LOOPBACK
 	  A two-interface loopback device to emulate a local netfront-netback
 	  connection. If unsure, it is probably safe to say N here.
 
-config XEN_PCIDEV_BACKEND
-	tristate "PCI-device backend driver"
-	depends on PCI && XEN_PRIVILEGED_GUEST && XEN_BACKEND
-	default XEN_BACKEND
-	help
-	  The PCI device backend driver allows the kernel to export arbitrary
-	  PCI devices to other guests. If you select this to be a module, you
-	  will need to make sure no other driver has bound to the device(s)
-	  you want to make visible to other guests.
-
-choice
-	prompt "PCI Backend Mode"
-	depends on XEN_PCIDEV_BACKEND
-	default XEN_PCIDEV_BACKEND_CONTROLLER if IA64
-	default XEN_PCIDEV_BACKEND_VPCI
-
-config XEN_PCIDEV_BACKEND_VPCI
-	bool "Virtual PCI"
-	---help---
-	  This PCI Backend hides the true PCI topology and makes the frontend
-	  think there is a single PCI bus with only the exported devices on it.
-	  For example, a device at 03:05.0 will be re-assigned to 00:00.0. A
-	  second device at 02:1a.1 will be re-assigned to 00:01.1.
-
-config XEN_PCIDEV_BACKEND_PASS
-	bool "Passthrough"
-	---help---
-	  This PCI Backend provides a real view of the PCI topology to the
-	  frontend (for example, a device at 06:01.b will still appear at
-	  06:01.b to the frontend). This is similar to how Xen 2.0.x exposed
-	  PCI devices to its driver domains. This may be required for drivers
-	  which depend on finding their hardward in certain bus/slot
-	  locations.
-
-config XEN_PCIDEV_BACKEND_SLOT
-	bool "Slot"
-	---help---
-	  This PCI Backend hides the true PCI topology and makes the frontend
-	  think there is a single PCI bus with only the exported devices on it.
-	  Contrary to the virtual PCI backend, a function becomes a new slot.
-	  For example, a device at 03:05.2 will be re-assigned to 00:00.0. A
-	  second device at 02:1a.1 will be re-assigned to 00:01.0.
-
-config XEN_PCIDEV_BACKEND_CONTROLLER
-	bool "Controller"
-	depends on IA64
-	---help---
-	  This PCI backend virtualizes the PCI bus topology by providing a
-	  virtual bus per PCI root device.  Devices which are physically under
-	  the same root bus will appear on the same virtual bus.  For systems
-	  with complex I/O addressing, this is the only backend which supports
-	  extended I/O port spaces and MMIO translation offsets.  This backend
-	  also supports slot virtualization.  For example, a device at
-	  0000:01:02.1 will be re-assigned to 0000:00:00.0.  A second device
-	  at 0000:02:05.0 (behind a P2P bridge on bus 0000:01) will be
-	  re-assigned to 0000:00:01.0.  A third device at 0000:16:05.0 (under
-	  a different PCI root bus) will be re-assigned to 0000:01:00.0.
-
-endchoice
-
-config XEN_PCIDEV_BE_DEBUG
-	bool "PCI Backend Debugging"
-	depends on XEN_PCIDEV_BACKEND
-
 config XEN_TPMDEV_BACKEND
 	tristate "TPM-device backend driver"
         depends on XEN_BACKEND
@@ -380,8 +316,7 @@ config XEN_BALLOON
 
 config XEN_SELFBALLOONING
 	bool "Dynamically self-balloon kernel memory to target"
-	depends on XEN && XEN_BALLOON && CLEANCACHE && SWAP && XEN_TMEM
-	default n
+	depends on XEN_BALLOON && CLEANCACHE && SWAP && XEN_TMEM
 	help
 	  Self-ballooning dynamically balloons available kernel memory driven
 	  by the current usage of anonymous memory ("committed AS") and
@@ -398,7 +333,7 @@ config XEN_SELFBALLOONING
 config XEN_BALLOON_MEMORY_HOTPLUG
 	bool "Memory hotplug support for Xen balloon driver"
 	default n
-	depends on XEN_BALLOON && MEMORY_HOTPLUG
+	depends on PARAVIRT_XEN && XEN_BALLOON && MEMORY_HOTPLUG
 	help
 	  Memory hotplug support for Xen balloon driver allows expanding memory
 	  available for the system above limit declared at system startup.
@@ -527,8 +462,8 @@ config XEN_TMEM
 
 config XEN_PCIDEV_BACKEND
 	tristate "Xen PCI-device backend driver"
-	depends on PCI && X86 && XEN
-	depends on XEN_BACKEND
+	depends on PCI && ((X86 && PARAVIRT_XEN_BACKEND) || (XEN_PRIVILEGED_GUEST && XEN_BACKEND))
+	default XEN_BACKEND if XEN
 	default m
 	help
 	  The PCI device backend driver allows the kernel to export arbitrary
@@ -536,11 +471,6 @@ config XEN_PCIDEV_BACKEND
 	  will need to make sure no other driver has bound to the device(s)
 	  you want to make visible to other guests.
 
-	  The parameter "passthrough" allows you specify how you want the PCI
-	  devices to appear in the guest. You can choose the default (0) where
-	  PCI topology starts at 00.00.0, or (1) for passthrough if you want
-	  the PCI devices topology appear the same as in the host.
-
 	  The "hide" parameter (only applicable if backend driver is compiled
 	  into the kernel) allows you to bind the PCI devices to this module
 	  from the default device drivers. The argument is the list of PCI BDFs:
@@ -548,6 +478,97 @@ config XEN_PCIDEV_BACKEND
 
 	  If in doubt, say m.
 
+menu "PCI Backend Mode"
+	depends on XEN_PCIDEV_BACKEND
+
+choice
+	prompt "Default PCI backend mode"
+	default XEN_PCIDEV_BACKEND_DEFAULT_CONTROLLER if IA64
+	default XEN_PCIDEV_BACKEND_DEFAULT_VPCI
+
+config XEN_PCIDEV_BACKEND_DEFAULT_VPCI
+	bool "Virtual PCI"
+	select XEN_PCIDEV_BACKEND_VPCI
+
+config XEN_PCIDEV_BACKEND_DEFAULT_PASSTHROUGH
+	bool "Passthrough"
+	select XEN_PCIDEV_BACKEND_PASSTHROUGH
+
+config XEN_PCIDEV_BACKEND_DEFAULT_SLOT
+	bool "Slot"
+	select XEN_PCIDEV_BACKEND_SLOT
+
+config XEN_PCIDEV_BACKEND_DEFAULT_CONTROLLER
+	bool "Controller"
+	depends on IA64
+	select XEN_PCIDEV_BACKEND_CONTROLLER
+
+endchoice
+
+config XEN_PCIDEV_BACKEND_DEFAULT
+	string
+	default "vpci" if XEN_PCIDEV_BACKEND_DEFAULT_VPCI
+	default "passthrough" if XEN_PCIDEV_BACKEND_DEFAULT_PASSTHROUGH
+	default "slot" if XEN_PCIDEV_BACKEND_DEFAULT_SLOT
+	default "controller" if XEN_PCIDEV_BACKEND_DEFAULT_CONTROLLER
+
+config XEN_PCIDEV_BACKEND_VPCI
+	bool "Virtual PCI"
+	default X86
+	---help---
+	  This PCI Backend hides the true PCI topology and makes the frontend
+	  think there is a single PCI bus with only the exported devices on it.
+	  For example, a device at 03:05.0 will be re-assigned to 00:00.0. A
+	  second device at 02:1a.1 will be re-assigned to 00:01.1.
+
+	  If not the default, the parameter "mode=vpci" allows you to use this
+	  mode.
+
+config XEN_PCIDEV_BACKEND_PASSTHROUGH
+	bool "Passthrough"
+	---help---
+	  This PCI Backend provides a real view of the PCI topology to the
+	  frontend (for example, a device at 06:01.b will still appear at
+	  06:01.b to the frontend). This is similar to how Xen 2.0.x exposed
+	  PCI devices to its driver domains. This may be required for drivers
+	  which depend on finding their hardward in certain bus/slot
+	  locations.
+
+	  If not the default, the parameter "mode=passthrough" allows you to
+	  use this mode.
+
+config XEN_PCIDEV_BACKEND_SLOT
+	bool "Slot"
+	---help---
+	  This PCI Backend hides the true PCI topology and makes the frontend
+	  think there is a single PCI bus with only the exported devices on it.
+	  Contrary to the virtual PCI backend, a function becomes a new slot.
+	  For example, a device at 03:05.2 will be re-assigned to 00:00.0. A
+	  second device at 02:1a.1 will be re-assigned to 00:01.0.
+
+	  If not the default, the parameter "mode=slot" allows you to use this
+	  mode.
+
+config XEN_PCIDEV_BACKEND_CONTROLLER
+	bool "Controller"
+	depends on IA64
+	---help---
+	  This PCI backend virtualizes the PCI bus topology by providing a
+	  virtual bus per PCI root device.  Devices which are physically under
+	  the same root bus will appear on the same virtual bus.  For systems
+	  with complex I/O addressing, this is the only backend which supports
+	  extended I/O port spaces and MMIO translation offsets.  This backend
+	  also supports slot virtualization.  For example, a device at
+	  0000:01:02.1 will be re-assigned to 0000:00:00.0.  A second device
+	  at 0000:02:05.0 (behind a P2P bridge on bus 0000:01) will be
+	  re-assigned to 0000:00:01.0.  A third device at 0000:16:05.0 (under
+	  a different PCI root bus) will be re-assigned to 0000:01:00.0.
+
+	  If not the default, the parameter "mode=controller" allows you to
+	  use this mode.
+
+endmenu
+
 config XEN_PRIVCMD
 	tristate
 	depends on XEN
--- head.orig/drivers/xen/Makefile	2011-07-01 16:01:23.000000000 +0200
+++ head/drivers/xen/Makefile	2011-11-03 12:54:39.000000000 +0100
@@ -8,7 +8,6 @@ xen-balloon_$(CONFIG_XEN)	:= balloon/
 obj-$(CONFIG_XEN)		+= core/
 obj-$(CONFIG_XEN)		+= console/
 obj-y				+= xenbus/
-obj-y				+= tmem.o
 obj-$(CONFIG_XEN)		+= char/
 
 xen-backend-$(CONFIG_XEN_BACKEND)	:= util.o
@@ -27,14 +26,17 @@ obj-$(CONFIG_BLOCK)			+= $(xen-biomerge-
 obj-$(CONFIG_HOTPLUG_CPU)		+= $(xen-hotplug-y)
 obj-$(CONFIG_XEN_XENCOMM)		+= xencomm.o
 obj-$(CONFIG_XEN_BALLOON)		+= $(xen-balloon_y)
+obj-$(CONFIG_XEN_SELFBALLOONING)	+= xen-selfballoon.o
 obj-$(CONFIG_XEN_DEV_EVTCHN)		+= $(xen-evtchn-name-y).o
 obj-$(CONFIG_XEN_GNTDEV)		+= xen-gntdev.o
 obj-$(CONFIG_XENFS)			+= xenfs/
 obj-$(CONFIG_XEN_GRANT_DEV_ALLOC)	+= xen-gntalloc.o
 obj-$(CONFIG_XEN_SYS_HYPERVISOR)	+= sys-hypervisor.o
 obj-$(CONFIG_XEN_PLATFORM_PCI)		+= xen-platform-pci.o
+obj-$(CONFIG_XEN_TMEM)			+= tmem.o
 obj-$(CONFIG_SWIOTLB_XEN)		+= swiotlb-xen.o
 obj-$(CONFIG_XEN_DOM0)			+= pci.o
+obj-$(CONFIG_XEN_PCIDEV_BACKEND)	+= xen-pciback/
 
 xen-evtchn-y				:= evtchn.o
 xen-gntdev-y				:= gntdev.o
@@ -51,7 +53,6 @@ obj-$(CONFIG_XEN_NETDEV_BACKEND)	+= netb
 obj-$(CONFIG_XEN_TPMDEV_BACKEND)	+= tpmback/
 obj-$(CONFIG_XEN_BLKDEV_FRONTEND)	+= blkfront/
 obj-$(CONFIG_XEN_NETDEV_FRONTEND)	+= netfront/
-obj-$(CONFIG_XEN_PCIDEV_BACKEND)	+= pciback/
 obj-$(CONFIG_XEN_PCIDEV_FRONTEND)	+= pcifront/
 obj-$(CONFIG_XEN_FRAMEBUFFER)		+= fbfront/
 obj-$(CONFIG_XEN_KEYBOARD)		+= fbfront/
--- head.orig/drivers/xen/balloon/sysfs.c	2011-02-01 14:42:26.000000000 +0100
+++ head/drivers/xen/balloon/sysfs.c	2012-02-03 13:51:27.000000000 +0100
@@ -35,6 +35,7 @@
 #include <linux/string.h>
 #include <linux/sysdev.h>
 #include <linux/module.h>
+#include <xen/balloon.h>
 #include "common.h"
 
 #ifdef HAVE_XEN_PLATFORM_COMPAT_H
@@ -190,7 +191,11 @@ static __exit void unregister_balloon(st
 
 int __init balloon_sysfs_init(void)
 {
-	return register_balloon(&balloon_sysdev);
+	int rc = register_balloon(&balloon_sysdev);
+
+	register_xen_selfballooning(&balloon_sysdev);
+
+	return rc;
 }
 
 void __exit balloon_sysfs_exit(void)
--- head.orig/drivers/xen/blkback/blkback.c	2012-03-26 12:28:48.000000000 +0200
+++ head/drivers/xen/blkback/blkback.c	2012-04-04 10:26:37.000000000 +0200
@@ -709,3 +709,4 @@ static int __init blkif_init(void)
 module_init(blkif_init);
 
 MODULE_LICENSE("Dual BSD/GPL");
+MODULE_ALIAS("xen-backend:vbd");
--- head.orig/drivers/xen/blkback/blkback-pagemap.h	2009-06-09 15:01:37.000000000 +0200
+++ head/drivers/xen/blkback/blkback-pagemap.h	2012-06-08 11:14:33.000000000 +0200
@@ -1,6 +1,7 @@
 #ifndef _BLKBACK_PAGEMAP_H_
 #define _BLKBACK_PAGEMAP_H_
 
+#include <linux/kconfig.h>
 #include <linux/mm.h>
 #include <xen/interface/xen.h>
 #include <xen/interface/grant_table.h>
@@ -13,7 +14,7 @@ struct blkback_pagemap {
 	grant_ref_t      gref;
 };
 
-#if defined(CONFIG_XEN_BLKBACK_PAGEMAP) || defined(CONFIG_XEN_BLKBACK_PAGEMAP_MODULE)
+#if IS_ENABLED(CONFIG_XEN_BLKBACK_PAGEMAP)
 
 int blkback_pagemap_init(int);
 void blkback_pagemap_set(int, struct page *, domid_t, busid_t, grant_ref_t);
--- head.orig/drivers/xen/blkfront/block.h	2012-06-08 10:35:30.000000000 +0200
+++ head/drivers/xen/blkfront/block.h	2012-06-08 10:37:30.000000000 +0200
@@ -41,6 +41,7 @@
 #include <linux/sched.h>
 #include <linux/slab.h>
 #include <linux/string.h>
+#include <linux/atomic.h>
 #include <linux/errno.h>
 #include <linux/fs.h>
 #include <linux/hdreg.h>
@@ -55,7 +56,6 @@
 #include <xen/interface/io/blkif.h>
 #include <xen/interface/io/ring.h>
 #include <asm/io.h>
-#include <asm/atomic.h>
 #include <asm/uaccess.h>
 
 #define DPRINTK(_f, _a...) pr_debug(_f, ## _a)
--- head.orig/drivers/xen/blktap/blktap.c	2012-05-23 13:38:37.000000000 +0200
+++ head/drivers/xen/blktap/blktap.c	2012-05-23 13:39:15.000000000 +0200
@@ -1773,3 +1773,4 @@ module_init(blkif_init);
 
 MODULE_LICENSE("Dual BSD/GPL");
 MODULE_ALIAS("devname:xen/blktap0");
+MODULE_ALIAS("xen-backend:tap");
--- head.orig/drivers/xen/blktap2-new/control.c	2011-02-24 15:17:28.000000000 +0100
+++ head/drivers/xen/blktap2-new/control.c	2012-05-23 13:39:23.000000000 +0200
@@ -314,3 +314,4 @@ module_init(blktap_init);
 module_exit(blktap_exit);
 MODULE_LICENSE("Dual BSD/GPL");
 MODULE_ALIAS("devname:" BLKTAP2_DEV_DIR "control");
+MODULE_ALIAS("xen-backend:tap2");
--- head.orig/drivers/xen/blktap2/control.c	2011-02-24 15:17:25.000000000 +0100
+++ head/drivers/xen/blktap2/control.c	2012-05-23 13:39:18.000000000 +0200
@@ -283,3 +283,4 @@ module_init(blktap_init);
 module_exit(blktap_exit);
 MODULE_LICENSE("Dual BSD/GPL");
 MODULE_ALIAS("devname:" BLKTAP2_DEV_DIR "control");
+MODULE_ALIAS("xen-backend:tap2");
--- head.orig/drivers/xen/core/evtchn.c	2012-06-08 10:36:16.000000000 +0200
+++ head/drivers/xen/core/evtchn.c	2012-01-26 13:48:33.000000000 +0100
@@ -38,7 +38,7 @@
 #include <linux/kernel_stat.h>
 #include <linux/ftrace.h>
 #include <linux/version.h>
-#include <asm/atomic.h>
+#include <linux/atomic.h>
 #include <asm/system.h>
 #include <asm/ptrace.h>
 #include <xen/evtchn.h>
--- head.orig/drivers/xen/core/firmware.c	2012-06-12 15:13:59.000000000 +0200
+++ head/drivers/xen/core/firmware.c	2012-06-12 15:36:15.000000000 +0200
@@ -8,7 +8,7 @@
 #include <xen/firmware.h>
 #include <asm/hypervisor.h>
 
-#if defined(CONFIG_EDD) || defined(CONFIG_EDD_MODULE)
+#if IS_ENABLED(CONFIG_EDD)
 void __init copy_edd(void)
 {
 	int ret;
--- head.orig/drivers/xen/gntdev/gntdev.c	2012-05-23 13:38:40.000000000 +0200
+++ head/drivers/xen/gntdev/gntdev.c	2011-09-09 09:39:43.000000000 +0200
@@ -16,7 +16,7 @@
  * Foundation, Inc., 59 Temple Place, Suite 330, Boston, MA  02111-1307  USA
  */
 
-#include <asm/atomic.h>
+#include <linux/atomic.h>
 #include <linux/module.h>
 #include <linux/kernel.h>
 #include <linux/init.h>
--- head.orig/drivers/xen/netback/accel.c	2011-02-01 14:50:44.000000000 +0100
+++ head/drivers/xen/netback/accel.c	2011-09-09 09:39:54.000000000 +0200
@@ -31,7 +31,7 @@
  */
 
 #include <linux/list.h>
-#include <asm/atomic.h>
+#include <linux/atomic.h>
 #include <xen/xenbus.h>
 #include <linux/mutex.h>
 
--- head.orig/drivers/xen/netback/netback.c	2012-06-08 10:36:23.000000000 +0200
+++ head/drivers/xen/netback/netback.c	2012-06-08 10:37:17.000000000 +0200
@@ -1698,3 +1698,4 @@ static int __init netback_init(void)
 module_init(netback_init);
 
 MODULE_LICENSE("Dual BSD/GPL");
+MODULE_ALIAS("xen-backend:vif");
--- head.orig/drivers/xen/netfront/accel.c	2011-02-01 14:38:38.000000000 +0100
+++ head/drivers/xen/netfront/accel.c	2011-09-12 10:44:16.000000000 +0200
@@ -547,7 +547,8 @@ static void accelerator_remove_hooks(str
 
 			/* Last chance to get statistics from the accelerator */
 			vif_state->hooks->get_stats(vif_state->np->netdev,
-						    &vif_state->np->netdev->stats);
+						    &vif_state->np->netdev->stats,
+						    this_cpu_ptr(vif_state->np->stats));
 
 			spin_unlock_irqrestore(&accelerator->vif_states_lock,
 					       flags);
@@ -604,7 +605,8 @@ static int do_remove(struct netfront_inf
 
 		/* Last chance to get statistics from the accelerator */
 		np->accel_vif_state.hooks->get_stats(np->netdev,
-						     &np->netdev->stats);
+						     &np->netdev->stats,
+						     this_cpu_ptr(np->stats));
 
 		spin_unlock_irqrestore(&accelerator->vif_states_lock, 
 				       flags);
@@ -818,8 +820,8 @@ int netfront_accelerator_call_get_stats(
 		spin_lock_irqsave(&accelerator->vif_states_lock, flags); 
 		if (np->accel_vif_state.hooks && 
 		    np->accelerator == accelerator)
- 			rc = np->accel_vif_state.hooks->get_stats(dev,
-								  &dev->stats);
+ 			rc = np->accel_vif_state.hooks->get_stats(dev, &dev->stats,
+								  this_cpu_ptr(np->stats));
 		spin_unlock_irqrestore(&accelerator->vif_states_lock, flags);
 	}
 	return rc;
--- head.orig/drivers/xen/netfront/netfront.c	2012-06-08 10:36:35.000000000 +0200
+++ head/drivers/xen/netfront/netfront.c	2012-06-08 10:37:24.000000000 +0200
@@ -316,6 +316,8 @@ static int __devexit netfront_remove(str
 
 	unregister_netdev(info->netdev);
 
+	free_percpu(info->stats);
+
 	free_netdev(info->netdev);
 
 	return 0;
@@ -925,6 +927,7 @@ static int network_start_xmit(struct sk_
 {
 	unsigned short id;
 	struct netfront_info *np = netdev_priv(dev);
+	struct netfront_stats *stats = this_cpu_ptr(np->stats);
 	struct netif_tx_request *tx;
 	struct netif_extra_info *extra;
 	char *data = skb->data;
@@ -1014,8 +1017,10 @@ static int network_start_xmit(struct sk_
 	if (notify)
 		notify_remote_via_irq(np->irq);
 
-	dev->stats.tx_bytes += skb->len;
-	dev->stats.tx_packets++;
+	u64_stats_update_begin(&stats->syncp);
+	stats->tx_bytes += skb->len;
+	stats->tx_packets++;
+	u64_stats_update_end(&stats->syncp);
 	dev->trans_start = jiffies;
 
 	/* Note: It is not safe to access skb after network_tx_buf_gc()! */
@@ -1303,6 +1308,7 @@ static int xennet_set_skb_gso(struct sk_
 static int netif_poll(struct napi_struct *napi, int budget)
 {
 	struct netfront_info *np = container_of(napi, struct netfront_info, napi);
+	struct netfront_stats *stats = this_cpu_ptr(np->stats);
 	struct net_device *dev = np->netdev;
 	struct sk_buff *skb;
 	struct netfront_rx_info rinfo;
@@ -1413,8 +1419,10 @@ err:	
 		else
 			skb->ip_summed = CHECKSUM_NONE;
 
-		dev->stats.rx_packets++;
-		dev->stats.rx_bytes += skb->len;
+		u64_stats_update_begin(&stats->syncp);
+		stats->rx_packets++;
+		stats->rx_bytes += skb->len;
+		u64_stats_update_end(&stats->syncp);
 
 		__skb_queue_tail(&rxq, skb);
 
@@ -1655,14 +1663,6 @@ static int network_close(struct net_devi
 }
 
 
-static struct net_device_stats *network_get_stats(struct net_device *dev)
-{
-	struct netfront_info *np = netdev_priv(dev);
-
-	netfront_accelerator_call_get_stats(np, dev);
-	return &dev->stats;
-}
-
 static int xennet_set_mac_address(struct net_device *dev, void *p)
 {
 	struct netfront_info *np = netdev_priv(dev);
@@ -1690,6 +1690,40 @@ static int xennet_change_mtu(struct net_
 	return 0;
 }
 
+static struct rtnl_link_stats64 *xennet_get_stats64(struct net_device *dev,
+						    struct rtnl_link_stats64 *tot)
+{
+	struct netfront_info *np = netdev_priv(dev);
+	int cpu;
+
+	netfront_accelerator_call_get_stats(np, dev);
+
+	for_each_possible_cpu(cpu) {
+		struct netfront_stats *stats = per_cpu_ptr(np->stats, cpu);
+		u64 rx_packets, rx_bytes, tx_packets, tx_bytes;
+		unsigned int start;
+
+		do {
+			start = u64_stats_fetch_begin_bh(&stats->syncp);
+
+			rx_packets = stats->rx_packets;
+			tx_packets = stats->tx_packets;
+			rx_bytes = stats->rx_bytes;
+			tx_bytes = stats->tx_bytes;
+		} while (u64_stats_fetch_retry_bh(&stats->syncp, start));
+
+		tot->rx_packets += rx_packets;
+		tot->tx_packets += tx_packets;
+		tot->rx_bytes   += rx_bytes;
+		tot->tx_bytes   += tx_bytes;
+	}
+
+	tot->rx_errors  = dev->stats.rx_errors;
+	tot->tx_dropped = dev->stats.tx_dropped;
+
+	return tot;
+}
+
 static const struct xennet_stat {
 	char name[ETH_GSTRING_LEN];
 	u16 offset;
@@ -2042,7 +2076,7 @@ static const struct net_device_ops xenne
 	.ndo_fix_features       = xennet_fix_features,
 	.ndo_set_features       = xennet_set_features,
 	.ndo_change_mtu	        = xennet_change_mtu,
-	.ndo_get_stats          = network_get_stats,
+	.ndo_get_stats64        = xennet_get_stats64,
 };
 
 static struct net_device * __devinit create_netdev(struct xenbus_device *dev)
@@ -2074,6 +2108,11 @@ static struct net_device * __devinit cre
 	np->rx_refill_timer.data = (unsigned long)netdev;
 	np->rx_refill_timer.function = rx_refill_timeout;
 
+	err = -ENOMEM;
+	np->stats = alloc_percpu(struct netfront_stats);
+	if (np->stats == NULL)
+		goto exit;
+
 	/* Initialise {tx,rx}_skbs as a free chain containing every entry. */
 	for (i = 0; i <= NET_TX_RING_SIZE; i++) {
 		np->tx_skbs[i] = (void *)((unsigned long) i+1);
@@ -2090,7 +2129,7 @@ static struct net_device * __devinit cre
 					  &np->gref_tx_head) < 0) {
 		pr_alert("#### netfront can't alloc tx grant refs\n");
 		err = -ENOMEM;
-		goto exit;
+		goto exit_free_stats;
 	}
 	/* A grant for every rx ring slot */
 	if (gnttab_alloc_grant_references(RX_MAX_TARGET,
@@ -2125,6 +2164,8 @@ static struct net_device * __devinit cre
 
  exit_free_tx:
 	gnttab_free_grant_references(np->gref_tx_head);
+ exit_free_stats:
+	free_percpu(np->stats);
  exit:
 	free_netdev(netdev);
 	return ERR_PTR(err);
--- head.orig/drivers/xen/netfront/netfront.h	2012-06-06 14:03:54.000000000 +0200
+++ head/drivers/xen/netfront/netfront.h	2012-06-08 10:37:25.000000000 +0200
@@ -49,6 +49,14 @@
 #include <xen/platform-compat.h>
 #endif
 
+struct netfront_stats {
+	u64			rx_packets;
+	u64			tx_packets;
+	u64			rx_bytes;
+	u64			tx_bytes;
+	struct u64_stats_sync	syncp;
+};
+
 /* 
  * Function pointer table for hooks into a network acceleration
  * plugin.  These are called at appropriate points from the netfront
@@ -91,7 +99,8 @@ struct netfront_accel_hooks {
 	 * Get the fastpath network statistics
 	 */
 	int (*get_stats)(struct net_device *dev,
-			 struct net_device_stats *stats);
+			 struct net_device_stats *dev_stats,
+			 struct netfront_stats *link_stats);
 };
 
 
@@ -195,6 +204,7 @@ struct netfront_info {
 	struct mmu_update rx_mmu[NET_RX_RING_SIZE];
 
 	/* Statistics */
+	struct netfront_stats __percpu *stats;
 	unsigned long rx_gso_csum_fixups;
 
 	/* Private pointer to state internal to accelerator module */
--- head.orig/drivers/xen/pcifront/pcifront.h	2011-02-01 15:03:03.000000000 +0100
+++ head/drivers/xen/pcifront/pcifront.h	2011-09-09 09:40:06.000000000 +0200
@@ -13,7 +13,7 @@
 #include <xen/interface/io/pciif.h>
 #include <linux/interrupt.h>
 #include <xen/pcifront.h>
-#include <asm/atomic.h>
+#include <linux/atomic.h>
 #include <linux/workqueue.h>
 
 struct pci_bus_entry {
--- head.orig/drivers/xen/scsiback/scsiback.c	2011-04-11 15:06:01.000000000 +0200
+++ head/drivers/xen/scsiback/scsiback.c	2012-01-20 15:06:53.000000000 +0100
@@ -727,3 +727,4 @@ module_exit(scsiback_exit);
 
 MODULE_DESCRIPTION("Xen SCSI backend driver");
 MODULE_LICENSE("Dual BSD/GPL");
+MODULE_ALIAS("xen-backend:vscsi");
--- head.orig/drivers/xen/sfc_netfront/accel_netfront.c	2009-04-07 13:58:48.000000000 +0200
+++ head/drivers/xen/sfc_netfront/accel_netfront.c	2011-09-12 11:46:42.000000000 +0200
@@ -189,7 +189,8 @@ static int netfront_accel_check_ready(st
 
 
 static int netfront_accel_get_stats(struct net_device *net_dev,
-				    struct net_device_stats *stats)
+				    struct net_device_stats *devst,
+				    struct netfront_stats *lnkst)
 {
 	netfront_accel_vnic *vnic = NETFRONT_ACCEL_VNIC_FROM_NETDEV(net_dev);
 	struct netfront_accel_netdev_stats now;
@@ -203,17 +204,17 @@ static int netfront_accel_get_stats(stru
 	now.fastpath_tx_bytes  = vnic->netdev_stats.fastpath_tx_bytes;
 	now.fastpath_tx_errors = vnic->netdev_stats.fastpath_tx_errors;
 	
-	stats->rx_packets += (now.fastpath_rx_pkts - 
+	lnkst->rx_packets += (now.fastpath_rx_pkts -
 			      vnic->stats_last_read.fastpath_rx_pkts);
-	stats->rx_bytes   += (now.fastpath_rx_bytes -
+	lnkst->rx_bytes   += (now.fastpath_rx_bytes -
 			      vnic->stats_last_read.fastpath_rx_bytes);
-	stats->rx_errors  += (now.fastpath_rx_errors - 
+	devst->rx_errors  += (now.fastpath_rx_errors -
 			      vnic->stats_last_read.fastpath_rx_errors);
-	stats->tx_packets += (now.fastpath_tx_pkts - 
+	lnkst->tx_packets += (now.fastpath_tx_pkts -
 			      vnic->stats_last_read.fastpath_tx_pkts);
-	stats->tx_bytes   += (now.fastpath_tx_bytes - 
+	lnkst->tx_bytes   += (now.fastpath_tx_bytes -
 			      vnic->stats_last_read.fastpath_tx_bytes);
-	stats->tx_errors  += (now.fastpath_tx_errors - 
+	devst->tx_errors  += (now.fastpath_tx_errors -
 			      vnic->stats_last_read.fastpath_tx_errors);
 	
 	vnic->stats_last_read = now;
--- head.orig/drivers/xen/tpmback/tpmback.c	2011-01-31 17:56:27.000000000 +0100
+++ head/drivers/xen/tpmback/tpmback.c	2011-09-14 16:27:59.000000000 +0200
@@ -944,3 +944,4 @@ static void __exit tpmback_exit(void)
 module_exit(tpmback_exit)
 
 MODULE_LICENSE("Dual BSD/GPL");
+MODULE_ALIAS("xen-backend:vtpm");
--- head.orig/drivers/xen/usbback/usbback.c	2011-04-11 15:05:47.000000000 +0200
+++ head/drivers/xen/usbback/usbback.c	2011-09-23 09:52:15.000000000 +0200
@@ -1195,3 +1195,4 @@ module_exit(usbback_exit);
 MODULE_AUTHOR("");
 MODULE_DESCRIPTION("Xen USB backend driver (usbback)");
 MODULE_LICENSE("Dual BSD/GPL");
+MODULE_ALIAS("xen-backend:vusb");
<<<<<<< HEAD
--- head.orig/drivers/xen/xen-pciback/Makefile	2012-06-12 15:05:53.000000000 +0200
=======
--- head.orig/drivers/xen/xen-pciback/Makefile	2011-10-24 09:10:05.000000000 +0200
>>>>>>> 0ac6c274
+++ head/drivers/xen/xen-pciback/Makefile	2011-09-19 13:15:03.000000000 +0200
@@ -1,7 +1,13 @@
-obj-$(CONFIG_XEN_PCIDEV_BACKEND) += xen-pciback.o
+pcibk-$(CONFIG_PARAVIRT_XEN) := xen-pciback
+pcibk-$(CONFIG_XEN) := pciback
 
-xen-pciback-y := pci_stub.o pciback_ops.o xenbus.o
-xen-pciback-y += conf_space.o conf_space_header.o \
+obj-$(CONFIG_XEN_PCIDEV_BACKEND) := $(pcibk-y).o
+
+$(pcibk-y)-y := pci_stub.o pciback_ops.o xenbus.o
+$(pcibk-y)-y += conf_space.o conf_space_header.o \
 		 conf_space_capability.o \
-		 conf_space_quirks.o vpci.o \
-		 passthrough.o
+		 conf_space_quirks.o
+$(pcibk-y)-$(CONFIG_XEN_PCIDEV_BACKEND_VPCI) += vpci.o
+$(pcibk-y)-$(CONFIG_XEN_PCIDEV_BACKEND_PASSTHROUGH) += passthrough.o
+$(pcibk-y)-$(CONFIG_XEN_PCIDEV_BACKEND_SLOT) += slot.o
+$(pcibk-y)-$(CONFIG_XEN_PCIDEV_BACKEND_CONTROLLER) += controller.o
<<<<<<< HEAD
--- head.orig/drivers/xen/xen-pciback/conf_space_capability.c	2012-06-12 15:05:53.000000000 +0200
=======
--- head.orig/drivers/xen/xen-pciback/conf_space_capability.c	2011-10-24 09:10:05.000000000 +0200
>>>>>>> 0ac6c274
+++ head/drivers/xen/xen-pciback/conf_space_capability.c	2011-09-16 14:20:03.000000000 +0200
@@ -140,6 +140,21 @@ static int pm_ctrl_write(struct pci_dev 
 		goto out;
 	}
 
+#ifdef CONFIG_XEN
+	/*
+	 * Device may lose PCI config info on D3->D0 transition. This
+	 * is a problem for some guests which will not reset BARs. Even
+	 * those that have a go will be foiled by our BAR-write handler
+	 * which will discard the write! Since Linux won't re-init
+	 * the config space automatically in all cases, we do it here.
+	 * Future: Should we re-initialise all first 64 bytes of config space?
+	 */
+	if (new_state == PCI_D0 &&
+	    (old_state == PCI_D3hot || old_state == PCI_D3cold) &&
+	    !(old_value & PCI_PM_CTRL_NO_SOFT_RESET))
+		pci_restore_bars(dev);
+#endif
+
  out:
 	return err;
 }
<<<<<<< HEAD
--- head.orig/drivers/xen/xen-pciback/conf_space_header.c	2012-06-12 15:05:53.000000000 +0200
=======
--- head.orig/drivers/xen/xen-pciback/conf_space_header.c	2012-01-05 00:55:44.000000000 +0100
>>>>>>> 0ac6c274
+++ head/drivers/xen/xen-pciback/conf_space_header.c	2011-11-17 13:56:29.000000000 +0100
@@ -39,10 +39,11 @@ static int command_read(struct pci_dev *
 
 static int command_write(struct pci_dev *dev, int offset, u16 value, void *data)
 {
-	struct xen_pcibk_dev_data *dev_data;
+#ifndef CONFIG_XEN
+	struct xen_pcibk_dev_data *dev_data = dev_data = pci_get_drvdata(dev);
+#endif
 	int err;
 
-	dev_data = pci_get_drvdata(dev);
 	if (!pci_is_enabled(dev) && is_enable_cmd(value)) {
 		if (unlikely(verbose_request))
 			printk(KERN_DEBUG DRV_NAME ": %s: enable\n",
@@ -50,15 +51,19 @@ static int command_write(struct pci_dev 
 		err = pci_enable_device(dev);
 		if (err)
 			return err;
+#ifndef CONFIG_XEN
 		if (dev_data)
 			dev_data->enable_intx = 1;
+#endif
 	} else if (pci_is_enabled(dev) && !is_enable_cmd(value)) {
 		if (unlikely(verbose_request))
 			printk(KERN_DEBUG DRV_NAME ": %s: disable\n",
 			       pci_name(dev));
 		pci_disable_device(dev);
+#ifndef CONFIG_XEN
 		if (dev_data)
 			dev_data->enable_intx = 0;
+#endif
 	}
 
 	if (!dev->is_busmaster && is_master_cmd(value)) {
--- head.orig/drivers/xen/xen-pciback/controller.c	2009-03-18 10:39:32.000000000 +0100
+++ head/drivers/xen/xen-pciback/controller.c	2011-09-19 14:55:15.000000000 +0200
@@ -25,9 +25,6 @@
  */
 
 #include <linux/acpi.h>
-#include <linux/list.h>
-#include <linux/pci.h>
-#include <linux/spinlock.h>
 #include "pciback.h"
 
 #define PCI_MAX_BUSSES	255
@@ -56,22 +53,22 @@ struct controller_dev_data {
 };
 
 struct walk_info {
-	struct pciback_device *pdev;
+	struct xen_pcibk_device *pdev;
 	int resource_count;
 	int root_num;
 };
 
-struct pci_dev *pciback_get_pci_dev(struct pciback_device *pdev,
-				    unsigned int domain, unsigned int bus,
-				    unsigned int devfn)
+static struct pci_dev *_xen_pcibk_get_pci_dev(struct xen_pcibk_device *pdev,
+					      unsigned int domain,
+					      unsigned int bus,
+					      unsigned int devfn)
 {
 	struct controller_dev_data *dev_data = pdev->pci_dev_data;
 	struct controller_dev_entry *dev_entry;
 	struct controller_list_entry *cntrl_entry;
 	struct pci_dev *dev = NULL;
-	unsigned long flags;
 
-	spin_lock_irqsave(&dev_data->lock, flags);
+	mutex_lock(&dev_data->lock);
 
 	list_for_each_entry(cntrl_entry, &dev_data->list, list) {
 		if (cntrl_entry->domain != domain ||
@@ -86,22 +83,22 @@ struct pci_dev *pciback_get_pci_dev(stru
 		}
 	}
 found:
-	spin_unlock_irqrestore(&dev_data->lock, flags);
+	mutex_unlock(&dev_data->lock);
 
 	return dev;
 }
 
-int pciback_add_pci_dev(struct pciback_device *pdev, struct pci_dev *dev,
-			int devid, publish_pci_dev_cb publish_cb)
+static int _xen_pcibk_add_pci_dev(struct xen_pcibk_device *pdev,
+				  struct pci_dev *dev, int devid,
+				  publish_pci_dev_cb publish_cb)
 {
 	struct controller_dev_data *dev_data = pdev->pci_dev_data;
 	struct controller_dev_entry *dev_entry;
 	struct controller_list_entry *cntrl_entry;
 	struct pci_controller *dev_controller = PCI_CONTROLLER(dev);
-	unsigned long flags;
 	int ret = 0, found = 0;
 
-	spin_lock_irqsave(&dev_data->lock, flags);
+	mutex_lock(&dev_data->lock);
 
 	/* Look to see if we already have a domain:bus for this controller */
 	list_for_each_entry(cntrl_entry, &dev_data->list, list) {
@@ -165,22 +162,22 @@ int pciback_add_pci_dev(struct pciback_d
 	cntrl_entry->next_devfn += PCI_DEVFN(1, 0);
 
 out:
-	spin_unlock_irqrestore(&dev_data->lock, flags);
+	mutex_unlock(&dev_data->lock);
 
 	/* TODO: Publish virtual domain:bus:slot.func here. */
 
 	return ret;
 }
 
-void pciback_release_pci_dev(struct pciback_device *pdev, struct pci_dev *dev)
+static void _xen_pcibk_release_pci_dev(struct xen_pcibk_device *pdev,
+				       struct pci_dev *dev)
 {
 	struct controller_dev_data *dev_data = pdev->pci_dev_data;
 	struct controller_list_entry *cntrl_entry;
 	struct controller_dev_entry *dev_entry = NULL;
 	struct pci_dev *found_dev = NULL;
-	unsigned long flags;
 
-	spin_lock_irqsave(&dev_data->lock, flags);
+	mutex_lock(&dev_data->lock);
 
 	list_for_each_entry(cntrl_entry, &dev_data->list, list) {
 		if (cntrl_entry->controller != PCI_CONTROLLER(dev))
@@ -195,7 +192,7 @@ void pciback_release_pci_dev(struct pcib
 	}
 
 	if (!found_dev) {
-		spin_unlock_irqrestore(&dev_data->lock, flags);
+		mutex_unlock(&dev_data->lock);
 		return;
 	}
 
@@ -207,11 +204,11 @@ void pciback_release_pci_dev(struct pcib
 		kfree(cntrl_entry);
 	}
 
-	spin_unlock_irqrestore(&dev_data->lock, flags);
+	mutex_unlock(&dev_data->lock);
 	pcistub_put_pci_dev(found_dev);
 }
 
-int pciback_init_devices(struct pciback_device *pdev)
+static int _xen_pcibk_init_devices(struct xen_pcibk_device *pdev)
 {
 	struct controller_dev_data *dev_data;
 
@@ -219,7 +216,7 @@ int pciback_init_devices(struct pciback_
 	if (!dev_data)
 		return -ENOMEM;
 
-	spin_lock_init(&dev_data->lock);
+	mutex_init(&dev_data->lock);
 
 	INIT_LIST_HEAD(&dev_data->list);
 
@@ -294,8 +291,8 @@ static acpi_status write_xenbus_resource
 	return AE_OK;
 }
 
-int pciback_publish_pci_roots(struct pciback_device *pdev,
-			      publish_pci_root_cb publish_root_cb)
+static int _xen_pcibk_publish_pci_roots(struct xen_pcibk_device *pdev,
+					publish_pci_root_cb publish_root_cb)
 {
 	struct controller_dev_data *dev_data = pdev->pci_dev_data;
 	struct controller_list_entry *cntrl_entry;
@@ -304,7 +301,7 @@ int pciback_publish_pci_roots(struct pci
 	char str[64];
 	struct walk_info info;
 
-	spin_lock(&dev_data->lock);
+	mutex_lock(&dev_data->lock);
 
 	list_for_each_entry(cntrl_entry, &dev_data->list, list) {
 		/* First publish all the domain:bus info */
@@ -381,12 +378,12 @@ int pciback_publish_pci_roots(struct pci
 			    "%lx", (sizeof(struct acpi_resource) * 2) + 1);
 
 out:
-	spin_unlock(&dev_data->lock);
+	mutex_unlock(&dev_data->lock);
 
 	return err;
 }
 
-void pciback_release_devices(struct pciback_device *pdev)
+static void _xen_pcibk_release_devices(struct xen_pcibk_device *pdev)
 {
 	struct controller_dev_data *dev_data = pdev->pci_dev_data;
 	struct controller_list_entry *cntrl_entry, *c;
@@ -407,17 +404,17 @@ void pciback_release_devices(struct pcib
 	pdev->pci_dev_data = NULL;
 }
 
-int pciback_get_pcifront_dev(struct pci_dev *pcidev, 
-		struct pciback_device *pdev, 
-		unsigned int *domain, unsigned int *bus, unsigned int *devfn)
+static int _xen_pcibk_get_pcifront_dev(struct pci_dev *pcidev,
+				       struct xen_pcibk_device *pdev,
+				       unsigned int *domain,
+				       unsigned int *bus, unsigned int *devfn)
 {
 	struct controller_dev_data *dev_data = pdev->pci_dev_data;
 	struct controller_dev_entry *dev_entry;
 	struct controller_list_entry *cntrl_entry;
-	unsigned long flags;
 	int found = 0;
-	spin_lock_irqsave(&dev_data->lock, flags);
 
+	mutex_lock(&dev_data->lock);
 	list_for_each_entry(cntrl_entry, &dev_data->list, list) {
 		list_for_each_entry(dev_entry, &cntrl_entry->dev_list, list) {
 			if ( (dev_entry->dev->bus->number == 
@@ -436,8 +433,18 @@ int pciback_get_pcifront_dev(struct pci_
 		}
 	}
 out:
-	spin_unlock_irqrestore(&dev_data->lock, flags);
+	mutex_unlock(&dev_data->lock);
 	return found;
 
 }
 
+const struct xen_pcibk_backend xen_pcibk_controller_backend = {
+	.name		= "controller",
+	.init		= _xen_pcibk_init_devices,
+	.free		= _xen_pcibk_release_devices,
+	.find		= _xen_pcibk_get_pcifront_dev,
+	.publish	= _xen_pcibk_publish_pci_roots,
+	.release	= _xen_pcibk_release_pci_dev,
+	.add		= _xen_pcibk_add_pci_dev,
+	.get		= _xen_pcibk_get_pci_dev,
+};
<<<<<<< HEAD
--- head.orig/drivers/xen/xen-pciback/pciback.h	2012-06-12 15:05:53.000000000 +0200
=======
--- head.orig/drivers/xen/xen-pciback/pciback.h	2012-05-21 00:29:13.000000000 +0200
>>>>>>> 0ac6c274
+++ head/drivers/xen/xen-pciback/pciback.h	2012-04-10 17:21:33.000000000 +0200
@@ -10,12 +10,16 @@
 #include <linux/interrupt.h>
 #include <xen/xenbus.h>
 #include <linux/list.h>
-#include <linux/spinlock.h>
+#include <linux/mutex.h>
 #include <linux/workqueue.h>
 #include <linux/atomic.h>
 #include <xen/interface/io/pciif.h>
 
+#ifndef CONFIG_XEN
 #define DRV_NAME	"xen-pciback"
+#else
+#define DRV_NAME	"pciback"
+#endif
 
 struct pci_dev_entry {
 	struct list_head list;
@@ -34,6 +38,9 @@ struct xen_pcibk_device {
 	struct xenbus_watch be_watch;
 	u8 be_watching;
 	int evtchn_irq;
+#ifdef CONFIG_XEN
+	struct vm_struct *sh_area;
+#endif
 	struct xen_pci_sharedinfo *sh_info;
 	unsigned long flags;
 	struct work_struct op_work;
@@ -44,12 +51,14 @@ struct xen_pcibk_dev_data {
 	struct pci_saved_state *pci_saved_state;
 	unsigned int permissive:1;
 	unsigned int warned_on_write:1;
+#ifndef CONFIG_XEN
 	unsigned int enable_intx:1;
 	unsigned int isr_on:1; /* Whether the IRQ handler is installed. */
 	unsigned int ack_intr:1; /* .. and ACK-ing */
 	unsigned long handled;
 	unsigned int irq; /* Saved in case device transitions to MSI/MSI-X */
 	char irq_name[0]; /* xen-pcibk[000:04:00.0] */
+#endif
 };
 
 /* Used by XenBus and xen_pcibk_ops.c */
@@ -87,9 +96,11 @@ typedef int (*publish_pci_dev_cb) (struc
 typedef int (*publish_pci_root_cb) (struct xen_pcibk_device *pdev,
 				    unsigned int domain, unsigned int bus);
 
-/* Backend registration for the two types of BDF representation:
+/* Backend registration for the different types of BDF representation:
  *  vpci - BDFs start at 00
  *  passthrough - BDFs are exactly like in the host.
+ *  slot - like vpci, but each function becoming a separate slot
+ *  controller - devices on same host bus will also be on same virtual bus
  */
 struct xen_pcibk_backend {
 	const char *name;
@@ -107,8 +118,10 @@ struct xen_pcibk_backend {
 			       unsigned int devfn);
 };
 
-extern const struct xen_pcibk_backend xen_pcibk_vpci_backend;
-extern const struct xen_pcibk_backend xen_pcibk_passthrough_backend;
+extern const struct xen_pcibk_backend __weak xen_pcibk_vpci_backend;
+extern const struct xen_pcibk_backend __weak xen_pcibk_passthrough_backend;
+extern const struct xen_pcibk_backend __weak xen_pcibk_slot_backend;
+extern const struct xen_pcibk_backend __weak xen_pcibk_controller_backend;
 extern const struct xen_pcibk_backend *xen_pcibk_backend;
 
 static inline int xen_pcibk_add_pci_dev(struct xen_pcibk_device *pdev,
<<<<<<< HEAD
--- head.orig/drivers/xen/xen-pciback/pciback_ops.c	2012-06-12 15:05:53.000000000 +0200
=======
--- head.orig/drivers/xen/xen-pciback/pciback_ops.c	2012-05-21 00:29:13.000000000 +0200
>>>>>>> 0ac6c274
+++ head/drivers/xen/xen-pciback/pciback_ops.c	2012-04-10 17:21:35.000000000 +0200
@@ -6,13 +6,18 @@
 #include <linux/module.h>
 #include <linux/wait.h>
 #include <linux/bitops.h>
+#ifndef CONFIG_XEN
 #include <xen/events.h>
+#else
+#include <xen/evtchn.h>
+#endif
 #include <linux/sched.h>
 #include "pciback.h"
 
 int verbose_request;
 module_param(verbose_request, int, 0644);
 
+#ifndef CONFIG_XEN
 static irqreturn_t xen_pcibk_guest_interrupt(int irq, void *dev_id);
 
 /* Ensure a device is has the fake IRQ handler "turned on/off" and is
@@ -92,6 +97,7 @@ out:
 		enable ? (dev_data->isr_on ? "enabled" : "failed to enable") :
 			(dev_data->isr_on ? "failed to disable" : "disabled"));
 }
+#endif
 
 /* Ensure a device is "turned off" and ready to be exported.
  * (Also see xen_pcibk_config_reset to ensure virtual configuration space is
@@ -101,7 +107,9 @@ void xen_pcibk_reset_device(struct pci_d
 {
 	u16 cmd;
 
+#ifndef CONFIG_XEN
 	xen_pcibk_control_isr(dev, 1 /* reset device */);
+#endif
 
 	/* Disable devices (but not bridges) */
 	if (dev->hdr_type == PCI_HEADER_TYPE_NORMAL) {
@@ -117,6 +125,9 @@ void xen_pcibk_reset_device(struct pci_d
 
 		pci_write_config_word(dev, PCI_COMMAND, 0);
 
+#ifdef CONFIG_XEN
+		atomic_set(&dev->enable_cnt, 0);
+#endif
 		dev->is_busmaster = 0;
 	} else {
 		pci_read_config_word(dev, PCI_COMMAND, &cmd);
@@ -134,7 +145,9 @@ static
 int xen_pcibk_enable_msi(struct xen_pcibk_device *pdev,
 			 struct pci_dev *dev, struct xen_pci_op *op)
 {
+#ifndef CONFIG_XEN
 	struct xen_pcibk_dev_data *dev_data;
+#endif
 	int otherend = pdev->xdev->otherend_id;
 	int status;
 
@@ -153,14 +166,20 @@ int xen_pcibk_enable_msi(struct xen_pcib
 	/* The value the guest needs is actually the IDT vector, not the
 	 * the local domain's IRQ number. */
 
+#ifndef CONFIG_XEN
 	op->value = dev->irq ? xen_pirq_from_irq(dev->irq) : 0;
+#else
+	op->value = dev->irq;
+#endif
 	if (unlikely(verbose_request))
 		printk(KERN_DEBUG DRV_NAME ": %s: MSI: %d\n", pci_name(dev),
 			op->value);
 
+#ifndef CONFIG_XEN
 	dev_data = pci_get_drvdata(dev);
 	if (dev_data)
 		dev_data->ack_intr = 0;
+#endif
 
 	return 0;
 }
@@ -169,20 +188,28 @@ static
 int xen_pcibk_disable_msi(struct xen_pcibk_device *pdev,
 			  struct pci_dev *dev, struct xen_pci_op *op)
 {
+#ifndef CONFIG_XEN
 	struct xen_pcibk_dev_data *dev_data;
+#endif
 
 	if (unlikely(verbose_request))
 		printk(KERN_DEBUG DRV_NAME ": %s: disable MSI\n",
 		       pci_name(dev));
 	pci_disable_msi(dev);
 
+#ifndef CONFIG_XEN
 	op->value = dev->irq ? xen_pirq_from_irq(dev->irq) : 0;
+#else
+	op->value = dev->irq;
+#endif
 	if (unlikely(verbose_request))
 		printk(KERN_DEBUG DRV_NAME ": %s: MSI: %d\n", pci_name(dev),
 			op->value);
+#ifndef CONFIG_XEN
 	dev_data = pci_get_drvdata(dev);
 	if (dev_data)
 		dev_data->ack_intr = 1;
+#endif
 	return 0;
 }
 
@@ -190,7 +217,9 @@ static
 int xen_pcibk_enable_msix(struct xen_pcibk_device *pdev,
 			  struct pci_dev *dev, struct xen_pci_op *op)
 {
+#ifndef CONFIG_XEN
 	struct xen_pcibk_dev_data *dev_data;
+#endif
 	int i, result;
 	struct msix_entry *entries;
 
@@ -214,9 +243,13 @@ int xen_pcibk_enable_msix(struct xen_pci
 	if (result == 0) {
 		for (i = 0; i < op->value; i++) {
 			op->msix_entries[i].entry = entries[i].entry;
+#ifndef CONFIG_XEN
 			if (entries[i].vector)
 				op->msix_entries[i].vector =
 					xen_pirq_from_irq(entries[i].vector);
+#else
+			op->msix_entries[i].vector = entries[i].vector;
+#endif
 				if (unlikely(verbose_request))
 					printk(KERN_DEBUG DRV_NAME ": %s: " \
 						"MSI-X[%d]: %d\n",
@@ -230,9 +263,11 @@ int xen_pcibk_enable_msix(struct xen_pci
 	kfree(entries);
 
 	op->value = result;
+#ifndef CONFIG_XEN
 	dev_data = pci_get_drvdata(dev);
 	if (dev_data)
 		dev_data->ack_intr = 0;
+#endif
 
 	return result > 0 ? 0 : result;
 }
@@ -241,12 +276,16 @@ static
 int xen_pcibk_disable_msix(struct xen_pcibk_device *pdev,
 			   struct pci_dev *dev, struct xen_pci_op *op)
 {
+#ifndef CONFIG_XEN
 	struct xen_pcibk_dev_data *dev_data;
+#endif
+
 	if (unlikely(verbose_request))
 		printk(KERN_DEBUG DRV_NAME ": %s: disable MSI-X\n",
 			pci_name(dev));
 	pci_disable_msix(dev);
 
+#ifndef CONFIG_XEN
 	/*
 	 * SR-IOV devices (which don't have any legacy IRQ) have
 	 * an undefined IRQ value of zero.
@@ -258,6 +297,9 @@ int xen_pcibk_disable_msix(struct xen_pc
 	dev_data = pci_get_drvdata(dev);
 	if (dev_data)
 		dev_data->ack_intr = 1;
+#else
+	op->value = dev->irq;
+#endif
 	return 0;
 }
 #endif
@@ -302,9 +344,14 @@ void xen_pcibk_do_op(struct work_struct 
 	if (dev == NULL)
 		op->err = XEN_PCI_ERR_dev_not_found;
 	else {
+#ifndef CONFIG_XEN
 		dev_data = pci_get_drvdata(dev);
 		if (dev_data)
 			test_intx = dev_data->enable_intx;
+#else
+		(void)dev_data;
+		(void)test_intx;
+#endif
 		switch (op->cmd) {
 		case XEN_PCI_OP_conf_read:
 			op->err = xen_pcibk_config_read(dev,
@@ -333,11 +380,13 @@ void xen_pcibk_do_op(struct work_struct 
 			break;
 		}
 	}
+#ifndef CONFIG_XEN
 	if (!op->err && dev && dev_data) {
 		/* Transition detected */
 		if ((dev_data->enable_intx != test_intx))
 			xen_pcibk_control_isr(dev, 0 /* no reset */);
 	}
+#endif
 	/* Tell the driver domain that we're done. */
 	wmb();
 	clear_bit(_XEN_PCIF_active, (unsigned long *)&pdev->sh_info->flags);
@@ -362,6 +411,8 @@ irqreturn_t xen_pcibk_handle_event(int i
 
 	return IRQ_HANDLED;
 }
+
+#ifndef CONFIG_XEN
 static irqreturn_t xen_pcibk_guest_interrupt(int irq, void *dev_id)
 {
 	struct pci_dev *dev = (struct pci_dev *)dev_id;
@@ -381,3 +432,4 @@ static irqreturn_t xen_pcibk_guest_inter
 	}
 	return IRQ_NONE;
 }
+#endif
<<<<<<< HEAD
--- head.orig/drivers/xen/xen-pciback/pci_stub.c	2012-06-12 15:05:53.000000000 +0200
=======
--- head.orig/drivers/xen/xen-pciback/pci_stub.c	2012-05-21 00:29:13.000000000 +0200
>>>>>>> 0ac6c274
+++ head/drivers/xen/xen-pciback/pci_stub.c	2012-04-10 17:21:31.000000000 +0200
@@ -14,9 +14,14 @@
 #include <linux/wait.h>
 #include <linux/sched.h>
 #include <linux/atomic.h>
+#ifndef CONFIG_XEN
 #include <xen/events.h>
 #include <asm/xen/pci.h>
 #include <asm/xen/hypervisor.h>
+#else
+#include <xen/evtchn.h>
+#endif
+#include <xen/xen.h>
 #include "pciback.h"
 #include "conf_space.h"
 #include "conf_space_quirks.h"
@@ -92,7 +97,9 @@ static void pcistub_device_release(struc
 
 	dev_dbg(&psdev->dev->dev, "pcistub_device_release\n");
 
+#ifndef CONFIG_XEN
 	xen_unregister_device_domain_owner(psdev->dev);
+#endif
 
 	/* Call the reset function which does not take lock as this
 	 * is called from "unbind" which takes a device_lock mutex.
@@ -320,19 +327,25 @@ static int __devinit pcistub_init_device
 	 * would need to be called somewhere to free the memory allocated
 	 * here and then to call kfree(pci_get_drvdata(psdev->dev)).
 	 */
+#ifndef CONFIG_XEN
 	dev_data = kzalloc(sizeof(*dev_data) +  strlen(DRV_NAME "[]")
 				+ strlen(pci_name(dev)) + 1, GFP_ATOMIC);
+#else
+	dev_data = kzalloc(sizeof(*dev_data), GFP_ATOMIC);
+#endif
 	if (!dev_data) {
 		err = -ENOMEM;
 		goto out;
 	}
 	pci_set_drvdata(dev, dev_data);
 
+#ifndef CONFIG_XEN
 	/*
 	 * Setup name for fake IRQ handler. It will only be enabled
 	 * once the device is turned on by the guest.
 	 */
 	sprintf(dev_data->irq_name, DRV_NAME "[%s]", pci_name(dev));
+#endif
 
 	dev_dbg(&dev->dev, "initializing config\n");
 
@@ -480,6 +493,16 @@ static int __devinit pcistub_probe(struc
 
 		dev_info(&dev->dev, "seizing device\n");
 		err = pcistub_seize(dev);
+#ifdef CONFIG_PCI_GUESTDEV
+	} else if (dev->hdr_type == PCI_HEADER_TYPE_NORMAL) {
+		if (!pci_is_guestdev(dev)) {
+			err = -ENODEV;
+			goto out;
+		}
+
+		dev_info(&dev->dev, "seizing device\n");
+		err = pcistub_seize(dev);
+#endif /* CONFIG_PCI_GUESTDEV */
 	} else
 		/* Didn't find the device */
 		err = -ENODEV;
@@ -884,8 +907,10 @@ static struct pci_error_handlers xen_pci
  */
 
 static struct pci_driver xen_pcibk_pci_driver = {
+#ifndef CONFIG_XEN
 	/* The name should be xen_pciback, but until the tools are updated
 	 * we will keep it as pciback. */
+#endif
 	.name = "pciback",
 	.id_table = pcistub_ids,
 	.probe = pcistub_probe,
@@ -1075,6 +1100,7 @@ static ssize_t pcistub_slot_show(struct 
 }
 static DRIVER_ATTR(slots, S_IRUSR, pcistub_slot_show, NULL);
 
+#ifndef CONFIG_XEN
 static ssize_t pcistub_irq_handler_show(struct device_driver *drv, char *buf)
 {
 	struct pcistub_device *psdev;
@@ -1140,6 +1166,7 @@ out:
 }
 static DRIVER_ATTR(irq_handler_state, S_IWUSR, NULL,
 		   pcistub_irq_handler_switch);
+#endif
 
 static ssize_t pcistub_quirk_add(struct device_driver *drv, const char *buf,
 				 size_t count)
@@ -1272,6 +1299,21 @@ static ssize_t permissive_show(struct de
 static DRIVER_ATTR(permissive, S_IRUSR | S_IWUSR, permissive_show,
 		   permissive_add);
 
+#if defined(CONFIG_XEN) && defined(CONFIG_PCI_MSI)
+static int xen_pcibk_get_owner(struct pci_dev *dev)
+{
+	struct pcistub_device *psdev;
+
+	psdev = pcistub_device_find(pci_domain_nr(dev->bus), dev->bus->number,
+			PCI_SLOT(dev->devfn), PCI_FUNC(dev->devfn));
+
+	if (!psdev || !psdev->pdev)
+		return -1;
+
+	return psdev->pdev->xdev->otherend_id;
+}
+#endif
+
 static void pcistub_exit(void)
 {
 	driver_remove_file(&xen_pcibk_pci_driver.driver, &driver_attr_new_slot);
@@ -1281,10 +1323,14 @@ static void pcistub_exit(void)
 	driver_remove_file(&xen_pcibk_pci_driver.driver, &driver_attr_quirks);
 	driver_remove_file(&xen_pcibk_pci_driver.driver,
 			   &driver_attr_permissive);
+#if !defined(CONFIG_XEN)
 	driver_remove_file(&xen_pcibk_pci_driver.driver,
 			   &driver_attr_irq_handlers);
 	driver_remove_file(&xen_pcibk_pci_driver.driver,
 			   &driver_attr_irq_handler_state);
+#elif defined(CONFIG_PCI_MSI)
+	WARN_ON(unregister_msi_get_owner(xen_pcibk_get_owner));
+#endif
 	pci_unregister_driver(&xen_pcibk_pci_driver);
 }
 
@@ -1343,12 +1389,17 @@ static int __init pcistub_init(void)
 		err = driver_create_file(&xen_pcibk_pci_driver.driver,
 					 &driver_attr_permissive);
 
+#if !defined(CONFIG_XEN)
 	if (!err)
 		err = driver_create_file(&xen_pcibk_pci_driver.driver,
 					 &driver_attr_irq_handlers);
 	if (!err)
 		err = driver_create_file(&xen_pcibk_pci_driver.driver,
 					&driver_attr_irq_handler_state);
+#elif defined(CONFIG_PCI_MSI)
+	if (!err)
+		err = register_msi_get_owner(xen_pcibk_get_owner);
+#endif
 	if (err)
 		pcistub_exit();
 
--- head.orig/drivers/xen/xen-pciback/slot.c	2011-01-31 17:56:27.000000000 +0100
+++ head/drivers/xen/xen-pciback/slot.c	2011-09-19 14:36:47.000000000 +0200
@@ -6,9 +6,6 @@
  *   Author: Tristan Gingold <tristan.gingold@bull.net>, from vpci.c
  */
 
-#include <linux/list.h>
-#include <linux/slab.h>
-#include <linux/pci.h>
 #include <linux/spinlock.h>
 #include "pciback.h"
 
@@ -23,9 +20,10 @@ struct slot_dev_data {
 	spinlock_t lock;
 };
 
-struct pci_dev *pciback_get_pci_dev(struct pciback_device *pdev,
-				    unsigned int domain, unsigned int bus,
-				    unsigned int devfn)
+static struct pci_dev *_xen_pcibk_get_pci_dev(struct xen_pcibk_device *pdev,
+					      unsigned int domain,
+					      unsigned int bus,
+					      unsigned int devfn)
 {
 	struct pci_dev *dev = NULL;
 	struct slot_dev_data *slot_dev = pdev->pci_dev_data;
@@ -44,8 +42,9 @@ struct pci_dev *pciback_get_pci_dev(stru
 	return dev;
 }
 
-int pciback_add_pci_dev(struct pciback_device *pdev, struct pci_dev *dev,
-			int devid, publish_pci_dev_cb publish_cb)
+static int _xen_pcibk_add_pci_dev(struct xen_pcibk_device *pdev,
+				  struct pci_dev *dev, int devid,
+				  publish_pci_dev_cb publish_cb)
 {
 	int err = 0, slot, bus;
 	struct slot_dev_data *slot_dev = pdev->pci_dev_data;
@@ -87,7 +86,8 @@ int pciback_add_pci_dev(struct pciback_d
 	return err;
 }
 
-void pciback_release_pci_dev(struct pciback_device *pdev, struct pci_dev *dev)
+static void _xen_pcibk_release_pci_dev(struct xen_pcibk_device *pdev,
+				       struct pci_dev *dev)
 {
 	int slot, bus;
 	struct slot_dev_data *slot_dev = pdev->pci_dev_data;
@@ -112,7 +112,7 @@ void pciback_release_pci_dev(struct pcib
 		pcistub_put_pci_dev(found_dev);
 }
 
-int pciback_init_devices(struct pciback_device *pdev)
+static int _xen_pcibk_init_devices(struct xen_pcibk_device *pdev)
 {
 	int slot, bus;
 	struct slot_dev_data *slot_dev;
@@ -132,14 +132,14 @@ int pciback_init_devices(struct pciback_
 	return 0;
 }
 
-int pciback_publish_pci_roots(struct pciback_device *pdev,
-			      publish_pci_root_cb publish_cb)
+static int _xen_pcibk_publish_pci_roots(struct xen_pcibk_device *pdev,
+					publish_pci_root_cb publish_cb)
 {
 	/* The Virtual PCI bus has only one root */
 	return publish_cb(pdev, 0, 0);
 }
 
-void pciback_release_devices(struct pciback_device *pdev)
+static void _xen_pcibk_release_devices(struct xen_pcibk_device *pdev)
 {
 	int slot, bus;
 	struct slot_dev_data *slot_dev = pdev->pci_dev_data;
@@ -156,8 +156,10 @@ void pciback_release_devices(struct pcib
 	pdev->pci_dev_data = NULL;
 }
 
-int pciback_get_pcifront_dev(struct pci_dev *pcidev, struct pciback_device *pdev, 
-		unsigned int *domain, unsigned int *bus, unsigned int *devfn)
+static int _xen_pcibk_get_pcifront_dev(struct pci_dev *pcidev,
+				       struct xen_pcibk_device *pdev,
+				       unsigned int *domain,
+				       unsigned int *bus, unsigned int *devfn)
 {
 	int slot, busnr;
 	struct slot_dev_data *slot_dev = pdev->pci_dev_data;
@@ -185,3 +187,14 @@ out:
 	return found;
 
 }
+
+const struct xen_pcibk_backend xen_pcibk_slot_backend = {
+	.name		= "slot",
+	.init		= _xen_pcibk_init_devices,
+	.free		= _xen_pcibk_release_devices,
+	.find		= _xen_pcibk_get_pcifront_dev,
+	.publish	= _xen_pcibk_publish_pci_roots,
+	.release	= _xen_pcibk_release_pci_dev,
+	.add		= _xen_pcibk_add_pci_dev,
+	.get		= _xen_pcibk_get_pci_dev,
+};
<<<<<<< HEAD
--- head.orig/drivers/xen/xen-pciback/xenbus.c	2012-06-12 15:05:53.000000000 +0200
=======
--- head.orig/drivers/xen/xen-pciback/xenbus.c	2012-03-19 00:15:34.000000000 +0100
>>>>>>> 0ac6c274
+++ head/drivers/xen/xen-pciback/xenbus.c	2012-02-21 11:40:18.000000000 +0100
@@ -6,30 +6,77 @@
 #include <linux/module.h>
 #include <linux/init.h>
 #include <linux/list.h>
-#include <linux/vmalloc.h>
 #include <linux/workqueue.h>
 #include <xen/xenbus.h>
+#ifndef CONFIG_XEN
 #include <xen/events.h>
 #include <asm/xen/pci.h>
+#else
+#include <xen/evtchn.h>
+#endif
 #include "pciback.h"
 
 #define INVALID_EVTCHN_IRQ  (-1)
 struct workqueue_struct *xen_pcibk_wq;
 
-static bool __read_mostly passthrough;
-module_param(passthrough, bool, S_IRUGO);
-MODULE_PARM_DESC(passthrough,
-	"Option to specify how to export PCI topology to guest:\n"\
-	" 0 - (default) Hide the true PCI topology and makes the frontend\n"\
-	"   there is a single PCI bus with only the exported devices on it.\n"\
-	"   For example, a device at 03:05.0 will be re-assigned to 00:00.0\n"\
-	"   while second device at 02:1a.1 will be re-assigned to 00:01.1.\n"\
-	" 1 - Passthrough provides a real view of the PCI topology to the\n"\
-	"   frontend (for example, a device at 06:01.b will still appear at\n"\
-	"   06:01.b to the frontend). This is similar to how Xen 2.0.x\n"\
-	"   exposed PCI devices to its driver domains. This may be required\n"\
-	"   for drivers which depend on finding their hardward in certain\n"\
-	"   bus/slot locations.");
+static char __read_mostly mode[16] = CONFIG_XEN_PCIDEV_BACKEND_DEFAULT;
+module_param_string(mode, mode, sizeof(mode), S_IRUGO);
+MODULE_PARM_DESC(mode,
+	"Option to specify how to export PCI topology to guest:\n"
+#ifdef CONFIG_XEN_PCIDEV_BACKEND_VPCI
+	" vpci"
+# ifdef CONFIG_XEN_PCIDEV_BACKEND_DEFAULT_VPCI
+	" (default)"
+# endif
+	"\n"
+	"   Hides the true PCI topology and makes the frontend think there\n"
+	"   is a single PCI bus with only the exported devices on it.\n"
+	"   For example, a device at 03:05.0 will be re-assigned to 00:00.0\n"
+	"   while second device at 02:1a.1 will be re-assigned to 00:01.1.\n"
+#endif
+#ifdef CONFIG_XEN_PCIDEV_BACKEND_PASSTHROUGH
+	" passthrough"
+# ifdef CONFIG_XEN_PCIDEV_BACKEND_DEFAULT_PASSTHROUGH
+	" (default)"
+# endif
+	"\n"
+	"   Passthrough provides a real view of the PCI topology to the\n"
+	"   frontend (for example, a device at 06:01.b will still appear at\n"
+	"   06:01.b to the frontend). This is similar to how Xen 2.0.x\n"
+	"   exposed PCI devices to its driver domains. This may be required\n"
+	"   for drivers which depend on finding their hardware in certain\n"
+	"   bus/slot locations.\n"
+#endif
+#ifdef CONFIG_XEN_PCIDEV_BACKEND_SLOT
+	" slot\n"
+# ifdef CONFIG_XEN_PCIDEV_BACKEND_DEFAULT_SLOT
+	" (default)"
+# endif
+	"   Hides the true PCI topology and makes the frontend think there\n"
+	"   is a single PCI bus with only the exported devices on it.\n"
+	"   Contrary to the virtual PCI backend, each function becomes a\n"
+	"   new slot.\n"
+	"   For example, a device at 03:05.2 will be re-assigned to 00:00.0.\n"
+	"   A second device at 02:1a.1 will be re-assigned to 00:01.0.\n"
+#endif
+#ifdef CONFIG_XEN_PCIDEV_BACKEND_CONTROLLER
+	" controller\n"
+# ifdef CONFIG_XEN_PCIDEV_BACKEND_DEFAULT_CONTROLLER
+	" (default)"
+# endif
+	"   Virtualizes the PCI bus topology by providing a virtual bus\n"
+	"   per PCI root device.  Devices which are physically under\n"
+	"   the same root bus will appear on the same virtual bus.  For\n"
+	"   systems with complex I/O addressing, this is the only backend\n"
+	"   which supports extended I/O port spaces and MMIO translation\n"
+	"   offsets.  This backend also supports slot virtualization.\n"
+	"   For example, a device at 0000:01:02.1 will be re-assigned to\n"
+	"   0000:00:00.0.  A second device at 0000:02:05.0 (behind a P2P\n"
+	"   bridge on bus 0000:01) will be re-assigned to 0000:00:01.0.  A\n"
+	"   third device at 0000:16:05.0 (under a different PCI root bus)\n"
+	"   will be re-assigned to 0000:01:00.0.\n"
+#endif
+	);
 
 static struct xen_pcibk_device *alloc_pdev(struct xenbus_device *xdev)
 {
@@ -45,6 +92,9 @@ static struct xen_pcibk_device *alloc_pd
 
 	mutex_init(&pdev->dev_lock);
 
+#ifdef CONFIG_XEN
+	pdev->sh_area = NULL;
+#endif
 	pdev->sh_info = NULL;
 	pdev->evtchn_irq = INVALID_EVTCHN_IRQ;
 	pdev->be_watching = 0;
@@ -75,7 +125,11 @@ static void xen_pcibk_disconnect(struct 
 	flush_workqueue(xen_pcibk_wq);
 
 	if (pdev->sh_info != NULL) {
+#ifndef CONFIG_XEN
 		xenbus_unmap_ring_vfree(pdev->xdev, pdev->sh_info);
+#else
+		xenbus_unmap_ring_vfree(pdev->xdev, pdev->sh_area);
+#endif
 		pdev->sh_info = NULL;
 	}
 	mutex_unlock(&pdev->dev_lock);
@@ -102,20 +156,35 @@ static int xen_pcibk_do_attach(struct xe
 			     int remote_evtchn)
 {
 	int err = 0;
+#ifndef CONFIG_XEN
 	void *vaddr;
+#else
+	struct vm_struct *area;
+#endif
 
 	dev_dbg(&pdev->xdev->dev,
 		"Attaching to frontend resources - gnt_ref=%d evtchn=%d\n",
 		gnt_ref, remote_evtchn);
 
+#ifndef CONFIG_XEN
 	err = xenbus_map_ring_valloc(pdev->xdev, gnt_ref, &vaddr);
 	if (err < 0) {
+#else
+	area = xenbus_map_ring_valloc(pdev->xdev, gnt_ref);
+	if (IS_ERR(area)) {
+		err = PTR_ERR(area);
+#endif
 		xenbus_dev_fatal(pdev->xdev, err,
 				"Error mapping other domain page in ours.");
 		goto out;
 	}
 
+#ifndef CONFIG_XEN
 	pdev->sh_info = vaddr;
+#else
+	pdev->sh_area = area;
+	pdev->sh_info = area->addr;
+#endif
 
 	err = bind_interdomain_evtchn_to_irqhandler(
 		pdev->xdev->otherend_id, remote_evtchn, xen_pcibk_handle_event,
@@ -241,6 +310,7 @@ static int xen_pcibk_export_device(struc
 	if (err)
 		goto out;
 
+#ifndef CONFIG_XEN
 	dev_dbg(&dev->dev, "registering for %d\n", pdev->xdev->otherend_id);
 	if (xen_register_device_domain_owner(dev,
 					     pdev->xdev->otherend_id) != 0) {
@@ -249,6 +319,7 @@ static int xen_pcibk_export_device(struc
 		xen_unregister_device_domain_owner(dev);
 		xen_register_device_domain_owner(dev, pdev->xdev->otherend_id);
 	}
+#endif
 
 	/* TODO: It'd be nice to export a bridge and have all of its children
 	 * get exported with it. This may be best done in xend (which will
@@ -280,8 +351,10 @@ static int xen_pcibk_remove_device(struc
 		goto out;
 	}
 
+#ifndef CONFIG_XEN
 	dev_dbg(&dev->dev, "unregistering for %d\n", pdev->xdev->otherend_id);
 	xen_unregister_device_domain_owner(dev);
+#endif
 
 	xen_pcibk_release_pci_dev(pdev, dev);
 
@@ -718,18 +791,31 @@ static DEFINE_XENBUS_DRIVER(xen_pcibk, D
 );
 
 const struct xen_pcibk_backend *__read_mostly xen_pcibk_backend;
+static const struct xen_pcibk_backend *__initdata xen_pcibk_backends[] = {
+	&xen_pcibk_vpci_backend,
+	&xen_pcibk_passthrough_backend,
+	&xen_pcibk_slot_backend,
+	&xen_pcibk_controller_backend,
+};
 
 int __init xen_pcibk_xenbus_register(void)
 {
+	unsigned int i;
+
 	xen_pcibk_wq = create_workqueue("xen_pciback_workqueue");
 	if (!xen_pcibk_wq) {
 		printk(KERN_ERR "%s: create"
 			"xen_pciback_workqueue failed\n", __func__);
 		return -EFAULT;
 	}
-	xen_pcibk_backend = &xen_pcibk_vpci_backend;
-	if (passthrough)
-		xen_pcibk_backend = &xen_pcibk_passthrough_backend;
+	for (i = 0; i < ARRAY_SIZE(xen_pcibk_backends); ++i) {
+		if (!xen_pcibk_backends[i])
+			continue;
+		if (strcmp(xen_pcibk_backends[i]->name, mode) == 0) {
+			xen_pcibk_backend = xen_pcibk_backends[i];
+			break;
+		}
+	}
 	pr_info(DRV_NAME ": backend is %s\n", xen_pcibk_backend->name);
 	return xenbus_register_backend(&xen_pcibk_driver);
 }
<<<<<<< HEAD
--- head.orig/drivers/xen/xen-selfballoon.c	2012-06-12 15:05:53.000000000 +0200
+++ head/drivers/xen/xen-selfballoon.c	2012-02-08 13:03:38.000000000 +0100
=======
--- head.orig/drivers/xen/xen-selfballoon.c	2012-06-13 12:14:09.000000000 +0200
+++ head/drivers/xen/xen-selfballoon.c	2012-06-13 15:54:39.000000000 +0200
>>>>>>> 0ac6c274
@@ -79,6 +79,10 @@
 #include <xen/tmem.h>
 #include <xen/xen.h>
 
+#ifdef CONFIG_XEN
+#include "balloon/common.h"
+#endif
+
 /* Enable/disable with sysfs. */
 static int xen_selfballooning_enabled __read_mostly;
 
@@ -535,7 +539,6 @@ int register_xen_selfballooning(struct d
 #endif
 	return error;
 }
-EXPORT_SYMBOL(register_xen_selfballooning);
 
 static int __init xen_selfballoon_init(void)
 {
--- head.orig/drivers/xen/xenbus/xenbus_client.c	2011-02-01 15:04:27.000000000 +0100
+++ head/drivers/xen/xenbus/xenbus_client.c	2011-09-12 12:00:32.000000000 +0200
@@ -431,7 +431,7 @@ int xenbus_free_evtchn(struct xenbus_dev
 EXPORT_SYMBOL_GPL(xenbus_free_evtchn);
 
 
-#if 0 /* !defined(CONFIG_XEN) && !defined(MODULE) */
+#if !defined(CONFIG_XEN) && !defined(MODULE)
 /**
  * xenbus_map_ring_valloc
  * @dev: xenbus device
--- head.orig/drivers/xen/xenbus/xenbus_probe.c	2012-03-22 14:22:22.000000000 +0100
+++ head/drivers/xen/xenbus/xenbus_probe.c	2012-03-22 14:23:46.000000000 +0100
@@ -456,35 +456,41 @@ static void xenbus_dev_release(struct de
 		kfree(to_xenbus_device(dev));
 }
 
-static ssize_t xendev_show_nodename(struct device *dev,
+static ssize_t nodename_show(struct device *dev,
 #if LINUX_VERSION_CODE >= KERNEL_VERSION(2,6,13)
-				    struct device_attribute *attr,
+			     struct device_attribute *attr,
 #endif
-				    char *buf)
+			     char *buf)
 {
 	return sprintf(buf, "%s\n", to_xenbus_device(dev)->nodename);
 }
-static DEVICE_ATTR(nodename, S_IRUSR | S_IRGRP | S_IROTH, xendev_show_nodename, NULL);
 
-static ssize_t xendev_show_devtype(struct device *dev,
+static ssize_t devtype_show(struct device *dev,
 #if LINUX_VERSION_CODE >= KERNEL_VERSION(2,6,13)
-				   struct device_attribute *attr,
+			    struct device_attribute *attr,
 #endif
-				   char *buf)
+			    char *buf)
 {
 	return sprintf(buf, "%s\n", to_xenbus_device(dev)->devicetype);
 }
-static DEVICE_ATTR(devtype, S_IRUSR | S_IRGRP | S_IROTH, xendev_show_devtype, NULL);
 
-static ssize_t xendev_show_modalias(struct device *dev,
+static ssize_t modalias_show(struct device *dev,
 #if LINUX_VERSION_CODE >= KERNEL_VERSION(2,6,13)
-				    struct device_attribute *attr,
+			     struct device_attribute *attr,
 #endif
-				    char *buf)
+			     char *buf)
 {
-	return sprintf(buf, "xen:%s\n", to_xenbus_device(dev)->devicetype);
+	return sprintf(buf, "%s:%s\n", dev->bus->name,
+		       to_xenbus_device(dev)->devicetype);
 }
-static DEVICE_ATTR(modalias, S_IRUSR | S_IRGRP | S_IROTH, xendev_show_modalias, NULL);
+
+struct device_attribute xenbus_dev_attrs[] = {
+	__ATTR_RO(nodename),
+	__ATTR_RO(devtype),
+	__ATTR_RO(modalias),
+	__ATTR_NULL
+};
+PARAVIRT_EXPORT_SYMBOL(xenbus_dev_attrs);
 
 int xenbus_probe_node(struct xen_bus_type *bus,
 		      const char *type,
@@ -549,25 +555,7 @@ int xenbus_probe_node(struct xen_bus_typ
 	if (err)
 		goto fail;
 
-	err = device_create_file(&xendev->dev, &dev_attr_nodename);
-	if (err)
-		goto fail_unregister;
-
-	err = device_create_file(&xendev->dev, &dev_attr_devtype);
-	if (err)
-		goto fail_remove_nodename;
-
-	err = device_create_file(&xendev->dev, &dev_attr_modalias);
-	if (err)
-		goto fail_remove_devtype;
-
 	return 0;
-fail_remove_devtype:
-	device_remove_file(&xendev->dev, &dev_attr_devtype);
-fail_remove_nodename:
-	device_remove_file(&xendev->dev, &dev_attr_nodename);
-fail_unregister:
-	device_unregister(&xendev->dev);
 fail:
 	kfree(xendev);
 	return err;
@@ -636,12 +624,6 @@ static int xenbus_uevent_frontend(struct
 }
 #endif
 
-#if LINUX_VERSION_CODE >= KERNEL_VERSION(2,6,29)
-static struct device_attribute xenbus_dev_attrs[] = {
-	__ATTR_NULL
-};
-#endif
-
 /* Bus type for frontend drivers. */
 static struct xen_bus_type xenbus_frontend = {
 	.root = "device",
--- head.orig/drivers/xen/xenbus/xenbus_probe.h	2011-12-21 11:28:53.000000000 +0100
+++ head/drivers/xen/xenbus/xenbus_probe.h	2012-06-08 11:13:38.000000000 +0200
@@ -34,6 +34,8 @@
 #ifndef _XENBUS_PROBE_H
 #define _XENBUS_PROBE_H
 
+#include <linux/kconfig.h>
+
 #ifndef BUS_ID_SIZE
 #define XEN_BUS_ID_SIZE			20
 #else
@@ -47,7 +49,7 @@
 #define dev_name(dev) ((dev)->bus_id)
 #endif
 
-#if defined(CONFIG_XEN_BACKEND) || defined(CONFIG_XEN_BACKEND_MODULE)
+#if IS_ENABLED(CONFIG_XEN_BACKEND)
 extern void xenbus_backend_suspend(int (*fn)(struct device *, void *));
 extern void xenbus_backend_resume(int (*fn)(struct device *, void *));
 extern void xenbus_backend_probe_and_watch(void);
@@ -77,6 +79,8 @@ struct xen_bus_type {
 	struct bus_type bus;
 };
 
+extern struct device_attribute xenbus_dev_attrs[];
+
 extern int xenbus_match(struct device *_dev, struct device_driver *_drv);
 extern int xenbus_dev_probe(struct device *_dev);
 extern int xenbus_dev_remove(struct device *_dev);
--- head.orig/drivers/xen/xenbus/xenbus_probe_backend.c	2012-03-22 14:19:05.000000000 +0100
+++ head/drivers/xen/xenbus/xenbus_probe_backend.c	2012-03-22 14:23:42.000000000 +0100
@@ -119,6 +119,9 @@ static int xenbus_uevent_backend(struct 
 	if (xdev == NULL)
 		return -ENODEV;
 
+	if (add_uevent_var(env, "MODALIAS=xen-backend:%s", xdev->devicetype))
+		return -ENOMEM;
+
 	/* stuff we want to pass to /sbin/hotplug */
 	if (add_uevent_var(env, "XENBUS_TYPE=%s", xdev->devicetype))
 		return -ENOMEM;
@@ -197,10 +200,6 @@ static void frontend_changed(struct xenb
 }
 #endif
 
-static struct device_attribute xenbus_backend_dev_attrs[] = {
-	__ATTR_NULL
-};
-
 static struct xen_bus_type xenbus_backend = {
 	.root = "backend",
 	.levels = 3,		/* backend/type/<frontend>/<id> */
@@ -223,7 +222,7 @@ static struct xen_bus_type xenbus_backen
 #ifdef CONFIG_XEN
 		.shutdown	= xenbus_dev_shutdown,
 #endif
-		.dev_attrs	= xenbus_backend_dev_attrs,
+		.dev_attrs	= xenbus_dev_attrs,
 	},
 };
 
--- head.orig/include/xen/balloon.h	2011-04-13 17:01:31.000000000 +0200
+++ head/include/xen/balloon.h	2012-02-03 13:34:56.000000000 +0100
@@ -72,6 +72,10 @@ struct balloon_stats {
 	unsigned long max_schedule_delay;
 	unsigned long retry_count;
 	unsigned long max_retry_count;
+#ifdef CONFIG_XEN_BALLOON_MEMORY_HOTPLUG
+	unsigned long hotplug_pages;
+	unsigned long balloon_hotplug;
+#endif
 };
 
 extern struct balloon_stats balloon_stats;
@@ -83,4 +87,14 @@ void free_xenballooned_pages(int nr_page
 
 #endif /* CONFIG_PARAVIRT_XEN */
 
+struct sys_device;
+#ifdef CONFIG_XEN_SELFBALLOONING
+extern int register_xen_selfballooning(struct sys_device *sysdev);
+#else
+static inline int register_xen_selfballooning(struct sys_device *sysdev)
+{
+	return -ENOSYS;
+}
+#endif
+
 #endif /* __XEN_BALLOON_H__ */
--- head.orig/include/xen/firmware.h	2011-10-17 10:45:09.000000000 +0200
+++ head/include/xen/firmware.h	2012-06-08 11:17:59.000000000 +0200
@@ -1,7 +1,9 @@
 #ifndef __XEN_FIRMWARE_H__
 #define __XEN_FIRMWARE_H__
 
-#if defined(CONFIG_EDD) || defined(CONFIG_EDD_MODULE)
+#include <linux/kconfig.h>
+
+#if IS_ENABLED(CONFIG_EDD)
 void copy_edd(void);
 #endif
 
--- head.orig/include/xen/interface/xen.h	2012-04-04 10:14:21.000000000 +0200
+++ head/include/xen/interface/xen.h	2012-04-04 10:26:34.000000000 +0200
@@ -801,7 +801,7 @@ typedef struct dom0_vga_console_info {
             uint8_t  green_pos, green_size;
             uint8_t  blue_pos, blue_size;
             uint8_t  rsvd_pos, rsvd_size;
-#if __XEN_INTERFACE_VERSION__ >= 0x00030206
+#if __XEN_INTERFACE_VERSION__ >= 0x00030206 || (defined(CONFIG_PARAVIRT_XEN) && !defined(HAVE_XEN_PLATFORM_COMPAT_H))
             /* VESA capabilities (offset 0xa, VESA command 0x4f00). */
             uint32_t gbl_caps;
             /* Mode attributes (offset 0x0, VESA command 0x4f01). */<|MERGE_RESOLUTION|>--- conflicted
+++ resolved
@@ -1276,15 +1276,9 @@
  		pte = pfn_pte(phys >> PAGE_SHIFT, flags);
  		set_pte_vaddr_pud(level3_user_pgt, address, pte);
  		break;
-<<<<<<< HEAD
---- head.orig/drivers/gpu/drm/i915/intel_display.c	2012-06-06 13:26:52.000000000 +0200
-+++ head/drivers/gpu/drm/i915/intel_display.c	2012-06-08 10:37:08.000000000 +0200
-@@ -8441,7 +8441,11 @@ void gen6_update_ring_freq(struct drm_i9
-=======
 --- head.orig/drivers/gpu/drm/i915/intel_pm.c	2012-06-13 12:13:55.000000000 +0200
 +++ head/drivers/gpu/drm/i915/intel_pm.c	2012-06-13 15:54:29.000000000 +0200
 @@ -2504,7 +2504,11 @@ void gen6_update_ring_freq(struct drm_i9
->>>>>>> 0ac6c274
  	 * over
  	 */
  	if (!max_ia_freq)
@@ -1714,11 +1708,7 @@
  	sysfs_remove_group(&pdev->dev.kobj, &via_cputemp_group);
  	return 0;
  }
-<<<<<<< HEAD
---- head.orig/drivers/iommu/Kconfig	2012-06-12 15:05:53.000000000 +0200
-=======
 --- head.orig/drivers/iommu/Kconfig	2012-06-13 12:13:55.000000000 +0200
->>>>>>> 0ac6c274
 +++ head/drivers/iommu/Kconfig	2011-09-09 17:53:01.000000000 +0200
 @@ -4,6 +4,7 @@ config IOMMU_API
  
@@ -1728,11 +1718,7 @@
  	default y
  	---help---
  	  Say Y here if you want to compile device drivers for IO Memory
-<<<<<<< HEAD
---- head.orig/drivers/virtio/Kconfig	2012-06-12 15:05:53.000000000 +0200
-=======
 --- head.orig/drivers/virtio/Kconfig	2012-06-13 12:14:09.000000000 +0200
->>>>>>> 0ac6c274
 +++ head/drivers/virtio/Kconfig	2011-09-09 17:52:44.000000000 +0200
 @@ -8,6 +8,7 @@ config VIRTIO_RING
  	depends on VIRTIO
@@ -2414,11 +2400,7 @@
  MODULE_DESCRIPTION("Xen USB backend driver (usbback)");
  MODULE_LICENSE("Dual BSD/GPL");
 +MODULE_ALIAS("xen-backend:vusb");
-<<<<<<< HEAD
---- head.orig/drivers/xen/xen-pciback/Makefile	2012-06-12 15:05:53.000000000 +0200
-=======
 --- head.orig/drivers/xen/xen-pciback/Makefile	2011-10-24 09:10:05.000000000 +0200
->>>>>>> 0ac6c274
 +++ head/drivers/xen/xen-pciback/Makefile	2011-09-19 13:15:03.000000000 +0200
 @@ -1,7 +1,13 @@
 -obj-$(CONFIG_XEN_PCIDEV_BACKEND) += xen-pciback.o
@@ -2439,11 +2421,7 @@
 +$(pcibk-y)-$(CONFIG_XEN_PCIDEV_BACKEND_PASSTHROUGH) += passthrough.o
 +$(pcibk-y)-$(CONFIG_XEN_PCIDEV_BACKEND_SLOT) += slot.o
 +$(pcibk-y)-$(CONFIG_XEN_PCIDEV_BACKEND_CONTROLLER) += controller.o
-<<<<<<< HEAD
---- head.orig/drivers/xen/xen-pciback/conf_space_capability.c	2012-06-12 15:05:53.000000000 +0200
-=======
 --- head.orig/drivers/xen/xen-pciback/conf_space_capability.c	2011-10-24 09:10:05.000000000 +0200
->>>>>>> 0ac6c274
 +++ head/drivers/xen/xen-pciback/conf_space_capability.c	2011-09-16 14:20:03.000000000 +0200
 @@ -140,6 +140,21 @@ static int pm_ctrl_write(struct pci_dev 
  		goto out;
@@ -2467,11 +2445,7 @@
   out:
  	return err;
  }
-<<<<<<< HEAD
---- head.orig/drivers/xen/xen-pciback/conf_space_header.c	2012-06-12 15:05:53.000000000 +0200
-=======
 --- head.orig/drivers/xen/xen-pciback/conf_space_header.c	2012-01-05 00:55:44.000000000 +0100
->>>>>>> 0ac6c274
 +++ head/drivers/xen/xen-pciback/conf_space_header.c	2011-11-17 13:56:29.000000000 +0100
 @@ -39,10 +39,11 @@ static int command_read(struct pci_dev *
  
@@ -2713,11 +2687,7 @@
 +	.add		= _xen_pcibk_add_pci_dev,
 +	.get		= _xen_pcibk_get_pci_dev,
 +};
-<<<<<<< HEAD
---- head.orig/drivers/xen/xen-pciback/pciback.h	2012-06-12 15:05:53.000000000 +0200
-=======
 --- head.orig/drivers/xen/xen-pciback/pciback.h	2012-05-21 00:29:13.000000000 +0200
->>>>>>> 0ac6c274
 +++ head/drivers/xen/xen-pciback/pciback.h	2012-04-10 17:21:33.000000000 +0200
 @@ -10,12 +10,16 @@
  #include <linux/interrupt.h>
@@ -2788,11 +2758,7 @@
  extern const struct xen_pcibk_backend *xen_pcibk_backend;
  
  static inline int xen_pcibk_add_pci_dev(struct xen_pcibk_device *pdev,
-<<<<<<< HEAD
---- head.orig/drivers/xen/xen-pciback/pciback_ops.c	2012-06-12 15:05:53.000000000 +0200
-=======
 --- head.orig/drivers/xen/xen-pciback/pciback_ops.c	2012-05-21 00:29:13.000000000 +0200
->>>>>>> 0ac6c274
 +++ head/drivers/xen/xen-pciback/pciback_ops.c	2012-04-10 17:21:35.000000000 +0200
 @@ -6,13 +6,18 @@
  #include <linux/module.h>
@@ -3007,11 +2973,7 @@
  	return IRQ_NONE;
  }
 +#endif
-<<<<<<< HEAD
---- head.orig/drivers/xen/xen-pciback/pci_stub.c	2012-06-12 15:05:53.000000000 +0200
-=======
 --- head.orig/drivers/xen/xen-pciback/pci_stub.c	2012-05-21 00:29:13.000000000 +0200
->>>>>>> 0ac6c274
 +++ head/drivers/xen/xen-pciback/pci_stub.c	2012-04-10 17:21:31.000000000 +0200
 @@ -14,9 +14,14 @@
  #include <linux/wait.h>
@@ -3266,11 +3228,7 @@
 +	.add		= _xen_pcibk_add_pci_dev,
 +	.get		= _xen_pcibk_get_pci_dev,
 +};
-<<<<<<< HEAD
---- head.orig/drivers/xen/xen-pciback/xenbus.c	2012-06-12 15:05:53.000000000 +0200
-=======
 --- head.orig/drivers/xen/xen-pciback/xenbus.c	2012-03-19 00:15:34.000000000 +0100
->>>>>>> 0ac6c274
 +++ head/drivers/xen/xen-pciback/xenbus.c	2012-02-21 11:40:18.000000000 +0100
 @@ -6,30 +6,77 @@
  #include <linux/module.h>
@@ -3485,13 +3443,8 @@
  	pr_info(DRV_NAME ": backend is %s\n", xen_pcibk_backend->name);
  	return xenbus_register_backend(&xen_pcibk_driver);
  }
-<<<<<<< HEAD
---- head.orig/drivers/xen/xen-selfballoon.c	2012-06-12 15:05:53.000000000 +0200
-+++ head/drivers/xen/xen-selfballoon.c	2012-02-08 13:03:38.000000000 +0100
-=======
 --- head.orig/drivers/xen/xen-selfballoon.c	2012-06-13 12:14:09.000000000 +0200
 +++ head/drivers/xen/xen-selfballoon.c	2012-06-13 15:54:39.000000000 +0200
->>>>>>> 0ac6c274
 @@ -79,6 +79,10 @@
  #include <xen/tmem.h>
  #include <xen/xen.h>
