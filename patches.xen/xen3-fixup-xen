From http://xenbits.xen.org/linux-2.6.18-xen.hg (tip 1163:e0596f39eaef)
Subject: Fix Xen build wrt. Xen files coming from mainline.
From: xen-devel@lists.xen.org
Patch-mainline: n/a

Acked-by: jbeulich@suse.com

--- head.orig/drivers/xen/Makefile	2012-03-12 12:42:38.000000000 +0100
+++ head/drivers/xen/Makefile	2011-01-31 15:14:12.000000000 +0100
@@ -1,27 +1,28 @@
-obj-y	+= grant-table.o features.o events.o manage.o balloon.o
+obj-y	+= core/
+obj-y	+= console/
+obj-y	+= evtchn/
 obj-y	+= xenbus/
+obj-y	+= char/
 
-nostackp := $(call cc-option, -fno-stack-protector)
-CFLAGS_features.o			:= $(nostackp)
-
-obj-$(CONFIG_BLOCK)			+= biomerge.o
-obj-$(CONFIG_HOTPLUG_CPU)		+= cpu_hotplug.o
-obj-$(CONFIG_XEN_XENCOMM)		+= xencomm.o
-obj-$(CONFIG_XEN_BALLOON)		+= xen-balloon.o
-obj-$(CONFIG_XEN_SELFBALLOONING)	+= xen-selfballoon.o
-obj-$(CONFIG_XEN_DEV_EVTCHN)		+= xen-evtchn.o
-obj-$(CONFIG_XEN_GNTDEV)		+= xen-gntdev.o
-obj-$(CONFIG_XEN_GRANT_DEV_ALLOC)	+= xen-gntalloc.o
-obj-$(CONFIG_XENFS)			+= xenfs/
-obj-$(CONFIG_XEN_SYS_HYPERVISOR)	+= sys-hypervisor.o
-obj-$(CONFIG_XEN_PVHVM)			+= platform-pci.o
-obj-$(CONFIG_XEN_TMEM)			+= tmem.o
-obj-$(CONFIG_SWIOTLB_XEN)		+= swiotlb-xen.o
-obj-$(CONFIG_XEN_DOM0)			+= pci.o
-obj-$(CONFIG_XEN_PCIDEV_BACKEND)	+= xen-pciback/
-obj-$(CONFIG_XEN_PRIVCMD)		+= xen-privcmd.o
-
-xen-evtchn-y				:= evtchn.o
-xen-gntdev-y				:= gntdev.o
-xen-gntalloc-y				:= gntalloc.o
-xen-privcmd-y				:= privcmd.o
+obj-y	+= util.o
+obj-$(CONFIG_XEN_BALLOON)		+= balloon/
+obj-$(CONFIG_XEN_BLKDEV_BACKEND)	+= blkback/
+obj-$(CONFIG_XEN_BLKDEV_TAP)		+= blktap/
+obj-$(CONFIG_XEN_BLKDEV_TAP2)		+= blktap2/
+obj-$(CONFIG_XEN_NETDEV_BACKEND)	+= netback/
+obj-$(CONFIG_XEN_TPMDEV_BACKEND)	+= tpmback/
+obj-$(CONFIG_XEN_BLKDEV_FRONTEND)	+= blkfront/
+obj-$(CONFIG_XEN_NETDEV_FRONTEND)	+= netfront/
+obj-$(CONFIG_XEN_PCIDEV_BACKEND)	+= pciback/
+obj-$(CONFIG_XEN_PCIDEV_FRONTEND)	+= pcifront/
+obj-$(CONFIG_XEN_FRAMEBUFFER)		+= fbfront/
+obj-$(CONFIG_XEN_KEYBOARD)		+= fbfront/
+obj-$(CONFIG_XEN_SCSI_BACKEND)		+= scsiback/
+obj-$(CONFIG_XEN_SCSI_FRONTEND)		+= scsifront/
+obj-$(CONFIG_XEN_USB_BACKEND)		+= usbback/
+obj-$(CONFIG_XEN_USB_FRONTEND)		+= usbfront/
+obj-$(CONFIG_XEN_PRIVCMD)	+= privcmd/
+obj-$(CONFIG_XEN_GRANT_DEV)	+= gntdev/
+obj-$(CONFIG_XEN_NETDEV_ACCEL_SFC_UTIL)		+= sfc_netutil/
+obj-$(CONFIG_XEN_NETDEV_ACCEL_SFC_FRONTEND)	+= sfc_netfront/
+obj-$(CONFIG_XEN_NETDEV_ACCEL_SFC_BACKEND)	+= sfc_netback/
--- head.orig/drivers/xen/xenbus/Makefile	2012-03-12 12:42:38.000000000 +0100
+++ head/drivers/xen/xenbus/Makefile	2011-02-02 17:06:11.000000000 +0100
@@ -1,14 +1,9 @@
-obj-y	+= xenbus.o
-obj-y	+= xenbus_dev_frontend.o
+obj-y += xenbus_client.o xenbus_comms.o xenbus_xs.o xenbus_probe.o
+obj-$(CONFIG_XEN_BACKEND) += xenbus_be.o
 
-xenbus-objs =
-xenbus-objs += xenbus_client.o
-xenbus-objs += xenbus_comms.o
-xenbus-objs += xenbus_xs.o
-xenbus-objs += xenbus_probe.o
+xenbus_be-objs =
+xenbus_be-objs += xenbus_backend_client.o
 
-xenbus-be-objs-$(CONFIG_XEN_BACKEND) += xenbus_probe_backend.o
-xenbus-objs += $(xenbus-be-objs-y)
-
-obj-$(CONFIG_XEN_BACKEND) += xenbus_dev_backend.o
-obj-$(CONFIG_XEN_XENBUS_FRONTEND) += xenbus_probe_frontend.o
+xenbus-$(CONFIG_XEN_BACKEND) += xenbus_probe_backend.o
+obj-y += $(xenbus-y) $(xenbus-m)
+obj-$(CONFIG_XEN_XENBUS_DEV) += xenbus_dev.o
--- head.orig/drivers/xen/xenbus/xenbus_client.c	2012-03-12 12:42:38.000000000 +0100
+++ head/drivers/xen/xenbus/xenbus_client.c	2011-11-28 09:44:25.000000000 +0100
@@ -31,40 +31,17 @@
  */
 
 #include <linux/slab.h>
-#include <linux/types.h>
-#include <linux/spinlock.h>
-#include <linux/vmalloc.h>
-#include <linux/export.h>
-#include <asm/xen/hypervisor.h>
-#include <asm/xen/page.h>
-#include <xen/interface/xen.h>
-#include <xen/interface/event_channel.h>
-#include <xen/balloon.h>
-#include <xen/events.h>
-#include <xen/grant_table.h>
+#include <xen/evtchn.h>
+#include <xen/gnttab.h>
 #include <xen/xenbus.h>
-#include <xen/xen.h>
+#include <xen/driver_util.h>
 
-#include "xenbus_probe.h"
+#ifdef HAVE_XEN_PLATFORM_COMPAT_H
+#include <xen/platform-compat.h>
+#endif
 
-struct xenbus_map_node {
-	struct list_head next;
-	union {
-		struct vm_struct *area; /* PV */
-		struct page *page;     /* HVM */
-	};
-	grant_handle_t handle;
-};
-
-static DEFINE_SPINLOCK(xenbus_valloc_lock);
-static LIST_HEAD(xenbus_valloc_pages);
-
-struct xenbus_ring_ops {
-	int (*map)(struct xenbus_device *dev, int gnt, void **vaddr);
-	int (*unmap)(struct xenbus_device *dev, void *vaddr);
-};
-
-static const struct xenbus_ring_ops *ring_ops __read_mostly;
+#define DPRINTK(fmt, args...) \
+    pr_debug("xenbus_client (%s:%d) " fmt ".\n", __FUNCTION__, __LINE__, ##args)
 
 const char *xenbus_strstate(enum xenbus_state state)
 {
@@ -75,28 +52,14 @@ const char *xenbus_strstate(enum xenbus_
 		[ XenbusStateInitialised  ] = "Initialised",
 		[ XenbusStateConnected    ] = "Connected",
 		[ XenbusStateClosing      ] = "Closing",
-		[ XenbusStateClosed	  ] = "Closed",
-		[XenbusStateReconfiguring] = "Reconfiguring",
-		[XenbusStateReconfigured] = "Reconfigured",
+		[ XenbusStateClosed       ] = "Closed",
+		[ XenbusStateReconfiguring ] = "Reconfiguring",
+		[ XenbusStateReconfigured ] = "Reconfigured",
 	};
 	return (state < ARRAY_SIZE(name)) ? name[state] : "INVALID";
 }
 EXPORT_SYMBOL_GPL(xenbus_strstate);
 
-/**
- * xenbus_watch_path - register a watch
- * @dev: xenbus device
- * @path: path to watch
- * @watch: watch to register
- * @callback: callback to register
- *
- * Register a @watch on the given path, using the given xenbus_watch structure
- * for storage, and the given @callback function as the callback.  Return 0 on
- * success, or -errno on error.  On success, the given @path will be saved as
- * @watch->node, and remains the caller's to free.  On error, @watch->node will
- * be NULL, the device will switch to %XenbusStateClosing, and the error will
- * be saved in the store.
- */
 int xenbus_watch_path(struct xenbus_device *dev, const char *path,
 		      struct xenbus_watch *watch,
 		      void (*callback)(struct xenbus_watch *,
@@ -120,53 +83,27 @@ int xenbus_watch_path(struct xenbus_devi
 EXPORT_SYMBOL_GPL(xenbus_watch_path);
 
 
-/**
- * xenbus_watch_pathfmt - register a watch on a sprintf-formatted path
- * @dev: xenbus device
- * @watch: watch to register
- * @callback: callback to register
- * @pathfmt: format of path to watch
- *
- * Register a watch on the given @path, using the given xenbus_watch
- * structure for storage, and the given @callback function as the callback.
- * Return 0 on success, or -errno on error.  On success, the watched path
- * (@path/@path2) will be saved as @watch->node, and becomes the caller's to
- * kfree().  On error, watch->node will be NULL, so the caller has nothing to
- * free, the device will switch to %XenbusStateClosing, and the error will be
- * saved in the store.
- */
-int xenbus_watch_pathfmt(struct xenbus_device *dev,
-			 struct xenbus_watch *watch,
-			 void (*callback)(struct xenbus_watch *,
-					const char **, unsigned int),
-			 const char *pathfmt, ...)
+int xenbus_watch_path2(struct xenbus_device *dev, const char *path,
+		       const char *path2, struct xenbus_watch *watch,
+		       void (*callback)(struct xenbus_watch *,
+					const char **, unsigned int))
 {
 	int err;
-	va_list ap;
-	char *path;
-
-	va_start(ap, pathfmt);
-	path = kvasprintf(GFP_NOIO | __GFP_HIGH, pathfmt, ap);
-	va_end(ap);
-
-	if (!path) {
+	char *state = kasprintf(GFP_NOIO | __GFP_HIGH, "%s/%s", path, path2);
+	if (!state) {
 		xenbus_dev_fatal(dev, -ENOMEM, "allocating path for watch");
 		return -ENOMEM;
 	}
-	err = xenbus_watch_path(dev, path, watch, callback);
+	err = xenbus_watch_path(dev, state, watch, callback);
 
 	if (err)
-		kfree(path);
+		kfree(state);
 	return err;
 }
-EXPORT_SYMBOL_GPL(xenbus_watch_pathfmt);
+EXPORT_SYMBOL_GPL(xenbus_watch_path2);
 
-static void xenbus_switch_fatal(struct xenbus_device *, int, int,
-				const char *, ...);
 
-static int
-__xenbus_switch_state(struct xenbus_device *dev,
-		      enum xenbus_state state, int depth)
+int xenbus_switch_state(struct xenbus_device *dev, enum xenbus_state state)
 {
 	/* We check whether the state is currently set to the given value, and
 	   if not, then the state is set.  We don't want to unconditionally
@@ -181,59 +118,29 @@ __xenbus_switch_state(struct xenbus_devi
 	   would not get reset if the transaction was aborted.
 	 */
 
-	struct xenbus_transaction xbt;
 	int current_state;
-	int err, abort;
+	int err;
 
 	if (state == dev->state)
 		return 0;
 
-again:
-	abort = 1;
-
-	err = xenbus_transaction_start(&xbt);
-	if (err) {
-		xenbus_switch_fatal(dev, depth, err, "starting transaction");
-		return 0;
-	}
-
-	err = xenbus_scanf(xbt, dev->nodename, "state", "%d", &current_state);
+	err = xenbus_scanf(XBT_NIL, dev->nodename, "state", "%d",
+			   &current_state);
 	if (err != 1)
-		goto abort;
+		return 0;
 
-	err = xenbus_printf(xbt, dev->nodename, "state", "%d", state);
+	err = xenbus_printf(XBT_NIL, dev->nodename, "state", "%d", state);
 	if (err) {
-		xenbus_switch_fatal(dev, depth, err, "writing new state");
-		goto abort;
+		if (state != XenbusStateClosing) /* Avoid looping */
+			xenbus_dev_fatal(dev, err, "writing new state");
+		return err;
 	}
 
-	abort = 0;
-abort:
-	err = xenbus_transaction_end(xbt, abort);
-	if (err) {
-		if (err == -EAGAIN && !abort)
-			goto again;
-		xenbus_switch_fatal(dev, depth, err, "ending transaction");
-	} else
-		dev->state = state;
+	dev->state = state;
 
 	return 0;
 }
 
-/**
- * xenbus_switch_state
- * @dev: xenbus device
- * @state: new state
- *
- * Advertise in the store a change of the given driver to the given new_state.
- * Return 0 on success, or -errno on error.  On error, the device will switch
- * to XenbusStateClosing, and the error will be saved in the store.
- */
-int xenbus_switch_state(struct xenbus_device *dev, enum xenbus_state state)
-{
-	return __xenbus_switch_state(dev, state, 0);
-}
-
 EXPORT_SYMBOL_GPL(xenbus_switch_state);
 
 int xenbus_frontend_closed(struct xenbus_device *dev)
@@ -254,13 +161,12 @@ static char *error_path(struct xenbus_de
 }
 
 
-static void xenbus_va_dev_error(struct xenbus_device *dev, int err,
-				const char *fmt, va_list ap)
+void _dev_error(struct xenbus_device *dev, int err, const char *fmt,
+		va_list ap)
 {
 	int ret;
 	unsigned int len;
-	char *printf_buffer = NULL;
-	char *path_buffer = NULL;
+	char *printf_buffer = NULL, *path_buffer = NULL;
 
 #define PRINTF_BUFFER_SIZE 4096
 	printf_buffer = kmalloc(PRINTF_BUFFER_SIZE, GFP_KERNEL);
@@ -277,13 +183,13 @@ static void xenbus_va_dev_error(struct x
 	path_buffer = error_path(dev);
 
 	if (path_buffer == NULL) {
-		dev_err(&dev->dev, "failed to write error node for %s (%s)\n",
+		printk("xenbus: failed to write error node for %s (%s)\n",
 		       dev->nodename, printf_buffer);
 		goto fail;
 	}
 
 	if (xenbus_write(XBT_NIL, path_buffer, "error", printf_buffer) != 0) {
-		dev_err(&dev->dev, "failed to write error node for %s (%s)\n",
+		printk("xenbus: failed to write error node for %s (%s)\n",
 		       dev->nodename, printf_buffer);
 		goto fail;
 	}
@@ -294,74 +200,30 @@ fail:
 }
 
 
-/**
- * xenbus_dev_error
- * @dev: xenbus device
- * @err: error to report
- * @fmt: error message format
- *
- * Report the given negative errno into the store, along with the given
- * formatted message.
- */
 void xenbus_dev_error(struct xenbus_device *dev, int err, const char *fmt, ...)
 {
 	va_list ap;
 
 	va_start(ap, fmt);
-	xenbus_va_dev_error(dev, err, fmt, ap);
+	_dev_error(dev, err, fmt, ap);
 	va_end(ap);
 }
 EXPORT_SYMBOL_GPL(xenbus_dev_error);
 
-/**
- * xenbus_dev_fatal
- * @dev: xenbus device
- * @err: error to report
- * @fmt: error message format
- *
- * Equivalent to xenbus_dev_error(dev, err, fmt, args), followed by
- * xenbus_switch_state(dev, XenbusStateClosing) to schedule an orderly
- * closedown of this driver and its peer.
- */
 
 void xenbus_dev_fatal(struct xenbus_device *dev, int err, const char *fmt, ...)
 {
 	va_list ap;
 
 	va_start(ap, fmt);
-	xenbus_va_dev_error(dev, err, fmt, ap);
+	_dev_error(dev, err, fmt, ap);
 	va_end(ap);
 
 	xenbus_switch_state(dev, XenbusStateClosing);
 }
 EXPORT_SYMBOL_GPL(xenbus_dev_fatal);
 
-/**
- * Equivalent to xenbus_dev_fatal(dev, err, fmt, args), but helps
- * avoiding recursion within xenbus_switch_state.
- */
-static void xenbus_switch_fatal(struct xenbus_device *dev, int depth, int err,
-				const char *fmt, ...)
-{
-	va_list ap;
-
-	va_start(ap, fmt);
-	xenbus_va_dev_error(dev, err, fmt, ap);
-	va_end(ap);
-
-	if (!depth)
-		__xenbus_switch_state(dev, XenbusStateClosing, 1);
-}
 
-/**
- * xenbus_grant_ring
- * @dev: xenbus device
- * @ring_mfn: mfn of ring to grant
-
- * Grant access to the given @ring_mfn to the peer of the given device.  Return
- * 0 on success, or -errno on error.  On error, the device will switch to
- * XenbusStateClosing, and the error will be saved in the store.
- */
 int xenbus_grant_ring(struct xenbus_device *dev, unsigned long ring_mfn)
 {
 	int err = gnttab_grant_foreign_access(dev->otherend_id, ring_mfn, 0);
@@ -372,18 +234,12 @@ int xenbus_grant_ring(struct xenbus_devi
 EXPORT_SYMBOL_GPL(xenbus_grant_ring);
 
 
-/**
- * Allocate an event channel for the given xenbus_device, assigning the newly
- * created local port to *port.  Return 0 on success, or -errno on error.  On
- * error, the device will switch to XenbusStateClosing, and the error will be
- * saved in the store.
- */
 int xenbus_alloc_evtchn(struct xenbus_device *dev, int *port)
 {
 	struct evtchn_alloc_unbound alloc_unbound;
 	int err;
 
-	alloc_unbound.dom = DOMID_SELF;
+	alloc_unbound.dom        = DOMID_SELF;
 	alloc_unbound.remote_dom = dev->otherend_id;
 
 	err = HYPERVISOR_event_channel_op(EVTCHNOP_alloc_unbound,
@@ -398,36 +254,6 @@ int xenbus_alloc_evtchn(struct xenbus_de
 EXPORT_SYMBOL_GPL(xenbus_alloc_evtchn);
 
 
-/**
- * Bind to an existing interdomain event channel in another domain. Returns 0
- * on success and stores the local port in *port. On error, returns -errno,
- * switches the device to XenbusStateClosing, and saves the error in XenStore.
- */
-int xenbus_bind_evtchn(struct xenbus_device *dev, int remote_port, int *port)
-{
-	struct evtchn_bind_interdomain bind_interdomain;
-	int err;
-
-	bind_interdomain.remote_dom = dev->otherend_id;
-	bind_interdomain.remote_port = remote_port;
-
-	err = HYPERVISOR_event_channel_op(EVTCHNOP_bind_interdomain,
-					  &bind_interdomain);
-	if (err)
-		xenbus_dev_fatal(dev, err,
-				 "binding to event channel %d from domain %d",
-				 remote_port, dev->otherend_id);
-	else
-		*port = bind_interdomain.local_port;
-
-	return err;
-}
-EXPORT_SYMBOL_GPL(xenbus_bind_evtchn);
-
-
-/**
- * Free an existing event channel. Returns 0 on success or -errno on error.
- */
 int xenbus_free_evtchn(struct xenbus_device *dev, int port)
 {
 	struct evtchn_close close;
@@ -444,307 +270,13 @@ int xenbus_free_evtchn(struct xenbus_dev
 EXPORT_SYMBOL_GPL(xenbus_free_evtchn);
 
 
-/**
- * xenbus_map_ring_valloc
- * @dev: xenbus device
- * @gnt_ref: grant reference
- * @vaddr: pointer to address to be filled out by mapping
- *
- * Based on Rusty Russell's skeleton driver's map_page.
- * Map a page of memory into this domain from another domain's grant table.
- * xenbus_map_ring_valloc allocates a page of virtual address space, maps the
- * page to that address, and sets *vaddr to that address.
- * Returns 0 on success, and GNTST_* (see xen/include/interface/grant_table.h)
- * or -ENOMEM on error. If an error is returned, device will switch to
- * XenbusStateClosing and the error message will be saved in XenStore.
- */
-int xenbus_map_ring_valloc(struct xenbus_device *dev, int gnt_ref, void **vaddr)
-{
-	return ring_ops->map(dev, gnt_ref, vaddr);
-}
-EXPORT_SYMBOL_GPL(xenbus_map_ring_valloc);
-
-static int xenbus_map_ring_valloc_pv(struct xenbus_device *dev,
-				     int gnt_ref, void **vaddr)
-{
-	struct gnttab_map_grant_ref op = {
-		.flags = GNTMAP_host_map | GNTMAP_contains_pte,
-		.ref   = gnt_ref,
-		.dom   = dev->otherend_id,
-	};
-	struct xenbus_map_node *node;
-	struct vm_struct *area;
-	pte_t *pte;
-
-	*vaddr = NULL;
-
-	node = kzalloc(sizeof(*node), GFP_KERNEL);
-	if (!node)
-		return -ENOMEM;
-
-	area = alloc_vm_area(PAGE_SIZE, &pte);
-	if (!area) {
-		kfree(node);
-		return -ENOMEM;
-	}
-
-	op.host_addr = arbitrary_virt_to_machine(pte).maddr;
-
-	if (HYPERVISOR_grant_table_op(GNTTABOP_map_grant_ref, &op, 1))
-		BUG();
-
-	if (op.status != GNTST_okay) {
-		free_vm_area(area);
-		kfree(node);
-		xenbus_dev_fatal(dev, op.status,
-				 "mapping in shared page %d from domain %d",
-				 gnt_ref, dev->otherend_id);
-		return op.status;
-	}
-
-	node->handle = op.handle;
-	node->area = area;
-
-	spin_lock(&xenbus_valloc_lock);
-	list_add(&node->next, &xenbus_valloc_pages);
-	spin_unlock(&xenbus_valloc_lock);
-
-	*vaddr = area->addr;
-	return 0;
-}
-
-static int xenbus_map_ring_valloc_hvm(struct xenbus_device *dev,
-				      int gnt_ref, void **vaddr)
-{
-	struct xenbus_map_node *node;
-	int err;
-	void *addr;
-
-	*vaddr = NULL;
-
-	node = kzalloc(sizeof(*node), GFP_KERNEL);
-	if (!node)
-		return -ENOMEM;
-
-	err = alloc_xenballooned_pages(1, &node->page, false /* lowmem */);
-	if (err)
-		goto out_err;
-
-	addr = pfn_to_kaddr(page_to_pfn(node->page));
-
-	err = xenbus_map_ring(dev, gnt_ref, &node->handle, addr);
-	if (err)
-		goto out_err;
-
-	spin_lock(&xenbus_valloc_lock);
-	list_add(&node->next, &xenbus_valloc_pages);
-	spin_unlock(&xenbus_valloc_lock);
-
-	*vaddr = addr;
-	return 0;
-
- out_err:
-	free_xenballooned_pages(1, &node->page);
-	kfree(node);
-	return err;
-}
-
-
-/**
- * xenbus_map_ring
- * @dev: xenbus device
- * @gnt_ref: grant reference
- * @handle: pointer to grant handle to be filled
- * @vaddr: address to be mapped to
- *
- * Map a page of memory into this domain from another domain's grant table.
- * xenbus_map_ring does not allocate the virtual address space (you must do
- * this yourself!). It only maps in the page to the specified address.
- * Returns 0 on success, and GNTST_* (see xen/include/interface/grant_table.h)
- * or -ENOMEM on error. If an error is returned, device will switch to
- * XenbusStateClosing and the error message will be saved in XenStore.
- */
-int xenbus_map_ring(struct xenbus_device *dev, int gnt_ref,
-		    grant_handle_t *handle, void *vaddr)
-{
-	struct gnttab_map_grant_ref op;
-
-	gnttab_set_map_op(&op, (phys_addr_t)vaddr, GNTMAP_host_map, gnt_ref,
-			  dev->otherend_id);
-
-	if (HYPERVISOR_grant_table_op(GNTTABOP_map_grant_ref, &op, 1))
-		BUG();
-
-	if (op.status != GNTST_okay) {
-		xenbus_dev_fatal(dev, op.status,
-				 "mapping in shared page %d from domain %d",
-				 gnt_ref, dev->otherend_id);
-	} else
-		*handle = op.handle;
-
-	return op.status;
-}
-EXPORT_SYMBOL_GPL(xenbus_map_ring);
-
-
-/**
- * xenbus_unmap_ring_vfree
- * @dev: xenbus device
- * @vaddr: addr to unmap
- *
- * Based on Rusty Russell's skeleton driver's unmap_page.
- * Unmap a page of memory in this domain that was imported from another domain.
- * Use xenbus_unmap_ring_vfree if you mapped in your memory with
- * xenbus_map_ring_valloc (it will free the virtual address space).
- * Returns 0 on success and returns GNTST_* on error
- * (see xen/include/interface/grant_table.h).
- */
-int xenbus_unmap_ring_vfree(struct xenbus_device *dev, void *vaddr)
-{
-	return ring_ops->unmap(dev, vaddr);
-}
-EXPORT_SYMBOL_GPL(xenbus_unmap_ring_vfree);
-
-static int xenbus_unmap_ring_vfree_pv(struct xenbus_device *dev, void *vaddr)
-{
-	struct xenbus_map_node *node;
-	struct gnttab_unmap_grant_ref op = {
-		.host_addr = (unsigned long)vaddr,
-	};
-	unsigned int level;
-
-	spin_lock(&xenbus_valloc_lock);
-	list_for_each_entry(node, &xenbus_valloc_pages, next) {
-		if (node->area->addr == vaddr) {
-			list_del(&node->next);
-			goto found;
-		}
-	}
-	node = NULL;
- found:
-	spin_unlock(&xenbus_valloc_lock);
-
-	if (!node) {
-		xenbus_dev_error(dev, -ENOENT,
-				 "can't find mapped virtual address %p", vaddr);
-		return GNTST_bad_virt_addr;
-	}
-
-	op.handle = node->handle;
-	op.host_addr = arbitrary_virt_to_machine(
-		lookup_address((unsigned long)vaddr, &level)).maddr;
-
-	if (HYPERVISOR_grant_table_op(GNTTABOP_unmap_grant_ref, &op, 1))
-		BUG();
-
-	if (op.status == GNTST_okay)
-		free_vm_area(node->area);
-	else
-		xenbus_dev_error(dev, op.status,
-				 "unmapping page at handle %d error %d",
-				 node->handle, op.status);
-
-	kfree(node);
-	return op.status;
-}
-
-static int xenbus_unmap_ring_vfree_hvm(struct xenbus_device *dev, void *vaddr)
-{
-	int rv;
-	struct xenbus_map_node *node;
-	void *addr;
-
-	spin_lock(&xenbus_valloc_lock);
-	list_for_each_entry(node, &xenbus_valloc_pages, next) {
-		addr = pfn_to_kaddr(page_to_pfn(node->page));
-		if (addr == vaddr) {
-			list_del(&node->next);
-			goto found;
-		}
-	}
-	node = NULL;
- found:
-	spin_unlock(&xenbus_valloc_lock);
-
-	if (!node) {
-		xenbus_dev_error(dev, -ENOENT,
-				 "can't find mapped virtual address %p", vaddr);
-		return GNTST_bad_virt_addr;
-	}
-
-	rv = xenbus_unmap_ring(dev, node->handle, addr);
-
-	if (!rv)
-		free_xenballooned_pages(1, &node->page);
-	else
-		WARN(1, "Leaking %p\n", vaddr);
-
-	kfree(node);
-	return rv;
-}
-
-/**
- * xenbus_unmap_ring
- * @dev: xenbus device
- * @handle: grant handle
- * @vaddr: addr to unmap
- *
- * Unmap a page of memory in this domain that was imported from another domain.
- * Returns 0 on success and returns GNTST_* on error
- * (see xen/include/interface/grant_table.h).
- */
-int xenbus_unmap_ring(struct xenbus_device *dev,
-		      grant_handle_t handle, void *vaddr)
-{
-	struct gnttab_unmap_grant_ref op;
-
-	gnttab_set_unmap_op(&op, (phys_addr_t)vaddr, GNTMAP_host_map, handle);
-
-	if (HYPERVISOR_grant_table_op(GNTTABOP_unmap_grant_ref, &op, 1))
-		BUG();
-
-	if (op.status != GNTST_okay)
-		xenbus_dev_error(dev, op.status,
-				 "unmapping page at handle %d error %d",
-				 handle, op.status);
-
-	return op.status;
-}
-EXPORT_SYMBOL_GPL(xenbus_unmap_ring);
-
-
-/**
- * xenbus_read_driver_state
- * @path: path for driver
- *
- * Return the state of the driver rooted at the given store path, or
- * XenbusStateUnknown if no state can be read.
- */
 enum xenbus_state xenbus_read_driver_state(const char *path)
 {
-	enum xenbus_state result;
-	int err = xenbus_gather(XBT_NIL, path, "state", "%d", &result, NULL);
-	if (err)
+	int result;
+
+	if (xenbus_scanf(XBT_NIL, path, "state", "%d", &result) != 1)
 		result = XenbusStateUnknown;
 
 	return result;
 }
 EXPORT_SYMBOL_GPL(xenbus_read_driver_state);
-
-static const struct xenbus_ring_ops ring_ops_pv = {
-	.map = xenbus_map_ring_valloc_pv,
-	.unmap = xenbus_unmap_ring_vfree_pv,
-};
-
-static const struct xenbus_ring_ops ring_ops_hvm = {
-	.map = xenbus_map_ring_valloc_hvm,
-	.unmap = xenbus_unmap_ring_vfree_hvm,
-};
-
-void __init xenbus_ring_ops_init(void)
-{
-	if (xen_pv_domain())
-		ring_ops = &ring_ops_pv;
-	else
-		ring_ops = &ring_ops_hvm;
-}
--- head.orig/drivers/xen/xenbus/xenbus_comms.c	2012-03-12 12:42:38.000000000 +0100
+++ head/drivers/xen/xenbus/xenbus_comms.c	2011-04-11 13:43:15.000000000 +0200
@@ -34,25 +34,55 @@
 #include <linux/interrupt.h>
 #include <linux/sched.h>
 #include <linux/err.h>
+#include <linux/ptrace.h>
+#include <linux/workqueue.h>
+#include <xen/evtchn.h>
 #include <xen/xenbus.h>
-#include <asm/xen/hypervisor.h>
-#include <xen/events.h>
-#include <xen/page.h>
+
+#include <asm/hypervisor.h>
+
 #include "xenbus_comms.h"
 
+#ifdef HAVE_XEN_PLATFORM_COMPAT_H
+#include <xen/platform-compat.h>
+#endif
+
 static int xenbus_irq;
 
-static DECLARE_WORK(probe_work, xenbus_probe);
+extern void xenbus_probe(void *);
+static DECLARE_WORK(probe_work, xenbus_probe, NULL);
 
 static DECLARE_WAIT_QUEUE_HEAD(xb_waitq);
 
-static irqreturn_t wake_waiting(int irq, void *unused)
+static irqreturn_t wake_waiting(int irq, void *unused, struct pt_regs *regs)
 {
-	if (unlikely(xenstored_ready == 0)) {
-		xenstored_ready = 1;
-		schedule_work(&probe_work);
+	int old, new;
+
+	old = atomic_read(&xenbus_xsd_state);
+	switch (old) {
+		case XENBUS_XSD_UNCOMMITTED:
+			BUG();
+			return IRQ_HANDLED;
+
+		case XENBUS_XSD_FOREIGN_INIT:
+			new = XENBUS_XSD_FOREIGN_READY;
+			break;
+
+		case XENBUS_XSD_LOCAL_INIT:
+			new = XENBUS_XSD_LOCAL_READY;
+			break;
+
+		case XENBUS_XSD_FOREIGN_READY:
+		case XENBUS_XSD_LOCAL_READY:
+		default:
+			goto wake;
 	}
 
+	old = atomic_cmpxchg(&xenbus_xsd_state, old, new);
+	if (old != new)
+		schedule_work(&probe_work);
+
+wake:
 	wake_up(&xb_waitq);
 	return IRQ_HANDLED;
 }
@@ -82,13 +112,6 @@ static const void *get_input_chunk(XENST
 	return buf + MASK_XENSTORE_IDX(cons);
 }
 
-/**
- * xb_write - low level write
- * @data: buffer to send
- * @len: length of buffer
- *
- * Returns 0 on success, error otherwise.
- */
 int xb_write(const void *data, unsigned len)
 {
 	struct xenstore_domain_interface *intf = xen_store_interface;
@@ -197,12 +220,11 @@ int xb_read(void *data, unsigned len)
 	return 0;
 }
 
-/**
- * xb_init_comms - Set up interrupt handler off store event channel.
- */
+/* Set up interrupt handler off store event channel. */
 int xb_init_comms(void)
 {
 	struct xenstore_domain_interface *intf = xen_store_interface;
+	int err;
 
 	if (intf->req_prod != intf->req_cons)
 		printk(KERN_ERR "XENBUS request ring is not quiescent "
@@ -217,20 +239,18 @@ int xb_init_comms(void)
 			intf->rsp_cons = intf->rsp_prod;
 	}
 
-	if (xenbus_irq) {
-		/* Already have an irq; assume we're resuming */
-		rebind_evtchn_irq(xen_store_evtchn, xenbus_irq);
-	} else {
-		int err;
-		err = bind_evtchn_to_irqhandler(xen_store_evtchn, wake_waiting,
-						0, "xenbus", &xb_waitq);
-		if (err <= 0) {
-			printk(KERN_ERR "XENBUS request irq failed %i\n", err);
-			return err;
-		}
+	if (xenbus_irq)
+		unbind_from_irqhandler(xenbus_irq, &xb_waitq);
 
-		xenbus_irq = err;
+	err = bind_caller_port_to_irqhandler(
+		xen_store_evtchn, wake_waiting,
+		0, "xenbus", &xb_waitq);
+	if (err <= 0) {
+		printk(KERN_ERR "XENBUS request irq failed %i\n", err);
+		return err;
 	}
 
+	xenbus_irq = err;
+
 	return 0;
 }
--- head.orig/drivers/xen/xenbus/xenbus_comms.h	2012-03-12 12:42:38.000000000 +0100
+++ head/drivers/xen/xenbus/xenbus_comms.h	2011-04-11 13:43:15.000000000 +0200
@@ -31,8 +31,6 @@
 #ifndef _XENBUS_COMMS_H
 #define _XENBUS_COMMS_H
 
-#include <linux/fs.h>
-
 int xs_init(void);
 int xb_init_comms(void);
 
@@ -45,6 +43,27 @@ int xs_input_avail(void);
 extern struct xenstore_domain_interface *xen_store_interface;
 extern int xen_store_evtchn;
 
-extern const struct file_operations xen_xenbus_fops;
+/* For xenbus internal use. */
+enum {
+	XENBUS_XSD_UNCOMMITTED = 0,
+	XENBUS_XSD_FOREIGN_INIT,
+	XENBUS_XSD_FOREIGN_READY,
+	XENBUS_XSD_LOCAL_INIT,
+	XENBUS_XSD_LOCAL_READY,
+};
+extern atomic_t xenbus_xsd_state;
+
+static inline int is_xenstored_ready(void)
+{
+	int s = atomic_read(&xenbus_xsd_state);
+	return s == XENBUS_XSD_FOREIGN_READY || s == XENBUS_XSD_LOCAL_READY;
+}
+
+#if defined(CONFIG_XEN_XENBUS_DEV) && defined(CONFIG_XEN_PRIVILEGED_GUEST)
+#include <xen/interface/event_channel.h>
+#include <xen/interface/grant_table.h>
+
+int xenbus_conn(domid_t, grant_ref_t *, evtchn_port_t *);
+#endif
 
 #endif /* _XENBUS_COMMS_H */
--- head.orig/drivers/xen/xenbus/xenbus_probe.c	2012-03-12 12:42:38.000000000 +0100
+++ head/drivers/xen/xenbus/xenbus_probe.c	2012-03-12 12:51:05.000000000 +0100
@@ -4,6 +4,7 @@
  * Copyright (C) 2005 Rusty Russell, IBM Corporation
  * Copyright (C) 2005 Mike Wray, Hewlett-Packard
  * Copyright (C) 2005, 2006 XenSource Ltd
+ * Copyright (C) 2007 Solarflare Communications, Inc.
  *
  * This program is free software; you can redistribute it and/or
  * modify it under the terms of the GNU General Public License version 2
@@ -32,7 +33,7 @@
 
 #define DPRINTK(fmt, args...)				\
 	pr_debug("xenbus_probe (%s:%d) " fmt ".\n",	\
-		 __func__, __LINE__, ##args)
+		 __FUNCTION__, __LINE__, ##args)
 
 #include <linux/kernel.h>
 #include <linux/err.h>
@@ -40,39 +41,46 @@
 #include <linux/ctype.h>
 #include <linux/fcntl.h>
 #include <linux/mm.h>
-#include <linux/proc_fs.h>
 #include <linux/notifier.h>
-#include <linux/kthread.h>
 #include <linux/mutex.h>
-#include <linux/io.h>
-#include <linux/slab.h>
 #include <linux/module.h>
+#include <xen/gnttab.h>
 
+#include <asm/io.h>
 #include <asm/page.h>
+#include <asm/maddr.h>
 #include <asm/pgtable.h>
-#include <asm/xen/hypervisor.h>
-
-#include <xen/xen.h>
+#include <asm/hypervisor.h>
 #include <xen/xenbus.h>
-#include <xen/events.h>
-#include <xen/page.h>
-
+#include <xen/xen_proc.h>
+#include <xen/evtchn.h>
+#include <xen/features.h>
+#ifdef MODULE
 #include <xen/hvm.h>
+#endif
 
 #include "xenbus_comms.h"
 #include "xenbus_probe.h"
 
+#ifdef HAVE_XEN_PLATFORM_COMPAT_H
+#include <xen/platform-compat.h>
+#endif
 
 int xen_store_evtchn;
-EXPORT_SYMBOL_GPL(xen_store_evtchn);
-
 struct xenstore_domain_interface *xen_store_interface;
-EXPORT_SYMBOL_GPL(xen_store_interface);
 
 static unsigned long xen_store_mfn;
 
+extern struct mutex xenwatch_mutex;
+
 static BLOCKING_NOTIFIER_HEAD(xenstore_chain);
 
+static void wait_for_devices(struct xenbus_driver *xendrv);
+
+static int xenbus_probe_frontend(const char *type, const char *name);
+
+static void xenbus_dev_shutdown(struct device *_dev);
+
 /* If something in array of ids matches this device, return it. */
 static const struct xenbus_device_id *
 match_device(const struct xenbus_device_id *arr, struct xenbus_device *dev)
@@ -93,7 +101,24 @@ int xenbus_match(struct device *_dev, st
 
 	return match_device(drv->ids, to_xenbus_device(_dev)) != NULL;
 }
-EXPORT_SYMBOL_GPL(xenbus_match);
+
+/* device/<type>/<id> => <type>-<id> */
+static int frontend_bus_id(char bus_id[XEN_BUS_ID_SIZE], const char *nodename)
+{
+	nodename = strchr(nodename, '/');
+	if (!nodename || strlen(nodename + 1) >= XEN_BUS_ID_SIZE) {
+		printk(KERN_WARNING "XENBUS: bad frontend %s\n", nodename);
+		return -EINVAL;
+	}
+
+	strlcpy(bus_id, nodename + 1, XEN_BUS_ID_SIZE);
+	if (!strchr(bus_id, '/')) {
+		printk(KERN_WARNING "XENBUS: bus_id %s no slash\n", bus_id);
+		return -EINVAL;
+	}
+	*strchr(bus_id, '/') = '-';
+	return 0;
+}
 
 
 static void free_otherend_details(struct xenbus_device *dev)
@@ -113,30 +138,7 @@ static void free_otherend_watch(struct x
 }
 
 
-static int talk_to_otherend(struct xenbus_device *dev)
-{
-	struct xenbus_driver *drv = to_xenbus_driver(dev->dev.driver);
-
-	free_otherend_watch(dev);
-	free_otherend_details(dev);
-
-	return drv->read_otherend_details(dev);
-}
-
-
-
-static int watch_otherend(struct xenbus_device *dev)
-{
-	struct xen_bus_type *bus =
-		container_of(dev->dev.bus, struct xen_bus_type, bus);
-
-	return xenbus_watch_pathfmt(dev, &dev->otherend_watch,
-				    bus->otherend_changed,
-				    "%s/%s", dev->otherend, "state");
-}
-
-
-int xenbus_read_otherend_details(struct xenbus_device *xendev,
+int read_otherend_details(struct xenbus_device *xendev,
 				 char *id_node, char *path_node)
 {
 	int err = xenbus_gather(XBT_NIL, xendev->nodename,
@@ -161,11 +163,62 @@ int xenbus_read_otherend_details(struct 
 
 	return 0;
 }
-EXPORT_SYMBOL_GPL(xenbus_read_otherend_details);
 
-void xenbus_otherend_changed(struct xenbus_watch *watch,
-			     const char **vec, unsigned int len,
-			     int ignore_on_shutdown)
+
+static int read_backend_details(struct xenbus_device *xendev)
+{
+	return read_otherend_details(xendev, "backend-id", "backend");
+}
+
+#if LINUX_VERSION_CODE >= KERNEL_VERSION(2,6,16)
+static int xenbus_uevent_frontend(struct device *dev, char **envp,
+				  int num_envp, char *buffer, int buffer_size)
+{
+	struct xenbus_device *xdev;
+	int length = 0, i = 0;
+
+	if (dev == NULL)
+		return -ENODEV;
+	xdev = to_xenbus_device(dev);
+	if (xdev == NULL)
+		return -ENODEV;
+
+	/* stuff we want to pass to /sbin/hotplug */
+	add_uevent_var(envp, num_envp, &i, buffer, buffer_size, &length,
+		       "XENBUS_TYPE=%s", xdev->devicetype);
+	add_uevent_var(envp, num_envp, &i, buffer, buffer_size, &length,
+		       "XENBUS_PATH=%s", xdev->nodename);
+	add_uevent_var(envp, num_envp, &i, buffer, buffer_size, &length,
+		       "MODALIAS=xen:%s", xdev->devicetype);
+
+	return 0;
+}
+#endif
+
+/* Bus type for frontend drivers. */
+static struct xen_bus_type xenbus_frontend = {
+	.root = "device",
+	.levels = 2, 		/* device/type/<id> */
+	.get_bus_id = frontend_bus_id,
+	.probe = xenbus_probe_frontend,
+	.error = -ENODEV,
+	.bus = {
+		.name     = "xen",
+		.match    = xenbus_match,
+#if LINUX_VERSION_CODE >= KERNEL_VERSION(2,6,16)
+		.probe    = xenbus_dev_probe,
+		.remove   = xenbus_dev_remove,
+		.shutdown = xenbus_dev_shutdown,
+		.uevent   = xenbus_uevent_frontend,
+#endif
+	},
+	.dev = {
+		.bus_id = "xen",
+	},
+};
+
+static void otherend_changed(struct xenbus_watch *watch,
+			     const char **vec, unsigned int len)
 {
 	struct xenbus_device *dev =
 		container_of(watch, struct xenbus_device, otherend_watch);
@@ -177,31 +230,54 @@ void xenbus_otherend_changed(struct xenb
 	if (!dev->otherend ||
 	    strncmp(dev->otherend, vec[XS_WATCH_PATH],
 		    strlen(dev->otherend))) {
-		dev_dbg(&dev->dev, "Ignoring watch at %s\n",
-			vec[XS_WATCH_PATH]);
+		DPRINTK("Ignoring watch at %s", vec[XS_WATCH_PATH]);
 		return;
 	}
 
 	state = xenbus_read_driver_state(dev->otherend);
 
-	dev_dbg(&dev->dev, "state is %d, (%s), %s, %s\n",
-		state, xenbus_strstate(state), dev->otherend_watch.node,
-		vec[XS_WATCH_PATH]);
+	DPRINTK("state is %d (%s), %s, %s", state, xenbus_strstate(state),
+		dev->otherend_watch.node, vec[XS_WATCH_PATH]);
 
+#if LINUX_VERSION_CODE >= KERNEL_VERSION(2,6,16)
 	/*
 	 * Ignore xenbus transitions during shutdown. This prevents us doing
 	 * work that can fail e.g., when the rootfs is gone.
 	 */
 	if (system_state > SYSTEM_RUNNING) {
-		if (ignore_on_shutdown && (state == XenbusStateClosing))
+		struct xen_bus_type *bus = bus;
+		bus = container_of(dev->dev.bus, struct xen_bus_type, bus);
+		/* If we're frontend, drive the state machine to Closed. */
+		/* This should cause the backend to release our resources. */
+		if ((bus == &xenbus_frontend) && (state == XenbusStateClosing))
 			xenbus_frontend_closed(dev);
 		return;
 	}
+#endif
 
 	if (drv->otherend_changed)
 		drv->otherend_changed(dev, state);
 }
-EXPORT_SYMBOL_GPL(xenbus_otherend_changed);
+
+
+static int talk_to_otherend(struct xenbus_device *dev)
+{
+	struct xenbus_driver *drv = to_xenbus_driver(dev->dev.driver);
+
+	free_otherend_watch(dev);
+	free_otherend_details(dev);
+
+	return drv->read_otherend_details(dev);
+}
+
+
+
+static int watch_otherend(struct xenbus_device *dev)
+{
+	return xenbus_watch_path2(dev, dev->otherend, "state",
+				  &dev->otherend_watch, otherend_changed);
+}
+
 
 int xenbus_dev_probe(struct device *_dev)
 {
@@ -225,8 +301,9 @@ int xenbus_dev_probe(struct device *_dev
 
 	err = talk_to_otherend(dev);
 	if (err) {
-		dev_warn(&dev->dev, "talk_to_otherend on %s failed.\n",
-			 dev->nodename);
+		printk(KERN_WARNING
+		       "xenbus_probe: talk_to_otherend on %s failed.\n",
+		       dev->nodename);
 		return err;
 	}
 
@@ -236,7 +313,8 @@ int xenbus_dev_probe(struct device *_dev
 
 	err = watch_otherend(dev);
 	if (err) {
-		dev_warn(&dev->dev, "watch_otherend on %s failed.\n",
+		printk(KERN_WARNING
+		       "xenbus_probe: watch_otherend on %s failed.\n",
 		       dev->nodename);
 		return err;
 	}
@@ -245,9 +323,8 @@ int xenbus_dev_probe(struct device *_dev
 fail:
 	xenbus_dev_error(dev, err, "xenbus_dev_probe on %s", dev->nodename);
 	xenbus_switch_state(dev, XenbusStateClosed);
-	return err;
+	return -ENODEV;
 }
-EXPORT_SYMBOL_GPL(xenbus_dev_probe);
 
 int xenbus_dev_remove(struct device *_dev)
 {
@@ -257,47 +334,86 @@ int xenbus_dev_remove(struct device *_de
 	DPRINTK("%s", dev->nodename);
 
 	free_otherend_watch(dev);
-	free_otherend_details(dev);
 
 	if (drv->remove)
 		drv->remove(dev);
 
+	free_otherend_details(dev);
+
 	xenbus_switch_state(dev, XenbusStateClosed);
 	return 0;
 }
-EXPORT_SYMBOL_GPL(xenbus_dev_remove);
 
-void xenbus_dev_shutdown(struct device *_dev)
+static void xenbus_dev_shutdown(struct device *_dev)
 {
 	struct xenbus_device *dev = to_xenbus_device(_dev);
 	unsigned long timeout = 5*HZ;
 
 	DPRINTK("%s", dev->nodename);
 
+/* Commented out since xenstored stubdom is now minios based not linux based
+#define XENSTORE_DOMAIN_SHARES_THIS_KERNEL
+*/
+#ifndef XENSTORE_DOMAIN_SHARES_THIS_KERNEL
+	if (is_initial_xendomain())
+#endif
+		return;
+
 	get_device(&dev->dev);
 	if (dev->state != XenbusStateConnected) {
-		printk(KERN_INFO "%s: %s: %s != Connected, skipping\n", __func__,
+		printk("%s: %s: %s != Connected, skipping\n", __FUNCTION__,
 		       dev->nodename, xenbus_strstate(dev->state));
 		goto out;
 	}
 	xenbus_switch_state(dev, XenbusStateClosing);
+
+	if (!strcmp(dev->devicetype, "vfb"))
+		goto out;
+
 	timeout = wait_for_completion_timeout(&dev->down, timeout);
 	if (!timeout)
-		printk(KERN_INFO "%s: %s timeout closing device\n",
-		       __func__, dev->nodename);
+		printk("%s: %s timeout closing device\n", __FUNCTION__, dev->nodename);
  out:
 	put_device(&dev->dev);
 }
-EXPORT_SYMBOL_GPL(xenbus_dev_shutdown);
 
 int xenbus_register_driver_common(struct xenbus_driver *drv,
 				  struct xen_bus_type *bus)
 {
+	int ret;
+
+	if (bus->error)
+		return bus->error;
+
 	drv->driver.bus = &bus->bus;
+#if LINUX_VERSION_CODE < KERNEL_VERSION(2,6,16)
+	drv->driver.probe = xenbus_dev_probe;
+	drv->driver.remove = xenbus_dev_remove;
+	drv->driver.shutdown = xenbus_dev_shutdown;
+#endif
 
-	return driver_register(&drv->driver);
+	mutex_lock(&xenwatch_mutex);
+	ret = driver_register(&drv->driver);
+	mutex_unlock(&xenwatch_mutex);
+	return ret;
 }
-EXPORT_SYMBOL_GPL(xenbus_register_driver_common);
+
+int xenbus_register_frontend(struct xenbus_driver *drv)
+{
+	int ret;
+
+	drv->read_otherend_details = read_backend_details;
+
+	ret = xenbus_register_driver_common(drv, &xenbus_frontend);
+	if (ret)
+		return ret;
+
+	/* If this driver is loaded as a module wait for devices to attach. */
+	wait_for_devices(drv);
+
+	return 0;
+}
+EXPORT_SYMBOL_GPL(xenbus_register_frontend);
 
 void xenbus_unregister_driver(struct xenbus_driver *drv)
 {
@@ -373,38 +489,31 @@ static void xenbus_dev_release(struct de
 		kfree(to_xenbus_device(dev));
 }
 
-static ssize_t nodename_show(struct device *dev,
-			     struct device_attribute *attr, char *buf)
+static ssize_t xendev_show_nodename(struct device *dev,
+#if LINUX_VERSION_CODE >= KERNEL_VERSION(2,6,13)
+				    struct device_attribute *attr,
+#endif
+				    char *buf)
 {
 	return sprintf(buf, "%s\n", to_xenbus_device(dev)->nodename);
 }
+static DEVICE_ATTR(nodename, S_IRUSR | S_IRGRP | S_IROTH, xendev_show_nodename, NULL);
 
-static ssize_t devtype_show(struct device *dev,
-			    struct device_attribute *attr, char *buf)
+static ssize_t xendev_show_devtype(struct device *dev,
+#if LINUX_VERSION_CODE >= KERNEL_VERSION(2,6,13)
+				   struct device_attribute *attr,
+#endif
+				   char *buf)
 {
 	return sprintf(buf, "%s\n", to_xenbus_device(dev)->devicetype);
 }
+static DEVICE_ATTR(devtype, S_IRUSR | S_IRGRP | S_IROTH, xendev_show_devtype, NULL);
 
-static ssize_t modalias_show(struct device *dev,
-			     struct device_attribute *attr, char *buf)
-{
-	return sprintf(buf, "%s:%s\n", dev->bus->name,
-		       to_xenbus_device(dev)->devicetype);
-}
-
-struct device_attribute xenbus_dev_attrs[] = {
-	__ATTR_RO(nodename),
-	__ATTR_RO(devtype),
-	__ATTR_RO(modalias),
-	__ATTR_NULL
-};
-EXPORT_SYMBOL_GPL(xenbus_dev_attrs);
 
 int xenbus_probe_node(struct xen_bus_type *bus,
 		      const char *type,
 		      const char *nodename)
 {
-	char devname[XEN_BUS_ID_SIZE];
 	int err;
 	struct xenbus_device *xendev;
 	size_t stringlen;
@@ -412,6 +521,9 @@ int xenbus_probe_node(struct xen_bus_typ
 
 	enum xenbus_state state = xenbus_read_driver_state(nodename);
 
+	if (bus->error)
+		return bus->error;
+
 	if (state != XenbusStateInitialising) {
 		/* Device is not new, so ignore it.  This can happen if a
 		   device is going away after switching to Closed.  */
@@ -436,26 +548,55 @@ int xenbus_probe_node(struct xen_bus_typ
 	xendev->devicetype = tmpstring;
 	init_completion(&xendev->down);
 
+	xendev->dev.parent = &bus->dev;
 	xendev->dev.bus = &bus->bus;
 	xendev->dev.release = xenbus_dev_release;
 
-	err = bus->get_bus_id(devname, xendev->nodename);
+	err = bus->get_bus_id(xendev->dev.bus_id, xendev->nodename);
 	if (err)
 		goto fail;
 
-	dev_set_name(&xendev->dev, devname);
-
 	/* Register with generic device framework. */
 	err = device_register(&xendev->dev);
 	if (err)
 		goto fail;
 
+	err = device_create_file(&xendev->dev, &dev_attr_nodename);
+	if (err)
+		goto unregister;
+	err = device_create_file(&xendev->dev, &dev_attr_devtype);
+	if (err)
+		goto unregister;
+
 	return 0;
+unregister:
+	device_remove_file(&xendev->dev, &dev_attr_nodename);
+	device_remove_file(&xendev->dev, &dev_attr_devtype);
+	device_unregister(&xendev->dev);
 fail:
 	kfree(xendev);
 	return err;
 }
-EXPORT_SYMBOL_GPL(xenbus_probe_node);
+
+/* device/<typename>/<name> */
+static int xenbus_probe_frontend(const char *type, const char *name)
+{
+	char *nodename;
+	int err;
+
+	if (!strcmp(type, "console"))
+		return 0;
+
+	nodename = kasprintf(GFP_KERNEL, "%s/%s/%s", xenbus_frontend.root, type, name);
+	if (!nodename)
+		return -ENOMEM;
+
+	DPRINTK("%s", nodename);
+
+	err = xenbus_probe_node(&xenbus_frontend, type, nodename);
+	kfree(nodename);
+	return err;
+}
 
 static int xenbus_probe_device_type(struct xen_bus_type *bus, const char *type)
 {
@@ -469,7 +610,7 @@ static int xenbus_probe_device_type(stru
 		return PTR_ERR(dir);
 
 	for (i = 0; i < dir_n; i++) {
-		err = bus->probe(bus, type, dir[i]);
+		err = bus->probe(type, dir[i]);
 		if (err)
 			break;
 	}
@@ -484,6 +625,9 @@ int xenbus_probe_devices(struct xen_bus_
 	char **dir;
 	unsigned int i, dir_n;
 
+	if (bus->error)
+		return bus->error;
+
 	dir = xenbus_directory(XBT_NIL, bus->root, "", &dir_n);
 	if (IS_ERR(dir))
 		return PTR_ERR(dir);
@@ -497,7 +641,6 @@ int xenbus_probe_devices(struct xen_bus_
 	kfree(dir);
 	return err;
 }
-EXPORT_SYMBOL_GPL(xenbus_probe_devices);
 
 static unsigned int char_count(const char *str, char c)
 {
@@ -522,15 +665,15 @@ static int strsep_len(const char *str, c
 	return (len == 0) ? i : -ERANGE;
 }
 
-void xenbus_dev_changed(const char *node, struct xen_bus_type *bus)
+void dev_changed(const char *node, struct xen_bus_type *bus)
 {
 	int exists, rootlen;
 	struct xenbus_device *dev;
 	char type[XEN_BUS_ID_SIZE];
 	const char *p, *root;
 
-	if (char_count(node, '/') < 2)
-		return;
+	if (bus->error || char_count(node, '/') < 2)
+ 		return;
 
 	exists = xenbus_exists(XBT_NIL, node, "");
 	if (!exists) {
@@ -558,46 +701,81 @@ void xenbus_dev_changed(const char *node
 
 	kfree(root);
 }
-EXPORT_SYMBOL_GPL(xenbus_dev_changed);
 
-int xenbus_dev_suspend(struct device *dev)
+static void frontend_changed(struct xenbus_watch *watch,
+			     const char **vec, unsigned int len)
+{
+	DPRINTK("");
+
+	dev_changed(vec[XS_WATCH_PATH], &xenbus_frontend);
+}
+
+/* We watch for devices appearing and vanishing. */
+static struct xenbus_watch fe_watch = {
+	.node = "device",
+	.callback = frontend_changed,
+};
+
+static int suspend_dev(struct device *dev, void *data)
 {
 	int err = 0;
 	struct xenbus_driver *drv;
-	struct xenbus_device *xdev
-		= container_of(dev, struct xenbus_device, dev);
+	struct xenbus_device *xdev;
 
-	DPRINTK("%s", xdev->nodename);
+	DPRINTK("");
 
 	if (dev->driver == NULL)
 		return 0;
 	drv = to_xenbus_driver(dev->driver);
+	xdev = container_of(dev, struct xenbus_device, dev);
 	if (drv->suspend)
 		err = drv->suspend(xdev);
 	if (err)
 		printk(KERN_WARNING
-		       "xenbus: suspend %s failed: %i\n", dev_name(dev), err);
+		       "xenbus: suspend %s failed: %i\n", dev->bus_id, err);
 	return 0;
 }
-EXPORT_SYMBOL_GPL(xenbus_dev_suspend);
 
-int xenbus_dev_resume(struct device *dev)
+static int suspend_cancel_dev(struct device *dev, void *data)
+{
+	int err = 0;
+	struct xenbus_driver *drv;
+	struct xenbus_device *xdev;
+
+	DPRINTK("");
+
+	if (dev->driver == NULL)
+		return 0;
+	drv = to_xenbus_driver(dev->driver);
+	xdev = container_of(dev, struct xenbus_device, dev);
+	if (drv->suspend_cancel)
+		err = drv->suspend_cancel(xdev);
+	if (err)
+		printk(KERN_WARNING
+		       "xenbus: suspend_cancel %s failed: %i\n",
+		       dev->bus_id, err);
+	return 0;
+}
+
+static int resume_dev(struct device *dev, void *data)
 {
 	int err;
 	struct xenbus_driver *drv;
-	struct xenbus_device *xdev
-		= container_of(dev, struct xenbus_device, dev);
+	struct xenbus_device *xdev;
 
-	DPRINTK("%s", xdev->nodename);
+	DPRINTK("");
 
 	if (dev->driver == NULL)
 		return 0;
+
 	drv = to_xenbus_driver(dev->driver);
+	xdev = container_of(dev, struct xenbus_device, dev);
+
 	err = talk_to_otherend(xdev);
 	if (err) {
 		printk(KERN_WARNING
 		       "xenbus: resume (talk_to_otherend) %s failed: %i\n",
-		       dev_name(dev), err);
+		       dev->bus_id, err);
 		return err;
 	}
 
@@ -608,7 +786,7 @@ int xenbus_dev_resume(struct device *dev
 		if (err) {
 			printk(KERN_WARNING
 			       "xenbus: resume %s failed: %i\n",
-			       dev_name(dev), err);
+			       dev->bus_id, err);
 			return err;
 		}
 	}
@@ -617,37 +795,60 @@ int xenbus_dev_resume(struct device *dev
 	if (err) {
 		printk(KERN_WARNING
 		       "xenbus_probe: resume (watch_otherend) %s failed: "
-		       "%d.\n", dev_name(dev), err);
+		       "%d.\n", dev->bus_id, err);
 		return err;
 	}
 
 	return 0;
 }
-EXPORT_SYMBOL_GPL(xenbus_dev_resume);
 
-int xenbus_dev_cancel(struct device *dev)
+void xenbus_suspend(void)
 {
-	/* Do nothing */
-	DPRINTK("cancel");
-	return 0;
+	DPRINTK("");
+
+	if (!xenbus_frontend.error)
+		bus_for_each_dev(&xenbus_frontend.bus, NULL, NULL, suspend_dev);
+	xenbus_backend_suspend(suspend_dev);
+	xs_suspend();
+}
+
+void xenbus_resume(void)
+{
+	xb_init_comms();
+	xs_resume();
+	if (!xenbus_frontend.error)
+		bus_for_each_dev(&xenbus_frontend.bus, NULL, NULL, resume_dev);
+	xenbus_backend_resume(resume_dev);
+}
+
+void xenbus_suspend_cancel(void)
+{
+	xs_suspend_cancel();
+	if (!xenbus_frontend.error)
+		bus_for_each_dev(&xenbus_frontend.bus, NULL, NULL, suspend_cancel_dev);
+	xenbus_backend_resume(suspend_cancel_dev);
 }
-EXPORT_SYMBOL_GPL(xenbus_dev_cancel);
 
 /* A flag to determine if xenstored is 'ready' (i.e. has started) */
-int xenstored_ready;
+atomic_t xenbus_xsd_state = ATOMIC_INIT(XENBUS_XSD_UNCOMMITTED);
 
 
-int register_xenstore_notifier(struct notifier_block *nb)
+int
+#ifdef CONFIG_XEN
+__init
+#endif
+register_xenstore_notifier(struct notifier_block *nb)
 {
 	int ret = 0;
 
-	if (xenstored_ready > 0)
+	if (is_xenstored_ready())
 		ret = nb->notifier_call(nb, 0, NULL);
 	else
 		blocking_notifier_chain_register(&xenstore_chain, nb);
 
 	return ret;
 }
+#ifndef CONFIG_XEN
 EXPORT_SYMBOL_GPL(register_xenstore_notifier);
 
 void unregister_xenstore_notifier(struct notifier_block *nb)
@@ -655,122 +856,524 @@ void unregister_xenstore_notifier(struct
 	blocking_notifier_chain_unregister(&xenstore_chain, nb);
 }
 EXPORT_SYMBOL_GPL(unregister_xenstore_notifier);
+#endif
+
+#ifndef CONFIG_XEN
+static DECLARE_WAIT_QUEUE_HEAD(backend_state_wq);
+static int backend_state;
+
+static void xenbus_reset_backend_state_changed(struct xenbus_watch *w,
+					const char **v, unsigned int l)
+{
+	if (xenbus_scanf(XBT_NIL, v[XS_WATCH_PATH], "", "%i", &backend_state) != 1)
+		backend_state = XenbusStateUnknown;
+	printk(KERN_DEBUG "XENBUS: backend %s %s\n",
+			v[XS_WATCH_PATH], xenbus_strstate(backend_state));
+	wake_up(&backend_state_wq);
+}
 
-void xenbus_probe(struct work_struct *unused)
+static void xenbus_reset_wait_for_backend(char *be, int expected)
+{
+	long timeout;
+	timeout = wait_event_interruptible_timeout(backend_state_wq,
+			backend_state == expected, 5 * HZ);
+	if (timeout <= 0)
+		printk(KERN_INFO "XENBUS: backend %s timed out.\n", be);
+}
+
+/*
+ * Reset frontend if it is in Connected or Closed state.
+ * Wait for backend to catch up.
+ * State Connected happens during kdump, Closed after kexec.
+ */
+static void xenbus_reset_frontend(char *fe, char *be, int be_state)
 {
-	xenstored_ready = 1;
+	struct xenbus_watch be_watch;
+
+	printk(KERN_DEBUG "XENBUS: backend %s %s\n",
+			be, xenbus_strstate(be_state));
+
+	memset(&be_watch, 0, sizeof(be_watch));
+	be_watch.node = kasprintf(GFP_NOIO | __GFP_HIGH, "%s/state", be);
+	if (!be_watch.node)
+		return;
+
+	be_watch.callback = xenbus_reset_backend_state_changed;
+	backend_state = XenbusStateUnknown;
+
+	printk(KERN_INFO "XENBUS: triggering reconnect on %s\n", be);
+	register_xenbus_watch(&be_watch);
+
+	/* fall through to forward backend to state XenbusStateInitialising */
+	switch (be_state) {
+	case XenbusStateConnected:
+		xenbus_printf(XBT_NIL, fe, "state", "%d", XenbusStateClosing);
+		xenbus_reset_wait_for_backend(be, XenbusStateClosing);
+
+	case XenbusStateClosing:
+		xenbus_printf(XBT_NIL, fe, "state", "%d", XenbusStateClosed);
+		xenbus_reset_wait_for_backend(be, XenbusStateClosed);
+
+	case XenbusStateClosed:
+		xenbus_printf(XBT_NIL, fe, "state", "%d", XenbusStateInitialising);
+		xenbus_reset_wait_for_backend(be, XenbusStateInitWait);
+	}
+
+	unregister_xenbus_watch(&be_watch);
+	printk(KERN_INFO "XENBUS: reconnect done on %s\n", be);
+	kfree(be_watch.node);
+}
+
+static void xenbus_check_frontend(char *class, char *dev)
+{
+	int be_state, fe_state, err;
+	char *backend, *frontend;
+
+	frontend = kasprintf(GFP_NOIO | __GFP_HIGH, "device/%s/%s", class, dev);
+	if (!frontend)
+		return;
+
+	err = xenbus_scanf(XBT_NIL, frontend, "state", "%i", &fe_state);
+	if (err != 1)
+		goto out;
+
+	switch (fe_state) {
+	case XenbusStateConnected:
+	case XenbusStateClosed:
+		printk(KERN_DEBUG "XENBUS: frontend %s %s\n",
+				frontend, xenbus_strstate(fe_state));
+		backend = xenbus_read(XBT_NIL, frontend, "backend", NULL);
+		if (!backend || IS_ERR(backend))
+			goto out;
+		err = xenbus_scanf(XBT_NIL, backend, "state", "%i", &be_state);
+		if (err == 1)
+			xenbus_reset_frontend(frontend, backend, be_state);
+		kfree(backend);
+		break;
+	default:
+		break;
+	}
+out:
+	kfree(frontend);
+}
+
+static void xenbus_reset_state(void)
+{
+	char **devclass, **dev;
+	int devclass_n, dev_n;
+	int i, j;
+
+	devclass = xenbus_directory(XBT_NIL, "device", "", &devclass_n);
+	if (IS_ERR(devclass))
+		return;
+
+	for (i = 0; i < devclass_n; i++) {
+		dev = xenbus_directory(XBT_NIL, "device", devclass[i], &dev_n);
+		if (IS_ERR(dev))
+			continue;
+		for (j = 0; j < dev_n; j++)
+			xenbus_check_frontend(devclass[i], dev[j]);
+		kfree(dev);
+	}
+	kfree(devclass);
+}
+#endif
+
+void xenbus_probe(void *unused)
+{
+	BUG_ON(!is_xenstored_ready());
+
+#ifndef CONFIG_XEN
+	/* reset devices in Connected or Closed state */
+	xenbus_reset_state();
+#endif
+
+	/* Enumerate devices in xenstore and watch for changes. */
+	xenbus_probe_devices(&xenbus_frontend);
+	register_xenbus_watch(&fe_watch);
+	xenbus_backend_probe_and_watch();
 
 	/* Notify others that xenstore is up */
 	blocking_notifier_call_chain(&xenstore_chain, 0, NULL);
 }
-EXPORT_SYMBOL_GPL(xenbus_probe);
 
-static int __init xenbus_probe_initcall(void)
-{
-	if (!xen_domain())
-		return -ENODEV;
 
-	if (xen_initial_domain() || xen_hvm_domain())
-		return 0;
+#ifdef CONFIG_XEN_PRIVILEGED_GUEST
+#ifdef CONFIG_PROC_FS
+static struct file_operations xsd_kva_fops;
+static struct proc_dir_entry *xsd_kva_intf;
+static struct proc_dir_entry *xsd_port_intf;
+
+static int xsd_kva_mmap(struct file *file, struct vm_area_struct *vma)
+{
+	size_t size = vma->vm_end - vma->vm_start;
+	int old;
+	int rc;
+
+	old = atomic_cmpxchg(&xenbus_xsd_state,
+	                   XENBUS_XSD_UNCOMMITTED,
+	                   XENBUS_XSD_LOCAL_INIT);
+	switch (old) {
+		case XENBUS_XSD_UNCOMMITTED:
+			rc = xb_init_comms();
+			if (rc != 0)
+				return rc;
+			break;
+
+		case XENBUS_XSD_FOREIGN_INIT:
+		case XENBUS_XSD_FOREIGN_READY:
+			return -EBUSY;
+
+		case XENBUS_XSD_LOCAL_INIT:
+		case XENBUS_XSD_LOCAL_READY:
+		default:
+			break;
+	}
+
+	if ((size > PAGE_SIZE) || (vma->vm_pgoff != 0))
+		return -EINVAL;
+
+	if (remap_pfn_range(vma, vma->vm_start, mfn_to_pfn(xen_store_mfn),
+			    size, vma->vm_page_prot))
+		return -EAGAIN;
 
-	xenbus_probe(NULL);
 	return 0;
 }
 
-device_initcall(xenbus_probe_initcall);
+static int xsd_kva_read(char *page, char **start, off_t off,
+			int count, int *eof, void *data)
+{
+	int len;
 
-/* Set up event channel for xenstored which is run as a local process
- * (this is normally used only in dom0)
- */
-static int __init xenstored_local_init(void)
+	len  = sprintf(page, "0x%p", xen_store_interface);
+	*eof = 1;
+	return len;
+}
+
+static int xsd_port_read(char *page, char **start, off_t off,
+			 int count, int *eof, void *data)
 {
-	int err = 0;
-	unsigned long page = 0;
-	struct evtchn_alloc_unbound alloc_unbound;
+	int len;
 
-	/* Allocate Xenstore page */
-	page = get_zeroed_page(GFP_KERNEL);
-	if (!page)
-		goto out_err;
+	len  = sprintf(page, "%d", xen_store_evtchn);
+	*eof = 1;
+	return len;
+}
+#endif
 
-	xen_store_mfn = xen_start_info->store_mfn =
-		pfn_to_mfn(virt_to_phys((void *)page) >>
-			   PAGE_SHIFT);
+#ifdef CONFIG_XEN_XENBUS_DEV
+static int xb_free_port(evtchn_port_t port)
+{
+	struct evtchn_close close;
+	close.port = port;
+	return HYPERVISOR_event_channel_op(EVTCHNOP_close, &close);
+}
 
-	/* Next allocate a local port which xenstored can bind to */
-	alloc_unbound.dom        = DOMID_SELF;
-	alloc_unbound.remote_dom = DOMID_SELF;
+int xenbus_conn(domid_t remote_dom, grant_ref_t *grant_ref,
+		evtchn_port_t *local_port)
+{
+	struct evtchn_alloc_unbound alloc_unbound;
+	int rc, rc2;
 
-	err = HYPERVISOR_event_channel_op(EVTCHNOP_alloc_unbound,
-					  &alloc_unbound);
-	if (err == -ENOSYS)
-		goto out_err;
+	BUG_ON(atomic_read(&xenbus_xsd_state) != XENBUS_XSD_FOREIGN_INIT);
+	BUG_ON(!is_initial_xendomain());
 
-	BUG_ON(err);
-	xen_store_evtchn = xen_start_info->store_evtchn =
-		alloc_unbound.port;
+	remove_xen_proc_entry("xsd_kva");
+	remove_xen_proc_entry("xsd_port");
+
+	rc = xb_free_port(xen_store_evtchn);
+	if (rc != 0)
+		goto fail0;
+
+	alloc_unbound.dom = DOMID_SELF;
+	alloc_unbound.remote_dom = remote_dom;
+	rc = HYPERVISOR_event_channel_op(EVTCHNOP_alloc_unbound,
+	                                 &alloc_unbound);
+	if (rc != 0)
+		goto fail0;
+	*local_port = xen_store_evtchn = alloc_unbound.port;
+
+	/* keep the old page (xen_store_mfn, xen_store_interface) */
+	rc = gnttab_grant_foreign_access(remote_dom, xen_store_mfn,
+	                                 GTF_permit_access);
+	if (rc < 0)
+		goto fail1;
+	*grant_ref = rc;
+
+	rc = xb_init_comms();
+	if (rc != 0)
+		goto fail1;
 
 	return 0;
 
- out_err:
-	if (page != 0)
-		free_page(page);
-	return err;
+fail1:
+	rc2 = xb_free_port(xen_store_evtchn);
+	if (rc2 != 0)
+		printk(KERN_WARNING
+		       "XENBUS: Error freeing xenstore event channel: %d\n",
+		       rc2);
+fail0:
+	xen_store_evtchn = -1;
+	return rc;
 }
+#endif
+#endif /* CONFIG_XEN_PRIVILEGED_GUEST */
 
-static int __init xenbus_init(void)
+static int xenbus_probe_init(void)
 {
 	int err = 0;
+	unsigned long page = 0;
 
-	if (!xen_domain())
+	DPRINTK("");
+
+	if (!is_running_on_xen())
 		return -ENODEV;
 
-	xenbus_ring_ops_init();
+	/* Register ourselves with the kernel bus subsystem */
+	xenbus_frontend.error = bus_register(&xenbus_frontend.bus);
+	if (xenbus_frontend.error)
+		printk(KERN_WARNING
+		       "XENBUS: Error registering frontend bus: %i\n",
+		       xenbus_frontend.error);
+	xenbus_backend_bus_register();
 
-	if (xen_hvm_domain()) {
-		uint64_t v = 0;
-		err = hvm_get_parameter(HVM_PARAM_STORE_EVTCHN, &v);
-		if (err)
-			goto out_error;
-		xen_store_evtchn = (int)v;
-		err = hvm_get_parameter(HVM_PARAM_STORE_PFN, &v);
-		if (err)
-			goto out_error;
-		xen_store_mfn = (unsigned long)v;
-		xen_store_interface = ioremap(xen_store_mfn << PAGE_SHIFT, PAGE_SIZE);
+	/*
+	 * Domain0 doesn't have a store_evtchn or store_mfn yet.
+	 */
+	if (is_initial_xendomain()) {
+		struct evtchn_alloc_unbound alloc_unbound;
+
+		/* Allocate Xenstore page */
+		page = get_zeroed_page(GFP_KERNEL);
+		if (!page)
+			return -ENOMEM;
+
+		xen_store_mfn = xen_start_info->store_mfn =
+			pfn_to_mfn(virt_to_phys((void *)page) >>
+				   PAGE_SHIFT);
+
+		/* Next allocate a local port which xenstored can bind to */
+		alloc_unbound.dom        = DOMID_SELF;
+		alloc_unbound.remote_dom = DOMID_SELF;
+
+		err = HYPERVISOR_event_channel_op(EVTCHNOP_alloc_unbound,
+						  &alloc_unbound);
+		if (err == -ENOSYS)
+			goto err;
+
+		BUG_ON(err);
+		xen_store_evtchn = xen_start_info->store_evtchn =
+			alloc_unbound.port;
+
+#if defined(CONFIG_PROC_FS) && defined(CONFIG_XEN_PRIVILEGED_GUEST)
+		/* And finally publish the above info in /proc/xen */
+		xsd_kva_intf = create_xen_proc_entry("xsd_kva", 0600);
+		if (xsd_kva_intf) {
+			memcpy(&xsd_kva_fops, xsd_kva_intf->proc_fops,
+			       sizeof(xsd_kva_fops));
+			xsd_kva_fops.mmap = xsd_kva_mmap;
+			xsd_kva_intf->proc_fops = &xsd_kva_fops;
+			xsd_kva_intf->read_proc = xsd_kva_read;
+		}
+		xsd_port_intf = create_xen_proc_entry("xsd_port", 0400);
+		if (xsd_port_intf)
+			xsd_port_intf->read_proc = xsd_port_read;
+#endif
+		xen_store_interface = mfn_to_virt(xen_store_mfn);
 	} else {
+		atomic_set(&xenbus_xsd_state, XENBUS_XSD_FOREIGN_READY);
+#ifdef CONFIG_XEN
 		xen_store_evtchn = xen_start_info->store_evtchn;
 		xen_store_mfn = xen_start_info->store_mfn;
-		if (xen_store_evtchn)
-			xenstored_ready = 1;
-		else {
-			err = xenstored_local_init();
-			if (err)
-				goto out_error;
-		}
 		xen_store_interface = mfn_to_virt(xen_store_mfn);
+#else
+		xen_store_evtchn = hvm_get_parameter(HVM_PARAM_STORE_EVTCHN);
+		xen_store_mfn = hvm_get_parameter(HVM_PARAM_STORE_PFN);
+		xen_store_interface = ioremap(xen_store_mfn << PAGE_SHIFT,
+					      PAGE_SIZE);
+#endif
+		/* Initialize the shared memory rings to talk to xenstored */
+		err = xb_init_comms();
+		if (err)
+			goto err;
 	}
 
+	xenbus_dev_init();
+
 	/* Initialize the interface to xenstore. */
 	err = xs_init();
 	if (err) {
 		printk(KERN_WARNING
 		       "XENBUS: Error initializing xenstore comms: %i\n", err);
-		goto out_error;
+		goto err;
 	}
 
-#ifdef CONFIG_XEN_COMPAT_XENFS
+	/* Register ourselves with the kernel device subsystem */
+	if (!xenbus_frontend.error) {
+		xenbus_frontend.error = device_register(&xenbus_frontend.dev);
+		if (xenbus_frontend.error) {
+			bus_unregister(&xenbus_frontend.bus);
+			printk(KERN_WARNING
+			       "XENBUS: Error registering frontend device: %i\n",
+			       xenbus_frontend.error);
+		}
+	}
+	xenbus_backend_device_register();
+
+	if (!is_initial_xendomain())
+		xenbus_probe(NULL);
+
+	return 0;
+
+ err:
 	/*
-	 * Create xenfs mountpoint in /proc for compatibility with
-	 * utilities that expect to find "xenbus" under "/proc/xen".
+	 * Do not unregister the xenbus front/backend buses here. The buses
+	 * must exist because front/backend drivers will use them when they are
+	 * registered.
 	 */
-	proc_mkdir("xen", NULL);
-#endif
 
-out_error:
+	if (page != 0)
+		free_page(page);
 	return err;
 }
 
-postcore_initcall(xenbus_init);
+#ifdef CONFIG_XEN
+postcore_initcall(xenbus_probe_init);
+MODULE_LICENSE("Dual BSD/GPL");
+#else
+int xenbus_init(void)
+{
+	return xenbus_probe_init();
+}
+#endif
+
+static int is_device_connecting(struct device *dev, void *data)
+{
+	struct xenbus_device *xendev = to_xenbus_device(dev);
+	struct device_driver *drv = data;
+	struct xenbus_driver *xendrv;
+
+	/*
+	 * A device with no driver will never connect. We care only about
+	 * devices which should currently be in the process of connecting.
+	 */
+	if (!dev->driver)
+		return 0;
 
-MODULE_LICENSE("GPL");
+	/* Is this search limited to a particular driver? */
+	if (drv && (dev->driver != drv))
+		return 0;
+
+	xendrv = to_xenbus_driver(dev->driver);
+	return (xendev->state < XenbusStateConnected ||
+		(xendev->state == XenbusStateConnected &&
+		 xendrv->is_ready && !xendrv->is_ready(xendev)));
+}
+
+static int exists_connecting_device(struct device_driver *drv)
+{
+	if (xenbus_frontend.error)
+		return xenbus_frontend.error;
+	return bus_for_each_dev(&xenbus_frontend.bus, NULL, drv,
+				is_device_connecting);
+}
+
+static int print_device_status(struct device *dev, void *data)
+{
+	struct xenbus_device *xendev = to_xenbus_device(dev);
+	struct device_driver *drv = data;
+	struct xenbus_driver *xendrv;
+
+	/* Is this operation limited to a particular driver? */
+	if (drv && (dev->driver != drv))
+		return 0;
+
+	if (!dev->driver) {
+		/* Information only: is this too noisy? */
+		printk(KERN_INFO "XENBUS: Device with no driver: %s\n",
+		       xendev->nodename);
+		return 0;
+	}
+
+	if (xendev->state < XenbusStateConnected) {
+		enum xenbus_state rstate = XenbusStateUnknown;
+		if (xendev->otherend)
+			rstate = xenbus_read_driver_state(xendev->otherend);
+		printk(KERN_WARNING "XENBUS: Timeout connecting "
+		       "to device: %s (local state %d, remote state %d)\n",
+		       xendev->nodename, xendev->state, rstate);
+	}
+
+	xendrv = to_xenbus_driver(dev->driver);
+	if (xendrv->is_ready && !xendrv->is_ready(xendev))
+		printk(KERN_WARNING "XENBUS: Device not ready: %s\n",
+		       xendev->nodename);
+
+	return 0;
+}
+
+/* We only wait for device setup after most initcalls have run. */
+static int ready_to_wait_for_devices;
+
+/*
+ * On a 5-minute timeout, wait for all devices currently configured.  We need
+ * to do this to guarantee that the filesystems and / or network devices
+ * needed for boot are available, before we can allow the boot to proceed.
+ *
+ * This needs to be on a late_initcall, to happen after the frontend device
+ * drivers have been initialised, but before the root fs is mounted.
+ *
+ * A possible improvement here would be to have the tools add a per-device
+ * flag to the store entry, indicating whether it is needed at boot time.
+ * This would allow people who knew what they were doing to accelerate their
+ * boot slightly, but of course needs tools or manual intervention to set up
+ * those flags correctly.
+ */
+static void wait_for_devices(struct xenbus_driver *xendrv)
+{
+	unsigned long start = jiffies;
+	struct device_driver *drv = xendrv ? &xendrv->driver : NULL;
+	unsigned int seconds_waited = 0;
+
+	if (!ready_to_wait_for_devices || !is_running_on_xen())
+		return;
+
+	while (exists_connecting_device(drv)) {
+		if (time_after(jiffies, start + (seconds_waited+5)*HZ)) {
+			if (!seconds_waited)
+				printk(KERN_WARNING "XENBUS: Waiting for "
+				       "devices to initialise: ");
+			seconds_waited += 5;
+			printk("%us...", 300 - seconds_waited);
+			if (seconds_waited == 300)
+				break;
+		}
+
+		schedule_timeout_interruptible(HZ/10);
+	}
+
+	if (seconds_waited)
+		printk("\n");
+
+	bus_for_each_dev(&xenbus_frontend.bus, NULL, drv,
+			 print_device_status);
+}
+
+#ifndef MODULE
+static int __init boot_wait_for_devices(void)
+{
+	if (!xenbus_frontend.error) {
+		ready_to_wait_for_devices = 1;
+		wait_for_devices(NULL);
+	}
+	return 0;
+}
+
+late_initcall(boot_wait_for_devices);
+#endif
+
+int xenbus_for_each_frontend(void *arg, int (*fn)(struct device *, void *))
+{
+	return bus_for_each_dev(&xenbus_frontend.bus, NULL, arg, fn);
+}
+EXPORT_SYMBOL_GPL(xenbus_for_each_frontend);
--- head.orig/drivers/xen/xenbus/xenbus_probe.h	2012-03-12 12:42:38.000000000 +0100
+++ head/drivers/xen/xenbus/xenbus_probe.h	2011-09-07 15:18:14.000000000 +0200
@@ -34,21 +34,36 @@
 #ifndef _XENBUS_PROBE_H
 #define _XENBUS_PROBE_H
 
+#ifndef BUS_ID_SIZE
 #define XEN_BUS_ID_SIZE			20
+#else
+#define XEN_BUS_ID_SIZE			BUS_ID_SIZE
+#endif
+
+#if defined(CONFIG_XEN_BACKEND) || defined(CONFIG_XEN_BACKEND_MODULE)
+extern void xenbus_backend_suspend(int (*fn)(struct device *, void *));
+extern void xenbus_backend_resume(int (*fn)(struct device *, void *));
+extern void xenbus_backend_probe_and_watch(void);
+extern void xenbus_backend_bus_register(void);
+extern void xenbus_backend_device_register(void);
+#else
+static inline void xenbus_backend_suspend(int (*fn)(struct device *, void *)) {}
+static inline void xenbus_backend_resume(int (*fn)(struct device *, void *)) {}
+static inline void xenbus_backend_probe_and_watch(void) {}
+static inline void xenbus_backend_bus_register(void) {}
+static inline void xenbus_backend_device_register(void) {}
+#endif
 
 struct xen_bus_type {
 	char *root;
+	int error;
 	unsigned int levels;
 	int (*get_bus_id)(char bus_id[XEN_BUS_ID_SIZE], const char *nodename);
-	int (*probe)(struct xen_bus_type *bus, const char *type,
-		     const char *dir);
-	void (*otherend_changed)(struct xenbus_watch *watch, const char **vec,
-				 unsigned int len);
+	int (*probe)(const char *type, const char *dir);
 	struct bus_type bus;
+	struct device dev;
 };
 
-extern struct device_attribute xenbus_dev_attrs[];
-
 extern int xenbus_match(struct device *_dev, struct device_driver *_drv);
 extern int xenbus_dev_probe(struct device *_dev);
 extern int xenbus_dev_remove(struct device *_dev);
@@ -59,21 +74,6 @@ extern int xenbus_probe_node(struct xen_
 			     const char *nodename);
 extern int xenbus_probe_devices(struct xen_bus_type *bus);
 
-extern void xenbus_dev_changed(const char *node, struct xen_bus_type *bus);
-
-extern void xenbus_dev_shutdown(struct device *_dev);
-
-extern int xenbus_dev_suspend(struct device *dev);
-extern int xenbus_dev_resume(struct device *dev);
-extern int xenbus_dev_cancel(struct device *dev);
-
-extern void xenbus_otherend_changed(struct xenbus_watch *watch,
-				    const char **vec, unsigned int len,
-				    int ignore_on_shutdown);
-
-extern int xenbus_read_otherend_details(struct xenbus_device *xendev,
-					char *id_node, char *path_node);
-
-void xenbus_ring_ops_init(void);
+extern void dev_changed(const char *node, struct xen_bus_type *bus);
 
 #endif
--- head.orig/drivers/xen/xenbus/xenbus_probe_backend.c	2012-03-12 12:42:38.000000000 +0100
+++ head/drivers/xen/xenbus/xenbus_probe_backend.c	2011-09-07 15:18:19.000000000 +0200
@@ -33,7 +33,7 @@
 
 #define DPRINTK(fmt, args...)				\
 	pr_debug("xenbus_probe (%s:%d) " fmt ".\n",	\
-		 __func__, __LINE__, ##args)
+		 __FUNCTION__, __LINE__, ##args)
 
 #include <linux/kernel.h>
 #include <linux/err.h>
@@ -42,18 +42,36 @@
 #include <linux/fcntl.h>
 #include <linux/mm.h>
 #include <linux/notifier.h>
-#include <linux/export.h>
 
+#include <asm/io.h>
 #include <asm/page.h>
+#include <asm/maddr.h>
 #include <asm/pgtable.h>
-#include <asm/xen/hypervisor.h>
 #include <asm/hypervisor.h>
 #include <xen/xenbus.h>
+#include <xen/xen_proc.h>
+#include <xen/evtchn.h>
 #include <xen/features.h>
 
 #include "xenbus_comms.h"
 #include "xenbus_probe.h"
 
+#ifdef HAVE_XEN_PLATFORM_COMPAT_H
+#include <xen/platform-compat.h>
+#endif
+
+static int xenbus_uevent_backend(struct device *dev, char **envp,
+				 int num_envp, char *buffer, int buffer_size);
+static int xenbus_probe_backend(const char *type, const char *domid);
+
+extern int read_otherend_details(struct xenbus_device *xendev,
+				 char *id_node, char *path_node);
+
+static int read_frontend_details(struct xenbus_device *xendev)
+{
+	return read_otherend_details(xendev, "frontend-id", "frontend");
+}
+
 /* backend/<type>/<fe-uuid>/<id> => <type>-<fe-domid>-<id> */
 static int backend_bus_id(char bus_id[XEN_BUS_ID_SIZE], const char *nodename)
 {
@@ -91,12 +109,32 @@ static int backend_bus_id(char bus_id[XE
 	return 0;
 }
 
-static int xenbus_uevent_backend(struct device *dev,
-				 struct kobj_uevent_env *env)
+static struct xen_bus_type xenbus_backend = {
+	.root = "backend",
+	.levels = 3, 		/* backend/type/<frontend>/<id> */
+	.get_bus_id = backend_bus_id,
+	.probe = xenbus_probe_backend,
+	.error = -ENODEV,
+	.bus = {
+		.name     = "xen-backend",
+		.match    = xenbus_match,
+		.probe    = xenbus_dev_probe,
+		.remove   = xenbus_dev_remove,
+//		.shutdown = xenbus_dev_shutdown,
+		.uevent   = xenbus_uevent_backend,
+	},
+	.dev = {
+		.bus_id = "xen-backend",
+	},
+};
+
+static int xenbus_uevent_backend(struct device *dev, char **envp,
+				 int num_envp, char *buffer, int buffer_size)
 {
 	struct xenbus_device *xdev;
 	struct xenbus_driver *drv;
-	struct xen_bus_type *bus;
+	int i = 0;
+	int length = 0;
 
 	DPRINTK("");
 
@@ -104,33 +142,46 @@ static int xenbus_uevent_backend(struct 
 		return -ENODEV;
 
 	xdev = to_xenbus_device(dev);
-	bus = container_of(xdev->dev.bus, struct xen_bus_type, bus);
-
-	if (add_uevent_var(env, "MODALIAS=xen-backend:%s", xdev->devicetype))
-		return -ENOMEM;
+	if (xdev == NULL)
+		return -ENODEV;
 
 	/* stuff we want to pass to /sbin/hotplug */
-	if (add_uevent_var(env, "XENBUS_TYPE=%s", xdev->devicetype))
-		return -ENOMEM;
+	add_uevent_var(envp, num_envp, &i, buffer, buffer_size, &length,
+		       "XENBUS_TYPE=%s", xdev->devicetype);
 
-	if (add_uevent_var(env, "XENBUS_PATH=%s", xdev->nodename))
-		return -ENOMEM;
+	add_uevent_var(envp, num_envp, &i, buffer, buffer_size, &length,
+		       "XENBUS_PATH=%s", xdev->nodename);
 
-	if (add_uevent_var(env, "XENBUS_BASE_PATH=%s", bus->root))
-		return -ENOMEM;
+	add_uevent_var(envp, num_envp, &i, buffer, buffer_size, &length,
+		       "XENBUS_BASE_PATH=%s", xenbus_backend.root);
+
+	/* terminate, set to next free slot, shrink available space */
+	envp[i] = NULL;
+	envp = &envp[i];
+	num_envp -= i;
+	buffer = &buffer[length];
+	buffer_size -= length;
 
 	if (dev->driver) {
 		drv = to_xenbus_driver(dev->driver);
 		if (drv && drv->uevent)
-			return drv->uevent(xdev, env);
+			return drv->uevent(xdev, envp, num_envp, buffer,
+					   buffer_size);
 	}
 
 	return 0;
 }
 
+int xenbus_register_backend(struct xenbus_driver *drv)
+{
+	drv->read_otherend_details = read_frontend_details;
+
+	return xenbus_register_driver_common(drv, &xenbus_backend);
+}
+EXPORT_SYMBOL_GPL(xenbus_register_backend);
+
 /* backend/<typename>/<frontend-uuid>/<name> */
-static int xenbus_probe_backend_unit(struct xen_bus_type *bus,
-				     const char *dir,
+static int xenbus_probe_backend_unit(const char *dir,
 				     const char *type,
 				     const char *name)
 {
@@ -143,14 +194,13 @@ static int xenbus_probe_backend_unit(str
 
 	DPRINTK("%s\n", nodename);
 
-	err = xenbus_probe_node(bus, type, nodename);
+	err = xenbus_probe_node(&xenbus_backend, type, nodename);
 	kfree(nodename);
 	return err;
 }
 
 /* backend/<typename>/<frontend-domid> */
-static int xenbus_probe_backend(struct xen_bus_type *bus, const char *type,
-				const char *domid)
+static int xenbus_probe_backend(const char *type, const char *domid)
 {
 	char *nodename;
 	int err = 0;
@@ -159,7 +209,7 @@ static int xenbus_probe_backend(struct x
 
 	DPRINTK("");
 
-	nodename = kasprintf(GFP_KERNEL, "%s/%s/%s", bus->root, type, domid);
+	nodename = kasprintf(GFP_KERNEL, "%s/%s/%s", xenbus_backend.root, type, domid);
 	if (!nodename)
 		return -ENOMEM;
 
@@ -170,7 +220,7 @@ static int xenbus_probe_backend(struct x
 	}
 
 	for (i = 0; i < dir_n; i++) {
-		err = xenbus_probe_backend_unit(bus, nodename, type, dir[i]);
+		err = xenbus_probe_backend_unit(nodename, type, dir[i]);
 		if (err)
 			break;
 	}
@@ -179,35 +229,12 @@ static int xenbus_probe_backend(struct x
 	return err;
 }
 
-static void frontend_changed(struct xenbus_watch *watch,
-			    const char **vec, unsigned int len)
-{
-	xenbus_otherend_changed(watch, vec, len, 0);
-}
-
-static struct xen_bus_type xenbus_backend = {
-	.root = "backend",
-	.levels = 3,		/* backend/type/<frontend>/<id> */
-	.get_bus_id = backend_bus_id,
-	.probe = xenbus_probe_backend,
-	.otherend_changed = frontend_changed,
-	.bus = {
-		.name		= "xen-backend",
-		.match		= xenbus_match,
-		.uevent		= xenbus_uevent_backend,
-		.probe		= xenbus_dev_probe,
-		.remove		= xenbus_dev_remove,
-		.shutdown	= xenbus_dev_shutdown,
-		.dev_attrs	= xenbus_dev_attrs,
-	},
-};
-
 static void backend_changed(struct xenbus_watch *watch,
 			    const char **vec, unsigned int len)
 {
 	DPRINTK("");
 
-	xenbus_dev_changed(vec[XS_WATCH_PATH], &xenbus_backend);
+	dev_changed(vec[XS_WATCH_PATH], &xenbus_backend);
 }
 
 static struct xenbus_watch be_watch = {
@@ -215,58 +242,51 @@ static struct xenbus_watch be_watch = {
 	.callback = backend_changed,
 };
 
-static int read_frontend_details(struct xenbus_device *xendev)
+void xenbus_backend_suspend(int (*fn)(struct device *, void *))
 {
-	return xenbus_read_otherend_details(xendev, "frontend-id", "frontend");
-}
-
-int xenbus_dev_is_online(struct xenbus_device *dev)
-{
-	int rc, val;
-
-	rc = xenbus_scanf(XBT_NIL, dev->nodename, "online", "%d", &val);
-	if (rc != 1)
-		val = 0; /* no online node present */
-
-	return val;
+	DPRINTK("");
+	if (!xenbus_backend.error)
+		bus_for_each_dev(&xenbus_backend.bus, NULL, NULL, fn);
 }
-EXPORT_SYMBOL_GPL(xenbus_dev_is_online);
 
-int xenbus_register_backend(struct xenbus_driver *drv)
+void xenbus_backend_resume(int (*fn)(struct device *, void *))
 {
-	drv->read_otherend_details = read_frontend_details;
-
-	return xenbus_register_driver_common(drv, &xenbus_backend);
+	DPRINTK("");
+	if (!xenbus_backend.error)
+		bus_for_each_dev(&xenbus_backend.bus, NULL, NULL, fn);
 }
-EXPORT_SYMBOL_GPL(xenbus_register_backend);
 
-static int backend_probe_and_watch(struct notifier_block *notifier,
-				   unsigned long event,
-				   void *data)
+void xenbus_backend_probe_and_watch(void)
 {
-	/* Enumerate devices in xenstore and watch for changes. */
 	xenbus_probe_devices(&xenbus_backend);
 	register_xenbus_watch(&be_watch);
-
-	return NOTIFY_DONE;
 }
 
-static int __init xenbus_probe_backend_init(void)
+void xenbus_backend_bus_register(void)
 {
-	static struct notifier_block xenstore_notifier = {
-		.notifier_call = backend_probe_and_watch
-	};
-	int err;
-
-	DPRINTK("");
-
-	/* Register ourselves with the kernel bus subsystem */
-	err = bus_register(&xenbus_backend.bus);
-	if (err)
-		return err;
-
-	register_xenstore_notifier(&xenstore_notifier);
+	xenbus_backend.error = bus_register(&xenbus_backend.bus);
+	if (xenbus_backend.error)
+		printk(KERN_WARNING
+		       "XENBUS: Error registering backend bus: %i\n",
+		       xenbus_backend.error);
+}
+
+void xenbus_backend_device_register(void)
+{
+	if (xenbus_backend.error)
+		return;
+
+	xenbus_backend.error = device_register(&xenbus_backend.dev);
+	if (xenbus_backend.error) {
+		bus_unregister(&xenbus_backend.bus);
+		printk(KERN_WARNING
+		       "XENBUS: Error registering backend device: %i\n",
+		       xenbus_backend.error);
+	}
+}
 
-	return 0;
+int xenbus_for_each_backend(void *arg, int (*fn)(struct device *, void *))
+{
+	return bus_for_each_dev(&xenbus_backend.bus, NULL, arg, fn);
 }
-subsys_initcall(xenbus_probe_backend_init);
+EXPORT_SYMBOL_GPL(xenbus_for_each_backend);
--- head.orig/drivers/xen/xenbus/xenbus_xs.c	2012-03-12 12:42:38.000000000 +0100
+++ head/drivers/xen/xenbus/xenbus_xs.c	2012-01-20 14:18:49.000000000 +0100
@@ -45,9 +45,16 @@
 #include <linux/module.h>
 #include <linux/mutex.h>
 #include <xen/xenbus.h>
-#include <xen/xen.h>
 #include "xenbus_comms.h"
 
+#ifdef HAVE_XEN_PLATFORM_COMPAT_H
+#include <xen/platform-compat.h>
+#endif
+
+#ifndef PF_NOFREEZE /* Old kernel (pre-2.6.6). */
+#define PF_NOFREEZE	0
+#endif
+
 struct xs_stored_msg {
 	struct list_head list;
 
@@ -119,7 +126,7 @@ static DEFINE_SPINLOCK(watch_events_lock
  * carrying out work.
  */
 static pid_t xenwatch_pid;
-static DEFINE_MUTEX(xenwatch_mutex);
+/* static */ DEFINE_MUTEX(xenwatch_mutex);
 static DECLARE_WAIT_QUEUE_HEAD(watch_events_waitq);
 
 static int get_error(const char *errorstring)
@@ -196,10 +203,10 @@ static void transaction_resume(void)
 void *xenbus_dev_request_and_reply(struct xsd_sockmsg *msg)
 {
 	void *ret;
-	struct xsd_sockmsg req_msg = *msg;
+	enum xsd_sockmsg_type type = msg->type;
 	int err;
 
-	if (req_msg.type == XS_TRANSACTION_START)
+	if (type == XS_TRANSACTION_START)
 		transaction_start();
 
 	mutex_lock(&xs_state.request_mutex);
@@ -213,14 +220,12 @@ void *xenbus_dev_request_and_reply(struc
 
 	mutex_unlock(&xs_state.request_mutex);
 
-	if ((msg->type == XS_TRANSACTION_END) ||
-	    ((req_msg.type == XS_TRANSACTION_START) &&
-	     (msg->type == XS_ERROR)))
+	if ((type == XS_TRANSACTION_END) ||
+	    ((type == XS_TRANSACTION_START) && (msg->type == XS_ERROR)))
 		transaction_end();
 
 	return ret;
 }
-EXPORT_SYMBOL(xenbus_dev_request_and_reply);
 
 /* Send message to xs, get kmalloc'ed reply.  ERR_PTR() on error. */
 static void *xs_talkv(struct xenbus_transaction t,
@@ -331,7 +336,7 @@ static char **split(char *strings, unsig
 	char *p, **ret;
 
 	/* Count the strings. */
-	*num = count_strings(strings, len);
+	*num = count_strings(strings, len) + 1;
 
 	/* Transfer to one big alloc for easy freeing. */
 	ret = kmalloc(*num * sizeof(char *) + len, GFP_NOIO | __GFP_HIGH);
@@ -345,6 +350,7 @@ static char **split(char *strings, unsig
 	strings = (char *)&ret[*num];
 	for (p = strings, *num = 0; p < strings + len; p += strlen(p) + 1)
 		ret[(*num)++] = p;
+	ret[*num] = strings + len;
 
 	return ret;
 }
@@ -532,18 +538,21 @@ int xenbus_printf(struct xenbus_transact
 {
 	va_list ap;
 	int ret;
-	char *buf;
+#define PRINTF_BUFFER_SIZE 4096
+	char *printf_buffer;
+
+	printf_buffer = kmalloc(PRINTF_BUFFER_SIZE, GFP_NOIO | __GFP_HIGH);
+	if (printf_buffer == NULL)
+		return -ENOMEM;
 
 	va_start(ap, fmt);
-	buf = kvasprintf(GFP_NOIO | __GFP_HIGH, fmt, ap);
+	ret = vsnprintf(printf_buffer, PRINTF_BUFFER_SIZE, fmt, ap);
 	va_end(ap);
 
-	if (!buf)
-		return -ENOMEM;
-
-	ret = xenbus_write(t, dir, node, buf);
+	BUG_ON(ret > PRINTF_BUFFER_SIZE-1);
+	ret = xenbus_write(t, dir, node, printf_buffer);
 
-	kfree(buf);
+	kfree(printf_buffer);
 
 	return ret;
 }
@@ -618,6 +627,23 @@ static struct xenbus_watch *find_watch(c
 	return NULL;
 }
 
+static void xs_reset_watches(void)
+{
+#ifndef CONFIG_XEN
+	int err, supported = 0;
+
+	err = xenbus_scanf(XBT_NIL, "control",
+			   "platform-feature-xs_reset_watches", "%d",
+			   &supported);
+	if (err != 1 || !supported)
+		return;
+
+	err = xs_error(xs_single(XBT_NIL, XS_RESET_WATCHES, "", NULL));
+	if (err && err != -EEXIST)
+		printk(KERN_WARNING "xs_reset_watches failed: %d\n", err);
+#endif
+}
+
 /* Register callback to watch this node. */
 int register_xenbus_watch(struct xenbus_watch *watch)
 {
@@ -654,6 +680,8 @@ void unregister_xenbus_watch(struct xenb
 	char token[sizeof(watch) * 2 + 1];
 	int err;
 
+	BUG_ON(watch->flags & XBWF_new_thread);
+
 	sprintf(token, "%lX", (long)watch);
 
 	down_read(&xs_state.watch_mutex);
@@ -671,11 +699,6 @@ void unregister_xenbus_watch(struct xenb
 
 	up_read(&xs_state.watch_mutex);
 
-	/* Make sure there are no callbacks running currently (unless
-	   its us) */
-	if (current->pid != xenwatch_pid)
-		mutex_lock(&xenwatch_mutex);
-
 	/* Cancel pending watch events. */
 	spin_lock(&watch_events_lock);
 	list_for_each_entry_safe(msg, tmp, &watch_events, list) {
@@ -687,8 +710,11 @@ void unregister_xenbus_watch(struct xenb
 	}
 	spin_unlock(&watch_events_lock);
 
-	if (current->pid != xenwatch_pid)
+	/* Flush any currently-executing callback, unless we are it. :-) */
+	if (current->pid != xenwatch_pid) {
+		mutex_lock(&xenwatch_mutex);
 		mutex_unlock(&xenwatch_mutex);
+	}
 }
 EXPORT_SYMBOL_GPL(unregister_xenbus_watch);
 
@@ -705,8 +731,6 @@ void xs_resume(void)
 	struct xenbus_watch *watch;
 	char token[sizeof(watch) * 2 + 1];
 
-	xb_init_comms();
-
 	mutex_unlock(&xs_state.response_mutex);
 	mutex_unlock(&xs_state.request_mutex);
 	transaction_resume();
@@ -728,11 +752,30 @@ void xs_suspend_cancel(void)
 	mutex_unlock(&xs_state.transaction_mutex);
 }
 
+static int xenwatch_handle_callback(void *data)
+{
+	struct xs_stored_msg *msg = data;
+
+	msg->u.watch.handle->callback(msg->u.watch.handle,
+				      (const char **)msg->u.watch.vec,
+				      msg->u.watch.vec_size);
+
+	kfree(msg->u.watch.vec);
+	kfree(msg);
+
+	/* Kill this kthread if we were spawned just for this callback. */
+	if (current->pid != xenwatch_pid)
+		do_exit(0);
+
+	return 0;
+}
+
 static int xenwatch_thread(void *unused)
 {
 	struct list_head *ent;
 	struct xs_stored_msg *msg;
 
+	current->flags |= PF_NOFREEZE;
 	for (;;) {
 		wait_event_interruptible(watch_events_waitq,
 					 !list_empty(&watch_events));
@@ -748,17 +791,29 @@ static int xenwatch_thread(void *unused)
 			list_del(ent);
 		spin_unlock(&watch_events_lock);
 
-		if (ent != &watch_events) {
-			msg = list_entry(ent, struct xs_stored_msg, list);
-			msg->u.watch.handle->callback(
-				msg->u.watch.handle,
-				(const char **)msg->u.watch.vec,
-				msg->u.watch.vec_size);
-			kfree(msg->u.watch.vec);
-			kfree(msg);
+		if (ent == &watch_events) {
+			mutex_unlock(&xenwatch_mutex);
+			continue;
 		}
 
-		mutex_unlock(&xenwatch_mutex);
+		msg = list_entry(ent, struct xs_stored_msg, list);
+
+		/*
+		 * Unlock the mutex before running an XBWF_new_thread
+		 * handler. kthread_run can block which can deadlock
+		 * against unregister_xenbus_watch() if we need to
+		 * unregister other watches in order to make
+		 * progress. This can occur on resume before the swap
+		 * device is attached.
+		 */
+		if (msg->u.watch.handle->flags & XBWF_new_thread) {
+			mutex_unlock(&xenwatch_mutex);
+			kthread_run(xenwatch_handle_callback,
+				    msg, "xenwatch_cb");
+		} else {
+			xenwatch_handle_callback(msg);
+			mutex_unlock(&xenwatch_mutex);
+		}
 	}
 
 	return 0;
@@ -858,6 +913,7 @@ static int xenbus_thread(void *unused)
 {
 	int err;
 
+	current->flags |= PF_NOFREEZE;
 	for (;;) {
 		err = process_msg();
 		if (err)
@@ -872,7 +928,6 @@ static int xenbus_thread(void *unused)
 
 int xs_init(void)
 {
-	int err;
 	struct task_struct *task;
 
 	INIT_LIST_HEAD(&xs_state.reply_list);
@@ -886,11 +941,6 @@ int xs_init(void)
 	atomic_set(&xs_state.transaction_count, 0);
 	init_waitqueue_head(&xs_state.transaction_wq);
 
-	/* Initialize the shared memory rings to talk to xenstored */
-	err = xb_init_comms();
-	if (err)
-		return err;
-
 	task = kthread_run(xenwatch_thread, NULL, "xenwatch");
 	if (IS_ERR(task))
 		return PTR_ERR(task);
@@ -900,5 +950,8 @@ int xs_init(void)
 	if (IS_ERR(task))
 		return PTR_ERR(task);
 
+	/* shutdown watches for kexec boot */
+	xs_reset_watches();
+
 	return 0;
 }
--- head.orig/include/xen/balloon.h	2012-03-12 12:42:38.000000000 +0100
+++ head/include/xen/balloon.h	2007-06-12 13:14:19.000000000 +0200
@@ -1,40 +1,57 @@
 /******************************************************************************
- * Xen balloon functionality
+ * balloon.h
+ *
+ * Xen balloon driver - enables returning/claiming memory to/from Xen.
+ *
+ * Copyright (c) 2003, B Dragovic
+ * Copyright (c) 2003-2004, M Williamson, K Fraser
+ *
+ * This program is free software; you can redistribute it and/or
+ * modify it under the terms of the GNU General Public License version 2
+ * as published by the Free Software Foundation; or, when distributed
+ * separately from the Linux kernel or incorporated into other
+ * software packages, subject to the following license:
+ *
+ * Permission is hereby granted, free of charge, to any person obtaining a copy
+ * of this source file (the "Software"), to deal in the Software without
+ * restriction, including without limitation the rights to use, copy, modify,
+ * merge, publish, distribute, sublicense, and/or sell copies of the Software,
+ * and to permit persons to whom the Software is furnished to do so, subject to
+ * the following conditions:
+ *
+ * The above copyright notice and this permission notice shall be included in
+ * all copies or substantial portions of the Software.
+ *
+ * THE SOFTWARE IS PROVIDED "AS IS", WITHOUT WARRANTY OF ANY KIND, EXPRESS OR
+ * IMPLIED, INCLUDING BUT NOT LIMITED TO THE WARRANTIES OF MERCHANTABILITY,
+ * FITNESS FOR A PARTICULAR PURPOSE AND NONINFRINGEMENT. IN NO EVENT SHALL THE
+ * AUTHORS OR COPYRIGHT HOLDERS BE LIABLE FOR ANY CLAIM, DAMAGES OR OTHER
+ * LIABILITY, WHETHER IN AN ACTION OF CONTRACT, TORT OR OTHERWISE, ARISING
+ * FROM, OUT OF OR IN CONNECTION WITH THE SOFTWARE OR THE USE OR OTHER DEALINGS
+ * IN THE SOFTWARE.
  */
 
-#define RETRY_UNLIMITED	0
+#ifndef __ASM_BALLOON_H__
+#define __ASM_BALLOON_H__
 
-struct balloon_stats {
-	/* We aim for 'current allocation' == 'target allocation'. */
-	unsigned long current_pages;
-	unsigned long target_pages;
-	/* Number of pages in high- and low-memory balloons. */
-	unsigned long balloon_low;
-	unsigned long balloon_high;
-	unsigned long schedule_delay;
-	unsigned long max_schedule_delay;
-	unsigned long retry_count;
-	unsigned long max_retry_count;
-#ifdef CONFIG_XEN_BALLOON_MEMORY_HOTPLUG
-	unsigned long hotplug_pages;
-	unsigned long balloon_hotplug;
-#endif
-};
-
-extern struct balloon_stats balloon_stats;
-
-void balloon_set_new_target(unsigned long target);
-
-int alloc_xenballooned_pages(int nr_pages, struct page **pages,
-		bool highmem);
-void free_xenballooned_pages(int nr_pages, struct page **pages);
-
-struct device;
-#ifdef CONFIG_XEN_SELFBALLOONING
-extern int register_xen_selfballooning(struct device *dev);
-#else
-static inline int register_xen_selfballooning(struct device *dev)
-{
-	return -ENOSYS;
-}
-#endif
+/*
+ * Inform the balloon driver that it should allow some slop for device-driver
+ * memory activities.
+ */
+void balloon_update_driver_allowance(long delta);
+
+/* Allocate/free a set of empty pages in low memory (i.e., no RAM mapped). */
+struct page **alloc_empty_pages_and_pagevec(int nr_pages);
+void free_empty_pages_and_pagevec(struct page **pagevec, int nr_pages);
+
+void balloon_release_driver_page(struct page *page);
+
+/*
+ * Prevent the balloon driver from changing the memory reservation during
+ * a driver critical region.
+ */
+extern spinlock_t balloon_lock;
+#define balloon_lock(__flags)   spin_lock_irqsave(&balloon_lock, __flags)
+#define balloon_unlock(__flags) spin_unlock_irqrestore(&balloon_lock, __flags)
+
+#endif /* __ASM_BALLOON_H__ */
--- head.orig/include/xen/evtchn.h	2012-03-12 12:42:38.000000000 +0100
+++ head/include/xen/evtchn.h	2011-01-31 15:14:12.000000000 +0100
@@ -1,7 +1,11 @@
+#if defined(CONFIG_PARAVIRT_XEN) || !defined(__KERNEL__)
+#include "public/evtchn.h"
+#else
 /******************************************************************************
  * evtchn.h
  *
- * Interface to /dev/xen/evtchn.
+ * Communication via Xen event channels.
+ * Also definitions for the device that demuxes notifications to userspace.
  *
  * Copyright (c) 2003-2005, K A Fraser
  *
@@ -30,59 +34,117 @@
  * IN THE SOFTWARE.
  */
 
-#ifndef __LINUX_PUBLIC_EVTCHN_H__
-#define __LINUX_PUBLIC_EVTCHN_H__
+#ifndef __ASM_EVTCHN_H__
+#define __ASM_EVTCHN_H__
 
-/*
- * Bind a fresh port to VIRQ @virq.
- * Return allocated port.
- */
-#define IOCTL_EVTCHN_BIND_VIRQ				\
-	_IOC(_IOC_NONE, 'E', 0, sizeof(struct ioctl_evtchn_bind_virq))
-struct ioctl_evtchn_bind_virq {
-	unsigned int virq;
-};
+#include <linux/interrupt.h>
+#include <asm/hypervisor.h>
+#include <asm/ptrace.h>
+#include <asm/synch_bitops.h>
+#include <xen/interface/event_channel.h>
+#include <linux/smp.h>
 
 /*
- * Bind a fresh port to remote <@remote_domain, @remote_port>.
- * Return allocated port.
+ * LOW-LEVEL DEFINITIONS
  */
-#define IOCTL_EVTCHN_BIND_INTERDOMAIN			\
-	_IOC(_IOC_NONE, 'E', 1, sizeof(struct ioctl_evtchn_bind_interdomain))
-struct ioctl_evtchn_bind_interdomain {
-	unsigned int remote_domain, remote_port;
-};
 
 /*
- * Allocate a fresh port for binding to @remote_domain.
- * Return allocated port.
- */
-#define IOCTL_EVTCHN_BIND_UNBOUND_PORT			\
-	_IOC(_IOC_NONE, 'E', 2, sizeof(struct ioctl_evtchn_bind_unbound_port))
-struct ioctl_evtchn_bind_unbound_port {
-	unsigned int remote_domain;
-};
+ * Dynamically bind an event source to an IRQ-like callback handler.
+ * On some platforms this may not be implemented via the Linux IRQ subsystem.
+ * The IRQ argument passed to the callback handler is the same as returned
+ * from the bind call. It may not correspond to a Linux IRQ number.
+ * Returns IRQ or negative errno.
+ */
+int bind_caller_port_to_irqhandler(
+	unsigned int caller_port,
+	irqreturn_t (*handler)(int, void *, struct pt_regs *),
+	unsigned long irqflags,
+	const char *devname,
+	void *dev_id);
+int bind_listening_port_to_irqhandler(
+	unsigned int remote_domain,
+	irqreturn_t (*handler)(int, void *, struct pt_regs *),
+	unsigned long irqflags,
+	const char *devname,
+	void *dev_id);
+int bind_interdomain_evtchn_to_irqhandler(
+	unsigned int remote_domain,
+	unsigned int remote_port,
+	irqreturn_t (*handler)(int, void *, struct pt_regs *),
+	unsigned long irqflags,
+	const char *devname,
+	void *dev_id);
+int bind_virq_to_irqhandler(
+	unsigned int virq,
+	unsigned int cpu,
+	irqreturn_t (*handler)(int, void *, struct pt_regs *),
+	unsigned long irqflags,
+	const char *devname,
+	void *dev_id);
+int bind_ipi_to_irqhandler(
+	unsigned int ipi,
+	unsigned int cpu,
+	irqreturn_t (*handler)(int, void *, struct pt_regs *),
+	unsigned long irqflags,
+	const char *devname,
+	void *dev_id);
 
 /*
- * Unbind previously allocated @port.
- */
-#define IOCTL_EVTCHN_UNBIND				\
-	_IOC(_IOC_NONE, 'E', 3, sizeof(struct ioctl_evtchn_unbind))
-struct ioctl_evtchn_unbind {
-	unsigned int port;
-};
+ * Common unbind function for all event sources. Takes IRQ to unbind from.
+ * Automatically closes the underlying event channel (except for bindings
+ * made with bind_caller_port_to_irqhandler()).
+ */
+void unbind_from_irqhandler(unsigned int irq, void *dev_id);
+
+void irq_resume(void);
+
+/* Entry point for notifications into Linux subsystems. */
+asmlinkage void evtchn_do_upcall(struct pt_regs *regs);
+
+/* Entry point for notifications into the userland character device. */
+void evtchn_device_upcall(int port);
+
+/* Mark a PIRQ as unavailable for dynamic allocation. */
+void evtchn_register_pirq(int irq);
+/* Map a Xen-supplied PIRQ to a dynamically allocated one. */
+int evtchn_map_pirq(int irq, int xen_pirq);
+/* Look up a Xen-supplied PIRQ for a dynamically allocated one. */
+int evtchn_get_xen_pirq(int irq);
+
+void mask_evtchn(int port);
+void disable_all_local_evtchn(void);
+void unmask_evtchn(int port);
+
+#ifdef CONFIG_SMP
+void rebind_evtchn_to_cpu(int port, unsigned int cpu);
+#else
+#define rebind_evtchn_to_cpu(port, cpu)	((void)0)
+#endif
+
+static inline int test_and_set_evtchn_mask(int port)
+{
+	shared_info_t *s = HYPERVISOR_shared_info;
+	return synch_test_and_set_bit(port, s->evtchn_mask);
+}
+
+static inline void clear_evtchn(int port)
+{
+	shared_info_t *s = HYPERVISOR_shared_info;
+	synch_clear_bit(port, s->evtchn_pending);
+}
+
+static inline void notify_remote_via_evtchn(int port)
+{
+	struct evtchn_send send = { .port = port };
+	VOID(HYPERVISOR_event_channel_op(EVTCHNOP_send, &send));
+}
 
 /*
- * Unbind previously allocated @port.
+ * Use these to access the event channel underlying the IRQ handle returned
+ * by bind_*_to_irqhandler().
  */
-#define IOCTL_EVTCHN_NOTIFY				\
-	_IOC(_IOC_NONE, 'E', 4, sizeof(struct ioctl_evtchn_notify))
-struct ioctl_evtchn_notify {
-	unsigned int port;
-};
-
-/* Clear and reinitialise the event buffer. Clear error condition. */
-#define IOCTL_EVTCHN_RESET				\
-	_IOC(_IOC_NONE, 'E', 5, 0)
+void notify_remote_via_irq(int irq);
+int irq_to_evtchn_port(int irq);
 
-#endif /* __LINUX_PUBLIC_EVTCHN_H__ */
+#endif /* __ASM_EVTCHN_H__ */
+#endif /* CONFIG_PARAVIRT_XEN */
--- head.orig/include/xen/hvm.h	2012-03-12 12:42:38.000000000 +0100
+++ head/include/xen/hvm.h	2011-01-31 15:14:12.000000000 +0100
@@ -3,9 +3,8 @@
 #define XEN_HVM_H__
 
 #include <xen/interface/hvm/params.h>
-#include <asm/xen/hypercall.h>
 
-static inline int hvm_get_parameter(int idx, uint64_t *value)
+static inline unsigned long hvm_get_parameter(int idx)
 {
 	struct xen_hvm_param xhv;
 	int r;
@@ -16,15 +15,9 @@ static inline int hvm_get_parameter(int 
 	if (r < 0) {
 		printk(KERN_ERR "Cannot get hvm parameter %d: %d!\n",
 			idx, r);
-		return r;
+		return 0;
 	}
-	*value = xhv.value;
-	return r;
+	return xhv.value;
 }
 
-#define HVM_CALLBACK_VIA_TYPE_VECTOR 0x2
-#define HVM_CALLBACK_VIA_TYPE_SHIFT 56
-#define HVM_CALLBACK_VECTOR(x) (((uint64_t)HVM_CALLBACK_VIA_TYPE_VECTOR)<<\
-		HVM_CALLBACK_VIA_TYPE_SHIFT | (x))
-
 #endif /* XEN_HVM_H__ */
--- head.orig/include/xen/interface/callback.h	2012-03-12 12:42:38.000000000 +0100
+++ head/include/xen/interface/callback.h	2011-01-31 15:14:12.000000000 +0100
@@ -86,6 +86,8 @@ struct callback_register {
 	uint16_t flags;
 	xen_callback_t address;
 };
+typedef struct callback_register callback_register_t;
+DEFINE_XEN_GUEST_HANDLE(callback_register_t);
 
 /*
  * Unregister a callback.
@@ -98,5 +100,12 @@ struct callback_unregister {
     uint16_t type;
     uint16_t _unused;
 };
+typedef struct callback_unregister callback_unregister_t;
+DEFINE_XEN_GUEST_HANDLE(callback_unregister_t);
+
+#if __XEN_INTERFACE_VERSION__ < 0x00030207
+#undef CALLBACKTYPE_sysenter
+#define CALLBACKTYPE_sysenter CALLBACKTYPE_sysenter_deprecated
+#endif
 
 #endif /* __XEN_PUBLIC_CALLBACK_H__ */
--- head.orig/include/xen/interface/elfnote.h	2012-03-12 12:42:38.000000000 +0100
+++ head/include/xen/interface/elfnote.h	2011-08-08 12:54:10.000000000 +0200
@@ -3,6 +3,24 @@
  *
  * Definitions used for the Xen ELF notes.
  *
+ * Permission is hereby granted, free of charge, to any person obtaining a copy
+ * of this software and associated documentation files (the "Software"), to
+ * deal in the Software without restriction, including without limitation the
+ * rights to use, copy, modify, merge, publish, distribute, sublicense, and/or
+ * sell copies of the Software, and to permit persons to whom the Software is
+ * furnished to do so, subject to the following conditions:
+ *
+ * The above copyright notice and this permission notice shall be included in
+ * all copies or substantial portions of the Software.
+ *
+ * THE SOFTWARE IS PROVIDED "AS IS", WITHOUT WARRANTY OF ANY KIND, EXPRESS OR
+ * IMPLIED, INCLUDING BUT NOT LIMITED TO THE WARRANTIES OF MERCHANTABILITY,
+ * FITNESS FOR A PARTICULAR PURPOSE AND NONINFRINGEMENT. IN NO EVENT SHALL THE
+ * AUTHORS OR COPYRIGHT HOLDERS BE LIABLE FOR ANY CLAIM, DAMAGES OR OTHER
+ * LIABILITY, WHETHER IN AN ACTION OF CONTRACT, TORT OR OTHERWISE, ARISING
+ * FROM, OUT OF OR IN CONNECTION WITH THE SOFTWARE OR THE USE OR OTHER
+ * DEALINGS IN THE SOFTWARE.
+ *
  * Copyright (c) 2006, Ian Campbell, XenSource Ltd.
  */
 
@@ -10,7 +28,7 @@
 #define __XEN_PUBLIC_ELFNOTE_H__
 
 /*
- * The notes should live in a SHT_NOTE segment and have "Xen" in the
+ * The notes should live in a PT_NOTE segment and have "Xen" in the
  * name field.
  *
  * Numeric types are either 4 or 8 bytes depending on the content of
@@ -22,8 +40,6 @@
 
 /*
  * NAME=VALUE pair (string).
- *
- * LEGACY: FEATURES and PAE
  */
 #define XEN_ELFNOTE_INFO           0
 
@@ -90,7 +106,12 @@
 #define XEN_ELFNOTE_LOADER         8
 
 /*
- * The kernel supports PAE (x86/32 only, string = "yes" or "no").
+ * The kernel supports PAE (x86/32 only, string = "yes", "no" or
+ * "bimodal").
+ *
+ * For compatibility with Xen 3.0.3 and earlier the "bimodal" setting
+ * may be given as "yes,bimodal" which will cause older Xen to treat
+ * this kernel as PAE.
  *
  * LEGACY: PAE (n.b. The legacy interface included a provision to
  * indicate 'extended-cr3' support allowing L3 page tables to be
@@ -140,6 +161,95 @@
  */
 #define XEN_ELFNOTE_SUSPEND_CANCEL 14
 
+/*
+ * The (non-default) location the initial phys-to-machine map should be
+ * placed at by the hypervisor (Dom0) or the tools (DomU).
+ * The kernel must be prepared for this mapping to be established using
+ * large pages, despite such otherwise not being available to guests.
+ * The kernel must also be able to handle the page table pages used for
+ * this mapping not being accessible through the initial mapping.
+ * (Only x86-64 supports this at present.)
+ */
+#define XEN_ELFNOTE_INIT_P2M      15
+
+/*
+ * Whether or not the guest can deal with being passed an initrd not
+ * mapped through its initial page tables.
+ */
+#define XEN_ELFNOTE_MOD_START_PFN 16
+
+/*
+ * The features supported by this kernel (numeric).
+ *
+ * Other than XEN_ELFNOTE_FEATURES on pre-4.2 Xen, this note allows a
+ * kernel to specify support for features that older hypervisors don't
+ * know about. The set of features 4.2 and newer hypervisors will
+ * consider supported by the kernel is the combination of the sets
+ * specified through this and the string note.
+ *
+ * LEGACY: FEATURES
+ */
+#define XEN_ELFNOTE_SUPPORTED_FEATURES 17
+
+/*
+ * The number of the highest elfnote defined.
+ */
+#define XEN_ELFNOTE_MAX XEN_ELFNOTE_SUPPORTED_FEATURES
+
+/*
+ * System information exported through crash notes.
+ *
+ * The kexec / kdump code will create one XEN_ELFNOTE_CRASH_INFO
+ * note in case of a system crash. This note will contain various
+ * information about the system, see xen/include/xen/elfcore.h.
+ */
+#define XEN_ELFNOTE_CRASH_INFO 0x1000001
+
+/*
+ * System registers exported through crash notes.
+ *
+ * The kexec / kdump code will create one XEN_ELFNOTE_CRASH_REGS
+ * note per cpu in case of a system crash. This note is architecture
+ * specific and will contain registers not saved in the "CORE" note.
+ * See xen/include/xen/elfcore.h for more information.
+ */
+#define XEN_ELFNOTE_CRASH_REGS 0x1000002
+
+
+/*
+ * xen dump-core none note.
+ * xm dump-core code will create one XEN_ELFNOTE_DUMPCORE_NONE
+ * in its dump file to indicate that the file is xen dump-core
+ * file. This note doesn't have any other information.
+ * See tools/libxc/xc_core.h for more information.
+ */
+#define XEN_ELFNOTE_DUMPCORE_NONE               0x2000000
+
+/*
+ * xen dump-core header note.
+ * xm dump-core code will create one XEN_ELFNOTE_DUMPCORE_HEADER
+ * in its dump file.
+ * See tools/libxc/xc_core.h for more information.
+ */
+#define XEN_ELFNOTE_DUMPCORE_HEADER             0x2000001
+
+/*
+ * xen dump-core xen version note.
+ * xm dump-core code will create one XEN_ELFNOTE_DUMPCORE_XEN_VERSION
+ * in its dump file. It contains the xen version obtained via the
+ * XENVER hypercall.
+ * See tools/libxc/xc_core.h for more information.
+ */
+#define XEN_ELFNOTE_DUMPCORE_XEN_VERSION        0x2000002
+
+/*
+ * xen dump-core format version note.
+ * xm dump-core code will create one XEN_ELFNOTE_DUMPCORE_FORMAT_VERSION
+ * in its dump file. It contains a format version identifier.
+ * See tools/libxc/xc_core.h for more information.
+ */
+#define XEN_ELFNOTE_DUMPCORE_FORMAT_VERSION     0x2000003
+
 #endif /* __XEN_PUBLIC_ELFNOTE_H__ */
 
 /*
--- head.orig/include/xen/interface/event_channel.h	2012-03-12 12:42:38.000000000 +0100
+++ head/include/xen/interface/event_channel.h	2011-01-31 15:14:12.000000000 +0100
@@ -3,6 +3,24 @@
  *
  * Event channels between domains.
  *
+ * Permission is hereby granted, free of charge, to any person obtaining a copy
+ * of this software and associated documentation files (the "Software"), to
+ * deal in the Software without restriction, including without limitation the
+ * rights to use, copy, modify, merge, publish, distribute, sublicense, and/or
+ * sell copies of the Software, and to permit persons to whom the Software is
+ * furnished to do so, subject to the following conditions:
+ *
+ * The above copyright notice and this permission notice shall be included in
+ * all copies or substantial portions of the Software.
+ *
+ * THE SOFTWARE IS PROVIDED "AS IS", WITHOUT WARRANTY OF ANY KIND, EXPRESS OR
+ * IMPLIED, INCLUDING BUT NOT LIMITED TO THE WARRANTIES OF MERCHANTABILITY,
+ * FITNESS FOR A PARTICULAR PURPOSE AND NONINFRINGEMENT. IN NO EVENT SHALL THE
+ * AUTHORS OR COPYRIGHT HOLDERS BE LIABLE FOR ANY CLAIM, DAMAGES OR OTHER
+ * LIABILITY, WHETHER IN AN ACTION OF CONTRACT, TORT OR OTHERWISE, ARISING
+ * FROM, OUT OF OR IN CONNECTION WITH THE SOFTWARE OR THE USE OR OTHER
+ * DEALINGS IN THE SOFTWARE.
+ *
  * Copyright (c) 2003-2004, K A Fraser.
  */
 
@@ -11,8 +29,15 @@
 
 #include <xen/interface/xen.h>
 
+/*
+ * Prototype for this hypercall is:
+ *  int event_channel_op(int cmd, void *args)
+ * @cmd  == EVTCHNOP_??? (event-channel operation).
+ * @args == Operation-specific extra arguments (NULL if none).
+ */
+
 typedef uint32_t evtchn_port_t;
-DEFINE_GUEST_HANDLE(evtchn_port_t);
+DEFINE_XEN_GUEST_HANDLE(evtchn_port_t);
 
 /*
  * EVTCHNOP_alloc_unbound: Allocate a port in domain <dom> and mark as
@@ -29,6 +54,7 @@ struct evtchn_alloc_unbound {
 	/* OUT parameters */
 	evtchn_port_t port;
 };
+typedef struct evtchn_alloc_unbound evtchn_alloc_unbound_t;
 
 /*
  * EVTCHNOP_bind_interdomain: Construct an interdomain event channel between
@@ -47,14 +73,19 @@ struct evtchn_bind_interdomain {
 	/* OUT parameters. */
 	evtchn_port_t local_port;
 };
+typedef struct evtchn_bind_interdomain evtchn_bind_interdomain_t;
 
 /*
  * EVTCHNOP_bind_virq: Bind a local event channel to VIRQ <irq> on specified
  * vcpu.
  * NOTES:
- *  1. A virtual IRQ may be bound to at most one event channel per vcpu.
- *  2. The allocated event channel is bound to the specified vcpu. The binding
- *     may not be changed.
+ *  1. Virtual IRQs are classified as per-vcpu or global. See the VIRQ list
+ *     in xen.h for the classification of each VIRQ.
+ *  2. Global VIRQs must be allocated on VCPU0 but can subsequently be
+ *     re-bound via EVTCHNOP_bind_vcpu.
+ *  3. Per-vcpu VIRQs may be bound to at most one event channel per vcpu.
+ *     The allocated event channel is bound to the specified vcpu and the
+ *     binding cannot be changed.
  */
 #define EVTCHNOP_bind_virq	  1
 struct evtchn_bind_virq {
@@ -64,6 +95,7 @@ struct evtchn_bind_virq {
 	/* OUT parameters. */
 	evtchn_port_t port;
 };
+typedef struct evtchn_bind_virq evtchn_bind_virq_t;
 
 /*
  * EVTCHNOP_bind_pirq: Bind a local event channel to PIRQ <irq>.
@@ -80,6 +112,7 @@ struct evtchn_bind_pirq {
 	/* OUT parameters. */
 	evtchn_port_t port;
 };
+typedef struct evtchn_bind_pirq evtchn_bind_pirq_t;
 
 /*
  * EVTCHNOP_bind_ipi: Bind a local event channel to receive events.
@@ -93,6 +126,7 @@ struct evtchn_bind_ipi {
 	/* OUT parameters. */
 	evtchn_port_t port;
 };
+typedef struct evtchn_bind_ipi evtchn_bind_ipi_t;
 
 /*
  * EVTCHNOP_close: Close a local event channel <port>. If the channel is
@@ -104,6 +138,7 @@ struct evtchn_close {
 	/* IN parameters. */
 	evtchn_port_t port;
 };
+typedef struct evtchn_close evtchn_close_t;
 
 /*
  * EVTCHNOP_send: Send an event to the remote end of the channel whose local
@@ -114,6 +149,7 @@ struct evtchn_send {
 	/* IN parameters. */
 	evtchn_port_t port;
 };
+typedef struct evtchn_send evtchn_send_t;
 
 /*
  * EVTCHNOP_status: Get the current status of the communication channel which
@@ -149,14 +185,17 @@ struct evtchn_status {
 		uint32_t virq;	    /* EVTCHNSTAT_virq	      */
 	} u;
 };
+typedef struct evtchn_status evtchn_status_t;
 
 /*
  * EVTCHNOP_bind_vcpu: Specify which vcpu a channel should notify when an
  * event is pending.
  * NOTES:
- *  1. IPI- and VIRQ-bound channels always notify the vcpu that initialised
- *     the binding. This binding cannot be changed.
- *  2. All other channels notify vcpu0 by default. This default is set when
+ *  1. IPI-bound channels always notify the vcpu specified at bind time.
+ *     This binding cannot be changed.
+ *  2. Per-VCPU VIRQ channels always notify the vcpu specified at bind time.
+ *     This binding cannot be changed.
+ *  3. All other channels notify vcpu0 by default. This default is set when
  *     the channel is allocated (a port that is freed and subsequently reused
  *     has its binding reset to vcpu0).
  */
@@ -166,6 +205,7 @@ struct evtchn_bind_vcpu {
 	evtchn_port_t port;
 	uint32_t vcpu;
 };
+typedef struct evtchn_bind_vcpu evtchn_bind_vcpu_t;
 
 /*
  * EVTCHNOP_unmask: Unmask the specified local event-channel port and deliver
@@ -176,7 +216,25 @@ struct evtchn_unmask {
 	/* IN parameters. */
 	evtchn_port_t port;
 };
+typedef struct evtchn_unmask evtchn_unmask_t;
 
+/*
+ * EVTCHNOP_reset: Close all event channels associated with specified domain.
+ * NOTES:
+ *  1. <dom> may be specified as DOMID_SELF.
+ *  2. Only a sufficiently-privileged domain may specify other than DOMID_SELF.
+ */
+#define EVTCHNOP_reset           10
+struct evtchn_reset {
+    /* IN parameters. */
+    domid_t dom;
+};
+typedef struct evtchn_reset evtchn_reset_t;
+
+/*
+ * Argument to event_channel_op_compat() hypercall. Superceded by new
+ * event_channel_op() hypercall since 0x00030202.
+ */
 struct evtchn_op {
 	uint32_t cmd; /* EVTCHNOP_* */
 	union {
@@ -192,6 +250,7 @@ struct evtchn_op {
 		struct evtchn_unmask	       unmask;
 	} u;
 };
-DEFINE_GUEST_HANDLE_STRUCT(evtchn_op);
+typedef struct evtchn_op evtchn_op_t;
+DEFINE_XEN_GUEST_HANDLE(evtchn_op_t);
 
 #endif /* __XEN_PUBLIC_EVENT_CHANNEL_H__ */
--- head.orig/include/xen/interface/features.h	2012-03-12 12:42:38.000000000 +0100
+++ head/include/xen/interface/features.h	2011-08-08 12:54:10.000000000 +0200
@@ -3,6 +3,24 @@
  *
  * Feature flags, reported by XENVER_get_features.
  *
+ * Permission is hereby granted, free of charge, to any person obtaining a copy
+ * of this software and associated documentation files (the "Software"), to
+ * deal in the Software without restriction, including without limitation the
+ * rights to use, copy, modify, merge, publish, distribute, sublicense, and/or
+ * sell copies of the Software, and to permit persons to whom the Software is
+ * furnished to do so, subject to the following conditions:
+ *
+ * The above copyright notice and this permission notice shall be included in
+ * all copies or substantial portions of the Software.
+ *
+ * THE SOFTWARE IS PROVIDED "AS IS", WITHOUT WARRANTY OF ANY KIND, EXPRESS OR
+ * IMPLIED, INCLUDING BUT NOT LIMITED TO THE WARRANTIES OF MERCHANTABILITY,
+ * FITNESS FOR A PARTICULAR PURPOSE AND NONINFRINGEMENT. IN NO EVENT SHALL THE
+ * AUTHORS OR COPYRIGHT HOLDERS BE LIABLE FOR ANY CLAIM, DAMAGES OR OTHER
+ * LIABILITY, WHETHER IN AN ACTION OF CONTRACT, TORT OR OTHERWISE, ARISING
+ * FROM, OUT OF OR IN CONNECTION WITH THE SOFTWARE OR THE USE OR OTHER
+ * DEALINGS IN THE SOFTWARE.
+ *
  * Copyright (c) 2006, Keir Fraser <keir@xensource.com>
  */
 
@@ -41,6 +59,15 @@
 /* x86: Does this Xen host support the MMU_PT_UPDATE_PRESERVE_AD hypercall? */
 #define XENFEAT_mmu_pt_update_preserve_ad  5
 
+/* x86: Does this Xen host support the MMU_{CLEAR,COPY}_PAGE hypercall? */
+#define XENFEAT_highmem_assist             6
+
+/*
+ * If set, GNTTABOP_map_grant_ref honors flags to be placed into guest kernel
+ * available pte bits.
+ */
+#define XENFEAT_gnttab_map_avail_bits      7
+
 /* x86: Does this Xen host support the HVM callback vector type? */
 #define XENFEAT_hvm_callback_vector        8
 
@@ -48,7 +75,10 @@
 #define XENFEAT_hvm_safe_pvclock           9
 
 /* x86: pirq can be used by HVM guests */
-#define XENFEAT_hvm_pirqs           10
+#define XENFEAT_hvm_pirqs                 10
+
+/* operation as Dom0 is supported */
+#define XENFEAT_dom0                      11
 
 #define XENFEAT_NR_SUBMAPS 1
 
--- head.orig/include/xen/interface/grant_table.h	2012-03-12 12:42:38.000000000 +0100
+++ head/include/xen/interface/grant_table.h	2012-02-16 11:09:01.000000000 +0100
@@ -100,6 +100,10 @@ typedef uint32_t grant_ref_t;
  * Version 1 of the grant table entry structure is maintained purely
  * for backwards compatibility.  New guests should use version 2.
  */
+#if __XEN_INTERFACE_VERSION__ < 0x0003020a
+#define grant_entry_v1 grant_entry
+#define grant_entry_v1_t grant_entry_t
+#endif
 struct grant_entry_v1 {
     /* GTF_xxx: various type and flag information.  [XEN,GST] */
     uint16_t flags;
@@ -111,6 +115,14 @@ struct grant_entry_v1 {
      */
     uint32_t frame;
 };
+typedef struct grant_entry_v1 grant_entry_v1_t;
+
+/* The first few grant table entries will be preserved across grant table
+ * version changes and may be pre-populated at domain creation by tools.
+ */
+#define GNTTAB_NR_RESERVED_ENTRIES     8
+#define GNTTAB_RESERVED_CONSOLE        0
+#define GNTTAB_RESERVED_XENSTORE       1
 
 /*
  * Type of grant entry.
@@ -132,6 +144,7 @@ struct grant_entry_v1 {
  *  GTF_readonly: Restrict @domid to read-only mappings and accesses. [GST]
  *  GTF_reading: Grant entry is currently mapped for reading by @domid. [XEN]
  *  GTF_writing: Grant entry is currently mapped for writing by @domid. [XEN]
+ *  GTF_PAT, GTF_PWT, GTF_PCD: (x86) cache attribute flags for the grant [GST]
  *  GTF_sub_page: Grant access to only a subrange of the page.  @domid
  *                will only be allowed to copy from the grant, and not
  *                map it. [GST]
@@ -142,6 +155,12 @@ struct grant_entry_v1 {
 #define GTF_reading         (1U<<_GTF_reading)
 #define _GTF_writing        (4)
 #define GTF_writing         (1U<<_GTF_writing)
+#define _GTF_PWT            (5)
+#define GTF_PWT             (1U<<_GTF_PWT)
+#define _GTF_PCD            (6)
+#define GTF_PCD             (1U<<_GTF_PCD)
+#define _GTF_PAT            (7)
+#define GTF_PAT             (1U<<_GTF_PAT)
 #define _GTF_sub_page       (8)
 #define GTF_sub_page        (1U<<_GTF_sub_page)
 
@@ -169,7 +188,7 @@ struct grant_entry_v1 {
  * The interface by which domains use grant references does not depend
  * on the grant table version in use by the other domain.
  */
-
+#if __XEN_INTERFACE_VERSION__ >= 0x0003020a
 /*
  * Version 1 and version 2 grant entries share a common prefix.  The
  * fields of the prefix are documented as part of struct
@@ -179,10 +198,11 @@ struct grant_entry_header {
     uint16_t flags;
     domid_t  domid;
 };
+typedef struct grant_entry_header grant_entry_header_t;
 
 /*
- * Version 2 of the grant entry structure, here is an union because three
- * different types are suppotted: full_page, sub_page and transitive.
+ * Version 2 of the grant entry structure, here is a union because three
+ * different types are supported: full_page, sub_page and transitive.
  */
 union grant_entry_v2 {
     struct grant_entry_header hdr;
@@ -219,6 +239,9 @@ union grant_entry_v2 {
      * grant @gref in domain @trans_domid, as if it was the local
      * domain.  Obviously, the transitive access must be compatible
      * with the original grant.
+     *
+     * The current version of Xen does not allow transitive grants
+     * to be mapped.
      */
     struct {
 	struct grant_entry_header hdr;
@@ -229,9 +252,12 @@ union grant_entry_v2 {
 
     uint32_t __spacer[4]; /* Pad to a power of two */
 };
+typedef union grant_entry_v2 grant_entry_v2_t;
 
 typedef uint16_t grant_status_t;
 
+#endif /* __XEN_INTERFACE_VERSION__ */
+
 /***********************************
  * GRANT TABLE QUERIES AND USES
  */
@@ -270,7 +296,8 @@ struct gnttab_map_grant_ref {
     grant_handle_t handle;
     uint64_t dev_bus_addr;
 };
-DEFINE_GUEST_HANDLE_STRUCT(gnttab_map_grant_ref);
+typedef struct gnttab_map_grant_ref gnttab_map_grant_ref_t;
+DEFINE_XEN_GUEST_HANDLE(gnttab_map_grant_ref_t);
 
 /*
  * GNTTABOP_unmap_grant_ref: Destroy one or more grant-reference mappings
@@ -292,7 +319,8 @@ struct gnttab_unmap_grant_ref {
     /* OUT parameters. */
     int16_t  status;              /* GNTST_* */
 };
-DEFINE_GUEST_HANDLE_STRUCT(gnttab_unmap_grant_ref);
+typedef struct gnttab_unmap_grant_ref gnttab_unmap_grant_ref_t;
+DEFINE_XEN_GUEST_HANDLE(gnttab_unmap_grant_ref_t);
 
 /*
  * GNTTABOP_setup_table: Set up a grant table for <dom> comprising at least
@@ -310,9 +338,10 @@ struct gnttab_setup_table {
     uint32_t nr_frames;
     /* OUT parameters. */
     int16_t  status;              /* GNTST_* */
-    GUEST_HANDLE(ulong) frame_list;
+    XEN_GUEST_HANDLE(ulong) frame_list;
 };
-DEFINE_GUEST_HANDLE_STRUCT(gnttab_setup_table);
+typedef struct gnttab_setup_table gnttab_setup_table_t;
+DEFINE_XEN_GUEST_HANDLE(gnttab_setup_table_t);
 
 /*
  * GNTTABOP_dump_table: Dump the contents of the grant table to the
@@ -325,7 +354,8 @@ struct gnttab_dump_table {
     /* OUT parameters. */
     int16_t status;               /* GNTST_* */
 };
-DEFINE_GUEST_HANDLE_STRUCT(gnttab_dump_table);
+typedef struct gnttab_dump_table gnttab_dump_table_t;
+DEFINE_XEN_GUEST_HANDLE(gnttab_dump_table_t);
 
 /*
  * GNTTABOP_transfer_grant_ref: Transfer <frame> to a foreign domain. The
@@ -338,13 +368,15 @@ DEFINE_GUEST_HANDLE_STRUCT(gnttab_dump_t
 #define GNTTABOP_transfer                4
 struct gnttab_transfer {
     /* IN parameters. */
-    unsigned long mfn;
+    xen_pfn_t     mfn;
     domid_t       domid;
     grant_ref_t   ref;
     /* OUT parameters. */
     int16_t       status;
 };
-DEFINE_GUEST_HANDLE_STRUCT(gnttab_transfer);
+typedef struct gnttab_transfer gnttab_transfer_t;
+DEFINE_XEN_GUEST_HANDLE(gnttab_transfer_t);
+
 
 /*
  * GNTTABOP_copy: Hypervisor based copy
@@ -368,14 +400,16 @@ DEFINE_GUEST_HANDLE_STRUCT(gnttab_transf
 #define GNTCOPY_source_gref       (1<<_GNTCOPY_source_gref)
 #define _GNTCOPY_dest_gref        (1)
 #define GNTCOPY_dest_gref         (1<<_GNTCOPY_dest_gref)
+#define _GNTCOPY_can_fail         (2)
+#define GNTCOPY_can_fail          (1<<_GNTCOPY_can_fail)
 
 #define GNTTABOP_copy                 5
-struct gnttab_copy {
+typedef struct gnttab_copy {
 	/* IN parameters. */
 	struct {
 		union {
 			grant_ref_t ref;
-			unsigned long   gmfn;
+			xen_pfn_t   gmfn;
 		} u;
 		domid_t  domid;
 		uint16_t offset;
@@ -384,8 +418,8 @@ struct gnttab_copy {
 	uint16_t      flags;          /* GNTCOPY_* */
 	/* OUT parameters. */
 	int16_t       status;
-};
-DEFINE_GUEST_HANDLE_STRUCT(gnttab_copy);
+} gnttab_copy_t;
+DEFINE_XEN_GUEST_HANDLE(gnttab_copy_t);
 
 /*
  * GNTTABOP_query_size: Query the current and maximum sizes of the shared
@@ -403,7 +437,8 @@ struct gnttab_query_size {
     uint32_t max_nr_frames;
     int16_t  status;              /* GNTST_* */
 };
-DEFINE_GUEST_HANDLE_STRUCT(gnttab_query_size);
+typedef struct gnttab_query_size gnttab_query_size_t;
+DEFINE_XEN_GUEST_HANDLE(gnttab_query_size_t);
 
 /*
  * GNTTABOP_unmap_and_replace: Destroy one or more grant-reference mappings
@@ -425,8 +460,10 @@ struct gnttab_unmap_and_replace {
     /* OUT parameters. */
     int16_t  status;              /* GNTST_* */
 };
-DEFINE_GUEST_HANDLE_STRUCT(gnttab_unmap_and_replace);
+typedef struct gnttab_unmap_and_replace gnttab_unmap_and_replace_t;
+DEFINE_XEN_GUEST_HANDLE(gnttab_unmap_and_replace_t);
 
+#if __XEN_INTERFACE_VERSION__ >= 0x0003020a
 /*
  * GNTTABOP_set_version: Request a particular version of the grant
  * table shared table structure.  This operation can only be performed
@@ -436,10 +473,12 @@ DEFINE_GUEST_HANDLE_STRUCT(gnttab_unmap_
  */
 #define GNTTABOP_set_version          8
 struct gnttab_set_version {
-    /* IN parameters */
+    /* IN/OUT parameters */
     uint32_t version;
 };
-DEFINE_GUEST_HANDLE_STRUCT(gnttab_set_version);
+typedef struct gnttab_set_version gnttab_set_version_t;
+DEFINE_XEN_GUEST_HANDLE(gnttab_set_version_t);
+
 
 /*
  * GNTTABOP_get_status_frames: Get the list of frames used to store grant
@@ -460,9 +499,10 @@ struct gnttab_get_status_frames {
     domid_t  dom;
     /* OUT parameters. */
     int16_t  status;              /* GNTST_* */
-    GUEST_HANDLE(uint64_t) frame_list;
+    XEN_GUEST_HANDLE(uint64_t) frame_list;
 };
-DEFINE_GUEST_HANDLE_STRUCT(gnttab_get_status_frames);
+typedef struct gnttab_get_status_frames gnttab_get_status_frames_t;
+DEFINE_XEN_GUEST_HANDLE(gnttab_get_status_frames_t);
 
 /*
  * GNTTABOP_get_version: Get the grant table version which is in
@@ -476,10 +516,27 @@ struct gnttab_get_version {
     /* OUT parameters */
     uint32_t version;
 };
-DEFINE_GUEST_HANDLE_STRUCT(gnttab_get_version);
+typedef struct gnttab_get_version gnttab_get_version_t;
+DEFINE_XEN_GUEST_HANDLE(gnttab_get_version_t);
+
+/*
+ * GNTTABOP_swap_grant_ref: Swap the contents of two grant entries.
+ */
+#define GNTTABOP_swap_grant_ref	      11
+struct gnttab_swap_grant_ref {
+    /* IN parameters */
+    grant_ref_t ref_a;
+    grant_ref_t ref_b;
+    /* OUT parameters */
+    int16_t status;             /* GNTST_* */
+};
+typedef struct gnttab_swap_grant_ref gnttab_swap_grant_ref_t;
+DEFINE_XEN_GUEST_HANDLE(gnttab_swap_grant_ref_t);
+
+#endif /* __XEN_INTERFACE_VERSION__ */
 
 /*
- * Bitfield values for update_pin_status.flags.
+ * Bitfield values for gnttab_map_grant_ref.flags.
  */
  /* Map the grant entry for access by I/O devices. */
 #define _GNTMAP_device_map      (0)
@@ -506,6 +563,16 @@ DEFINE_GUEST_HANDLE_STRUCT(gnttab_get_ve
 #define _GNTMAP_contains_pte    (4)
 #define GNTMAP_contains_pte     (1<<_GNTMAP_contains_pte)
 
+#define _GNTMAP_can_fail        (5)
+#define GNTMAP_can_fail         (1<<_GNTMAP_can_fail)
+
+/*
+ * Bits to be placed in guest kernel available PTE bits (architecture
+ * dependent; only supported when XENFEAT_gnttab_map_avail_bits is set).
+ */
+#define _GNTMAP_guest_avail0    (16)
+#define GNTMAP_guest_avail_mask ((uint32_t)~0 << _GNTMAP_guest_avail0)
+
 /*
  * Values for error status returns. All errors are -ve.
  */
@@ -519,7 +586,9 @@ DEFINE_GUEST_HANDLE_STRUCT(gnttab_get_ve
 #define GNTST_no_device_space  (-7) /* Out of space in I/O MMU.              */
 #define GNTST_permission_denied (-8) /* Not enough privilege for operation.  */
 #define GNTST_bad_page         (-9) /* Specified page was invalid for op.    */
-#define GNTST_bad_copy_arg    (-10) /* copy arguments cross page boundary */
+#define GNTST_bad_copy_arg    (-10) /* copy arguments cross page boundary.   */
+#define GNTST_address_too_big (-11) /* transfer page address too large.      */
+#define GNTST_eagain          (-12) /* Operation not done; try again.        */
 
 #define GNTTABOP_error_msgs {                   \
     "okay",                                     \
@@ -532,7 +601,9 @@ DEFINE_GUEST_HANDLE_STRUCT(gnttab_get_ve
     "no spare translation slot in the I/O MMU", \
     "permission denied",                        \
     "bad page",                                 \
-    "copy arguments cross page boundary"        \
+    "copy arguments cross page boundary",       \
+    "page address size too large",              \
+    "operation not done; try again"             \
 }
 
 #endif /* __XEN_PUBLIC_GRANT_TABLE_H__ */
--- head.orig/include/xen/interface/hvm/hvm_op.h	2012-03-12 12:42:38.000000000 +0100
+++ head/include/xen/interface/hvm/hvm_op.h	2012-02-16 11:09:01.000000000 +0100
@@ -21,6 +21,9 @@
 #ifndef __XEN_PUBLIC_HVM_HVM_OP_H__
 #define __XEN_PUBLIC_HVM_HVM_OP_H__
 
+#include "../xen.h"
+#include "../trace.h"
+
 /* Get/set subcommands: the second argument of the hypercall is a
  * pointer to a xen_hvm_param struct. */
 #define HVMOP_set_param           0
@@ -30,17 +33,233 @@ struct xen_hvm_param {
     uint32_t index;    /* IN */
     uint64_t value;    /* IN/OUT */
 };
-DEFINE_GUEST_HANDLE_STRUCT(xen_hvm_param);
+typedef struct xen_hvm_param xen_hvm_param_t;
+DEFINE_XEN_GUEST_HANDLE(xen_hvm_param_t);
+
+/* Set the logical level of one of a domain's PCI INTx wires. */
+#define HVMOP_set_pci_intx_level  2
+struct xen_hvm_set_pci_intx_level {
+    /* Domain to be updated. */
+    domid_t  domid;
+    /* PCI INTx identification in PCI topology (domain:bus:device:intx). */
+    uint8_t  domain, bus, device, intx;
+    /* Assertion level (0 = unasserted, 1 = asserted). */
+    uint8_t  level;
+};
+typedef struct xen_hvm_set_pci_intx_level xen_hvm_set_pci_intx_level_t;
+DEFINE_XEN_GUEST_HANDLE(xen_hvm_set_pci_intx_level_t);
+
+/* Set the logical level of one of a domain's ISA IRQ wires. */
+#define HVMOP_set_isa_irq_level   3
+struct xen_hvm_set_isa_irq_level {
+    /* Domain to be updated. */
+    domid_t  domid;
+    /* ISA device identification, by ISA IRQ (0-15). */
+    uint8_t  isa_irq;
+    /* Assertion level (0 = unasserted, 1 = asserted). */
+    uint8_t  level;
+};
+typedef struct xen_hvm_set_isa_irq_level xen_hvm_set_isa_irq_level_t;
+DEFINE_XEN_GUEST_HANDLE(xen_hvm_set_isa_irq_level_t);
+
+#define HVMOP_set_pci_link_route  4
+struct xen_hvm_set_pci_link_route {
+    /* Domain to be updated. */
+    domid_t  domid;
+    /* PCI link identifier (0-3). */
+    uint8_t  link;
+    /* ISA IRQ (1-15), or 0 (disable link). */
+    uint8_t  isa_irq;
+};
+typedef struct xen_hvm_set_pci_link_route xen_hvm_set_pci_link_route_t;
+DEFINE_XEN_GUEST_HANDLE(xen_hvm_set_pci_link_route_t);
+
+/* Flushes all VCPU TLBs: @arg must be NULL. */
+#define HVMOP_flush_tlbs          5
+
+typedef enum {
+    HVMMEM_ram_rw,             /* Normal read/write guest RAM */
+    HVMMEM_ram_ro,             /* Read-only; writes are discarded */
+    HVMMEM_mmio_dm,            /* Reads and write go to the device model */
+} hvmmem_type_t;
+
+/* Following tools-only interfaces may change in future. */
+#if defined(__XEN__) || defined(__XEN_TOOLS__)
+
+/* Track dirty VRAM. */
+#define HVMOP_track_dirty_vram    6
+struct xen_hvm_track_dirty_vram {
+    /* Domain to be tracked. */
+    domid_t  domid;
+    /* First pfn to track. */
+    uint64_aligned_t first_pfn;
+    /* Number of pages to track. */
+    uint64_aligned_t nr;
+    /* OUT variable. */
+    /* Dirty bitmap buffer. */
+    XEN_GUEST_HANDLE_64(uint8) dirty_bitmap;
+};
+typedef struct xen_hvm_track_dirty_vram xen_hvm_track_dirty_vram_t;
+DEFINE_XEN_GUEST_HANDLE(xen_hvm_track_dirty_vram_t);
+
+/* Notify that some pages got modified by the Device Model. */
+#define HVMOP_modified_memory    7
+struct xen_hvm_modified_memory {
+    /* Domain to be updated. */
+    domid_t  domid;
+    /* First pfn. */
+    uint64_aligned_t first_pfn;
+    /* Number of pages. */
+    uint64_aligned_t nr;
+};
+typedef struct xen_hvm_modified_memory xen_hvm_modified_memory_t;
+DEFINE_XEN_GUEST_HANDLE(xen_hvm_modified_memory_t);
+
+#define HVMOP_set_mem_type    8
+/* Notify that a region of memory is to be treated in a specific way. */
+struct xen_hvm_set_mem_type {
+    /* Domain to be updated. */
+    domid_t domid;
+    /* Memory type */
+    uint16_t hvmmem_type;
+    /* Number of pages. */
+    uint32_t nr;
+    /* First pfn. */
+    uint64_aligned_t first_pfn;
+};
+typedef struct xen_hvm_set_mem_type xen_hvm_set_mem_type_t;
+DEFINE_XEN_GUEST_HANDLE(xen_hvm_set_mem_type_t);
+
+#endif /* defined(__XEN__) || defined(__XEN_TOOLS__) */
 
 /* Hint from PV drivers for pagetable destruction. */
 #define HVMOP_pagetable_dying       9
 struct xen_hvm_pagetable_dying {
     /* Domain with a pagetable about to be destroyed. */
     domid_t  domid;
+    uint16_t pad[3]; /* align next field on 8-byte boundary */
     /* guest physical address of the toplevel pagetable dying */
-    aligned_u64 gpa;
+    uint64_t gpa;
 };
 typedef struct xen_hvm_pagetable_dying xen_hvm_pagetable_dying_t;
-DEFINE_GUEST_HANDLE_STRUCT(xen_hvm_pagetable_dying_t);
- 
+DEFINE_XEN_GUEST_HANDLE(xen_hvm_pagetable_dying_t);
+
+/* Get the current Xen time, in nanoseconds since system boot. */
+#define HVMOP_get_time              10
+struct xen_hvm_get_time {
+    uint64_t now;      /* OUT */
+};
+typedef struct xen_hvm_get_time xen_hvm_get_time_t;
+DEFINE_XEN_GUEST_HANDLE(xen_hvm_get_time_t);
+
+#define HVMOP_xentrace              11
+struct xen_hvm_xentrace {
+    uint16_t event, extra_bytes;
+    uint8_t extra[TRACE_EXTRA_MAX * sizeof(uint32_t)];
+};
+typedef struct xen_hvm_xentrace xen_hvm_xentrace_t;
+DEFINE_XEN_GUEST_HANDLE(xen_hvm_xentrace_t);
+
+/* Following tools-only interfaces may change in future. */
+#if defined(__XEN__) || defined(__XEN_TOOLS__)
+
+#define HVMOP_set_mem_access        12
+typedef enum {
+    HVMMEM_access_n,
+    HVMMEM_access_r,
+    HVMMEM_access_w,
+    HVMMEM_access_rw,
+    HVMMEM_access_x,
+    HVMMEM_access_rx,
+    HVMMEM_access_wx,
+    HVMMEM_access_rwx,
+    HVMMEM_access_rx2rw,       /* Page starts off as r-x, but automatically
+                                * change to r-w on a write */
+    HVMMEM_access_n2rwx,       /* Log access: starts off as n, automatically
+                                * goes to rwx, generating an event without
+                                * pausing the vcpu */
+    HVMMEM_access_default      /* Take the domain default */
+} hvmmem_access_t;
+/* Notify that a region of memory is to have specific access types */
+struct xen_hvm_set_mem_access {
+    /* Domain to be updated. */
+    domid_t domid;
+    /* Memory type */
+    uint16_t hvmmem_access; /* hvm_access_t */
+    /* Number of pages, ignored on setting default access */
+    uint32_t nr;
+    /* First pfn, or ~0ull to set the default access for new pages */
+    uint64_aligned_t first_pfn;
+};
+typedef struct xen_hvm_set_mem_access xen_hvm_set_mem_access_t;
+DEFINE_XEN_GUEST_HANDLE(xen_hvm_set_mem_access_t);
+
+#define HVMOP_get_mem_access        13
+/* Get the specific access type for that region of memory */
+struct xen_hvm_get_mem_access {
+    /* Domain to be queried. */
+    domid_t domid;
+    /* Memory type: OUT */
+    uint16_t hvmmem_access; /* hvm_access_t */
+    /* pfn, or ~0ull for default access for new pages.  IN */
+    uint64_aligned_t pfn;
+};
+typedef struct xen_hvm_get_mem_access xen_hvm_get_mem_access_t;
+DEFINE_XEN_GUEST_HANDLE(xen_hvm_get_mem_access_t);
+
+#define HVMOP_inject_trap            14
+/* Inject a trap into a VCPU, which will get taken up on the next
+ * scheduling of it. Note that the caller should know enough of the
+ * state of the CPU before injecting, to know what the effect of
+ * injecting the trap will be.
+ */
+struct xen_hvm_inject_trap {
+    /* Domain to be queried. */
+    domid_t domid;
+    /* VCPU */
+    uint32_t vcpuid;
+    /* Trap number */
+    uint32_t trap;
+    /* Error code, or -1 to skip */
+    uint32_t error_code;
+    /* CR2 for page faults */
+    uint64_aligned_t cr2;
+};
+typedef struct xen_hvm_inject_trap xen_hvm_inject_trap_t;
+DEFINE_XEN_GUEST_HANDLE(xen_hvm_inject_trap_t);
+
+#endif /* defined(__XEN__) || defined(__XEN_TOOLS__) */
+
+#define HVMOP_get_mem_type    15
+/* Return hvmmem_type_t for the specified pfn. */
+struct xen_hvm_get_mem_type {
+    /* Domain to be queried. */
+    domid_t domid;
+    /* OUT variable. */
+    uint16_t mem_type;
+    uint16_t pad[2]; /* align next field on 8-byte boundary */
+    /* IN variable. */
+    uint64_t pfn;
+};
+typedef struct xen_hvm_get_mem_type xen_hvm_get_mem_type_t;
+DEFINE_XEN_GUEST_HANDLE(xen_hvm_get_mem_type_t);
+
+/* Following tools-only interfaces may change in future. */
+#if defined(__XEN__) || defined(__XEN_TOOLS__)
+
+/* MSI injection for emulated devices */
+#define HVMOP_inject_msi         16
+struct xen_hvm_inject_msi {
+    /* Domain to be injected */
+    domid_t   domid;
+    /* Data -- lower 32 bits */
+    uint32_t  data;
+    /* Address (0xfeexxxxx) */
+    uint64_t  addr;
+};
+typedef struct xen_hvm_inject_msi xen_hvm_inject_msi_t;
+DEFINE_XEN_GUEST_HANDLE(xen_hvm_inject_msi_t);
+
+#endif /* defined(__XEN__) || defined(__XEN_TOOLS__) */
+
 #endif /* __XEN_PUBLIC_HVM_HVM_OP_H__ */
--- head.orig/include/xen/interface/hvm/params.h	2012-03-12 12:42:38.000000000 +0100
+++ head/include/xen/interface/hvm/params.h	2012-02-16 11:09:01.000000000 +0100
@@ -33,11 +33,17 @@
  * val[63:56] == 1: val[55:0] is a delivery PCI INTx line, as follows:
  *                  Domain = val[47:32], Bus  = val[31:16],
  *                  DevFn  = val[15: 8], IntX = val[ 1: 0]
- * val[63:56] == 2: val[7:0] is a vector number.
+ * val[63:56] == 2: val[7:0] is a vector number, check for
+ *                  XENFEAT_hvm_callback_vector to know if this delivery
+ *                  method is available.
  * If val == 0 then CPU0 event-channel notifications are not delivered.
  */
 #define HVM_PARAM_CALLBACK_IRQ 0
 
+/*
+ * These are not used by Xen. They are here for convenience of HVM-guest
+ * xenbus implementations.
+ */
 #define HVM_PARAM_STORE_PFN    1
 #define HVM_PARAM_STORE_EVTCHN 2
 
@@ -46,6 +52,20 @@
 #define HVM_PARAM_IOREQ_PFN    5
 
 #define HVM_PARAM_BUFIOREQ_PFN 6
+#define HVM_PARAM_BUFIOREQ_EVTCHN 26
+
+#ifdef __ia64__
+
+#define HVM_PARAM_NVRAM_FD     7
+#define HVM_PARAM_VHPT_SIZE    8
+#define HVM_PARAM_BUFPIOREQ_PFN	9
+
+#elif defined(__i386__) || defined(__x86_64__)
+
+/* Expose Viridian interfaces to this HVM guest? */
+#define HVM_PARAM_VIRIDIAN     9
+
+#endif
 
 /*
  * Set mode for virtual timers (currently x86 only):
@@ -90,6 +110,38 @@
 /* Boolean: Enable aligning all periodic vpts to reduce interrupts */
 #define HVM_PARAM_VPT_ALIGN    16
 
-#define HVM_NR_PARAMS          17
+/* Console debug shared memory ring and event channel */
+#define HVM_PARAM_CONSOLE_PFN    17
+#define HVM_PARAM_CONSOLE_EVTCHN 18
+
+/*
+ * Select location of ACPI PM1a and TMR control blocks. Currently two locations
+ * are supported, specified by version 0 or 1 in this parameter:
+ *   - 0: default, use the old addresses
+ *        PM1A_EVT == 0x1f40; PM1A_CNT == 0x1f44; PM_TMR == 0x1f48
+ *   - 1: use the new default qemu addresses
+ *        PM1A_EVT == 0xb000; PM1A_CNT == 0xb004; PM_TMR == 0xb008
+ * You can find these address definitions in <hvm/ioreq.h>
+ */
+#define HVM_PARAM_ACPI_IOPORTS_LOCATION 19
+
+/* Enable blocking memory events, async or sync (pause vcpu until response)
+ * onchangeonly indicates messages only on a change of value */
+#define HVM_PARAM_MEMORY_EVENT_CR0          20
+#define HVM_PARAM_MEMORY_EVENT_CR3          21
+#define HVM_PARAM_MEMORY_EVENT_CR4          22
+#define HVM_PARAM_MEMORY_EVENT_INT3         23
+#define HVM_PARAM_MEMORY_EVENT_SINGLE_STEP  25
+
+#define HVMPME_MODE_MASK       (3 << 0)
+#define HVMPME_mode_disabled   0
+#define HVMPME_mode_async      1
+#define HVMPME_mode_sync       2
+#define HVMPME_onchangeonly    (1 << 2)
+
+/* Boolean: Enable nestedhvm (hvm only) */
+#define HVM_PARAM_NESTEDHVM    24
+
+#define HVM_NR_PARAMS          27
 
 #endif /* __XEN_PUBLIC_HVM_PARAMS_H__ */
--- head.orig/include/xen/interface/io/blkif.h	2012-03-12 12:42:38.000000000 +0100
+++ head/include/xen/interface/io/blkif.h	2012-02-08 11:22:18.000000000 +0100
@@ -3,6 +3,24 @@
  *
  * Unified block-device I/O interface for Xen guest OSes.
  *
+ * Permission is hereby granted, free of charge, to any person obtaining a copy
+ * of this software and associated documentation files (the "Software"), to
+ * deal in the Software without restriction, including without limitation the
+ * rights to use, copy, modify, merge, publish, distribute, sublicense, and/or
+ * sell copies of the Software, and to permit persons to whom the Software is
+ * furnished to do so, subject to the following conditions:
+ *
+ * The above copyright notice and this permission notice shall be included in
+ * all copies or substantial portions of the Software.
+ *
+ * THE SOFTWARE IS PROVIDED "AS IS", WITHOUT WARRANTY OF ANY KIND, EXPRESS OR
+ * IMPLIED, INCLUDING BUT NOT LIMITED TO THE WARRANTIES OF MERCHANTABILITY,
+ * FITNESS FOR A PARTICULAR PURPOSE AND NONINFRINGEMENT. IN NO EVENT SHALL THE
+ * AUTHORS OR COPYRIGHT HOLDERS BE LIABLE FOR ANY CLAIM, DAMAGES OR OTHER
+ * LIABILITY, WHETHER IN AN ACTION OF CONTRACT, TORT OR OTHERWISE, ARISING
+ * FROM, OUT OF OR IN CONNECTION WITH THE SOFTWARE OR THE USE OR OTHER
+ * DEALINGS IN THE SOFTWARE.
+ *
  * Copyright (c) 2003-2004, Keir Fraser
  */
 
@@ -24,8 +42,10 @@
  * rsp_event appropriately (e.g., using RING_FINAL_CHECK_FOR_RESPONSES()).
  */
 
-typedef uint16_t blkif_vdev_t;
-typedef uint64_t blkif_sector_t;
+#ifndef blkif_vdev_t
+#define blkif_vdev_t   uint16_t
+#endif
+#define blkif_sector_t uint64_t
 
 /*
  * REQUEST CODES.
@@ -34,7 +54,7 @@ typedef uint64_t blkif_sector_t;
 #define BLKIF_OP_WRITE             1
 /*
  * Recognised only if "feature-barrier" is present in backend xenbus info.
- * The "feature_barrier" node contains a boolean indicating whether barrier
+ * The "feature-barrier" node contains a boolean indicating whether barrier
  * requests are likely to succeed or fail. Either way, a barrier request
  * may fail at any time with BLKIF_RSP_EOPNOTSUPP if it is unsupported by
  * the underlying block-device hardware. The boolean simply indicates whether
@@ -43,7 +63,6 @@ typedef uint64_t blkif_sector_t;
  * create the "feature-barrier" node!
  */
 #define BLKIF_OP_WRITE_BARRIER     2
-
 /*
  * Recognised if "feature-flush-cache" is present in backend xenbus
  * info.  A flush will ask the underlying storage hardware to flush its
@@ -57,7 +76,11 @@ typedef uint64_t blkif_sector_t;
  * "feature-flush-cache" node!
  */
 #define BLKIF_OP_FLUSH_DISKCACHE   3
-
+/*
+ * Used in SLES sources for device specific command packet
+ * contained within the request. Reserved for that purpose.
+ */
+#define BLKIF_OP_RESERVED_1        4
 /*
  * Recognised only if "feature-discard" is present in backend xenbus info.
  * The "feature-discard" node contains a boolean indicating whether trim
@@ -84,21 +107,22 @@ typedef uint64_t blkif_sector_t;
  *     e07154r6-Data_Set_Management_Proposal_for_ATA-ACS2.doc
  * http://www.seagate.com/staticfiles/support/disc/manuals/
  *     Interface%20manuals/100293068c.pdf
- * The backend can optionally provide three extra XenBus attributes to
+ * The backend can optionally provide these extra XenBus attributes to
  * further optimize the discard functionality:
  * 'discard-aligment' - Devices that support discard functionality may
  * internally allocate space in units that are bigger than the exported
  * logical block size. The discard-alignment parameter indicates how many bytes
  * the beginning of the partition is offset from the internal allocation unit's
- * natural alignment.
+ * natural alignment. Do not confuse this with natural disk alignment offset.
  * 'discard-granularity'  - Devices that support discard functionality may
  * internally allocate space using units that are bigger than the logical block
  * size. The discard-granularity parameter indicates the size of the internal
  * allocation unit in bytes if reported by the device. Otherwise the
  * discard-granularity will be set to match the device's physical block size.
+ * It is the minimum size you can discard.
  * 'discard-secure' - All copies of the discarded sectors (potentially created
  * by garbage collection) must also be erased.  To use this feature, the flag
- * BLKIF_DISCARD_SECURE must be set in the blkif_request_trim.
+ * BLKIF_DISCARD_SECURE must be set in the blkif_request_discard.
  */
 #define BLKIF_OP_DISCARD           5
 
@@ -109,48 +133,51 @@ typedef uint64_t blkif_sector_t;
  */
 #define BLKIF_MAX_SEGMENTS_PER_REQUEST 11
 
-struct blkif_request_rw {
-	uint8_t        nr_segments;  /* number of segments                   */
-	blkif_vdev_t   handle;       /* only for read/write requests         */
-#ifdef CONFIG_X86_64
-	uint32_t       _pad1;	     /* offsetof(blkif_request,u.rw.id) == 8 */
-#endif
-	uint64_t       id;           /* private guest value, echoed in resp  */
-	blkif_sector_t sector_number;/* start sector idx on disk (r/w only)  */
-	struct blkif_request_segment {
-		grant_ref_t gref;        /* reference to I/O buffer frame        */
-		/* @first_sect: first sector in frame to transfer (inclusive).   */
-		/* @last_sect: last sector in frame to transfer (inclusive).     */
-		uint8_t     first_sect, last_sect;
-	} seg[BLKIF_MAX_SEGMENTS_PER_REQUEST];
-} __attribute__((__packed__));
-
-struct blkif_request_discard {
-	uint8_t        flag;         /* BLKIF_DISCARD_SECURE or zero.        */
-#define BLKIF_DISCARD_SECURE (1<<0)  /* ignored if discard-secure=0          */
-	blkif_vdev_t   _pad1;        /* only for read/write requests         */
-#ifdef CONFIG_X86_64
-	uint32_t       _pad2;        /* offsetof(blkif_req..,u.discard.id)==8*/
-#endif
-	uint64_t       id;           /* private guest value, echoed in resp  */
-	blkif_sector_t sector_number;
-	uint64_t       nr_sectors;
-	uint8_t        _pad3;
-} __attribute__((__packed__));
+/*
+ * NB. first_sect and last_sect in blkif_request_segment, as well as
+ * sector_number in blkif_request, are always expressed in 512-byte units.
+ * However they must be properly aligned to the real sector size of the
+ * physical disk, which is reported in the "sector-size" node in the backend
+ * xenbus info. Also the xenbus "sectors" node is expressed in 512-byte units.
+ */
+struct blkif_request_segment {
+    grant_ref_t gref;        /* reference to I/O buffer frame        */
+    /* @first_sect: first sector in frame to transfer (inclusive).   */
+    /* @last_sect: last sector in frame to transfer (inclusive).     */
+    uint8_t     first_sect, last_sect;
+};
 
 struct blkif_request {
-	uint8_t        operation;    /* BLKIF_OP_???                         */
-	union {
-		struct blkif_request_rw rw;
-		struct blkif_request_discard discard;
-	} u;
-} __attribute__((__packed__));
+    uint8_t        operation;    /* BLKIF_OP_???                         */
+    uint8_t        nr_segments;  /* number of segments                   */
+    blkif_vdev_t   handle;       /* only for read/write requests         */
+    uint64_t       id;           /* private guest value, echoed in resp  */
+    blkif_sector_t sector_number;/* start sector idx on disk (r/w only)  */
+    struct blkif_request_segment seg[BLKIF_MAX_SEGMENTS_PER_REQUEST];
+};
+typedef struct blkif_request blkif_request_t;
+
+/*
+ * Cast to this structure when blkif_request.operation == BLKIF_OP_TRIM
+ * sizeof(struct blkif_request_discard) <= sizeof(struct blkif_request)
+ */
+struct blkif_request_discard {
+    uint8_t        operation;    /* BLKIF_OP_DISCARD                     */
+    uint8_t        flag;         /* BLKIF_DISCARD_SECURE or zero         */
+#define BLKIF_DISCARD_SECURE (1<<0)  /* ignored if discard-secure=0      */
+    blkif_vdev_t   handle;       /* same as for read/write requests      */
+    uint64_t       id;           /* private guest value, echoed in resp  */
+    blkif_sector_t sector_number;/* start sector idx on disk             */
+    uint64_t       nr_sectors;   /* number of contiguous sectors to discard*/
+};
+typedef struct blkif_request_discard blkif_request_discard_t;
 
 struct blkif_response {
-	uint64_t        id;              /* copied from request */
-	uint8_t         operation;       /* copied from request */
-	int16_t         status;          /* BLKIF_RSP_???       */
+    uint64_t        id;              /* copied from request */
+    uint8_t         operation;       /* copied from request */
+    int16_t         status;          /* BLKIF_RSP_???       */
 };
+typedef struct blkif_response blkif_response_t;
 
 /*
  * STATUS RETURN CODES.
--- head.orig/include/xen/interface/io/console.h	2012-03-12 12:42:38.000000000 +0100
+++ head/include/xen/interface/io/console.h	2011-01-31 15:14:12.000000000 +0100
@@ -3,6 +3,24 @@
  *
  * Console I/O interface for Xen guest OSes.
  *
+ * Permission is hereby granted, free of charge, to any person obtaining a copy
+ * of this software and associated documentation files (the "Software"), to
+ * deal in the Software without restriction, including without limitation the
+ * rights to use, copy, modify, merge, publish, distribute, sublicense, and/or
+ * sell copies of the Software, and to permit persons to whom the Software is
+ * furnished to do so, subject to the following conditions:
+ *
+ * The above copyright notice and this permission notice shall be included in
+ * all copies or substantial portions of the Software.
+ *
+ * THE SOFTWARE IS PROVIDED "AS IS", WITHOUT WARRANTY OF ANY KIND, EXPRESS OR
+ * IMPLIED, INCLUDING BUT NOT LIMITED TO THE WARRANTIES OF MERCHANTABILITY,
+ * FITNESS FOR A PARTICULAR PURPOSE AND NONINFRINGEMENT. IN NO EVENT SHALL THE
+ * AUTHORS OR COPYRIGHT HOLDERS BE LIABLE FOR ANY CLAIM, DAMAGES OR OTHER
+ * LIABILITY, WHETHER IN AN ACTION OF CONTRACT, TORT OR OTHERWISE, ARISING
+ * FROM, OUT OF OR IN CONNECTION WITH THE SOFTWARE OR THE USE OR OTHER
+ * DEALINGS IN THE SOFTWARE.
+ *
  * Copyright (c) 2005, Keir Fraser
  */
 
--- head.orig/include/xen/interface/io/fbif.h	2012-03-12 12:42:38.000000000 +0100
+++ head/include/xen/interface/io/fbif.h	2011-01-31 15:14:12.000000000 +0100
@@ -77,13 +77,32 @@ union xenfb_out_event {
 
 /*
  * Frontends should ignore unknown in events.
- * No in events currently defined.
  */
 
+/*
+ * Framebuffer refresh period advice
+ * Backend sends it to advise the frontend their preferred period of
+ * refresh.  Frontends that keep the framebuffer constantly up-to-date
+ * just ignore it.  Frontends that use the advice should immediately
+ * refresh the framebuffer (and send an update notification event if
+ * those have been requested), then use the update frequency to guide
+ * their periodical refreshs.
+ */
+#define XENFB_TYPE_REFRESH_PERIOD 1
+#define XENFB_NO_REFRESH 0
+
+struct xenfb_refresh_period
+{
+    uint8_t type;    /* XENFB_TYPE_UPDATE_PERIOD */
+    uint32_t period; /* period of refresh, in ms,
+                      * XENFB_NO_REFRESH if no refresh is needed */
+};
+
 #define XENFB_IN_EVENT_SIZE 40
 
 union xenfb_in_event {
 	uint8_t type;
+	struct xenfb_refresh_period refresh_period;
 	char pad[XENFB_IN_EVENT_SIZE];
 };
 
--- head.orig/include/xen/interface/io/netif.h	2012-03-12 12:42:38.000000000 +0100
+++ head/include/xen/interface/io/netif.h	2011-01-31 15:14:12.000000000 +0100
@@ -3,6 +3,24 @@
  *
  * Unified network-device I/O interface for Xen guest OSes.
  *
+ * Permission is hereby granted, free of charge, to any person obtaining a copy
+ * of this software and associated documentation files (the "Software"), to
+ * deal in the Software without restriction, including without limitation the
+ * rights to use, copy, modify, merge, publish, distribute, sublicense, and/or
+ * sell copies of the Software, and to permit persons to whom the Software is
+ * furnished to do so, subject to the following conditions:
+ *
+ * The above copyright notice and this permission notice shall be included in
+ * all copies or substantial portions of the Software.
+ *
+ * THE SOFTWARE IS PROVIDED "AS IS", WITHOUT WARRANTY OF ANY KIND, EXPRESS OR
+ * IMPLIED, INCLUDING BUT NOT LIMITED TO THE WARRANTIES OF MERCHANTABILITY,
+ * FITNESS FOR A PARTICULAR PURPOSE AND NONINFRINGEMENT. IN NO EVENT SHALL THE
+ * AUTHORS OR COPYRIGHT HOLDERS BE LIABLE FOR ANY CLAIM, DAMAGES OR OTHER
+ * LIABILITY, WHETHER IN AN ACTION OF CONTRACT, TORT OR OTHERWISE, ARISING
+ * FROM, OUT OF OR IN CONNECTION WITH THE SOFTWARE OR THE USE OR OTHER
+ * DEALINGS IN THE SOFTWARE.
+ *
  * Copyright (c) 2003-2004, Keir Fraser
  */
 
@@ -32,33 +50,36 @@
  */
 
 /* Protocol checksum field is blank in the packet (hardware offload)? */
-#define _XEN_NETTXF_csum_blank		(0)
-#define  XEN_NETTXF_csum_blank		(1U<<_XEN_NETTXF_csum_blank)
+#define _NETTXF_csum_blank     (0)
+#define  NETTXF_csum_blank     (1U<<_NETTXF_csum_blank)
 
 /* Packet data has been validated against protocol checksum. */
-#define _XEN_NETTXF_data_validated	(1)
-#define  XEN_NETTXF_data_validated	(1U<<_XEN_NETTXF_data_validated)
+#define _NETTXF_data_validated (1)
+#define  NETTXF_data_validated (1U<<_NETTXF_data_validated)
 
 /* Packet continues in the next request descriptor. */
-#define _XEN_NETTXF_more_data		(2)
-#define  XEN_NETTXF_more_data		(1U<<_XEN_NETTXF_more_data)
+#define _NETTXF_more_data      (2)
+#define  NETTXF_more_data      (1U<<_NETTXF_more_data)
 
 /* Packet to be followed by extra descriptor(s). */
-#define _XEN_NETTXF_extra_info		(3)
-#define  XEN_NETTXF_extra_info		(1U<<_XEN_NETTXF_extra_info)
+#define _NETTXF_extra_info     (3)
+#define  NETTXF_extra_info     (1U<<_NETTXF_extra_info)
 
-struct xen_netif_tx_request {
+struct netif_tx_request {
     grant_ref_t gref;      /* Reference to buffer page */
     uint16_t offset;       /* Offset within buffer page */
     uint16_t flags;        /* XEN_NETTXF_* */
     uint16_t id;           /* Echoed in response message. */
     uint16_t size;         /* Packet size in bytes.       */
 };
+typedef struct netif_tx_request netif_tx_request_t;
 
-/* Types of xen_netif_extra_info descriptors. */
+/* Types of netif_extra_info descriptors. */
 #define XEN_NETIF_EXTRA_TYPE_NONE	(0)  /* Never used - invalid */
 #define XEN_NETIF_EXTRA_TYPE_GSO	(1)  /* u.gso */
-#define XEN_NETIF_EXTRA_TYPE_MAX	(2)
+#define XEN_NETIF_EXTRA_TYPE_MCAST_ADD	(2)  /* u.mcast */
+#define XEN_NETIF_EXTRA_TYPE_MCAST_DEL	(3)  /* u.mcast */
+#define XEN_NETIF_EXTRA_TYPE_MAX	(4)
 
 /* xen_netif_extra_info flags. */
 #define _XEN_NETIF_EXTRA_FLAG_MORE	(0)
@@ -71,11 +92,14 @@ struct xen_netif_tx_request {
  * This structure needs to fit within both netif_tx_request and
  * netif_rx_response for compatibility.
  */
-struct xen_netif_extra_info {
+struct netif_extra_info {
 	uint8_t type;  /* XEN_NETIF_EXTRA_TYPE_* */
 	uint8_t flags; /* XEN_NETIF_EXTRA_FLAG_* */
 
 	union {
+		/*
+		 * XEN_NETIF_EXTRA_TYPE_GSO:
+		 */
 		struct {
 			/*
 			 * Maximum payload size of each segment. For
@@ -101,62 +125,75 @@ struct xen_netif_extra_info {
 			uint16_t features; /* XEN_NETIF_GSO_FEAT_* */
 		} gso;
 
+		/*
+		 * XEN_NETIF_EXTRA_TYPE_MCAST_{ADD,DEL}:
+		 * Backend advertises availability via
+		 * 'feature-multicast-control' xenbus node containing value
+		 * '1'.
+		 * Frontend requests this feature by advertising
+		 * 'request-multicast-control' xenbus node containing value
+		 * '1'. If multicast control is requested then multicast
+		 * flooding is disabled and the frontend must explicitly
+		 * register its interest in multicast groups using dummy
+		 * transmit requests containing MCAST_{ADD,DEL} extra-info
+		 * fragments.
+		 */
+		struct {
+			uint8_t addr[6]; /* Address to add/remove. */
+		} mcast;
+
 		uint16_t pad[3];
 	} u;
 };
+typedef struct netif_extra_info netif_extra_info_t;
 
-struct xen_netif_tx_response {
+struct netif_tx_response {
 	uint16_t id;
 	int16_t  status;       /* XEN_NETIF_RSP_* */
 };
+typedef struct netif_tx_response netif_tx_response_t;
 
-struct xen_netif_rx_request {
+struct netif_rx_request {
 	uint16_t    id;        /* Echoed in response message.        */
 	grant_ref_t gref;      /* Reference to incoming granted frame */
 };
+typedef struct netif_rx_request netif_rx_request_t;
 
 /* Packet data has been validated against protocol checksum. */
-#define _XEN_NETRXF_data_validated	(0)
-#define  XEN_NETRXF_data_validated	(1U<<_XEN_NETRXF_data_validated)
+#define _NETRXF_data_validated (0)
+#define  NETRXF_data_validated (1U<<_NETRXF_data_validated)
 
 /* Protocol checksum field is blank in the packet (hardware offload)? */
-#define _XEN_NETRXF_csum_blank		(1)
-#define  XEN_NETRXF_csum_blank		(1U<<_XEN_NETRXF_csum_blank)
+#define _NETRXF_csum_blank     (1)
+#define  NETRXF_csum_blank     (1U<<_NETRXF_csum_blank)
 
 /* Packet continues in the next request descriptor. */
-#define _XEN_NETRXF_more_data		(2)
-#define  XEN_NETRXF_more_data		(1U<<_XEN_NETRXF_more_data)
+#define _NETRXF_more_data      (2)
+#define  NETRXF_more_data      (1U<<_NETRXF_more_data)
 
 /* Packet to be followed by extra descriptor(s). */
-#define _XEN_NETRXF_extra_info		(3)
-#define  XEN_NETRXF_extra_info		(1U<<_XEN_NETRXF_extra_info)
-
-/* GSO Prefix descriptor. */
-#define _XEN_NETRXF_gso_prefix		(4)
-#define  XEN_NETRXF_gso_prefix		(1U<<_XEN_NETRXF_gso_prefix)
+#define _NETRXF_extra_info     (3)
+#define  NETRXF_extra_info     (1U<<_NETRXF_extra_info)
 
-struct xen_netif_rx_response {
+struct netif_rx_response {
     uint16_t id;
     uint16_t offset;       /* Offset in page of start of received packet  */
     uint16_t flags;        /* XEN_NETRXF_* */
     int16_t  status;       /* -ve: BLKIF_RSP_* ; +ve: Rx'ed pkt size. */
 };
+typedef struct netif_rx_response netif_rx_response_t;
 
 /*
  * Generate netif ring structures and types.
  */
 
-DEFINE_RING_TYPES(xen_netif_tx,
-		  struct xen_netif_tx_request,
-		  struct xen_netif_tx_response);
-DEFINE_RING_TYPES(xen_netif_rx,
-		  struct xen_netif_rx_request,
-		  struct xen_netif_rx_response);
-
-#define XEN_NETIF_RSP_DROPPED	-2
-#define XEN_NETIF_RSP_ERROR	-1
-#define XEN_NETIF_RSP_OKAY	 0
-/* No response: used for auxiliary requests (e.g., xen_netif_extra_info). */
-#define XEN_NETIF_RSP_NULL	 1
+DEFINE_RING_TYPES(netif_tx, struct netif_tx_request, struct netif_tx_response);
+DEFINE_RING_TYPES(netif_rx, struct netif_rx_request, struct netif_rx_response);
+
+#define NETIF_RSP_DROPPED         -2
+#define NETIF_RSP_ERROR           -1
+#define NETIF_RSP_OKAY             0
+/* No response: used for auxiliary requests (e.g., netif_tx_extra). */
+#define NETIF_RSP_NULL             1
 
 #endif
--- head.orig/include/xen/interface/io/protocols.h	2012-03-12 12:42:38.000000000 +0100
+++ head/include/xen/interface/io/protocols.h	2011-01-31 15:14:12.000000000 +0100
@@ -1,3 +1,25 @@
+/******************************************************************************
+ * protocols.h
+ *
+ * Permission is hereby granted, free of charge, to any person obtaining a copy
+ * of this software and associated documentation files (the "Software"), to
+ * deal in the Software without restriction, including without limitation the
+ * rights to use, copy, modify, merge, publish, distribute, sublicense, and/or
+ * sell copies of the Software, and to permit persons to whom the Software is
+ * furnished to do so, subject to the following conditions:
+ *
+ * The above copyright notice and this permission notice shall be included in
+ * all copies or substantial portions of the Software.
+ *
+ * THE SOFTWARE IS PROVIDED "AS IS", WITHOUT WARRANTY OF ANY KIND, EXPRESS OR
+ * IMPLIED, INCLUDING BUT NOT LIMITED TO THE WARRANTIES OF MERCHANTABILITY,
+ * FITNESS FOR A PARTICULAR PURPOSE AND NONINFRINGEMENT. IN NO EVENT SHALL THE
+ * AUTHORS OR COPYRIGHT HOLDERS BE LIABLE FOR ANY CLAIM, DAMAGES OR OTHER
+ * LIABILITY, WHETHER IN AN ACTION OF CONTRACT, TORT OR OTHERWISE, ARISING
+ * FROM, OUT OF OR IN CONNECTION WITH THE SOFTWARE OR THE USE OR OTHER
+ * DEALINGS IN THE SOFTWARE.
+ */
+
 #ifndef __XEN_PROTOCOLS_H__
 #define __XEN_PROTOCOLS_H__
 
--- head.orig/include/xen/interface/io/ring.h	2012-03-12 12:42:38.000000000 +0100
+++ head/include/xen/interface/io/ring.h	2011-01-31 15:14:12.000000000 +0100
@@ -3,12 +3,38 @@
  *
  * Shared producer-consumer ring macros.
  *
+ * Permission is hereby granted, free of charge, to any person obtaining a copy
+ * of this software and associated documentation files (the "Software"), to
+ * deal in the Software without restriction, including without limitation the
+ * rights to use, copy, modify, merge, publish, distribute, sublicense, and/or
+ * sell copies of the Software, and to permit persons to whom the Software is
+ * furnished to do so, subject to the following conditions:
+ *
+ * The above copyright notice and this permission notice shall be included in
+ * all copies or substantial portions of the Software.
+ *
+ * THE SOFTWARE IS PROVIDED "AS IS", WITHOUT WARRANTY OF ANY KIND, EXPRESS OR
+ * IMPLIED, INCLUDING BUT NOT LIMITED TO THE WARRANTIES OF MERCHANTABILITY,
+ * FITNESS FOR A PARTICULAR PURPOSE AND NONINFRINGEMENT. IN NO EVENT SHALL THE
+ * AUTHORS OR COPYRIGHT HOLDERS BE LIABLE FOR ANY CLAIM, DAMAGES OR OTHER
+ * LIABILITY, WHETHER IN AN ACTION OF CONTRACT, TORT OR OTHERWISE, ARISING
+ * FROM, OUT OF OR IN CONNECTION WITH THE SOFTWARE OR THE USE OR OTHER
+ * DEALINGS IN THE SOFTWARE.
+ *
  * Tim Deegan and Andrew Warfield November 2004.
  */
 
 #ifndef __XEN_PUBLIC_IO_RING_H__
 #define __XEN_PUBLIC_IO_RING_H__
 
+#include "../xen-compat.h"
+
+#if __XEN_INTERFACE_VERSION__ < 0x00030208
+#define xen_mb()  mb()
+#define xen_rmb() rmb()
+#define xen_wmb() wmb()
+#endif
+
 typedef unsigned int RING_IDX;
 
 /* Round a 32-bit unsigned constant down to the nearest power of two. */
@@ -38,34 +64,32 @@ typedef unsigned int RING_IDX;
  * Macros to make the correct C datatypes for a new kind of ring.
  *
  * To make a new ring datatype, you need to have two message structures,
- * let's say struct request, and struct response already defined.
+ * let's say request_t, and response_t already defined.
  *
  * In a header where you want the ring datatype declared, you then do:
  *
- *     DEFINE_RING_TYPES(mytag, struct request, struct response);
+ *     DEFINE_RING_TYPES(mytag, request_t, response_t);
  *
  * These expand out to give you a set of types, as you can see below.
  * The most important of these are:
  *
- *     struct mytag_sring      - The shared ring.
- *     struct mytag_front_ring - The 'front' half of the ring.
- *     struct mytag_back_ring  - The 'back' half of the ring.
+ *     mytag_sring_t      - The shared ring.
+ *     mytag_front_ring_t - The 'front' half of the ring.
+ *     mytag_back_ring_t  - The 'back' half of the ring.
  *
  * To initialize a ring in your code you need to know the location and size
  * of the shared memory area (PAGE_SIZE, for instance). To initialise
  * the front half:
  *
- *     struct mytag_front_ring front_ring;
- *     SHARED_RING_INIT((struct mytag_sring *)shared_page);
- *     FRONT_RING_INIT(&front_ring, (struct mytag_sring *)shared_page,
- *		       PAGE_SIZE);
+ *     mytag_front_ring_t front_ring;
+ *     SHARED_RING_INIT((mytag_sring_t *)shared_page);
+ *     FRONT_RING_INIT(&front_ring, (mytag_sring_t *)shared_page, PAGE_SIZE);
  *
  * Initializing the back follows similarly (note that only the front
  * initializes the shared ring):
  *
- *     struct mytag_back_ring back_ring;
- *     BACK_RING_INIT(&back_ring, (struct mytag_sring *)shared_page,
- *		      PAGE_SIZE);
+ *     mytag_back_ring_t back_ring;
+ *     BACK_RING_INIT(&back_ring, (mytag_sring_t *)shared_page, PAGE_SIZE);
  */
 
 #define DEFINE_RING_TYPES(__name, __req_t, __rsp_t)			\
@@ -80,7 +104,16 @@ union __name##_sring_entry {						\
 struct __name##_sring {							\
     RING_IDX req_prod, req_event;					\
     RING_IDX rsp_prod, rsp_event;					\
-    uint8_t  pad[48];							\
+    union {								\
+        struct {							\
+            uint8_t smartpoll_active;					\
+        } netif;							\
+        struct {							\
+            uint8_t msg;						\
+        } tapif_user;							\
+        uint8_t pvt_pad[4];						\
+    } private;								\
+    uint8_t __pad[44];							\
     union __name##_sring_entry ring[1]; /* variable-length */		\
 };									\
 									\
@@ -98,7 +131,12 @@ struct __name##_back_ring {						\
     RING_IDX req_cons;							\
     unsigned int nr_ents;						\
     struct __name##_sring *sring;					\
-};
+};									\
+									\
+/* Syntactic sugar */							\
+typedef struct __name##_sring __name##_sring_t;			\
+typedef struct __name##_front_ring __name##_front_ring_t;		\
+typedef struct __name##_back_ring __name##_back_ring_t
 
 /*
  * Macros for manipulating rings.
@@ -119,7 +157,8 @@ struct __name##_back_ring {						\
 #define SHARED_RING_INIT(_s) do {					\
     (_s)->req_prod  = (_s)->rsp_prod  = 0;				\
     (_s)->req_event = (_s)->rsp_event = 1;				\
-    memset((_s)->pad, 0, sizeof((_s)->pad));				\
+    (void)memset((_s)->private.pvt_pad, 0, sizeof((_s)->private.pvt_pad)); \
+    (void)memset((_s)->__pad, 0, sizeof((_s)->__pad));			\
 } while(0)
 
 #define FRONT_RING_INIT(_r, _s, __size) do {				\
@@ -169,6 +208,7 @@ struct __name##_back_ring {						\
 #define RING_HAS_UNCONSUMED_RESPONSES(_r)				\
     ((_r)->sring->rsp_prod - (_r)->rsp_cons)
 
+#ifdef __GNUC__
 #define RING_HAS_UNCONSUMED_REQUESTS(_r)				\
     ({									\
 	unsigned int req = (_r)->sring->req_prod - (_r)->req_cons;	\
@@ -176,6 +216,14 @@ struct __name##_back_ring {						\
 			   ((_r)->req_cons - (_r)->rsp_prod_pvt);	\
 	req < rsp ? req : rsp;						\
     })
+#else
+/* Same as above, but without the nice GCC ({ ... }) syntax. */
+#define RING_HAS_UNCONSUMED_REQUESTS(_r)				\
+    ((((_r)->sring->req_prod - (_r)->req_cons) <			\
+      (RING_SIZE(_r) - ((_r)->req_cons - (_r)->rsp_prod_pvt))) ?	\
+     ((_r)->sring->req_prod - (_r)->req_cons) :			\
+     (RING_SIZE(_r) - ((_r)->req_cons - (_r)->rsp_prod_pvt)))
+#endif
 
 /* Direct access to individual ring elements, by index. */
 #define RING_GET_REQUEST(_r, _idx)					\
@@ -189,12 +237,12 @@ struct __name##_back_ring {						\
     (((_cons) - (_r)->rsp_prod_pvt) >= RING_SIZE(_r))
 
 #define RING_PUSH_REQUESTS(_r) do {					\
-    wmb(); /* back sees requests /before/ updated producer index */	\
+    xen_wmb(); /* back sees requests /before/ updated producer index */	\
     (_r)->sring->req_prod = (_r)->req_prod_pvt;				\
 } while (0)
 
 #define RING_PUSH_RESPONSES(_r) do {					\
-    wmb(); /* front sees responses /before/ updated producer index */	\
+    xen_wmb(); /* front sees resps /before/ updated producer index */	\
     (_r)->sring->rsp_prod = (_r)->rsp_prod_pvt;				\
 } while (0)
 
@@ -231,9 +279,9 @@ struct __name##_back_ring {						\
 #define RING_PUSH_REQUESTS_AND_CHECK_NOTIFY(_r, _notify) do {		\
     RING_IDX __old = (_r)->sring->req_prod;				\
     RING_IDX __new = (_r)->req_prod_pvt;				\
-    wmb(); /* back sees requests /before/ updated producer index */	\
+    xen_wmb(); /* back sees requests /before/ updated producer index */	\
     (_r)->sring->req_prod = __new;					\
-    mb(); /* back sees new requests /before/ we check req_event */	\
+    xen_mb(); /* back sees new requests /before/ we check req_event */	\
     (_notify) = ((RING_IDX)(__new - (_r)->sring->req_event) <		\
 		 (RING_IDX)(__new - __old));				\
 } while (0)
@@ -241,9 +289,9 @@ struct __name##_back_ring {						\
 #define RING_PUSH_RESPONSES_AND_CHECK_NOTIFY(_r, _notify) do {		\
     RING_IDX __old = (_r)->sring->rsp_prod;				\
     RING_IDX __new = (_r)->rsp_prod_pvt;				\
-    wmb(); /* front sees responses /before/ updated producer index */	\
+    xen_wmb(); /* front sees resps /before/ updated producer index */	\
     (_r)->sring->rsp_prod = __new;					\
-    mb(); /* front sees new responses /before/ we check rsp_event */	\
+    xen_mb(); /* front sees new resps /before/ we check rsp_event */	\
     (_notify) = ((RING_IDX)(__new - (_r)->sring->rsp_event) <		\
 		 (RING_IDX)(__new - __old));				\
 } while (0)
@@ -252,7 +300,7 @@ struct __name##_back_ring {						\
     (_work_to_do) = RING_HAS_UNCONSUMED_REQUESTS(_r);			\
     if (_work_to_do) break;						\
     (_r)->sring->req_event = (_r)->req_cons + 1;			\
-    mb();								\
+    xen_mb();								\
     (_work_to_do) = RING_HAS_UNCONSUMED_REQUESTS(_r);			\
 } while (0)
 
@@ -260,7 +308,7 @@ struct __name##_back_ring {						\
     (_work_to_do) = RING_HAS_UNCONSUMED_RESPONSES(_r);			\
     if (_work_to_do) break;						\
     (_r)->sring->rsp_event = (_r)->rsp_cons + 1;			\
-    mb();								\
+    xen_mb();								\
     (_work_to_do) = RING_HAS_UNCONSUMED_RESPONSES(_r);			\
 } while (0)
 
--- head.orig/include/xen/interface/io/xenbus.h	2012-03-12 12:42:38.000000000 +0100
+++ head/include/xen/interface/io/xenbus.h	2011-01-31 15:14:12.000000000 +0100
@@ -36,6 +36,7 @@ enum xenbus_state
 
 	XenbusStateReconfigured  = 8
 };
+typedef enum xenbus_state XenbusState;
 
 #endif /* _XEN_PUBLIC_IO_XENBUS_H */
 
--- head.orig/include/xen/interface/io/xs_wire.h	2012-03-12 12:42:38.000000000 +0100
+++ head/include/xen/interface/io/xs_wire.h	2012-01-06 10:36:37.000000000 +0100
@@ -1,6 +1,25 @@
 /*
  * Details of the "wire" protocol between Xen Store Daemon and client
  * library or guest kernel.
+ *
+ * Permission is hereby granted, free of charge, to any person obtaining a copy
+ * of this software and associated documentation files (the "Software"), to
+ * deal in the Software without restriction, including without limitation the
+ * rights to use, copy, modify, merge, publish, distribute, sublicense, and/or
+ * sell copies of the Software, and to permit persons to whom the Software is
+ * furnished to do so, subject to the following conditions:
+ *
+ * The above copyright notice and this permission notice shall be included in
+ * all copies or substantial portions of the Software.
+ *
+ * THE SOFTWARE IS PROVIDED "AS IS", WITHOUT WARRANTY OF ANY KIND, EXPRESS OR
+ * IMPLIED, INCLUDING BUT NOT LIMITED TO THE WARRANTIES OF MERCHANTABILITY,
+ * FITNESS FOR A PARTICULAR PURPOSE AND NONINFRINGEMENT. IN NO EVENT SHALL THE
+ * AUTHORS OR COPYRIGHT HOLDERS BE LIABLE FOR ANY CLAIM, DAMAGES OR OTHER
+ * LIABILITY, WHETHER IN AN ACTION OF CONTRACT, TORT OR OTHERWISE, ARISING
+ * FROM, OUT OF OR IN CONNECTION WITH THE SOFTWARE OR THE USE OR OTHER
+ * DEALINGS IN THE SOFTWARE.
+ *
  * Copyright (C) 2005 Rusty Russell IBM Corporation
  */
 
@@ -29,7 +48,8 @@ enum xsd_sockmsg_type
     XS_IS_DOMAIN_INTRODUCED,
     XS_RESUME,
     XS_SET_TARGET,
-    XS_RESTRICT
+    XS_RESTRICT,
+    XS_RESET_WATCHES
 };
 
 #define XS_WRITE_NONE "NONE"
@@ -42,8 +62,14 @@ struct xsd_errors
     int errnum;
     const char *errstring;
 };
+#ifdef EINVAL
 #define XSD_ERROR(x) { x, #x }
-static struct xsd_errors xsd_errors[] __attribute__((unused)) = {
+/* LINTED: static unused */
+static struct xsd_errors xsd_errors[]
+#if defined(__GNUC__)
+__attribute__((unused))
+#endif
+    = {
     XSD_ERROR(EINVAL),
     XSD_ERROR(EACCES),
     XSD_ERROR(EEXIST),
@@ -59,6 +85,7 @@ static struct xsd_errors xsd_errors[] __
     XSD_ERROR(EAGAIN),
     XSD_ERROR(EISCONN)
 };
+#endif
 
 struct xsd_sockmsg
 {
<<<<<<< HEAD
@@ -87,6 +114,13 @@ struct xenstore_domain_interface {
     XENSTORE_RING_IDX rsp_cons, rsp_prod;
 };
=======
@@ -90,4 +117,8 @@ struct xenstore_domain_interface {
 /* Violating this is very bad.  See docs/misc/xenstore.txt. */
 #define XENSTORE_PAYLOAD_MAX 4096
>>>>>>> a9ab64ae
 
+/* Violating these just gets you an error back */
+#define XENSTORE_ABS_PATH_MAX 3072
+#define XENSTORE_REL_PATH_MAX 2048
+
<<<<<<< HEAD
 /* Violating this is very bad.  See docs/misc/xenstore.txt. */
 #define XENSTORE_PAYLOAD_MAX 4096
 
--- head-2012-01-06.orig/include/xen/interface/memory.h	2012-01-06 10:21:23.000000000 +0100
+++ head-2012-01-06/include/xen/interface/memory.h	2011-01-31 15:14:12.000000000 +0100
=======
 #endif /* _XS_WIRE_H */
--- head.orig/include/xen/interface/memory.h	2012-03-12 12:42:38.000000000 +0100
+++ head/include/xen/interface/memory.h	2012-02-16 11:09:01.000000000 +0100
>>>>>>> a9ab64ae
@@ -3,13 +3,31 @@
  *
  * Memory reservation and information.
  *
+ * Permission is hereby granted, free of charge, to any person obtaining a copy
+ * of this software and associated documentation files (the "Software"), to
+ * deal in the Software without restriction, including without limitation the
+ * rights to use, copy, modify, merge, publish, distribute, sublicense, and/or
+ * sell copies of the Software, and to permit persons to whom the Software is
+ * furnished to do so, subject to the following conditions:
+ *
+ * The above copyright notice and this permission notice shall be included in
+ * all copies or substantial portions of the Software.
+ *
+ * THE SOFTWARE IS PROVIDED "AS IS", WITHOUT WARRANTY OF ANY KIND, EXPRESS OR
+ * IMPLIED, INCLUDING BUT NOT LIMITED TO THE WARRANTIES OF MERCHANTABILITY,
+ * FITNESS FOR A PARTICULAR PURPOSE AND NONINFRINGEMENT. IN NO EVENT SHALL THE
+ * AUTHORS OR COPYRIGHT HOLDERS BE LIABLE FOR ANY CLAIM, DAMAGES OR OTHER
+ * LIABILITY, WHETHER IN AN ACTION OF CONTRACT, TORT OR OTHERWISE, ARISING
+ * FROM, OUT OF OR IN CONNECTION WITH THE SOFTWARE OR THE USE OR OTHER
+ * DEALINGS IN THE SOFTWARE.
+ *
  * Copyright (c) 2005, Keir Fraser <keir@xensource.com>
  */
 
 #ifndef __XEN_PUBLIC_MEMORY_H__
 #define __XEN_PUBLIC_MEMORY_H__
 
-#include <linux/spinlock.h>
+#include "xen.h"
 
 /*
  * Increase or decrease the specified domain's memory reservation. Returns a
@@ -19,6 +37,26 @@
 #define XENMEM_increase_reservation 0
 #define XENMEM_decrease_reservation 1
 #define XENMEM_populate_physmap     6
+
+#if __XEN_INTERFACE_VERSION__ >= 0x00030209
+/*
+ * Maximum # bits addressable by the user of the allocated region (e.g., I/O
+ * devices often have a 32-bit limitation even in 64-bit systems). If zero
+ * then the user has no addressing restriction. This field is not used by
+ * XENMEM_decrease_reservation.
+ */
+#define XENMEMF_address_bits(x)     (x)
+#define XENMEMF_get_address_bits(x) ((x) & 0xffu)
+/* NUMA node to allocate from. */
+#define XENMEMF_node(x)     (((x) + 1) << 8)
+#define XENMEMF_get_node(x) ((((x) >> 8) - 1) & 0xffu)
+/* Flag to populate physmap with populate-on-demand entries */
+#define XENMEMF_populate_on_demand (1<<16)
+/* Flag to request allocation only from the node specified */
+#define XENMEMF_exact_node_request  (1<<17)
+#define XENMEMF_exact_node(n) (XENMEMF_node(n) | XENMEMF_exact_node_request)
+#endif
+
 struct xen_memory_reservation {
 
     /*
@@ -31,12 +69,16 @@ struct xen_memory_reservation {
      *   OUT: GMFN bases of extents that were allocated
      *   (NB. This command also updates the mach_to_phys translation table)
      */
-    GUEST_HANDLE(ulong) extent_start;
+    XEN_GUEST_HANDLE(xen_pfn_t) extent_start;
 
     /* Number of extents, and size/alignment of each (2^extent_order pages). */
-    unsigned long  nr_extents;
+    xen_ulong_t    nr_extents;
     unsigned int   extent_order;
 
+#if __XEN_INTERFACE_VERSION__ >= 0x00030209
+    /* XENMEMF flags. */
+    unsigned int   mem_flags;
+#else
     /*
      * Maximum # bits addressable by the user of the allocated region (e.g.,
      * I/O devices often have a 32-bit limitation even in 64-bit systems). If
@@ -44,15 +86,16 @@ struct xen_memory_reservation {
      * This field is not used by XENMEM_decrease_reservation.
      */
     unsigned int   address_bits;
+#endif
 
     /*
      * Domain whose reservation is being changed.
      * Unprivileged domains can specify only DOMID_SELF.
      */
     domid_t        domid;
-
 };
-DEFINE_GUEST_HANDLE_STRUCT(xen_memory_reservation);
+typedef struct xen_memory_reservation xen_memory_reservation_t;
+DEFINE_XEN_GUEST_HANDLE(xen_memory_reservation_t);
 
 /*
  * An atomic exchange of memory pages. If return code is zero then
@@ -92,10 +135,11 @@ struct xen_memory_exchange {
      *     command will be non-zero.
      *  5. THIS FIELD MUST BE INITIALISED TO ZERO BY THE CALLER!
      */
-    unsigned long nr_exchanged;
+    xen_ulong_t nr_exchanged;
 };
+typedef struct xen_memory_exchange xen_memory_exchange_t;
+DEFINE_XEN_GUEST_HANDLE(xen_memory_exchange_t);
 
-DEFINE_GUEST_HANDLE_STRUCT(xen_memory_exchange);
 /*
  * Returns the maximum machine frame number of mapped RAM in this system.
  * This command always succeeds (it never returns an error code).
@@ -112,6 +156,11 @@ DEFINE_GUEST_HANDLE_STRUCT(xen_memory_ex
 #define XENMEM_maximum_reservation  4
 
 /*
+ * Returns the maximum GPFN in use by the guest, or -ve errcode on failure.
+ */
+#define XENMEM_maximum_gpfn         14
+
+/*
  * Returns a list of MFN bases of 2MB extents comprising the machine_to_phys
  * mapping table. Architectures which do not have a m2p table do not implement
  * this command.
@@ -130,7 +179,7 @@ struct xen_machphys_mfn_list {
      * any large discontiguities in the machine address space, 2MB gaps in
      * the machphys table will be represented by an MFN base of zero.
      */
-    GUEST_HANDLE(ulong) extent_start;
+    XEN_GUEST_HANDLE(xen_pfn_t) extent_start;
 
     /*
      * Number of extents written to the above array. This will be smaller
@@ -138,7 +187,8 @@ struct xen_machphys_mfn_list {
      */
     unsigned int nr_extents;
 };
-DEFINE_GUEST_HANDLE_STRUCT(xen_machphys_mfn_list);
+typedef struct xen_machphys_mfn_list xen_machphys_mfn_list_t;
+DEFINE_XEN_GUEST_HANDLE(xen_machphys_mfn_list_t);
 
 /*
  * Returns the location in virtual address space of the machine_to_phys
@@ -148,10 +198,11 @@ DEFINE_GUEST_HANDLE_STRUCT(xen_machphys_
  */
 #define XENMEM_machphys_mapping     12
 struct xen_machphys_mapping {
-    unsigned long v_start, v_end; /* Start and end virtual addresses.   */
-    unsigned long max_mfn;        /* Maximum MFN that can be looked up. */
+    xen_ulong_t v_start, v_end; /* Start and end virtual addresses.   */
+    xen_ulong_t max_mfn;        /* Maximum MFN that can be looked up. */
 };
-DEFINE_GUEST_HANDLE_STRUCT(xen_machphys_mapping_t);
+typedef struct xen_machphys_mapping xen_machphys_mapping_t;
+DEFINE_XEN_GUEST_HANDLE(xen_machphys_mapping_t);
 
 /*
  * Sets the GPFN at which a particular page appears in the specified guest's
@@ -163,41 +214,45 @@ struct xen_add_to_physmap {
     /* Which domain to change the mapping for. */
     domid_t domid;
 
+    /* Number of pages to go through for gmfn_range */
+    uint16_t    size;
+
     /* Source mapping space. */
 #define XENMAPSPACE_shared_info 0 /* shared info page */
 #define XENMAPSPACE_grant_table 1 /* grant table page */
+#define XENMAPSPACE_gmfn        2 /* GMFN */
+#define XENMAPSPACE_gmfn_range  3 /* GMFN range */
     unsigned int space;
 
+#define XENMAPIDX_grant_table_status 0x80000000
+
     /* Index into source mapping space. */
-    unsigned long idx;
+    xen_ulong_t idx;
 
     /* GPFN where the source mapping page should appear. */
-    unsigned long gpfn;
+    xen_pfn_t     gpfn;
 };
-DEFINE_GUEST_HANDLE_STRUCT(xen_add_to_physmap);
+typedef struct xen_add_to_physmap xen_add_to_physmap_t;
+DEFINE_XEN_GUEST_HANDLE(xen_add_to_physmap_t);
 
 /*
- * Translates a list of domain-specific GPFNs into MFNs. Returns a -ve error
- * code on failure. This call only works for auto-translated guests.
+ * Unmaps the page appearing at a particular GPFN from the specified guest's
+ * pseudophysical address space.
+ * arg == addr of xen_remove_from_physmap_t.
  */
-#define XENMEM_translate_gpfn_list  8
-struct xen_translate_gpfn_list {
-    /* Which domain to translate for? */
+#define XENMEM_remove_from_physmap      15
+struct xen_remove_from_physmap {
+    /* Which domain to change the mapping for. */
     domid_t domid;
 
-    /* Length of list. */
-    unsigned long nr_gpfns;
-
-    /* List of GPFNs to translate. */
-    GUEST_HANDLE(ulong) gpfn_list;
-
-    /*
-     * Output list to contain MFN translations. May be the same as the input
-     * list (in which case each input GPFN is overwritten with the output MFN).
-     */
-    GUEST_HANDLE(ulong) mfn_list;
+    /* GPFN of the current mapping of the page. */
+    xen_pfn_t     gpfn;
 };
-DEFINE_GUEST_HANDLE_STRUCT(xen_translate_gpfn_list);
+typedef struct xen_remove_from_physmap xen_remove_from_physmap_t;
+DEFINE_XEN_GUEST_HANDLE(xen_remove_from_physmap_t);
+
+/*** REMOVED ***/
+/*#define XENMEM_translate_gpfn_list  8*/
 
 /*
  * Returns the pseudo-physical memory map as it was when the domain
@@ -217,9 +272,10 @@ struct xen_memory_map {
      * Entries in the buffer are in the same format as returned by the
      * BIOS INT 0x15 EAX=0xE820 call.
      */
-    GUEST_HANDLE(void) buffer;
+    XEN_GUEST_HANDLE(void) buffer;
 };
-DEFINE_GUEST_HANDLE_STRUCT(xen_memory_map);
+typedef struct xen_memory_map xen_memory_map_t;
+DEFINE_XEN_GUEST_HANDLE(xen_memory_map_t);
 
 /*
  * Returns the real physical memory map. Passes the same structure as
@@ -228,10 +284,38 @@ DEFINE_GUEST_HANDLE_STRUCT(xen_memory_ma
  */
 #define XENMEM_machine_memory_map   10
 
+/*
+ * Set the pseudo-physical memory map of a domain, as returned by
+ * XENMEM_memory_map.
+ * arg == addr of xen_foreign_memory_map_t.
+ */
+#define XENMEM_set_memory_map       13
+struct xen_foreign_memory_map {
+    domid_t domid;
+    struct xen_memory_map map;
+};
+typedef struct xen_foreign_memory_map xen_foreign_memory_map_t;
+DEFINE_XEN_GUEST_HANDLE(xen_foreign_memory_map_t);
+
+#define XENMEM_set_pod_target       16
+#define XENMEM_get_pod_target       17
+struct xen_pod_target {
+    /* IN */
+    uint64_t target_pages;
+    /* OUT */
+    uint64_t tot_pages;
+    uint64_t pod_cache_pages;
+    uint64_t pod_entries;
+    /* IN */
+    domid_t domid;
+};
+typedef struct xen_pod_target xen_pod_target_t;
 
 /*
- * Prevent the balloon driver from changing the memory reservation
- * during a driver critical region.
+ * Get the number of MFNs saved through memory sharing.
+ * The call never fails.
  */
-extern spinlock_t xen_reservation_lock;
+#define XENMEM_get_sharing_freed_pages    18
+#define XENMEM_get_sharing_shared_pages   19
+
 #endif /* __XEN_PUBLIC_MEMORY_H__ */
--- head.orig/include/xen/interface/physdev.h	2012-03-12 12:42:38.000000000 +0100
+++ head/include/xen/interface/physdev.h	2012-02-16 11:09:01.000000000 +0100
@@ -21,6 +21,8 @@
 #ifndef __XEN_PUBLIC_PHYSDEV_H__
 #define __XEN_PUBLIC_PHYSDEV_H__
 
+#include "xen.h"
+
 /*
  * Prototype for this hypercall is:
  *  int physdev_op(int cmd, void *args)
@@ -37,6 +39,31 @@ struct physdev_eoi {
 	/* IN */
 	uint32_t irq;
 };
+typedef struct physdev_eoi physdev_eoi_t;
+DEFINE_XEN_GUEST_HANDLE(physdev_eoi_t);
+
+/*
+ * Register a shared page for the hypervisor to indicate whether the guest
+ * must issue PHYSDEVOP_eoi. The semantics of PHYSDEVOP_eoi change slightly
+ * once the guest used this function in that the associated event channel
+ * will automatically get unmasked. The page registered is used as a bit
+ * array indexed by Xen's PIRQ value.
+ */
+#define PHYSDEVOP_pirq_eoi_gmfn_v1       17
+/*
+ * Register a shared page for the hypervisor to indicate whether the
+ * guest must issue PHYSDEVOP_eoi. This hypercall is very similar to
+ * PHYSDEVOP_pirq_eoi_gmfn_v1 but it doesn't change the semantics of
+ * PHYSDEVOP_eoi. The page registered is used as a bit array indexed by
+ * Xen's PIRQ value.
+ */
+#define PHYSDEVOP_pirq_eoi_gmfn_v2       28
+struct physdev_pirq_eoi_gmfn {
+    /* IN */
+    xen_pfn_t gmfn;
+};
+typedef struct physdev_pirq_eoi_gmfn physdev_pirq_eoi_gmfn_t;
+DEFINE_XEN_GUEST_HANDLE(physdev_pirq_eoi_gmfn_t);
 
 /*
  * Query the status of an IRQ line.
@@ -49,6 +76,8 @@ struct physdev_irq_status_query {
 	/* OUT */
 	uint32_t flags; /* XENIRQSTAT_* */
 };
+typedef struct physdev_irq_status_query physdev_irq_status_query_t;
+DEFINE_XEN_GUEST_HANDLE(physdev_irq_status_query_t);
 
 /* Need to call PHYSDEVOP_eoi when the IRQ has been serviced? */
 #define _XENIRQSTAT_needs_eoi	(0)
@@ -67,6 +96,8 @@ struct physdev_set_iopl {
 	/* IN */
 	uint32_t iopl;
 };
+typedef struct physdev_set_iopl physdev_set_iopl_t;
+DEFINE_XEN_GUEST_HANDLE(physdev_set_iopl_t);
 
 /*
  * Set the current VCPU's I/O-port permissions bitmap.
@@ -75,9 +106,15 @@ struct physdev_set_iopl {
 #define PHYSDEVOP_set_iobitmap		 7
 struct physdev_set_iobitmap {
 	/* IN */
+#if __XEN_INTERFACE_VERSION__ >= 0x00030205
+	XEN_GUEST_HANDLE(uint8) bitmap;
+#else
 	uint8_t * bitmap;
+#endif
 	uint32_t nr_ports;
 };
+typedef struct physdev_set_iobitmap physdev_set_iobitmap_t;
+DEFINE_XEN_GUEST_HANDLE(physdev_set_iobitmap_t);
 
 /*
  * Read or write an IO-APIC register.
@@ -92,6 +129,8 @@ struct physdev_apic {
 	/* IN or OUT */
 	uint32_t value;
 };
+typedef struct physdev_apic physdev_apic_t;
+DEFINE_XEN_GUEST_HANDLE(physdev_apic_t);
 
 /*
  * Allocate or free a physical upcall vector for the specified IRQ line.
@@ -105,6 +144,8 @@ struct physdev_irq {
 	/* IN or OUT */
 	uint32_t vector;
 };
+typedef struct physdev_irq physdev_irq_t;
+DEFINE_XEN_GUEST_HANDLE(physdev_irq_t);
 
 #define MAP_PIRQ_TYPE_MSI		0x0
 #define MAP_PIRQ_TYPE_GSI		0x1
@@ -129,6 +170,8 @@ struct physdev_map_pirq {
     /* IN */
     uint64_t table_base;
 };
+typedef struct physdev_map_pirq physdev_map_pirq_t;
+DEFINE_XEN_GUEST_HANDLE(physdev_map_pirq_t);
 
 #define PHYSDEVOP_unmap_pirq		14
 struct physdev_unmap_pirq {
@@ -136,6 +179,8 @@ struct physdev_unmap_pirq {
     /* IN */
     int pirq;
 };
+typedef struct physdev_unmap_pirq physdev_unmap_pirq_t;
+DEFINE_XEN_GUEST_HANDLE(physdev_unmap_pirq_t);
 
 #define PHYSDEVOP_manage_pci_add	15
 #define PHYSDEVOP_manage_pci_remove	16
@@ -144,6 +189,17 @@ struct physdev_manage_pci {
 	uint8_t bus;
 	uint8_t devfn;
 };
+typedef struct physdev_manage_pci physdev_manage_pci_t;
+DEFINE_XEN_GUEST_HANDLE(physdev_manage_pci_t);
+
+#define PHYSDEVOP_restore_msi            19
+struct physdev_restore_msi {
+    /* IN */
+    uint8_t bus;
+    uint8_t devfn;
+};
+typedef struct physdev_restore_msi physdev_restore_msi_t;
+DEFINE_XEN_GUEST_HANDLE(physdev_restore_msi_t);
 
 #define PHYSDEVOP_manage_pci_add_ext	20
 struct physdev_manage_pci_ext {
@@ -157,6 +213,8 @@ struct physdev_manage_pci_ext {
 		uint8_t devfn;
 	} physfn;
 };
+typedef struct physdev_manage_pci_ext physdev_manage_pci_ext_t;
+DEFINE_XEN_GUEST_HANDLE(physdev_manage_pci_ext_t);
 
 /*
  * Argument to physdev_op_compat() hypercall. Superceded by new physdev_op()
@@ -172,6 +230,8 @@ struct physdev_op {
 		struct physdev_irq		     irq_op;
 	} u;
 };
+typedef struct physdev_op physdev_op_t;
+DEFINE_XEN_GUEST_HANDLE(physdev_op_t);
 
 #define PHYSDEVOP_setup_gsi    21
 struct physdev_setup_gsi {
@@ -182,12 +242,10 @@ struct physdev_setup_gsi {
     uint8_t polarity;
     /* IN */
 };
+typedef struct physdev_setup_gsi physdev_setup_gsi_t;
+DEFINE_XEN_GUEST_HANDLE(physdev_setup_gsi_t);
 
-#define PHYSDEVOP_get_nr_pirqs    22
-struct physdev_nr_pirqs {
-    /* OUT */
-    uint32_t nr_pirqs;
-};
+/* leave PHYSDEVOP 22 free */
 
 /* type is MAP_PIRQ_TYPE_GSI or MAP_PIRQ_TYPE_MSI
  * the hypercall returns a free pirq */
@@ -198,6 +256,21 @@ struct physdev_get_free_pirq {
     /* OUT */
     uint32_t pirq;
 };
+typedef struct physdev_get_free_pirq physdev_get_free_pirq_t;
+DEFINE_XEN_GUEST_HANDLE(physdev_get_free_pirq_t);
+
+#define XEN_PCI_MMCFG_RESERVED         0x1
+
+#define PHYSDEVOP_pci_mmcfg_reserved    24
+struct physdev_pci_mmcfg_reserved {
+    uint64_t address;
+    uint16_t segment;
+    uint8_t start_bus;
+    uint8_t end_bus;
+    uint32_t flags;
+};
+typedef struct physdev_pci_mmcfg_reserved physdev_pci_mmcfg_reserved_t;
+DEFINE_XEN_GUEST_HANDLE(physdev_pci_mmcfg_reserved_t);
 
 #define XEN_PCI_DEV_EXTFN              0x1
 #define XEN_PCI_DEV_VIRTFN             0x2
@@ -220,6 +293,8 @@ struct physdev_pci_device_add {
     uint32_t optarr[0];
 #endif
 };
+typedef struct physdev_pci_device_add physdev_pci_device_add_t;
+DEFINE_XEN_GUEST_HANDLE(physdev_pci_device_add_t);
 
 #define PHYSDEVOP_pci_device_remove     26
 #define PHYSDEVOP_restore_msi_ext       27
@@ -229,6 +304,8 @@ struct physdev_pci_device {
     uint8_t bus;
     uint8_t devfn;
 };
+typedef struct physdev_pci_device physdev_pci_device_t;
+DEFINE_XEN_GUEST_HANDLE(physdev_pci_device_t);
 
 /*
  * Notify that some PIRQ-bound event channels have been unmasked.
@@ -251,4 +328,10 @@ struct physdev_pci_device {
 #define PHYSDEVOP_IRQ_NEEDS_UNMASK_NOTIFY XENIRQSTAT_needs_eoi
 #define PHYSDEVOP_IRQ_SHARED		 XENIRQSTAT_shared
 
+#if __XEN_INTERFACE_VERSION__ < 0x00040200
+#define PHYSDEVOP_pirq_eoi_gmfn PHYSDEVOP_pirq_eoi_gmfn_v1
+#else
+#define PHYSDEVOP_pirq_eoi_gmfn PHYSDEVOP_pirq_eoi_gmfn_v2
+#endif
+
 #endif /* __XEN_PUBLIC_PHYSDEV_H__ */
--- head.orig/include/xen/interface/platform.h	2012-03-12 12:42:38.000000000 +0100
+++ head/include/xen/interface/platform.h	2012-02-16 11:09:01.000000000 +0100
@@ -42,7 +42,8 @@ struct xenpf_settime {
 	uint32_t nsecs;
 	uint64_t system_time;
 };
-DEFINE_GUEST_HANDLE_STRUCT(xenpf_settime_t);
+typedef struct xenpf_settime xenpf_settime_t;
+DEFINE_XEN_GUEST_HANDLE(xenpf_settime_t);
 
 /*
  * Request memory range (@mfn, @mfn+@nr_mfns-1) to have type @type.
@@ -54,14 +55,15 @@ DEFINE_GUEST_HANDLE_STRUCT(xenpf_settime
 #define XENPF_add_memtype         31
 struct xenpf_add_memtype {
 	/* IN variables. */
-	unsigned long mfn;
+	xen_pfn_t mfn;
 	uint64_t nr_mfns;
 	uint32_t type;
 	/* OUT variables. */
 	uint32_t handle;
 	uint32_t reg;
 };
-DEFINE_GUEST_HANDLE_STRUCT(xenpf_add_memtype_t);
+typedef struct xenpf_add_memtype xenpf_add_memtype_t;
+DEFINE_XEN_GUEST_HANDLE(xenpf_add_memtype_t);
 
 /*
  * Tear down an existing memory-range type. If @handle is remembered then it
@@ -76,7 +78,8 @@ struct xenpf_del_memtype {
 	uint32_t handle;
 	uint32_t reg;
 };
-DEFINE_GUEST_HANDLE_STRUCT(xenpf_del_memtype_t);
+typedef struct xenpf_del_memtype xenpf_del_memtype_t;
+DEFINE_XEN_GUEST_HANDLE(xenpf_del_memtype_t);
 
 /* Read current type of an MTRR (x86-specific). */
 #define XENPF_read_memtype        33
@@ -84,19 +87,21 @@ struct xenpf_read_memtype {
 	/* IN variables. */
 	uint32_t reg;
 	/* OUT variables. */
-	unsigned long mfn;
+	xen_pfn_t mfn;
 	uint64_t nr_mfns;
 	uint32_t type;
 };
-DEFINE_GUEST_HANDLE_STRUCT(xenpf_read_memtype_t);
+typedef struct xenpf_read_memtype xenpf_read_memtype_t;
+DEFINE_XEN_GUEST_HANDLE(xenpf_read_memtype_t);
 
 #define XENPF_microcode_update    35
 struct xenpf_microcode_update {
 	/* IN variables. */
-	GUEST_HANDLE(void) data;          /* Pointer to microcode data */
+	XEN_GUEST_HANDLE(const_void) data;/* Pointer to microcode data */
 	uint32_t length;                  /* Length of microcode data. */
 };
-DEFINE_GUEST_HANDLE_STRUCT(xenpf_microcode_update_t);
+typedef struct xenpf_microcode_update xenpf_microcode_update_t;
+DEFINE_XEN_GUEST_HANDLE(xenpf_microcode_update_t);
 
 #define XENPF_platform_quirk      39
 #define QUIRK_NOIRQBALANCING      1 /* Do not restrict IO-APIC RTE targets */
@@ -106,12 +111,113 @@ struct xenpf_platform_quirk {
 	/* IN variables. */
 	uint32_t quirk_id;
 };
-DEFINE_GUEST_HANDLE_STRUCT(xenpf_platform_quirk_t);
+typedef struct xenpf_platform_quirk xenpf_platform_quirk_t;
+DEFINE_XEN_GUEST_HANDLE(xenpf_platform_quirk_t);
+
+#define XENPF_efi_runtime_call    49
+#define XEN_EFI_get_time                      1
+#define XEN_EFI_set_time                      2
+#define XEN_EFI_get_wakeup_time               3
+#define XEN_EFI_set_wakeup_time               4
+#define XEN_EFI_get_next_high_monotonic_count 5
+#define XEN_EFI_get_variable                  6
+#define XEN_EFI_set_variable                  7
+#define XEN_EFI_get_next_variable_name        8
+#define XEN_EFI_query_variable_info           9
+#define XEN_EFI_query_capsule_capabilities   10
+#define XEN_EFI_update_capsule               11
+struct xenpf_efi_runtime_call {
+    uint32_t function;
+    /*
+     * This field is generally used for per sub-function flags (defined
+     * below), except for the XEN_EFI_get_next_high_monotonic_count case,
+     * where it holds the single returned value.
+     */
+    uint32_t misc;
+    unsigned long status;
+    union {
+#define XEN_EFI_GET_TIME_SET_CLEARS_NS 0x00000001
+        struct {
+            struct xenpf_efi_time {
+                uint16_t year;
+                uint8_t month;
+                uint8_t day;
+                uint8_t hour;
+                uint8_t min;
+                uint8_t sec;
+                uint32_t ns;
+                int16_t tz;
+                uint8_t daylight;
+            } time;
+            uint32_t resolution;
+            uint32_t accuracy;
+        } get_time;
+
+        struct xenpf_efi_time set_time;
+
+#define XEN_EFI_GET_WAKEUP_TIME_ENABLED 0x00000001
+#define XEN_EFI_GET_WAKEUP_TIME_PENDING 0x00000002
+        struct xenpf_efi_time get_wakeup_time;
+
+#define XEN_EFI_SET_WAKEUP_TIME_ENABLE      0x00000001
+#define XEN_EFI_SET_WAKEUP_TIME_ENABLE_ONLY 0x00000002
+        struct xenpf_efi_time set_wakeup_time;
+
+#define XEN_EFI_VARIABLE_NON_VOLATILE       0x00000001
+#define XEN_EFI_VARIABLE_BOOTSERVICE_ACCESS 0x00000002
+#define XEN_EFI_VARIABLE_RUNTIME_ACCESS     0x00000004
+        struct {
+            XEN_GUEST_HANDLE(void) name;  /* UCS-2/UTF-16 string */
+            unsigned long size;
+            XEN_GUEST_HANDLE(void) data;
+            struct xenpf_efi_guid {
+                uint32_t data1;
+                uint16_t data2;
+                uint16_t data3;
+                uint8_t data4[8];
+            } vendor_guid;
+        } get_variable, set_variable;
+
+        struct {
+            unsigned long size;
+            XEN_GUEST_HANDLE(void) name;  /* UCS-2/UTF-16 string */
+            struct xenpf_efi_guid vendor_guid;
+        } get_next_variable_name;
+
+        struct {
+            uint32_t attr;
+            uint64_t max_store_size;
+            uint64_t remain_store_size;
+            uint64_t max_size;
+        } query_variable_info;
+
+        struct {
+            XEN_GUEST_HANDLE(void) capsule_header_array;
+            unsigned long capsule_count;
+            uint64_t max_capsule_size;
+            unsigned int reset_type;
+        } query_capsule_capabilities;
+
+        struct {
+            XEN_GUEST_HANDLE(void) capsule_header_array;
+            unsigned long capsule_count;
+            uint64_t sg_list; /* machine address */
+        } update_capsule;
+    } u;
+};
+typedef struct xenpf_efi_runtime_call xenpf_efi_runtime_call_t;
+DEFINE_XEN_GUEST_HANDLE(xenpf_efi_runtime_call_t);
 
 #define XENPF_firmware_info       50
 #define XEN_FW_DISK_INFO          1 /* from int 13 AH=08/41/48 */
 #define XEN_FW_DISK_MBR_SIGNATURE 2 /* from MBR offset 0x1b8 */
 #define XEN_FW_VBEDDC_INFO        3 /* from int 10 AX=4f15 */
+#define XEN_FW_EFI_INFO           4 /* from EFI */
+#define  XEN_FW_EFI_VERSION        0
+#define  XEN_FW_EFI_CONFIG_TABLE   1
+#define  XEN_FW_EFI_VENDOR         2
+#define  XEN_FW_EFI_MEM_INFO       3
+#define  XEN_FW_EFI_RT_VERSION     4
 struct xenpf_firmware_info {
 	/* IN variables. */
 	uint32_t type;
@@ -129,7 +235,7 @@ struct xenpf_firmware_info {
 			uint8_t legacy_sectors_per_track; /* %cl[5:0]: max sector #  */
 			/* Int13, Fn41: Get Device Parameters (as filled into %ds:%esi). */
 			/* NB. First uint16_t of buffer must be set to buffer size.      */
-			GUEST_HANDLE(void) edd_params;
+			XEN_GUEST_HANDLE(void) edd_params;
 		} disk_info; /* XEN_FW_DISK_INFO */
 		struct {
 			uint8_t device;                   /* bios device number  */
@@ -140,11 +246,30 @@ struct xenpf_firmware_info {
 			uint8_t capabilities;
 			uint8_t edid_transfer_time;
 			/* must refer to 128-byte buffer */
-			GUEST_HANDLE(uchar) edid;
+			XEN_GUEST_HANDLE(uint8) edid;
 		} vbeddc_info; /* XEN_FW_VBEDDC_INFO */
+        union xenpf_efi_info {
+            uint32_t version;
+            struct {
+                uint64_t addr;                /* EFI_CONFIGURATION_TABLE */
+                uint32_t nent;
+            } cfg;
+            struct {
+                uint32_t revision;
+                uint32_t bufsz;               /* input, in bytes */
+                XEN_GUEST_HANDLE(void) name;  /* UCS-2/UTF-16 string */
+            } vendor;
+            struct {
+                uint64_t addr;
+                uint64_t size;
+                uint64_t attr;
+                uint32_t type;
+            } mem;
+        } efi_info; /* XEN_FW_EFI_INFO */
 	} u;
 };
-DEFINE_GUEST_HANDLE_STRUCT(xenpf_firmware_info_t);
+typedef struct xenpf_firmware_info xenpf_firmware_info_t;
+DEFINE_XEN_GUEST_HANDLE(xenpf_firmware_info_t);
 
 #define XENPF_enter_acpi_sleep    51
 struct xenpf_enter_acpi_sleep {
@@ -154,7 +279,8 @@ struct xenpf_enter_acpi_sleep {
 	uint32_t sleep_state;       /* Which state to enter (Sn). */
 	uint32_t flags;             /* Must be zero. */
 };
-DEFINE_GUEST_HANDLE_STRUCT(xenpf_enter_acpi_sleep_t);
+typedef struct xenpf_enter_acpi_sleep xenpf_enter_acpi_sleep_t;
+DEFINE_XEN_GUEST_HANDLE(xenpf_enter_acpi_sleep_t);
 
 #define XENPF_change_freq         52
 struct xenpf_change_freq {
@@ -163,7 +289,8 @@ struct xenpf_change_freq {
 	uint32_t cpu;   /* Physical cpu. */
 	uint64_t freq;  /* New frequency (Hz). */
 };
-DEFINE_GUEST_HANDLE_STRUCT(xenpf_change_freq_t);
+typedef struct xenpf_change_freq xenpf_change_freq_t;
+DEFINE_XEN_GUEST_HANDLE(xenpf_change_freq_t);
 
 /*
  * Get idle times (nanoseconds since boot) for physical CPUs specified in the
@@ -177,17 +304,18 @@ DEFINE_GUEST_HANDLE_STRUCT(xenpf_change_
 struct xenpf_getidletime {
 	/* IN/OUT variables */
 	/* IN: CPUs to interrogate; OUT: subset of IN which are present */
-	GUEST_HANDLE(uchar) cpumap_bitmap;
+	XEN_GUEST_HANDLE(uint8) cpumap_bitmap;
 	/* IN variables */
 	/* Size of cpumap bitmap. */
 	uint32_t cpumap_nr_cpus;
 	/* Must be indexable for every cpu in cpumap_bitmap. */
-	GUEST_HANDLE(uint64_t) idletime;
+	XEN_GUEST_HANDLE(uint64) idletime;
 	/* OUT variables */
 	/* System time when the idletime snapshots were taken. */
 	uint64_t now;
 };
-DEFINE_GUEST_HANDLE_STRUCT(xenpf_getidletime_t);
+typedef struct xenpf_getidletime xenpf_getidletime_t;
+DEFINE_XEN_GUEST_HANDLE(xenpf_getidletime_t);
 
 #define XENPF_set_processor_pminfo      54
 
@@ -200,6 +328,7 @@ DEFINE_GUEST_HANDLE_STRUCT(xenpf_getidle
 #define XEN_PM_CX   0
 #define XEN_PM_PX   1
 #define XEN_PM_TX   2
+#define XEN_PM_PDC  3
 
 /* Px sub info type */
 #define XEN_PX_PCT   1
@@ -220,7 +349,8 @@ struct xen_processor_csd {
 	uint32_t    coord_type;  /* coordination type */
 	uint32_t    num;         /* number of processors in same domain */
 };
-DEFINE_GUEST_HANDLE_STRUCT(xen_processor_csd);
+typedef struct xen_processor_csd xen_processor_csd_t;
+DEFINE_XEN_GUEST_HANDLE(xen_processor_csd_t);
 
 struct xen_processor_cx {
 	struct xen_power_register  reg; /* GAS for Cx trigger register */
@@ -228,9 +358,10 @@ struct xen_processor_cx {
 	uint32_t    latency;  /* worst latency (ms) to enter/exit this cstate */
 	uint32_t    power;    /* average power consumption(mW) */
 	uint32_t    dpcnt;    /* number of dependency entries */
-	GUEST_HANDLE(xen_processor_csd) dp; /* NULL if no dependency */
+	XEN_GUEST_HANDLE(xen_processor_csd_t) dp; /* NULL if no dependency */
 };
-DEFINE_GUEST_HANDLE_STRUCT(xen_processor_cx);
+typedef struct xen_processor_cx xen_processor_cx_t;
+DEFINE_XEN_GUEST_HANDLE(xen_processor_cx_t);
 
 struct xen_processor_flags {
 	uint32_t bm_control:1;
@@ -243,7 +374,7 @@ struct xen_processor_flags {
 struct xen_processor_power {
 	uint32_t count;  /* number of C state entries in array below */
 	struct xen_processor_flags flags;  /* global flags of this processor */
-	GUEST_HANDLE(xen_processor_cx) states; /* supported c states */
+	XEN_GUEST_HANDLE(xen_processor_cx_t) states; /* supported c states */
 };
 
 struct xen_pct_register {
@@ -261,10 +392,11 @@ struct xen_processor_px {
 	uint64_t power;      /* milliWatts */
 	uint64_t transition_latency; /* microseconds */
 	uint64_t bus_master_latency; /* microseconds */
-	uint64_t control;        /* control value */
-	uint64_t status;     /* success indicator */
+   	uint64_t control;        /* control value */
+   	uint64_t status;     /* success indicator */
 };
-DEFINE_GUEST_HANDLE_STRUCT(xen_processor_px);
+typedef struct xen_processor_px xen_processor_px_t;
+DEFINE_XEN_GUEST_HANDLE(xen_processor_px_t);
 
 struct xen_psd_package {
 	uint64_t num_entries;
@@ -280,11 +412,12 @@ struct xen_processor_performance {
 	struct xen_pct_register control_register;
 	struct xen_pct_register status_register;
 	uint32_t state_count;     /* total available performance states */
-	GUEST_HANDLE(xen_processor_px) states;
+	XEN_GUEST_HANDLE(xen_processor_px_t) states;
 	struct xen_psd_package domain_info;
 	uint32_t shared_type;     /* coordination type of this processor */
 };
-DEFINE_GUEST_HANDLE_STRUCT(xen_processor_performance);
+typedef struct xen_processor_performance xen_processor_performance_t;
+DEFINE_XEN_GUEST_HANDLE(xen_processor_performance_t);
 
 struct xenpf_set_processor_pminfo {
 	/* IN variables */
@@ -293,9 +426,69 @@ struct xenpf_set_processor_pminfo {
 	union {
 		struct xen_processor_power          power;/* Cx: _CST/_CSD */
 		struct xen_processor_performance    perf; /* Px: _PPC/_PCT/_PSS/_PSD */
-	};
+		XEN_GUEST_HANDLE(uint32)            pdc;  /* _PDC */
+	} u;
+};
+typedef struct xenpf_set_processor_pminfo xenpf_set_processor_pminfo_t;
+DEFINE_XEN_GUEST_HANDLE(xenpf_set_processor_pminfo_t);
+
+#define XENPF_get_cpuinfo 55
+struct xenpf_pcpuinfo {
+    /* IN */
+    uint32_t xen_cpuid;
+    /* OUT */
+    /* The maxium cpu_id that is present */
+    uint32_t max_present;
+#define XEN_PCPU_FLAGS_ONLINE   1
+    /* Correponding xen_cpuid is not present*/
+#define XEN_PCPU_FLAGS_INVALID  2
+    uint32_t flags;
+    uint32_t apic_id;
+    uint32_t acpi_id;
+};
+typedef struct xenpf_pcpuinfo xenpf_pcpuinfo_t;
+DEFINE_XEN_GUEST_HANDLE(xenpf_pcpuinfo_t);
+
+#define XENPF_get_cpu_version 48
+struct xenpf_pcpu_version {
+    /* IN */
+    uint32_t xen_cpuid;
+    /* OUT */
+    /* The maxium cpu_id that is present */
+    uint32_t max_present;
+    char vendor_id[12];
+    uint32_t family;
+    uint32_t model;
+    uint32_t stepping;
+};
+typedef struct xenpf_pcpu_version xenpf_pcpu_version_t;
+DEFINE_XEN_GUEST_HANDLE(xenpf_pcpu_version_t);
+
+#define XENPF_cpu_online    56
+#define XENPF_cpu_offline   57
+struct xenpf_cpu_ol
+{
+    uint32_t cpuid;
+};
+typedef struct xenpf_cpu_ol xenpf_cpu_ol_t;
+DEFINE_XEN_GUEST_HANDLE(xenpf_cpu_ol_t);
+
+#define XENPF_cpu_hotadd    58
+struct xenpf_cpu_hotadd
+{
+	uint32_t apic_id;
+	uint32_t acpi_id;
+	uint32_t pxm;
+};
+
+#define XENPF_mem_hotadd    59
+struct xenpf_mem_hotadd
+{
+    uint64_t spfn;
+    uint64_t epfn;
+    uint32_t pxm;
+    uint32_t flags;
 };
-DEFINE_GUEST_HANDLE_STRUCT(xenpf_set_processor_pminfo);
 
 struct xen_platform_op {
 	uint32_t cmd;
@@ -307,14 +500,21 @@ struct xen_platform_op {
 		struct xenpf_read_memtype      read_memtype;
 		struct xenpf_microcode_update  microcode;
 		struct xenpf_platform_quirk    platform_quirk;
+		struct xenpf_efi_runtime_call  efi_runtime_call;
 		struct xenpf_firmware_info     firmware_info;
 		struct xenpf_enter_acpi_sleep  enter_acpi_sleep;
 		struct xenpf_change_freq       change_freq;
 		struct xenpf_getidletime       getidletime;
 		struct xenpf_set_processor_pminfo set_pminfo;
+		struct xenpf_pcpuinfo          pcpu_info;
+		struct xenpf_pcpu_version      pcpu_version;
+		struct xenpf_cpu_ol            cpu_ol;
+		struct xenpf_cpu_hotadd        cpu_add;
+		struct xenpf_mem_hotadd        mem_add;
 		uint8_t                        pad[128];
 	} u;
 };
-DEFINE_GUEST_HANDLE_STRUCT(xen_platform_op_t);
+typedef struct xen_platform_op xen_platform_op_t;
+DEFINE_XEN_GUEST_HANDLE(xen_platform_op_t);
 
 #endif /* __XEN_PUBLIC_PLATFORM_H__ */
--- head.orig/include/xen/interface/sched.h	2012-03-12 12:42:38.000000000 +0100
+++ head/include/xen/interface/sched.h	2011-01-31 15:14:12.000000000 +0100
@@ -3,6 +3,24 @@
  *
  * Scheduler state interactions
  *
+ * Permission is hereby granted, free of charge, to any person obtaining a copy
+ * of this software and associated documentation files (the "Software"), to
+ * deal in the Software without restriction, including without limitation the
+ * rights to use, copy, modify, merge, publish, distribute, sublicense, and/or
+ * sell copies of the Software, and to permit persons to whom the Software is
+ * furnished to do so, subject to the following conditions:
+ *
+ * The above copyright notice and this permission notice shall be included in
+ * all copies or substantial portions of the Software.
+ *
+ * THE SOFTWARE IS PROVIDED "AS IS", WITHOUT WARRANTY OF ANY KIND, EXPRESS OR
+ * IMPLIED, INCLUDING BUT NOT LIMITED TO THE WARRANTIES OF MERCHANTABILITY,
+ * FITNESS FOR A PARTICULAR PURPOSE AND NONINFRINGEMENT. IN NO EVENT SHALL THE
+ * AUTHORS OR COPYRIGHT HOLDERS BE LIABLE FOR ANY CLAIM, DAMAGES OR OTHER
+ * LIABILITY, WHETHER IN AN ACTION OF CONTRACT, TORT OR OTHERWISE, ARISING
+ * FROM, OUT OF OR IN CONNECTION WITH THE SOFTWARE OR THE USE OR OTHER
+ * DEALINGS IN THE SOFTWARE.
+ *
  * Copyright (c) 2005, Keir Fraser <keir@xensource.com>
  */
 
@@ -13,17 +31,17 @@
 
 /*
  * The prototype for this hypercall is:
- *  long sched_op_new(int cmd, void *arg)
+ *  long sched_op(int cmd, void *arg)
  * @cmd == SCHEDOP_??? (scheduler operation).
  * @arg == Operation-specific extra argument(s), as described below.
  *
- * **NOTE**:
  * Versions of Xen prior to 3.0.2 provide only the following legacy version
  * of this hypercall, supporting only the commands yield, block and shutdown:
  *  long sched_op(int cmd, unsigned long arg)
  * @cmd == SCHEDOP_??? (scheduler operation).
  * @arg == 0               (SCHEDOP_yield and SCHEDOP_block)
  *      == SHUTDOWN_* code (SCHEDOP_shutdown)
+ * This legacy version is available to new guests as sched_op_compat().
  */
 
 /*
@@ -49,7 +67,8 @@
 struct sched_shutdown {
     unsigned int reason; /* SHUTDOWN_* */
 };
-DEFINE_GUEST_HANDLE_STRUCT(sched_shutdown);
+typedef struct sched_shutdown sched_shutdown_t;
+DEFINE_XEN_GUEST_HANDLE(sched_shutdown_t);
 
 /*
  * Poll a set of event-channel ports. Return when one or more are pending. An
@@ -58,11 +77,12 @@ DEFINE_GUEST_HANDLE_STRUCT(sched_shutdow
  */
 #define SCHEDOP_poll        3
 struct sched_poll {
-    GUEST_HANDLE(evtchn_port_t) ports;
+    XEN_GUEST_HANDLE(evtchn_port_t) ports;
     unsigned int nr_ports;
     uint64_t timeout;
 };
-DEFINE_GUEST_HANDLE_STRUCT(sched_poll);
+typedef struct sched_poll sched_poll_t;
+DEFINE_XEN_GUEST_HANDLE(sched_poll_t);
 
 /*
  * Declare a shutdown for another domain. The main use of this function is
@@ -75,6 +95,8 @@ struct sched_remote_shutdown {
     domid_t domain_id;         /* Remote domain ID */
     unsigned int reason;       /* SHUTDOWN_xxx reason */
 };
+typedef struct sched_remote_shutdown sched_remote_shutdown_t;
+DEFINE_XEN_GUEST_HANDLE(sched_remote_shutdown_t);
 
 /*
  * Latch a shutdown code, so that when the domain later shuts down it
@@ -96,6 +118,8 @@ struct sched_watchdog {
     uint32_t id;                /* watchdog ID */
     uint32_t timeout;           /* timeout */
 };
+typedef struct sched_watchdog sched_watchdog_t;
+DEFINE_XEN_GUEST_HANDLE(sched_watchdog_t);
 
 /*
  * Reason codes for SCHEDOP_shutdown. These may be interpreted by control
--- head.orig/include/xen/interface/vcpu.h	2012-03-12 12:42:38.000000000 +0100
+++ head/include/xen/interface/vcpu.h	2011-03-17 13:50:24.000000000 +0100
@@ -27,6 +27,8 @@
 #ifndef __XEN_PUBLIC_VCPU_H__
 #define __XEN_PUBLIC_VCPU_H__
 
+#include "xen.h"
+
 /*
  * Prototype for this hypercall is:
  *	int vcpu_op(int cmd, int vcpuid, void *extra_args)
@@ -85,7 +87,8 @@ struct vcpu_runstate_info {
 		 */
 		uint64_t time[4];
 };
-DEFINE_GUEST_HANDLE_STRUCT(vcpu_runstate_info);
+typedef struct vcpu_runstate_info vcpu_runstate_info_t;
+DEFINE_XEN_GUEST_HANDLE(vcpu_runstate_info_t);
 
 /* VCPU is currently running on a physical CPU. */
 #define RUNSTATE_running  0
@@ -120,11 +123,13 @@ DEFINE_GUEST_HANDLE_STRUCT(vcpu_runstate
 #define VCPUOP_register_runstate_memory_area 5
 struct vcpu_register_runstate_memory_area {
 		union {
-				GUEST_HANDLE(vcpu_runstate_info) h;
+				XEN_GUEST_HANDLE(vcpu_runstate_info_t) h;
 				struct vcpu_runstate_info *v;
 				uint64_t p;
 		} addr;
 };
+typedef struct vcpu_register_runstate_memory_area vcpu_register_runstate_memory_area_t;
+DEFINE_XEN_GUEST_HANDLE(vcpu_register_runstate_memory_area_t);
 
 /*
  * Set or stop a VCPU's periodic timer. Every VCPU has one periodic timer
@@ -136,7 +141,8 @@ struct vcpu_register_runstate_memory_are
 struct vcpu_set_periodic_timer {
 		uint64_t period_ns;
 };
-DEFINE_GUEST_HANDLE_STRUCT(vcpu_set_periodic_timer);
+typedef struct vcpu_set_periodic_timer vcpu_set_periodic_timer_t;
+DEFINE_XEN_GUEST_HANDLE(vcpu_set_periodic_timer_t);
 
 /*
  * Set or stop a VCPU's single-shot timer. Every VCPU has one single-shot
@@ -148,7 +154,8 @@ struct vcpu_set_singleshot_timer {
 		uint64_t timeout_abs_ns;
 		uint32_t flags;			   /* VCPU_SSHOTTMR_??? */
 };
-DEFINE_GUEST_HANDLE_STRUCT(vcpu_set_singleshot_timer);
+typedef struct vcpu_set_singleshot_timer vcpu_set_singleshot_timer_t;
+DEFINE_XEN_GUEST_HANDLE(vcpu_set_singleshot_timer_t);
 
 /* Flags to VCPUOP_set_singleshot_timer. */
  /* Require the timeout to be in the future (return -ETIME if it's passed). */
@@ -161,6 +168,8 @@ DEFINE_GUEST_HANDLE_STRUCT(vcpu_set_sing
  * structure in a convenient place, such as in a per-cpu data area.
  * The pointer need not be page aligned, but the structure must not
  * cross a page boundary.
+ *
+ * This may be called only once per vcpu.
  */
 #define VCPUOP_register_vcpu_info   10  /* arg == struct vcpu_info */
 struct vcpu_register_vcpu_info {
@@ -168,6 +177,53 @@ struct vcpu_register_vcpu_info {
     uint32_t offset; /* offset within page */
     uint32_t rsvd;   /* unused */
 };
-DEFINE_GUEST_HANDLE_STRUCT(vcpu_register_vcpu_info);
+typedef struct vcpu_register_vcpu_info vcpu_register_vcpu_info_t;
+DEFINE_XEN_GUEST_HANDLE(vcpu_register_vcpu_info_t);
+
+/* Send an NMI to the specified VCPU. @extra_arg == NULL. */
+#define VCPUOP_send_nmi             11
+
+/*
+ * Get the physical ID information for a pinned vcpu's underlying physical
+ * processor.  The physical ID informmation is architecture-specific.
+ * On x86: id[31:0]=apic_id, id[63:32]=acpi_id.
+ * This command returns -EINVAL if it is not a valid operation for this VCPU.
+ */
+#define VCPUOP_get_physid           12 /* arg == vcpu_get_physid_t */
+struct vcpu_get_physid {
+    uint64_t phys_id;
+};
+typedef struct vcpu_get_physid vcpu_get_physid_t;
+DEFINE_XEN_GUEST_HANDLE(vcpu_get_physid_t);
+#define xen_vcpu_physid_to_x86_apicid(physid) ((uint32_t)(physid))
+#define xen_vcpu_physid_to_x86_acpiid(physid) ((uint32_t)((physid) >> 32))
+
+/*
+ * Register a memory location to get a secondary copy of the vcpu time
+ * parameters.  The master copy still exists as part of the vcpu shared
+ * memory area, and this secondary copy is updated whenever the master copy
+ * is updated (and using the same versioning scheme for synchronisation).
+ *
+ * The intent is that this copy may be mapped (RO) into userspace so
+ * that usermode can compute system time using the time info and the
+ * tsc.  Usermode will see an array of vcpu_time_info structures, one
+ * for each vcpu, and choose the right one by an existing mechanism
+ * which allows it to get the current vcpu number (such as via a
+ * segment limit).  It can then apply the normal algorithm to compute
+ * system time from the tsc.
+ *
+ * @extra_arg == pointer to vcpu_register_time_info_memory_area structure.
+ */
+#define VCPUOP_register_vcpu_time_memory_area   13
+DEFINE_XEN_GUEST_HANDLE(vcpu_time_info_t);
+struct vcpu_register_time_memory_area {
+    union {
+        XEN_GUEST_HANDLE(vcpu_time_info_t) h;
+        struct vcpu_time_info *v;
+        uint64_t p;
+    } addr;
+};
+typedef struct vcpu_register_time_memory_area vcpu_register_time_memory_area_t;
+DEFINE_XEN_GUEST_HANDLE(vcpu_register_time_memory_area_t);
 
 #endif /* __XEN_PUBLIC_VCPU_H__ */
--- head.orig/include/xen/interface/version.h	2012-03-12 12:42:38.000000000 +0100
+++ head/include/xen/interface/version.h	2011-01-31 15:14:12.000000000 +0100
@@ -3,6 +3,24 @@
  *
  * Xen version, type, and compile information.
  *
+ * Permission is hereby granted, free of charge, to any person obtaining a copy
+ * of this software and associated documentation files (the "Software"), to
+ * deal in the Software without restriction, including without limitation the
+ * rights to use, copy, modify, merge, publish, distribute, sublicense, and/or
+ * sell copies of the Software, and to permit persons to whom the Software is
+ * furnished to do so, subject to the following conditions:
+ *
+ * The above copyright notice and this permission notice shall be included in
+ * all copies or substantial portions of the Software.
+ *
+ * THE SOFTWARE IS PROVIDED "AS IS", WITHOUT WARRANTY OF ANY KIND, EXPRESS OR
+ * IMPLIED, INCLUDING BUT NOT LIMITED TO THE WARRANTIES OF MERCHANTABILITY,
+ * FITNESS FOR A PARTICULAR PURPOSE AND NONINFRINGEMENT. IN NO EVENT SHALL THE
+ * AUTHORS OR COPYRIGHT HOLDERS BE LIABLE FOR ANY CLAIM, DAMAGES OR OTHER
+ * LIABILITY, WHETHER IN AN ACTION OF CONTRACT, TORT OR OTHERWISE, ARISING
+ * FROM, OUT OF OR IN CONNECTION WITH THE SOFTWARE OR THE USE OR OTHER
+ * DEALINGS IN THE SOFTWARE.
+ *
  * Copyright (c) 2005, Nguyen Anh Quynh <aquynh@gmail.com>
  * Copyright (c) 2005, Keir Fraser <keir@xensource.com>
  */
@@ -10,17 +28,15 @@
 #ifndef __XEN_PUBLIC_VERSION_H__
 #define __XEN_PUBLIC_VERSION_H__
 
-/* NB. All ops return zero on success, except XENVER_version. */
+/* NB. All ops return zero on success, except XENVER_{version,pagesize} */
 
 /* arg == NULL; returns major:minor (16:16). */
 #define XENVER_version      0
 
 /* arg == xen_extraversion_t. */
 #define XENVER_extraversion 1
-struct xen_extraversion {
-    char extraversion[16];
-};
-#define XEN_EXTRAVERSION_LEN (sizeof(struct xen_extraversion))
+typedef char xen_extraversion_t[16];
+#define XEN_EXTRAVERSION_LEN (sizeof(xen_extraversion_t))
 
 /* arg == xen_compile_info_t. */
 #define XENVER_compile_info 2
@@ -30,29 +46,28 @@ struct xen_compile_info {
     char compile_domain[32];
     char compile_date[32];
 };
+typedef struct xen_compile_info xen_compile_info_t;
 
 #define XENVER_capabilities 3
-struct xen_capabilities_info {
-    char info[1024];
-};
-#define XEN_CAPABILITIES_INFO_LEN (sizeof(struct xen_capabilities_info))
+typedef char xen_capabilities_info_t[1024];
+#define XEN_CAPABILITIES_INFO_LEN (sizeof(xen_capabilities_info_t))
 
 #define XENVER_changeset 4
-struct xen_changeset_info {
-    char info[64];
-};
-#define XEN_CHANGESET_INFO_LEN (sizeof(struct xen_changeset_info))
+typedef char xen_changeset_info_t[64];
+#define XEN_CHANGESET_INFO_LEN (sizeof(xen_changeset_info_t))
 
 #define XENVER_platform_parameters 5
 struct xen_platform_parameters {
     unsigned long virt_start;
 };
+typedef struct xen_platform_parameters xen_platform_parameters_t;
 
 #define XENVER_get_features 6
 struct xen_feature_info {
     unsigned int submap_idx;    /* IN: which 32-bit submap to return */
     uint32_t     submap;        /* OUT: 32-bit submap */
 };
+typedef struct xen_feature_info xen_feature_info_t;
 
 /* Declares the features reported by XENVER_get_features. */
 #include "features.h"
@@ -60,4 +75,10 @@ struct xen_feature_info {
 /* arg == NULL; returns host memory page size. */
 #define XENVER_pagesize 7
 
+/* arg == xen_domain_handle_t. */
+#define XENVER_guest_handle 8
+
+#define XENVER_commandline 9
+typedef char xen_commandline_t[1024];
+
 #endif /* __XEN_PUBLIC_VERSION_H__ */
--- head.orig/include/xen/interface/xen.h	2012-03-12 12:42:38.000000000 +0100
+++ head/include/xen/interface/xen.h	2012-02-16 11:09:01.000000000 +0100
@@ -3,35 +3,75 @@
  *
  * Guest OS interface to Xen.
  *
+ * Permission is hereby granted, free of charge, to any person obtaining a copy
+ * of this software and associated documentation files (the "Software"), to
+ * deal in the Software without restriction, including without limitation the
+ * rights to use, copy, modify, merge, publish, distribute, sublicense, and/or
+ * sell copies of the Software, and to permit persons to whom the Software is
+ * furnished to do so, subject to the following conditions:
+ *
+ * The above copyright notice and this permission notice shall be included in
+ * all copies or substantial portions of the Software.
+ *
+ * THE SOFTWARE IS PROVIDED "AS IS", WITHOUT WARRANTY OF ANY KIND, EXPRESS OR
+ * IMPLIED, INCLUDING BUT NOT LIMITED TO THE WARRANTIES OF MERCHANTABILITY,
+ * FITNESS FOR A PARTICULAR PURPOSE AND NONINFRINGEMENT. IN NO EVENT SHALL THE
+ * AUTHORS OR COPYRIGHT HOLDERS BE LIABLE FOR ANY CLAIM, DAMAGES OR OTHER
+ * LIABILITY, WHETHER IN AN ACTION OF CONTRACT, TORT OR OTHERWISE, ARISING
+ * FROM, OUT OF OR IN CONNECTION WITH THE SOFTWARE OR THE USE OR OTHER
+ * DEALINGS IN THE SOFTWARE.
+ *
  * Copyright (c) 2004, K A Fraser
  */
 
 #ifndef __XEN_PUBLIC_XEN_H__
 #define __XEN_PUBLIC_XEN_H__
 
-#include <asm/xen/interface.h>
+#include "xen-compat.h"
+#ifdef CONFIG_PARAVIRT_XEN
 #include <asm/pvclock-abi.h>
+#endif
+
+#if defined(__i386__) || defined(__x86_64__)
+#include "arch-x86/xen.h"
+#elif defined(__ia64__)
+#include "arch-ia64.h"
+#elif defined(__arm__)
+#include "arch-arm.h"
+#else
+#error "Unsupported architecture"
+#endif
+
+#ifndef __ASSEMBLY__
+/* Guest handles for primitive C types. */
+DEFINE_XEN_GUEST_HANDLE(char);
+__DEFINE_XEN_GUEST_HANDLE(uchar, unsigned char);
+DEFINE_XEN_GUEST_HANDLE(int);
+__DEFINE_XEN_GUEST_HANDLE(uint,  unsigned int);
+DEFINE_XEN_GUEST_HANDLE(long);
+__DEFINE_XEN_GUEST_HANDLE(ulong, unsigned long);
+DEFINE_XEN_GUEST_HANDLE(void);
+
+DEFINE_XEN_GUEST_HANDLE(uint64_t);
+DEFINE_XEN_GUEST_HANDLE(xen_pfn_t);
+#endif
 
 /*
- * XEN "SYSTEM CALLS" (a.k.a. HYPERCALLS).
+ * HYPERCALLS
  */
 
-/*
- * x86_32: EAX = vector; EBX, ECX, EDX, ESI, EDI = args 1, 2, 3, 4, 5.
- *         EAX = return value
- *         (argument registers may be clobbered on return)
- * x86_64: RAX = vector; RDI, RSI, RDX, R10, R8, R9 = args 1, 2, 3, 4, 5, 6.
- *         RAX = return value
- *         (argument registers not clobbered on return; RCX, R11 are)
+/* `incontents 100 hcalls List of hypercalls
+ * ` enum hypercall_num { // __HYPERVISOR_* => HYPERVISOR_*()
  */
+
 #define __HYPERVISOR_set_trap_table        0
 #define __HYPERVISOR_mmu_update            1
 #define __HYPERVISOR_set_gdt               2
 #define __HYPERVISOR_stack_switch          3
 #define __HYPERVISOR_set_callbacks         4
 #define __HYPERVISOR_fpu_taskswitch        5
-#define __HYPERVISOR_sched_op_compat       6
-#define __HYPERVISOR_dom0_op               7
+#define __HYPERVISOR_sched_op_compat       6 /* compat since 0x00030101 */
+#define __HYPERVISOR_platform_op           7
 #define __HYPERVISOR_set_debugreg          8
 #define __HYPERVISOR_get_debugreg          9
 #define __HYPERVISOR_update_descriptor    10
@@ -39,10 +79,10 @@
 #define __HYPERVISOR_multicall            13
 #define __HYPERVISOR_update_va_mapping    14
 #define __HYPERVISOR_set_timer_op         15
-#define __HYPERVISOR_event_channel_op_compat 16
+#define __HYPERVISOR_event_channel_op_compat 16 /* compat since 0x00030202 */
 #define __HYPERVISOR_xen_version          17
 #define __HYPERVISOR_console_io           18
-#define __HYPERVISOR_physdev_op_compat    19
+#define __HYPERVISOR_physdev_op_compat    19 /* compat since 0x00030202 */
 #define __HYPERVISOR_grant_table_op       20
 #define __HYPERVISOR_vm_assist            21
 #define __HYPERVISOR_update_va_mapping_otherdomain 22
@@ -50,15 +90,19 @@
 #define __HYPERVISOR_vcpu_op              24
 #define __HYPERVISOR_set_segment_base     25 /* x86/64 only */
 #define __HYPERVISOR_mmuext_op            26
-#define __HYPERVISOR_acm_op               27
+#define __HYPERVISOR_xsm_op               27
 #define __HYPERVISOR_nmi_op               28
-#define __HYPERVISOR_sched_op             29
+#define __HYPERVISOR_sched_op_new         29
 #define __HYPERVISOR_callback_op          30
 #define __HYPERVISOR_xenoprof_op          31
 #define __HYPERVISOR_event_channel_op     32
 #define __HYPERVISOR_physdev_op           33
 #define __HYPERVISOR_hvm_op               34
+#define __HYPERVISOR_sysctl               35
+#define __HYPERVISOR_domctl               36
+#define __HYPERVISOR_kexec_op             37
 #define __HYPERVISOR_tmem_op              38
+#define __HYPERVISOR_xc_reserved_op       39 /* reserved for XenClient */
 
 /* Architecture-specific hypercall definitions. */
 #define __HYPERVISOR_arch_0               48
@@ -70,16 +114,53 @@
 #define __HYPERVISOR_arch_6               54
 #define __HYPERVISOR_arch_7               55
 
+/* ` } */
+
+/*
+ * HYPERCALL COMPATIBILITY.
+ */
+
+/* New sched_op hypercall introduced in 0x00030101. */
+#if __XEN_INTERFACE_VERSION__ < 0x00030101
+#define __HYPERVISOR_sched_op __HYPERVISOR_sched_op_compat
+#else
+#define __HYPERVISOR_sched_op __HYPERVISOR_sched_op_new
+#endif
+
+/* New event-channel and physdev hypercalls introduced in 0x00030202. */
+#if __XEN_INTERFACE_VERSION__ < 0x00030202
+#undef __HYPERVISOR_event_channel_op
+#define __HYPERVISOR_event_channel_op __HYPERVISOR_event_channel_op_compat
+#undef __HYPERVISOR_physdev_op
+#define __HYPERVISOR_physdev_op __HYPERVISOR_physdev_op_compat
+#endif
+
+/* New platform_op hypercall introduced in 0x00030204. */
+#if __XEN_INTERFACE_VERSION__ < 0x00030204
+#define __HYPERVISOR_dom0_op __HYPERVISOR_platform_op
+#endif
+
 /*
  * VIRTUAL INTERRUPTS
  *
  * Virtual interrupts that a guest OS may receive from Xen.
- */
-#define VIRQ_TIMER      0  /* Timebase update, and/or requested timeout.  */
-#define VIRQ_DEBUG      1  /* Request guest to dump debug info.           */
-#define VIRQ_CONSOLE    2  /* (DOM0) Bytes received on emergency console. */
-#define VIRQ_DOM_EXC    3  /* (DOM0) Exceptional event for some domain.   */
-#define VIRQ_DEBUGGER   6  /* (DOM0) A domain has paused for debugging.   */
+ *
+ * In the side comments, 'V.' denotes a per-VCPU VIRQ while 'G.' denotes a
+ * global VIRQ. The former can be bound once per VCPU and cannot be re-bound.
+ * The latter can be allocated only once per guest: they must initially be
+ * allocated to VCPU0 but can subsequently be re-bound.
+ */
+#define VIRQ_TIMER      0  /* V. Timebase update, and/or requested timeout.  */
+#define VIRQ_DEBUG      1  /* V. Request guest to dump debug info.           */
+#define VIRQ_CONSOLE    2  /* G. (DOM0) Bytes received on emergency console. */
+#define VIRQ_DOM_EXC    3  /* G. (DOM0) Exceptional event for some domain.   */
+#define VIRQ_TBUF       4  /* G. (DOM0) Trace buffer has records available.  */
+#define VIRQ_DEBUGGER   6  /* G. (DOM0) A domain has paused for debugging.   */
+#define VIRQ_XENOPROF   7  /* V. XenOprofile interrupt: new sample available */
+#define VIRQ_CON_RING   8  /* G. (DOM0) Bytes received on console            */
+#define VIRQ_PCPU_STATE 9  /* G. (DOM0) PCPU state changed                   */
+#define VIRQ_MEM_EVENT  10 /* G. (DOM0) A memory event has occured           */
+#define VIRQ_XC_RESERVED 11 /* G. Reserved for XenClient                     */
 
 /* Architecture-specific VIRQ definitions. */
 #define VIRQ_ARCH_0    16
@@ -92,24 +173,70 @@
 #define VIRQ_ARCH_7    23
 
 #define NR_VIRQS       24
+
 /*
- * MMU-UPDATE REQUESTS
- *
- * HYPERVISOR_mmu_update() accepts a list of (ptr, val) pairs.
- * A foreigndom (FD) can be specified (or DOMID_SELF for none).
- * Where the FD has some effect, it is described below.
- * ptr[1:0] specifies the appropriate MMU_* command.
+ * ` enum neg_errnoval
+ * ` HYPERVISOR_mmu_update(const struct mmu_update reqs[],
+ * `                       unsigned count, unsigned *done_out,
+ * `                       unsigned foreigndom)
+ * `
+ * @reqs is an array of mmu_update_t structures ((ptr, val) pairs).
+ * @count is the length of the above array.
+ * @pdone is an output parameter indicating number of completed operations
+ * @foreigndom[15:0]: FD, the expected owner of data pages referenced in this
+ *                    hypercall invocation. Can be DOMID_SELF.
+ * @foreigndom[31:16]: PFD, the expected owner of pagetable pages referenced
+ *                     in this hypercall invocation. The value of this field
+ *                     (x) encodes the PFD as follows:
+ *                     x == 0 => PFD == DOMID_SELF
+ *                     x != 0 => PFD == x - 1
  *
+ * Sub-commands: ptr[1:0] specifies the appropriate MMU_* command.
+ * -------------
  * ptr[1:0] == MMU_NORMAL_PT_UPDATE:
- * Updates an entry in a page table. If updating an L1 table, and the new
- * table entry is valid/present, the mapped frame must belong to the FD, if
- * an FD has been specified. If attempting to map an I/O page then the
- * caller assumes the privilege of the FD.
+ * Updates an entry in a page table belonging to PFD. If updating an L1 table,
+ * and the new table entry is valid/present, the mapped frame must belong to
+ * FD. If attempting to map an I/O page then the caller assumes the privilege
+ * of the FD.
  * FD == DOMID_IO: Permit /only/ I/O mappings, at the priv level of the caller.
  * FD == DOMID_XEN: Map restricted areas of Xen's heap space.
  * ptr[:2]  -- Machine address of the page-table entry to modify.
  * val      -- Value to write.
  *
+ * There also certain implicit requirements when using this hypercall. The
+ * pages that make up a pagetable must be mapped read-only in the guest.
+ * This prevents uncontrolled guest updates to the pagetable. Xen strictly
+ * enforces this, and will disallow any pagetable update which will end up
+ * mapping pagetable page RW, and will disallow using any writable page as a
+ * pagetable. In practice it means that when constructing a page table for a
+ * process, thread, etc, we MUST be very dilligient in following these rules:
+ *  1). Start with top-level page (PGD or in Xen language: L4). Fill out
+ *      the entries.
+ *  2). Keep on going, filling out the upper (PUD or L3), and middle (PMD
+ *      or L2).
+ *  3). Start filling out the PTE table (L1) with the PTE entries. Once
+ *  	done, make sure to set each of those entries to RO (so writeable bit
+ *  	is unset). Once that has been completed, set the PMD (L2) for this
+ *  	PTE table as RO.
+ *  4). When completed with all of the PMD (L2) entries, and all of them have
+ *  	been set to RO, make sure to set RO the PUD (L3). Do the same
+ *  	operation on PGD (L4) pagetable entries that have a PUD (L3) entry.
+ *  5). Now before you can use those pages (so setting the cr3), you MUST also
+ *      pin them so that the hypervisor can verify the entries. This is done
+ *      via the HYPERVISOR_mmuext_op(MMUEXT_PIN_L4_TABLE, guest physical frame
+ *      number of the PGD (L4)). And this point the HYPERVISOR_mmuext_op(
+ *      MMUEXT_NEW_BASEPTR, guest physical frame number of the PGD (L4)) can be
+ *      issued.
+ * For 32-bit guests, the L4 is not used (as there is less pagetables), so
+ * instead use L3.
+ * At this point the pagetables can be modified using the MMU_NORMAL_PT_UPDATE
+ * hypercall. Also if so desired the OS can also try to write to the PTE
+ * and be trapped by the hypervisor (as the PTE entry is RO).
+ *
+ * To deallocate the pages, the operations are the reverse of the steps
+ * mentioned above. The argument is MMUEXT_UNPIN_TABLE for all levels and the
+ * pagetable MUST not be in use (meaning that the cr3 is not set to it).
+ *
  * ptr[1:0] == MMU_MACHPHYS_UPDATE:
  * Updates an entry in the machine->pseudo-physical mapping table.
  * ptr[:2]  -- Machine address within the frame whose mapping to modify.
@@ -119,6 +246,72 @@
  * ptr[1:0] == MMU_PT_UPDATE_PRESERVE_AD:
  * As MMU_NORMAL_PT_UPDATE above, but A/D bits currently in the PTE are ORed
  * with those in @val.
+ *
+ * @val is usually the machine frame number along with some attributes.
+ * The attributes by default follow the architecture defined bits. Meaning that
+ * if this is a X86_64 machine and four page table layout is used, the layout
+ * of val is:
+ *  - 63 if set means No execute (NX)
+ *  - 46-13 the machine frame number
+ *  - 12 available for guest
+ *  - 11 available for guest
+ *  - 10 available for guest
+ *  - 9 available for guest
+ *  - 8 global
+ *  - 7 PAT (PSE is disabled, must use hypercall to make 4MB or 2MB pages)
+ *  - 6 dirty
+ *  - 5 accessed
+ *  - 4 page cached disabled
+ *  - 3 page write through
+ *  - 2 userspace accessible
+ *  - 1 writeable
+ *  - 0 present
+ *
+ *  The one bits that does not fit with the default layout is the PAGE_PSE
+ *  also called PAGE_PAT). The MMUEXT_[UN]MARK_SUPER arguments to the
+ *  HYPERVISOR_mmuext_op serve as mechanism to set a pagetable to be 4MB
+ *  (or 2MB) instead of using the PAGE_PSE bit.
+ *
+ *  The reason that the PAGE_PSE (bit 7) is not being utilized is due to Xen
+ *  using it as the Page Attribute Table (PAT) bit - for details on it please
+ *  refer to Intel SDM 10.12. The PAT allows to set the caching attributes of
+ *  pages instead of using MTRRs.
+ *
+ *  The PAT MSR is as follow (it is a 64-bit value, each entry is 8 bits):
+ *             PAT4                 PAT0
+ *   +---+----+----+----+-----+----+----+
+ *    WC | WC | WB | UC | UC- | WC | WB |  <= Linux
+ *   +---+----+----+----+-----+----+----+
+ *    WC | WT | WB | UC | UC- | WT | WB |  <= BIOS (default when machine boots)
+ *   +---+----+----+----+-----+----+----+
+ *    WC | WP | WC | UC | UC- | WT | WB |  <= Xen
+ *   +---+----+----+----+-----+----+----+
+ *
+ *  The lookup of this index table translates to looking up
+ *  Bit 7, Bit 4, and Bit 3 of val entry:
+ *
+ *  PAT/PSE (bit 7) ... PCD (bit 4) .. PWT (bit 3).
+ *
+ *  If all bits are off, then we are using PAT0. If bit 3 turned on,
+ *  then we are using PAT1, if bit 3 and bit 4, then PAT2..
+ *
+ *  As you can see, the Linux PAT1 translates to PAT4 under Xen. Which means
+ *  that if a guest that follows Linux's PAT setup and would like to set Write
+ *  Combined on pages it MUST use PAT4 entry. Meaning that Bit 7 (PAGE_PAT) is
+ *  set. For example, under Linux it only uses PAT0, PAT1, and PAT2 for the
+ *  caching as:
+ *
+ *   WB = none (so PAT0)
+ *   WC = PWT (bit 3 on)
+ *   UC = PWT | PCD (bit 3 and 4 are on).
+ *
+ * To make it work with Xen, it needs to translate the WC bit as so:
+ *
+ *  PWT (so bit 3 on) --> PAT (so bit 7 is on) and clear bit 3
+ *
+ * And to translate back it would:
+ *
+ * PAT (bit 7 on) --> PWT (bit 3 on) and clear bit 7.
  */
 #define MMU_NORMAL_PT_UPDATE      0 /* checked '*ptr = val'. ptr is MA.       */
 #define MMU_MACHPHYS_UPDATE       1 /* ptr = MA of frame to modify entry for  */
@@ -164,9 +357,23 @@
  * cmd: MMUEXT_FLUSH_CACHE
  * No additional arguments. Writes back and flushes cache contents.
  *
+ * cmd: MMUEXT_FLUSH_CACHE_GLOBAL
+ * No additional arguments. Writes back and flushes cache contents
+ * on all CPUs in the system.
+ *
  * cmd: MMUEXT_SET_LDT
  * linear_addr: Linear address of LDT base (NB. must be page-aligned).
  * nr_ents: Number of entries in LDT.
+ *
+ * cmd: MMUEXT_CLEAR_PAGE
+ * mfn: Machine frame number to be cleared.
+ *
+ * cmd: MMUEXT_COPY_PAGE
+ * mfn: Machine frame number of the destination page.
+ * src_mfn: Machine frame number of the source page.
+ *
+ * cmd: MMUEXT_[UN]MARK_SUPER
+ * mfn: Machine frame number of head of superpage to be [un]marked.
  */
 #define MMUEXT_PIN_L1_TABLE      0
 #define MMUEXT_PIN_L2_TABLE      1
@@ -183,13 +390,19 @@
 #define MMUEXT_FLUSH_CACHE      12
 #define MMUEXT_SET_LDT          13
 #define MMUEXT_NEW_USER_BASEPTR 15
+#define MMUEXT_CLEAR_PAGE       16
+#define MMUEXT_COPY_PAGE        17
+#define MMUEXT_FLUSH_CACHE_GLOBAL 18
+#define MMUEXT_MARK_SUPER       19
+#define MMUEXT_UNMARK_SUPER     20
 
 #ifndef __ASSEMBLY__
 struct mmuext_op {
 	unsigned int cmd;
 	union {
-		/* [UN]PIN_TABLE, NEW_BASEPTR, NEW_USER_BASEPTR */
-		unsigned long mfn;
+		/* [UN]PIN_TABLE, NEW_BASEPTR, NEW_USER_BASEPTR
+		 * CLEAR_PAGE, COPY_PAGE, [UN]MARK_SUPER */
+		xen_pfn_t     mfn;
 		/* INVLPG_LOCAL, INVLPG_ALL, SET_LDT */
 		unsigned long linear_addr;
 	} arg1;
@@ -197,10 +410,17 @@ struct mmuext_op {
 		/* SET_LDT */
 		unsigned int nr_ents;
 		/* TLB_FLUSH_MULTI, INVLPG_MULTI */
-		void *vcpumask;
+#if __XEN_INTERFACE_VERSION__ >= 0x00030205
+		XEN_GUEST_HANDLE(const_void) vcpumask;
+#else
+		const void *vcpumask;
+#endif
+		/* COPY_PAGE */
+		xen_pfn_t src_mfn;
 	} arg2;
 };
-DEFINE_GUEST_HANDLE_STRUCT(mmuext_op);
+typedef struct mmuext_op mmuext_op_t;
+DEFINE_XEN_GUEST_HANDLE(mmuext_op_t);
 #endif
 
 /* These are passed as 'flags' to update_va_mapping. They can be ORed. */
@@ -225,11 +445,24 @@ DEFINE_GUEST_HANDLE_STRUCT(mmuext_op);
  */
 #define VMASST_CMD_enable                0
 #define VMASST_CMD_disable               1
+
+/* x86/32 guests: simulate full 4GB segment limits. */
 #define VMASST_TYPE_4gb_segments         0
+
+/* x86/32 guests: trap (vector 15) whenever above vmassist is used. */
 #define VMASST_TYPE_4gb_segments_notify  1
+
+/*
+ * x86 guests: support writes to bottom-level PTEs.
+ * NB1. Page-directory entries cannot be written.
+ * NB2. Guest must continue to remove all writable mappings of PTEs.
+ */
 #define VMASST_TYPE_writable_pagetables  2
+
+/* x86/PAE guests: support PDPTs above 4GB. */
 #define VMASST_TYPE_pae_extended_cr3     3
-#define MAX_VMASST_TYPE 3
+
+#define MAX_VMASST_TYPE                  3
 
 #ifndef __ASSEMBLY__
 
@@ -261,6 +494,16 @@ typedef uint16_t domid_t;
 #define DOMID_XEN  (0x7FF2U)
 
 /*
+ * DOMID_COW is used as the owner of sharable pages */
+#define DOMID_COW  (0x7FF3U)
+
+/* DOMID_INVALID is used to identify pages with unknown owner. */
+#define DOMID_INVALID (0x7FF4U)
+
+/* Idle domain. */
+#define DOMID_IDLE (0x7FFFU)
+
+/*
  * Send an array of these to HYPERVISOR_mmu_update().
  * NB. The fields are natural pointer/address size for this architecture.
  */
@@ -268,18 +511,19 @@ struct mmu_update {
     uint64_t ptr;       /* Machine address of PTE. */
     uint64_t val;       /* New contents of PTE.    */
 };
-DEFINE_GUEST_HANDLE_STRUCT(mmu_update);
+typedef struct mmu_update mmu_update_t;
+DEFINE_XEN_GUEST_HANDLE(mmu_update_t);
 
 /*
  * Send an array of these to HYPERVISOR_multicall().
  * NB. The fields are natural register size for this architecture.
  */
 struct multicall_entry {
-    unsigned long op;
-    long result;
+    unsigned long op, result;
     unsigned long args[6];
 };
-DEFINE_GUEST_HANDLE_STRUCT(multicall_entry);
+typedef struct multicall_entry multicall_entry_t;
+DEFINE_XEN_GUEST_HANDLE(multicall_entry_t);
 
 /*
  * Event channel endpoints per domain:
@@ -312,6 +556,7 @@ struct vcpu_time_info {
 	int8_t   tsc_shift;
 	int8_t   pad1[3];
 }; /* 32 bytes */
+typedef struct vcpu_time_info vcpu_time_info_t;
 
 struct vcpu_info {
 	/*
@@ -343,15 +588,26 @@ struct vcpu_info {
 	uint8_t evtchn_upcall_mask;
 	unsigned long evtchn_pending_sel;
 	struct arch_vcpu_info arch;
+#ifdef CONFIG_PARAVIRT_XEN
 	struct pvclock_vcpu_time_info time;
+#else
+	struct vcpu_time_info time;
+#endif
 }; /* 64 bytes (x86) */
+#ifndef __XEN__
+typedef struct vcpu_info vcpu_info_t;
+#endif
 
 /*
  * Xen/kernel shared data -- pointer provided in start_info.
- * NB. We expect that this struct is smaller than a page.
+ *
+ * This structure is defined to be both smaller than a page, and the
+ * only data on the shared page, but may vary in actual size even within
+ * compatible Xen versions; guests should not rely on the size
+ * of this structure remaining constant.
  */
 struct shared_info {
-	struct vcpu_info vcpu_info[MAX_VIRT_CPUS];
+	struct vcpu_info vcpu_info[XEN_LEGACY_MAX_VCPUS];
 
 	/*
 	 * A domain can create "event channels" on which it can send and receive
@@ -391,33 +647,41 @@ struct shared_info {
 	 * Wallclock time: updated only by control software. Guests should base
 	 * their gettimeofday() syscall on this wallclock-base value.
 	 */
-	struct pvclock_wall_clock wc;
+#ifdef CONFIG_PARAVIRT_XEN
+    struct pvclock_wall_clock wc;
+#else
+    uint32_t wc_version;      /* Version counter: see vcpu_time_info_t. */
+    uint32_t wc_sec;          /* Secs  00:00:00 UTC, Jan 1, 1970.  */
+    uint32_t wc_nsec;         /* Nsecs 00:00:00 UTC, Jan 1, 1970.  */
+#endif
 
-	struct arch_shared_info arch;
+    struct arch_shared_info arch;
 
 };
+#ifndef __XEN__
+typedef struct shared_info shared_info_t;
+#endif
 
 /*
- * Start-of-day memory layout for the initial domain (DOM0):
+ * Start-of-day memory layout:
  *  1. The domain is started within contiguous virtual-memory region.
- *  2. The contiguous region begins and ends on an aligned 4MB boundary.
- *  3. The region start corresponds to the load address of the OS image.
- *     If the load address is not 4MB aligned then the address is rounded down.
- *  4. This the order of bootstrap elements in the initial virtual region:
+ *  2. The contiguous region ends on an aligned 4MB boundary.
+ *  3. This the order of bootstrap elements in the initial virtual region:
  *      a. relocated kernel image
  *      b. initial ram disk              [mod_start, mod_len]
  *      c. list of allocated page frames [mfn_list, nr_pages]
+ *         (unless relocated due to XEN_ELFNOTE_INIT_P2M)
  *      d. start_info_t structure        [register ESI (x86)]
  *      e. bootstrap page tables         [pt_base, CR3 (x86)]
  *      f. bootstrap stack               [register ESP (x86)]
- *  5. Bootstrap elements are packed together, but each is 4kB-aligned.
- *  6. The initial ram disk may be omitted.
- *  7. The list of page frames forms a contiguous 'pseudo-physical' memory
+ *  4. Bootstrap elements are packed together, but each is 4kB-aligned.
+ *  5. The initial ram disk may be omitted.
+ *  6. The list of page frames forms a contiguous 'pseudo-physical' memory
  *     layout for the domain. In particular, the bootstrap virtual-memory
  *     region is a 1:1 mapping to the first section of the pseudo-physical map.
- *  8. All bootstrap elements are mapped read-writable for the guest OS. The
+ *  7. All bootstrap elements are mapped read-writable for the guest OS. The
  *     only exception is the bootstrap page table, which is mapped read-only.
- *  9. There is guaranteed to be at least 512kB padding after the final
+ *  8. There is guaranteed to be at least 512kB padding after the final
  *     bootstrap element. If necessary, the bootstrap virtual region is
  *     extended by an extra 4MB to ensure this.
  */
@@ -429,11 +693,11 @@ struct start_info {
 	unsigned long nr_pages;     /* Total pages allocated to this domain.  */
 	unsigned long shared_info;  /* MACHINE address of shared info struct. */
 	uint32_t flags;             /* SIF_xxx flags.                         */
-	unsigned long store_mfn;    /* MACHINE page number of shared page.    */
+	xen_pfn_t store_mfn;        /* MACHINE page number of shared page.    */
 	uint32_t store_evtchn;      /* Event channel for store communication. */
 	union {
 		struct {
-			unsigned long mfn;  /* MACHINE page number of console page.   */
+			xen_pfn_t mfn;      /* MACHINE page number of console page.   */
 			uint32_t  evtchn;   /* Event channel for console page.        */
 		} domU;
 		struct {
@@ -448,53 +712,93 @@ struct start_info {
 	unsigned long mod_start;    /* VIRTUAL address of pre-loaded module.  */
 	unsigned long mod_len;      /* Size (bytes) of pre-loaded module.     */
 	int8_t cmd_line[MAX_GUEST_CMDLINE];
+	/* The pfn range here covers both page table and p->m table frames.   */
+	unsigned long first_p2m_pfn;/* 1st pfn forming initial P->M table.    */
+	unsigned long nr_p2m_frames;/* # of pfns forming initial P->M table.  */
 };
+typedef struct start_info start_info_t;
 
-struct dom0_vga_console_info {
-	uint8_t video_type;
-#define XEN_VGATYPE_TEXT_MODE_3 0x03
-#define XEN_VGATYPE_VESA_LFB    0x23
-
-	union {
-		struct {
-			/* Font height, in pixels. */
-			uint16_t font_height;
-			/* Cursor location (column, row). */
-			uint16_t cursor_x, cursor_y;
-			/* Number of rows and columns (dimensions in characters). */
-			uint16_t rows, columns;
-		} text_mode_3;
-
-		struct {
-			/* Width and height, in pixels. */
-			uint16_t width, height;
-			/* Bytes per scan line. */
-			uint16_t bytes_per_line;
-			/* Bits per pixel. */
-			uint16_t bits_per_pixel;
-			/* LFB physical address, and size (in units of 64kB). */
-			uint32_t lfb_base;
-			uint32_t lfb_size;
-			/* RGB mask offsets and sizes, as defined by VBE 1.2+ */
-			uint8_t  red_pos, red_size;
-			uint8_t  green_pos, green_size;
-			uint8_t  blue_pos, blue_size;
-			uint8_t  rsvd_pos, rsvd_size;
-
-			/* VESA capabilities (offset 0xa, VESA command 0x4f00). */
-			uint32_t gbl_caps;
-			/* Mode attributes (offset 0x0, VESA command 0x4f01). */
-			uint16_t mode_attrs;
-		} vesa_lfb;
-	} u;
-};
+/* New console union for dom0 introduced in 0x00030203. */
+#if __XEN_INTERFACE_VERSION__ < 0x00030203
+#define console_mfn    console.domU.mfn
+#define console_evtchn console.domU.evtchn
+#endif
 
 /* These flags are passed in the 'flags' field of start_info_t. */
 #define SIF_PRIVILEGED    (1<<0)  /* Is the domain privileged? */
 #define SIF_INITDOMAIN    (1<<1)  /* Is this the initial control domain? */
+#define SIF_MULTIBOOT_MOD (1<<2)  /* Is mod_start a multiboot module? */
+#define SIF_MOD_START_PFN (1<<3)  /* Is mod_start a PFN? */
 #define SIF_PM_MASK       (0xFF<<8) /* reserve 1 byte for xen-pm options */
 
-typedef uint64_t cpumap_t;
+/*
+ * A multiboot module is a package containing modules very similar to a
+ * multiboot module array. The only differences are:
+ * - the array of module descriptors is by convention simply at the beginning
+ *   of the multiboot module,
+ * - addresses in the module descriptors are based on the beginning of the
+ *   multiboot module,
+ * - the number of modules is determined by a termination descriptor that has
+ *   mod_start == 0.
+ *
+ * This permits to both build it statically and reference it in a configuration
+ * file, and let the PV guest easily rebase the addresses to virtual addresses
+ * and at the same time count the number of modules.
+ */
+struct xen_multiboot_mod_list
+{
+    /* Address of first byte of the module */
+    uint32_t mod_start;
+    /* Address of last byte of the module (inclusive) */
+    uint32_t mod_end;
+    /* Address of zero-terminated command line */
+    uint32_t cmdline;
+    /* Unused, must be zero */
+    uint32_t pad;
+};
+
+typedef struct dom0_vga_console_info {
+    uint8_t video_type; /* DOM0_VGA_CONSOLE_??? */
+#define XEN_VGATYPE_TEXT_MODE_3 0x03
+#define XEN_VGATYPE_VESA_LFB    0x23
+#define XEN_VGATYPE_EFI_LFB     0x70
+
+    union {
+        struct {
+            /* Font height, in pixels. */
+            uint16_t font_height;
+            /* Cursor location (column, row). */
+            uint16_t cursor_x, cursor_y;
+            /* Number of rows and columns (dimensions in characters). */
+            uint16_t rows, columns;
+        } text_mode_3;
+
+        struct {
+            /* Width and height, in pixels. */
+            uint16_t width, height;
+            /* Bytes per scan line. */
+            uint16_t bytes_per_line;
+            /* Bits per pixel. */
+            uint16_t bits_per_pixel;
+            /* LFB physical address, and size (in units of 64kB). */
+            uint32_t lfb_base;
+            uint32_t lfb_size;
+            /* RGB mask offsets and sizes, as defined by VBE 1.2+ */
+            uint8_t  red_pos, red_size;
+            uint8_t  green_pos, green_size;
+            uint8_t  blue_pos, blue_size;
+            uint8_t  rsvd_pos, rsvd_size;
+#if __XEN_INTERFACE_VERSION__ >= 0x00030206
+            /* VESA capabilities (offset 0xa, VESA command 0x4f00). */
+            uint32_t gbl_caps;
+            /* Mode attributes (offset 0x0, VESA command 0x4f01). */
+            uint16_t mode_attrs;
+#endif
+        } vesa_lfb;
+    } u;
+} dom0_vga_console_info_t;
+#define xen_vga_console_info dom0_vga_console_info
+#define xen_vga_console_info_t dom0_vga_console_info_t
 
 typedef uint8_t xen_domain_handle_t[16];
 
@@ -502,28 +806,10 @@ typedef uint8_t xen_domain_handle_t[16];
 #define __mk_unsigned_long(x) x ## UL
 #define mk_unsigned_long(x) __mk_unsigned_long(x)
 
-#define TMEM_SPEC_VERSION 1
-
-struct tmem_op {
-	uint32_t cmd;
-	int32_t pool_id;
-	union {
-		struct {  /* for cmd == TMEM_NEW_POOL */
-			uint64_t uuid[2];
-			uint32_t flags;
-		} new;
-		struct {
-			uint64_t oid[3];
-			uint32_t index;
-			uint32_t tmem_offset;
-			uint32_t pfn_offset;
-			uint32_t len;
-			GUEST_HANDLE(void) gmfn; /* guest machine page frame */
-		} gen;
-	} u;
-};
-
-DEFINE_GUEST_HANDLE(u64);
+__DEFINE_XEN_GUEST_HANDLE(uint8,  uint8_t);
+__DEFINE_XEN_GUEST_HANDLE(uint16, uint16_t);
+__DEFINE_XEN_GUEST_HANDLE(uint32, uint32_t);
+__DEFINE_XEN_GUEST_HANDLE(uint64, uint64_t);
 
 #else /* __ASSEMBLY__ */
 
@@ -532,4 +818,23 @@ DEFINE_GUEST_HANDLE(u64);
 
 #endif /* !__ASSEMBLY__ */
 
+/* Default definitions for macros used by domctl/sysctl. */
+#if defined(__XEN__) || defined(__XEN_TOOLS__)
+
+#ifndef uint64_aligned_t
+#define uint64_aligned_t uint64_t
+#endif
+#ifndef XEN_GUEST_HANDLE_64
+#define XEN_GUEST_HANDLE_64(name) XEN_GUEST_HANDLE(name)
+#endif
+
+#ifndef __ASSEMBLY__
+struct xenctl_cpumap {
+    XEN_GUEST_HANDLE_64(uint8) bitmap;
+    uint32_t nr_cpus;
+};
+#endif
+
+#endif /* defined(__XEN__) || defined(__XEN_TOOLS__) */
+
 #endif /* __XEN_PUBLIC_XEN_H__ */
--- head.orig/include/xen/xenbus.h	2012-03-12 12:42:38.000000000 +0100
+++ head/include/xen/xenbus.h	2011-12-21 10:02:58.000000000 +0100
@@ -37,10 +37,10 @@
 #include <linux/device.h>
 #include <linux/notifier.h>
 #include <linux/mutex.h>
-#include <linux/export.h>
 #include <linux/completion.h>
 #include <linux/init.h>
-#include <linux/slab.h>
+#include <linux/err.h>
+#include <linux/version.h>
 #include <xen/interface/xen.h>
 #include <xen/interface/grant_table.h>
 #include <xen/interface/io/xenbus.h>
@@ -57,8 +57,17 @@ struct xenbus_watch
 	/* Callback (executed in a process context with no locks held). */
 	void (*callback)(struct xenbus_watch *,
 			 const char **vec, unsigned int len);
+
+	/* See XBWF_ definitions below. */
+	unsigned long flags;
 };
 
+/*
+ * Execute callback in its own kthread. Useful if the callback is long
+ * running or heavily serialised, to avoid taking out the main xenwatch thread
+ * for a long period of time (or even unwittingly causing a deadlock).
+ */
+#define XBWF_new_thread	1
 
 /* A xenbus device. */
 struct xenbus_device {
@@ -92,17 +101,24 @@ struct xenbus_driver {
 				 enum xenbus_state backend_state);
 	int (*remove)(struct xenbus_device *dev);
 	int (*suspend)(struct xenbus_device *dev);
+	int (*suspend_cancel)(struct xenbus_device *dev);
 	int (*resume)(struct xenbus_device *dev);
-	int (*uevent)(struct xenbus_device *, struct kobj_uevent_env *);
+	int (*uevent)(struct xenbus_device *, char **, int, char *, int);
 	struct device_driver driver;
 	int (*read_otherend_details)(struct xenbus_device *dev);
 	int (*is_ready)(struct xenbus_device *dev);
 };
 
+#if LINUX_VERSION_CODE >= KERNEL_VERSION(2,6,10)
+# define XENBUS_DRIVER_SET_OWNER(mod) .driver.owner = mod,
+#else
+# define XENBUS_DRIVER_SET_OWNER(mod)
+#endif
+
 #define DEFINE_XENBUS_DRIVER(var, drvname, methods...)		\
 struct xenbus_driver var ## _driver = {				\
 	.driver.name = drvname + 0 ?: var ## _ids->devicetype,	\
-	.driver.owner = THIS_MODULE,				\
+	XENBUS_DRIVER_SET_OWNER(THIS_MODULE)			\
 	.ids = var ## _ids, ## methods				\
 }
 
@@ -111,9 +127,8 @@ static inline struct xenbus_driver *to_x
 	return container_of(drv, struct xenbus_driver, driver);
 }
 
-int __must_check xenbus_register_frontend(struct xenbus_driver *);
-int __must_check xenbus_register_backend(struct xenbus_driver *);
-
+int xenbus_register_frontend(struct xenbus_driver *drv);
+int xenbus_register_backend(struct xenbus_driver *drv);
 void xenbus_unregister_driver(struct xenbus_driver *drv);
 
 struct xenbus_transaction
@@ -144,16 +159,15 @@ int xenbus_scanf(struct xenbus_transacti
 	__attribute__((format(scanf, 4, 5)));
 
 /* Single printf and write: returns -errno or 0. */
-__printf(4, 5)
 int xenbus_printf(struct xenbus_transaction t,
-		  const char *dir, const char *node, const char *fmt, ...);
+		  const char *dir, const char *node, const char *fmt, ...)
+	__attribute__((format(printf, 4, 5)));
 
 /* Generic read function: NULL-terminated triples of name,
  * sprintf-style type string, and pointer. Returns 0 or errno.*/
 int xenbus_gather(struct xenbus_transaction t, const char *dir, ...);
 
 /* notifer routines for when the xenstore comes up */
-extern int xenstored_ready;
 int register_xenstore_notifier(struct notifier_block *nb);
 void unregister_xenstore_notifier(struct notifier_block *nb);
 
@@ -166,12 +180,9 @@ void xs_suspend_cancel(void);
 /* Used by xenbus_dev to borrow kernel's store connection. */
 void *xenbus_dev_request_and_reply(struct xsd_sockmsg *msg);
 
-struct work_struct;
-
 /* Prepare for domain suspend: then resume or cancel the suspend. */
 void xenbus_suspend(void);
 void xenbus_resume(void);
-void xenbus_probe(struct work_struct *);
 void xenbus_suspend_cancel(void);
 
 #define XENBUS_IS_ERR_READ(str) ({			\
@@ -184,40 +195,117 @@ void xenbus_suspend_cancel(void);
 
 #define XENBUS_EXIST_ERR(err) ((err) == -ENOENT || (err) == -ERANGE)
 
+
+/**
+ * Register a watch on the given path, using the given xenbus_watch structure
+ * for storage, and the given callback function as the callback.  Return 0 on
+ * success, or -errno on error.  On success, the given path will be saved as
+ * watch->node, and remains the caller's to free.  On error, watch->node will
+ * be NULL, the device will switch to XenbusStateClosing, and the error will
+ * be saved in the store.
+ */
 int xenbus_watch_path(struct xenbus_device *dev, const char *path,
 		      struct xenbus_watch *watch,
 		      void (*callback)(struct xenbus_watch *,
 				       const char **, unsigned int));
-__printf(4, 5)
-int xenbus_watch_pathfmt(struct xenbus_device *dev, struct xenbus_watch *watch,
-			 void (*callback)(struct xenbus_watch *,
-					  const char **, unsigned int),
-			 const char *pathfmt, ...);
 
+
+/**
+ * Register a watch on the given path/path2, using the given xenbus_watch
+ * structure for storage, and the given callback function as the callback.
+ * Return 0 on success, or -errno on error.  On success, the watched path
+ * (path/path2) will be saved as watch->node, and becomes the caller's to
+ * kfree().  On error, watch->node will be NULL, so the caller has nothing to
+ * free, the device will switch to XenbusStateClosing, and the error will be
+ * saved in the store.
+ */
+int xenbus_watch_path2(struct xenbus_device *dev, const char *path,
+		       const char *path2, struct xenbus_watch *watch,
+		       void (*callback)(struct xenbus_watch *,
+					const char **, unsigned int));
+
+
+/**
+ * Advertise in the store a change of the given driver to the given new_state.
+ * Return 0 on success, or -errno on error.  On error, the device will switch
+ * to XenbusStateClosing, and the error will be saved in the store.
+ */
 int xenbus_switch_state(struct xenbus_device *dev, enum xenbus_state new_state);
+
+
+/**
+ * Grant access to the given ring_mfn to the peer of the given device.  Return
+ * 0 on success, or -errno on error.  On error, the device will switch to
+ * XenbusStateClosing, and the error will be saved in the store.
+ */
 int xenbus_grant_ring(struct xenbus_device *dev, unsigned long ring_mfn);
-int xenbus_map_ring_valloc(struct xenbus_device *dev,
-			   int gnt_ref, void **vaddr);
-int xenbus_map_ring(struct xenbus_device *dev, int gnt_ref,
-			   grant_handle_t *handle, void *vaddr);
-
-int xenbus_unmap_ring_vfree(struct xenbus_device *dev, void *vaddr);
-int xenbus_unmap_ring(struct xenbus_device *dev,
-		      grant_handle_t handle, void *vaddr);
 
+
+/**
+ * Map a page of memory into this domain from another domain's grant table.
+ * xenbus_map_ring_valloc allocates a page of virtual address space, maps the
+ * page to that address, and sets *vaddr to that address.
+ * Returns 0 on success, and GNTST_* (see xen/include/interface/grant_table.h)
+ * or -ENOMEM on error. If an error is returned, device will switch to
+ * XenbusStateClosing and the error message will be saved in XenStore.
+ */
+struct vm_struct *xenbus_map_ring_valloc(struct xenbus_device *dev,
+					 grant_ref_t ref);
+
+/**
+ * Unmap a page of memory in this domain that was imported from another domain
+ * and free the virtual address space.
+ * Returns 0 on success and returns GNTST_* on error
+ * (see xen/include/interface/grant_table.h).
+ */
+int xenbus_unmap_ring_vfree(struct xenbus_device *dev, struct vm_struct *);
+
+
+/**
+ * Allocate an event channel for the given xenbus_device, assigning the newly
+ * created local port to *port.  Return 0 on success, or -errno on error.  On
+ * error, the device will switch to XenbusStateClosing, and the error will be
+ * saved in the store.
+ */
 int xenbus_alloc_evtchn(struct xenbus_device *dev, int *port);
-int xenbus_bind_evtchn(struct xenbus_device *dev, int remote_port, int *port);
+
+
+/**
+ * Free an existing event channel. Returns 0 on success or -errno on error.
+ */
 int xenbus_free_evtchn(struct xenbus_device *dev, int port);
 
+
+/**
+ * Return the state of the driver rooted at the given store path, or
+ * XenbusStateUnknown if no state can be read.
+ */
 enum xenbus_state xenbus_read_driver_state(const char *path);
 
-__printf(3, 4)
-void xenbus_dev_error(struct xenbus_device *dev, int err, const char *fmt, ...);
-__printf(3, 4)
-void xenbus_dev_fatal(struct xenbus_device *dev, int err, const char *fmt, ...);
+
+/***
+ * Report the given negative errno into the store, along with the given
+ * formatted message.
+ */
+void xenbus_dev_error(struct xenbus_device *dev, int err, const char *fmt,
+		      ...) __attribute__((__format__(__printf__, 3, 4)));
+
+
+/***
+ * Equivalent to xenbus_dev_error(dev, err, fmt, args), followed by
+ * xenbus_switch_state(dev, NULL, XenbusStateClosing) to schedule an orderly
+ * closedown of this driver and its peer.
+ */
+void xenbus_dev_fatal(struct xenbus_device *dev, int err, const char *fmt,
+		      ...) __attribute__((__format__(__printf__, 3, 4)));
+
+int xenbus_dev_init(void);
 
 const char *xenbus_strstate(enum xenbus_state state);
 int xenbus_dev_is_online(struct xenbus_device *dev);
 int xenbus_frontend_closed(struct xenbus_device *dev);
 
+int xenbus_for_each_backend(void *arg, int (*fn)(struct device *, void *));
+int xenbus_for_each_frontend(void *arg, int (*fn)(struct device *, void *));
+
 #endif /* _XEN_XENBUS_H */<|MERGE_RESOLUTION|>--- conflicted
+++ resolved
@@ -5037,31 +5037,17 @@
  
  struct xsd_sockmsg
  {
-<<<<<<< HEAD
-@@ -87,6 +114,13 @@ struct xenstore_domain_interface {
-     XENSTORE_RING_IDX rsp_cons, rsp_prod;
- };
-=======
 @@ -90,4 +117,8 @@ struct xenstore_domain_interface {
  /* Violating this is very bad.  See docs/misc/xenstore.txt. */
  #define XENSTORE_PAYLOAD_MAX 4096
->>>>>>> a9ab64ae
  
 +/* Violating these just gets you an error back */
 +#define XENSTORE_ABS_PATH_MAX 3072
 +#define XENSTORE_REL_PATH_MAX 2048
 +
-<<<<<<< HEAD
- /* Violating this is very bad.  See docs/misc/xenstore.txt. */
- #define XENSTORE_PAYLOAD_MAX 4096
- 
---- head-2012-01-06.orig/include/xen/interface/memory.h	2012-01-06 10:21:23.000000000 +0100
-+++ head-2012-01-06/include/xen/interface/memory.h	2011-01-31 15:14:12.000000000 +0100
-=======
  #endif /* _XS_WIRE_H */
 --- head.orig/include/xen/interface/memory.h	2012-03-12 12:42:38.000000000 +0100
 +++ head/include/xen/interface/memory.h	2012-02-16 11:09:01.000000000 +0100
->>>>>>> a9ab64ae
 @@ -3,13 +3,31 @@
   *
   * Memory reservation and information.
