--- conflicted
+++ resolved
@@ -3545,11 +3545,7 @@
  	  .child = kernel_table2 },
  	{}
  };
-<<<<<<< HEAD
---- head.orig/arch/x86/kernel/x8664_ksyms_64.c	2012-06-06 13:23:56.000000000 +0200
-=======
 --- head.orig/arch/x86/kernel/x8664_ksyms_64.c	2012-07-05 09:55:42.000000000 +0200
->>>>>>> 0ac6c274
 +++ head/arch/x86/kernel/x8664_ksyms_64.c	2011-04-13 13:57:11.000000000 +0200
 @@ -55,6 +55,6 @@ EXPORT_SYMBOL(__memcpy);
  EXPORT_SYMBOL(memmove);
@@ -4018,11 +4014,7 @@
  		.procname = "abi",
  		.mode = 0555,
  		.child = abi_table2
-<<<<<<< HEAD
---- head.orig/drivers/gpu/drm/vmwgfx/Kconfig	2012-06-06 13:23:56.000000000 +0200
-=======
 --- head.orig/drivers/gpu/drm/vmwgfx/Kconfig	2012-07-05 09:55:42.000000000 +0200
->>>>>>> 0ac6c274
 +++ head/drivers/gpu/drm/vmwgfx/Kconfig	2011-02-01 14:55:46.000000000 +0100
 @@ -1,6 +1,6 @@
  config DRM_VMWGFX
@@ -4464,15 +4456,9 @@
  	depends on ACPI
  	depends on HOTPLUG
  	default !X86
-<<<<<<< HEAD
---- head.orig/drivers/scsi/Kconfig	2012-06-06 13:23:56.000000000 +0200
-+++ head/drivers/scsi/Kconfig	2012-04-10 17:02:26.000000000 +0200
-@@ -657,7 +657,7 @@ config SCSI_FLASHPOINT
-=======
 --- head.orig/drivers/scsi/Kconfig	2012-07-05 09:55:42.000000000 +0200
 +++ head/drivers/scsi/Kconfig	2012-06-13 15:37:42.000000000 +0200
 @@ -658,7 +658,7 @@ config SCSI_FLASHPOINT
->>>>>>> 0ac6c274
  
  config VMWARE_PVSCSI
  	tristate "VMware PVSCSI driver support"
@@ -4884,11 +4870,7 @@
  /*
   * Use these to access the event channel underlying the IRQ handle returned
   * by bind_*_to_irqhandler().
-<<<<<<< HEAD
---- head.orig/include/xen/xen.h	2012-06-06 13:23:56.000000000 +0200
-=======
 --- head.orig/include/xen/xen.h	2012-07-05 09:55:42.000000000 +0200
->>>>>>> 0ac6c274
 +++ head/include/xen/xen.h	2011-02-01 14:55:46.000000000 +0100
 @@ -7,8 +7,10 @@ enum xen_domain_type {
  	XEN_HVM_DOMAIN,		/* running in a Xen hvm domain */
@@ -4929,11 +4911,7 @@
  
  static u32 *append_elf_note(u32 *buf, char *name, unsigned type, void *data,
  			    size_t data_len)
-<<<<<<< HEAD
---- head.orig/kernel/ksysfs.c	2012-06-06 13:23:56.000000000 +0200
-=======
 --- head.orig/kernel/ksysfs.c	2012-07-05 09:55:42.000000000 +0200
->>>>>>> 0ac6c274
 +++ head/kernel/ksysfs.c	2011-12-02 14:07:10.000000000 +0100
 @@ -107,6 +107,7 @@ static ssize_t kexec_crash_size_show(str
  {
