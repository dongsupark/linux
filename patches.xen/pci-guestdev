--- conflicted
+++ resolved
@@ -92,12 +92,7 @@
  static int acpi_pci_root_add(struct acpi_device *device,
  			     const struct acpi_device_id *not_used)
  {
-<<<<<<< HEAD
- 	unsigned long long segment, bus;
-@@ -628,6 +663,13 @@ static int acpi_pci_root_add(struct acpi
-=======
 @@ -562,6 +597,13 @@ static int acpi_pci_root_add(struct acpi
->>>>>>> b4b0bc4d
  			 "(_OSC support mask: 0x%02x)\n", flags);
  	}
  
